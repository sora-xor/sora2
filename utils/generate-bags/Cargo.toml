[package]
name = "generate-bags"
version = "0.1.0"
edition = "2021"

# See more keys and their definitions at https://doc.rust-lang.org/cargo/reference/manifest.html

[dependencies]
clap = { version = "=4.5.4", features = ["derive"] }

<<<<<<< HEAD
sp-io = { git = "https://github.com/sora-xor/polkadot-sdk.git", branch = "add_sora_substrate_commits" }
frame-support = { git = "https://github.com/sora-xor/polkadot-sdk.git", branch = "add_sora_substrate_commits" }
frame-system = { git = "https://github.com/sora-xor/polkadot-sdk.git", branch = "add_sora_substrate_commits" }
frame-election-provider-support = { git = "https://github.com/sora-xor/polkadot-sdk.git", branch = "add_sora_substrate_commits" }
pallet-staking = { git = "https://github.com/sora-xor/polkadot-sdk.git", branch = "add_sora_substrate_commits" }
=======
sp-io = { git = "https://github.com/sora-xor/polkadot-sdk.git", branch = "polkadot-v1.1.0" }
frame-support = { git = "https://github.com/sora-xor/polkadot-sdk.git", branch = "polkadot-v1.1.0" }
frame-system = { git = "https://github.com/sora-xor/polkadot-sdk.git", branch = "polkadot-v1.1.0" }
frame-election-provider-support = { git = "https://github.com/sora-xor/polkadot-sdk.git", branch = "polkadot-v1.1.0" }
pallet-staking = { git = "https://github.com/sora-xor/polkadot-sdk.git", branch = "polkadot-v1.1.0" }
>>>>>>> 87a5efdc

chrono = { version = "0.4.19" }
num-format = { version = "0.4.0" }

framenode-runtime = { path = "../../runtime", default-features = false, features = [
    "std",
] }<|MERGE_RESOLUTION|>--- conflicted
+++ resolved
@@ -8,19 +8,11 @@
 [dependencies]
 clap = { version = "=4.5.4", features = ["derive"] }
 
-<<<<<<< HEAD
-sp-io = { git = "https://github.com/sora-xor/polkadot-sdk.git", branch = "add_sora_substrate_commits" }
-frame-support = { git = "https://github.com/sora-xor/polkadot-sdk.git", branch = "add_sora_substrate_commits" }
-frame-system = { git = "https://github.com/sora-xor/polkadot-sdk.git", branch = "add_sora_substrate_commits" }
-frame-election-provider-support = { git = "https://github.com/sora-xor/polkadot-sdk.git", branch = "add_sora_substrate_commits" }
-pallet-staking = { git = "https://github.com/sora-xor/polkadot-sdk.git", branch = "add_sora_substrate_commits" }
-=======
 sp-io = { git = "https://github.com/sora-xor/polkadot-sdk.git", branch = "polkadot-v1.1.0" }
 frame-support = { git = "https://github.com/sora-xor/polkadot-sdk.git", branch = "polkadot-v1.1.0" }
 frame-system = { git = "https://github.com/sora-xor/polkadot-sdk.git", branch = "polkadot-v1.1.0" }
 frame-election-provider-support = { git = "https://github.com/sora-xor/polkadot-sdk.git", branch = "polkadot-v1.1.0" }
 pallet-staking = { git = "https://github.com/sora-xor/polkadot-sdk.git", branch = "polkadot-v1.1.0" }
->>>>>>> 87a5efdc
 
 chrono = { version = "0.4.19" }
 num-format = { version = "0.4.0" }
