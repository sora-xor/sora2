--- conflicted
+++ resolved
@@ -4,15 +4,9 @@
 pub use common::TechAssetId as Tas;
 pub use common::TechPurpose::*;
 use common::{
-<<<<<<< HEAD
-    balance, mock_pallet_balances_config, mock_technical_config, mock_tokens_config, AssetId32,
-    AssetName, AssetSymbol, BalancePrecision, ContentSource, DEXId, Description, CERES_ASSET_ID,
-    XST,
-=======
     balance, mock_common_config, mock_currencies_config, mock_frame_system_config,
-    mock_pallet_balances_config, mock_technical_config, AssetId32, AssetName, AssetSymbol,
-    BalancePrecision, ContentSource, DEXId, Description, CERES_ASSET_ID, XST,
->>>>>>> 1e81c0f8
+    mock_pallet_balances_config, mock_technical_config, mock_tokens_config, AssetId32, AssetName,
+    AssetSymbol, BalancePrecision, ContentSource, DEXId, Description, CERES_ASSET_ID, XST,
 };
 use currencies::BasicCurrencyAdapter;
 use frame_support::traits::{Everything, GenesisBuild, Hooks};
@@ -62,6 +56,7 @@
 mock_pallet_balances_config!(Runtime);
 mock_frame_system_config!(Runtime);
 mock_common_config!(Runtime);
+mock_tokens_config!(Runtime);
 
 parameter_types! {
     pub const BlockHashCount: u64 = 250;
@@ -116,26 +111,6 @@
 impl permissions::Config for Runtime {
     type RuntimeEvent = RuntimeEvent;
 }
-
-<<<<<<< HEAD
-mock_technical_config!(Runtime);
-
-mock_tokens_config!(Runtime);
-=======
-impl tokens::Config for Runtime {
-    type RuntimeEvent = RuntimeEvent;
-    type Balance = Balance;
-    type Amount = Amount;
-    type CurrencyId = AssetId;
-    type WeightInfo = ();
-    type ExistentialDeposits = ExistentialDeposits;
-    type CurrencyHooks = ();
-    type MaxLocks = ();
-    type MaxReserves = ();
-    type ReserveIdentifier = ();
-    type DustRemovalWhitelist = Everything;
-}
->>>>>>> 1e81c0f8
 
 pub struct ExtBuilder {
     pub endowed_assets: Vec<(
