#![cfg_attr(not(feature = "std"), no_std)]

mod weights;

#[cfg(test)]
mod mock;

#[cfg(test)]
mod tests;

use core::convert::TryInto;

use assets::AssetIdOf;
use common::DexIdOf;
use common::{
    balance, fixed, fixed_wrapper,
    fixnum::ops::Zero as _,
    prelude::{Balance, Fixed, FixedWrapper, QuoteAmount, SwapAmount, SwapOutcome},
    prelude::{EnsureDEXManager, EnsureTradingPairExists},
    DEXId, LiquiditySource, LiquiditySourceFilter, LiquiditySourceType, ManagementMode, PSWAP, VAL,
};
use frame_support::traits::Get;
use frame_support::{ensure, fail, weights::Weight};
use frame_system::ensure_signed;
use liquidity_proxy::LiquidityProxyTrait;
use permissions::{Scope, BURN, MINT, SLASH, TRANSFER};
use pswap_distribution::{OnPswapBurned, PswapRemintInfo};
use sp_arithmetic::traits::Zero;
use sp_runtime::{DispatchError, DispatchResult};
use sp_std::collections::btree_set::BTreeSet;

pub trait WeightInfo {
    fn initialize_pool() -> Weight;
    fn set_reference_asset() -> Weight;
    fn set_optional_reward_multiplier() -> Weight;
    fn claim_incentives() -> Weight;
}

type Assets<T> = assets::Module<T>;
type Technical<T> = technical::Module<T>;

pub const TECH_ACCOUNT_PREFIX: &[u8] = b"multicollateral-bonding-curve-pool";
pub const TECH_ACCOUNT_RESERVES: &[u8] = b"reserves";
pub const TECH_ACCOUNT_REWARDS: &[u8] = b"rewards";

// Reuse distribution account structs from single-collateral bonding curve pallet.
pub use bonding_curve_pool::DistributionAccountData;
pub use bonding_curve_pool::DistributionAccounts;

pub use pallet::*;

#[frame_support::pallet]
pub mod pallet {
    use super::*;
    use frame_support::pallet_prelude::*;
    use frame_system::pallet_prelude::*;

    #[pallet::config]
    pub trait Config:
        frame_system::Config
        + common::Config
        + assets::Config
        + technical::Config
        + trading_pair::Config
    {
        type Event: From<Event<Self>> + IsType<<Self as frame_system::Config>::Event>;
        type LiquidityProxy: LiquidityProxyTrait<Self::DEXId, Self::AccountId, Self::AssetId>;
        type EnsureDEXManager: EnsureDEXManager<Self::DEXId, Self::AccountId, DispatchError>;
        type EnsureTradingPairExists: EnsureTradingPairExists<
            Self::DEXId,
            Self::AssetId,
            DispatchError,
        >;
        /// Weight information for extrinsics in this pallet.
        type WeightInfo: WeightInfo;
    }

    #[pallet::pallet]
    #[pallet::generate_store(pub(super) trait Store)]
    pub struct Pallet<T>(PhantomData<T>);

    #[pallet::hooks]
    impl<T: Config> Hooks<BlockNumberFor<T>> for Pallet<T> {}

    #[pallet::call]
    impl<T: Config> Pallet<T> {
        /// Enable exchange path on the pool for pair BaseAsset-CollateralAsset.
        #[pallet::weight(<T as Config>::WeightInfo::initialize_pool())]
        pub fn initialize_pool(
            origin: OriginFor<T>,
            collateral_asset_id: T::AssetId,
        ) -> DispatchResultWithPostInfo {
            let _who = <T as Config>::EnsureDEXManager::ensure_can_manage(
                &DEXId::Polkaswap.into(),
                origin,
                ManagementMode::Private,
            )?;
            Self::initialize_pool_unchecked(collateral_asset_id)?;
            Ok(().into())
        }

        /// Change reference asset which is used to determine collateral assets value. Inteded to be e.g. stablecoin DAI.
        #[pallet::weight(<T as Config>::WeightInfo::set_reference_asset())]
        pub fn set_reference_asset(
            origin: OriginFor<T>,
            reference_asset_id: T::AssetId,
        ) -> DispatchResultWithPostInfo {
            let _who = <T as Config>::EnsureDEXManager::ensure_can_manage(
                &DEXId::Polkaswap.into(),
                origin,
                ManagementMode::Private,
            )?;
            ReferenceAssetId::<T>::put(reference_asset_id.clone());
            Self::deposit_event(Event::ReferenceAssetChanged(reference_asset_id));
            Ok(().into())
        }

        /// Set multiplier which is applied to rewarded amount when depositing particular collateral assets.
        /// `None` value indicates reward without change, same as Some(1.0).
        #[pallet::weight(<T as Config>::WeightInfo::set_optional_reward_multiplier())]
        pub fn set_optional_reward_multiplier(
            origin: OriginFor<T>,
            collateral_asset_id: T::AssetId,
            multiplier: Option<Fixed>,
        ) -> DispatchResultWithPostInfo {
            let _who = <T as Config>::EnsureDEXManager::ensure_can_manage(
                &DEXId::Polkaswap.into(),
                origin,
                ManagementMode::Private,
            )?;
            ensure!(
                Self::enabled_targets().contains(&collateral_asset_id),
                Error::<T>::UnsupportedCollateralAssetId
            );
            // NOTE: not using insert() here because it unwraps Option, which is not intended
            AssetsWithOptionalRewardMultiplier::<T>::mutate(&collateral_asset_id, |opt| {
                *opt = multiplier.clone()
            });
            Self::deposit_event(Event::OptionalRewardMultiplierUpdated(
                collateral_asset_id,
                multiplier,
            ));
            Ok(().into())
        }

        /// Claim all available PSWAP rewards by account signing this transaction.
        #[pallet::weight(<T as Config>::WeightInfo::claim_incentives())]
        pub fn claim_incentives(origin: OriginFor<T>) -> DispatchResultWithPostInfo {
            let who = ensure_signed(origin)?;
            Self::claim_incentives_inner(&who)?;
            Ok(().into())
        }
    }

    #[pallet::event]
    #[pallet::metadata(DexIdOf<T> = "DEXId", AssetIdOf<T> = "AssetId")]
    #[pallet::generate_deposit(pub(super) fn deposit_event)]
    pub enum Event<T: Config> {
        /// Pool is initialized for pair. [DEX Id, Collateral Asset Id]
        PoolInitialized(DexIdOf<T>, AssetIdOf<T>),
        /// Reference Asset has been changed for pool. [New Reference Asset Id]
        ReferenceAssetChanged(AssetIdOf<T>),
        /// Multiplier for reward has been updated on particular asset. [Asset Id, New Multiplier]
        OptionalRewardMultiplierUpdated(AssetIdOf<T>, Option<Fixed>),
    }

    #[pallet::error]
    pub enum Error<T> {
        /// An error occurred while calculating the price.
        PriceCalculationFailed,
        /// The pool can't perform exchange on itself.
        CannotExchangeWithSelf,
        /// It's not enough reserves in the pool to perform the operation.
        NotEnoughReserves,
        /// Attempt to initialize pool for pair that already exists.
        PoolAlreadyInitializedForPair,
        /// Attempt to get info for uninitialized pool.
        PoolNotInitialized,
        /// Indicated limits for slippage has not been met during transaction execution.
        SlippageLimitExceeded,
        /// Either user has no pending rewards or current limit is exceeded at the moment.
        NothingToClaim,
        /// User has pending reward, but rewards supply is insufficient at the moment.
        RewardsSupplyShortage,
        /// Indicated collateral asset is not enabled for pool.
        UnsupportedCollateralAssetId,
<<<<<<< HEAD
        /// Could not calculate fee including sell penalty.
        FeeCalculationFailed,
=======
        /// Liquidity source can't exchange assets with the given IDs on the given DEXId.
        CantExchange,
>>>>>>> e882a267
    }

    /// Technical account used to store collateral tokens.
    #[pallet::storage]
    #[pallet::getter(fn reserves_account_id)]
    pub type ReservesAcc<T: Config> = StorageValue<_, T::TechAccountId, ValueQuery>;

    #[pallet::type_value]
    pub(super) fn DefaultForInitialPrice() -> Fixed {
        fixed!(200)
    }

    /// Buy price starting constant. This is the price users pay for new XOR.
    #[pallet::storage]
    #[pallet::getter(fn initial_price)]
    pub(super) type InitialPrice<T: Config> =
        StorageValue<_, Fixed, ValueQuery, DefaultForInitialPrice>;

    #[pallet::type_value]
    pub(super) fn DefaultForPriceChangeStep() -> Fixed {
        fixed!(1337)
    }

    /// Cofficients in buy price function.
    #[pallet::storage]
    #[pallet::getter(fn price_change_step)]
    pub(super) type PriceChangeStep<T: Config> =
        StorageValue<_, Fixed, ValueQuery, DefaultForPriceChangeStep>;

    #[pallet::type_value]
    pub(super) fn DefaultForPriceChangeRate() -> Fixed {
        fixed!(1)
    }

    #[pallet::storage]
    #[pallet::getter(fn price_change_rate)]
    pub(super) type PriceChangeRate<T: Config> =
        StorageValue<_, Fixed, ValueQuery, DefaultForPriceChangeRate>;

    #[pallet::type_value]
    pub(super) fn DefaultForSellPriceCoefficient() -> Fixed {
        fixed!(0.8)
    }

    /// Sets the sell function as a fraction of the buy function, so there is margin between the two functions.
    #[pallet::storage]
    #[pallet::getter(fn sell_price_coefficient)]
    pub(super) type SellPriceCoefficient<T: Config> =
        StorageValue<_, Fixed, ValueQuery, DefaultForSellPriceCoefficient>;

    #[pallet::type_value]
    pub(super) fn DefaultForAlwaysDistributeCoefficient() -> Fixed {
        fixed!(0.2)
    }

    /// Coefficient which determines the fraction of input collateral token to be exchanged to XOR and
    /// be distributed to predefined accounts. Relevant for the Buy function (when a user buys new XOR).
    #[pallet::storage]
    #[pallet::getter(fn always_distribute_coefficient)]
    pub(super) type AlwaysDistributeCoefficient<T: Config> =
        StorageValue<_, Fixed, ValueQuery, DefaultForAlwaysDistributeCoefficient>;

    #[pallet::type_value]
    pub(super) fn DefaultForBaseFee() -> Fixed {
        fixed!(0.003)
    }

    /// Base fee in XOR which is deducted on all trades, currently it's burned: 0.3%.
    #[pallet::storage]
    #[pallet::getter(fn base_fee)]
    pub(super) type BaseFee<T: Config> = StorageValue<_, Fixed, ValueQuery, DefaultForBaseFee>;

    /// Accounts that receive 20% buy/sell margin according predefined proportions.
    #[pallet::storage]
    #[pallet::getter(fn distribution_accounts)]
    pub(super) type DistributionAccountsEntry<T: Config> = StorageValue<
        _,
        DistributionAccounts<DistributionAccountData<T::TechAccountId>>,
        ValueQuery,
    >;

    /// Collateral Assets allowed to be sold on bonding curve.
    #[pallet::storage]
    #[pallet::getter(fn enabled_targets)]
    pub type EnabledTargets<T: Config> = StorageValue<_, BTreeSet<T::AssetId>, ValueQuery>;

    /// Asset that is used to compare collateral assets by value, e.g., DAI.
    #[pallet::storage]
    #[pallet::getter(fn reference_asset_id)]
    pub type ReferenceAssetId<T: Config> = StorageValue<_, T::AssetId, ValueQuery>;

    /// Registry to store information about rewards owned by users in PSWAP. (claim_limit, available_rewards)
    #[pallet::storage]
    #[pallet::getter(fn rewards)]
    pub type Rewards<T: Config> =
        StorageMap<_, Blake2_128Concat, T::AccountId, (Balance, Balance), ValueQuery>;

    /// Total amount of PSWAP owned by accounts.
    #[pallet::storage]
    #[pallet::getter(fn total_rewards)]
    pub type TotalRewards<T: Config> = StorageValue<_, Balance, ValueQuery>;

    /// Number of reserve currencies selling which user will get rewards, namely all registered collaterals except PSWAP and VAL.
    #[pallet::storage]
    #[pallet::getter(fn incentivised_currencies_num)]
    pub type IncentivisedCurrenciesNum<T: Config> = StorageValue<_, u32, ValueQuery>;

    /// Account which stores actual PSWAP intended for rewards.
    #[pallet::storage]
    #[pallet::getter(fn incentives_account_id)]
    pub type IncentivesAccountId<T: Config> = StorageValue<_, T::AccountId, ValueQuery>;

    /// Reward multipliers for special assets. Asset Id => Reward Multiplier
    #[pallet::storage]
    pub type AssetsWithOptionalRewardMultiplier<T: Config> =
        StorageMap<_, Twox64Concat, T::AssetId, Fixed>;

    #[pallet::type_value]
    pub(super) fn DefaultForInitialPswapRewardsSupply() -> Balance {
        balance!(25000000)
    }

    /// Amount of PSWAP initially stored in account dedicated for TBC rewards. Actual account balance will deplete over time,
    /// however this constant is not modified.
    #[pallet::storage]
    pub(super) type InitialPswapRewardsSupply<T: Config> =
        StorageValue<_, Balance, ValueQuery, DefaultForInitialPswapRewardsSupply>;

    #[pallet::genesis_config]
    pub struct GenesisConfig<T: Config> {
        /// Technical account used to store collateral tokens.
        pub reserves_account_id: T::TechAccountId,
        /// Accounts that receive 20% buy/sell margin according predefined proportions.
        pub distribution_accounts: DistributionAccounts<DistributionAccountData<T::TechAccountId>>,
        /// Asset that is used to compare collateral assets by value, e.g., DAI.
        pub reference_asset_id: T::AssetId,
        /// Account which stores actual PSWAP intended for rewards.
        pub incentives_account_id: T::AccountId,
    }

    #[cfg(feature = "std")]
    impl<T: Config> Default for GenesisConfig<T> {
        fn default() -> Self {
            Self {
                reserves_account_id: Default::default(),
                distribution_accounts: Default::default(),
                reference_asset_id: Default::default(),
                incentives_account_id: Default::default(),
            }
        }
    }

    #[pallet::genesis_build]
    impl<T: Config> GenesisBuild<T> for GenesisConfig<T> {
        fn build(&self) {
            ReservesAcc::<T>::put(&self.reserves_account_id);
            DistributionAccountsEntry::<T>::put(&self.distribution_accounts);
            ReferenceAssetId::<T>::put(&self.reference_asset_id);
            IncentivesAccountId::<T>::put(&self.incentives_account_id);
        }
    }
}

/// This function is used by `exchange` function to transfer calculated `input_amount` of
/// `in_asset_id` to reserves and mint `output_amount` of `out_asset_id`.
///
/// This function always distributes a portion of input tokens (see `AlwaysDistributeCoefficient`), these are
/// referred as free reserves. After collateral input portion is exchanged to XOR, it's sent out to accounts
/// specified in `DistributionAccounts` struct and buy-back and burn some amount of VAL asset.
///
struct BuyMainAsset<T: Config> {
    collateral_asset_id: T::AssetId,
    main_asset_id: T::AssetId,
    amount: SwapAmount<Balance>,
    from_account_id: T::AccountId,
    to_account_id: T::AccountId,
    reserves_tech_account_id: T::TechAccountId,
    reserves_account_id: T::AccountId,
}

impl<T: Config> BuyMainAsset<T> {
    pub fn new(
        collateral_asset_id: T::AssetId,
        main_asset_id: T::AssetId,
        amount: SwapAmount<Balance>,
        from_account_id: T::AccountId,
        to_account_id: T::AccountId,
    ) -> Result<Self, DispatchError> {
        let reserves_tech_account_id = ReservesAcc::<T>::get();
        let reserves_account_id =
            Technical::<T>::tech_account_id_to_account_id(&reserves_tech_account_id)?;
        Ok(BuyMainAsset {
            collateral_asset_id,
            main_asset_id,
            amount,
            from_account_id,
            to_account_id,
            reserves_tech_account_id,
            reserves_account_id,
        })
    }

    /// Assets deposition algorithm:
    ///
    /// ```nocompile
    /// free_reserves := input_amount * free_amount_coeffecient
    /// new_reserves := current_reserves + input_amount - free_reserves
    /// ```
    /// Returns (free_reserves, (input_amount, output_amount, fee_amount))
    fn deposit_input(&self) -> Result<(Balance, (Balance, Balance, Balance)), DispatchError> {
        common::with_transaction(|| {
            let (input_amount, output_amount, fee_amount) = Module::<T>::decide_buy_amounts(
                &self.main_asset_id,
                &self.collateral_asset_id,
                self.amount,
            )?;
            Technical::<T>::transfer_in(
                &self.collateral_asset_id,
                &self.from_account_id,
                &self.reserves_tech_account_id,
                input_amount,
            )?;
            let free_reserves = FixedWrapper::from(input_amount)
                * FixedWrapper::from(AlwaysDistributeCoefficient::<T>::get());
            let free_reserves = free_reserves
                .try_into_balance()
                .map_err(|_| Error::<T>::PriceCalculationFailed)?;
            Ok((free_reserves, (input_amount, output_amount, fee_amount)))
        })
    }

    fn distribute_reserves(&self, free_amount: Balance) -> Result<(), DispatchError> {
        common::with_transaction(|| {
            if free_amount == Balance::zero() {
                return Ok(());
            }

            let reserves_tech_acc = &self.reserves_tech_account_id;
            let reserves_acc = &self.reserves_account_id;
            let swapped_xor_amount = T::LiquidityProxy::exchange(
                reserves_acc,
                reserves_acc,
                &self.collateral_asset_id,
                &self.main_asset_id,
                SwapAmount::with_desired_input(free_amount, Balance::zero()).into(),
                Module::<T>::self_excluding_filter(),
            )?
            .amount
            .into();
            Technical::<T>::burn(&self.main_asset_id, reserves_tech_acc, swapped_xor_amount)?;
            Technical::<T>::mint(&self.main_asset_id, reserves_tech_acc, swapped_xor_amount)?;

            let fw_swapped_xor_amount = FixedWrapper::from(swapped_xor_amount);

            let distribution_accounts: DistributionAccounts<
                DistributionAccountData<T::TechAccountId>,
            > = DistributionAccountsEntry::<T>::get();
            for (to_tech_account_id, coefficient) in distribution_accounts
                .xor_distribution_as_array()
                .iter()
                .map(|x| (&x.account_id, x.coefficient))
            {
                let amount = fw_swapped_xor_amount.clone() * coefficient;
                let amount = amount
                    .try_into_balance()
                    .map_err(|_| Error::<T>::PriceCalculationFailed)?;
                technical::Module::<T>::transfer(
                    &self.main_asset_id,
                    reserves_tech_acc,
                    to_tech_account_id,
                    amount,
                )?;
            }
            let amount =
                fw_swapped_xor_amount.clone() * distribution_accounts.val_holders.coefficient;
            let amount = amount
                .try_into_balance()
                .map_err(|_| Error::<T>::PriceCalculationFailed)?;
            let val_amount = T::LiquidityProxy::exchange(
                reserves_acc,
                reserves_acc,
                &self.main_asset_id,
                &VAL.into(),
                SwapAmount::with_desired_input(amount, Balance::zero()),
                Module::<T>::self_excluding_filter(),
            )?
            .amount;
            Technical::<T>::burn(&VAL.into(), reserves_tech_acc, val_amount)?;
            Ok(())
        })
    }

    fn mint_output(&self, output_amount: Balance) -> Result<(), DispatchError> {
        Assets::<T>::mint_to(
            &self.main_asset_id,
            &self.reserves_account_id,
            &self.to_account_id,
            output_amount,
        )?;
        Ok(())
    }

    /// Calculate and assign PSWAP reward for buying XOR with particular assets.
    fn update_reward(
        &self,
        collateral_asset_amount: Balance,
        main_asset_amount: Balance,
    ) -> Result<(), DispatchError> {
        let mut pswap_amount = Module::<T>::calculate_buy_reward(
            &self.reserves_account_id,
            &self.collateral_asset_id,
            collateral_asset_amount,
            main_asset_amount,
        )?;
        if let Some(multiplier) =
            AssetsWithOptionalRewardMultiplier::<T>::get(&self.collateral_asset_id)
        {
            pswap_amount = (FixedWrapper::from(pswap_amount) * multiplier)
                .try_into_balance()
                .map_err(|_| Error::<T>::PriceCalculationFailed)?;
        }
        if !pswap_amount.is_zero() {
            Rewards::<T>::mutate(&self.from_account_id, |(_, ref mut available)| {
                *available = available.saturating_add(pswap_amount)
            });
            TotalRewards::<T>::mutate(|balance| *balance = balance.saturating_add(pswap_amount));
        }
        Ok(())
    }

    fn swap(&self) -> Result<SwapOutcome<Balance>, DispatchError> {
        common::with_transaction(|| {
            let (free_reserves, (input_amount, output_amount, fee)) = self.deposit_input()?;
            self.distribute_reserves(free_reserves)?;
            self.mint_output(output_amount.clone())?;
            self.update_reward(input_amount.clone(), output_amount.clone())?;
            Ok(match self.amount {
                SwapAmount::WithDesiredInput { .. } => SwapOutcome::new(output_amount, fee),
                SwapAmount::WithDesiredOutput { .. } => SwapOutcome::new(input_amount, fee),
            })
        })
    }
}

#[allow(non_snake_case)]
impl<T: Config> Module<T> {
    #[inline]
    fn self_excluding_filter() -> LiquiditySourceFilter<T::DEXId, LiquiditySourceType> {
        LiquiditySourceFilter::with_forbidden(
            DEXId::Polkaswap.into(),
            [LiquiditySourceType::MulticollateralBondingCurvePool].into(),
        )
    }

    fn initialize_pool_unchecked(collateral_asset_id: T::AssetId) -> DispatchResult {
        common::with_transaction(|| {
            ensure!(
                !EnabledTargets::<T>::get().contains(&collateral_asset_id),
                Error::<T>::PoolAlreadyInitializedForPair
            );
            T::EnsureTradingPairExists::ensure_trading_pair_exists(
                &DEXId::Polkaswap.into(),
                &T::GetBaseAssetId::get(),
                &collateral_asset_id,
            )?;
            trading_pair::Module::<T>::enable_source_for_trading_pair(
                &DEXId::Polkaswap.into(),
                &T::GetBaseAssetId::get(),
                &collateral_asset_id,
                LiquiditySourceType::MulticollateralBondingCurvePool,
            )?;
            if Self::collateral_is_incentivised(&collateral_asset_id) {
                IncentivisedCurrenciesNum::<T>::mutate(|num| *num += 1)
            }
            EnabledTargets::<T>::mutate(|set| set.insert(collateral_asset_id));
            Self::deposit_event(Event::PoolInitialized(
                DEXId::Polkaswap.into(),
                collateral_asset_id,
            ));
            Ok(())
        })
    }

    /// Buy function with regards to asset total supply and its change delta. It represents the amount of
    /// input collateral required from User in order to receive requested XOR amount. I.e. the price User buys at.
    ///
    /// XOR is also referred as main asset.
    /// Value of `delta` is assumed to be either positive or negative.
    /// For every `price_change_step` tokens the price goes up by `price_change_rate`.
    ///
    /// `buy_price_usd = (xor_total_supply + xor_supply_delta) / (price_change_step * price_change_rate) + initial_price_usd`
    ///
    pub fn buy_function(main_asset_id: &T::AssetId, delta: Fixed) -> Result<Fixed, DispatchError> {
        let total_supply: FixedWrapper = Assets::<T>::total_issuance(main_asset_id)?.into();
        let initial_price: FixedWrapper = Self::initial_price().into();
        let price_change_step: FixedWrapper = Self::price_change_step().into();
        let price_change_rate: FixedWrapper = Self::price_change_rate().into();

        let price =
            (total_supply + delta) / (price_change_step * price_change_rate) + initial_price;
        price
            .get()
            .map_err(|_| Error::<T>::PriceCalculationFailed.into())
    }

    /// Calculates and returns the current buy price, assuming that input is the collateral asset and output is the main asset.
    ///
    /// To calculate price for a specific amount of assets (with desired main asset output),
    /// one needs to calculate the area of a right trapezoid.
    ///
    /// `AB` : buy_function(xor_total_supply)
    /// `CD` : buy_function(xor_total_supply + xor_supply_delta)
    ///
    /// ```nocompile
    ///          ..  C
    ///        ..  │
    ///   B  ..    │
    ///     │   S  │
    ///     │      │
    ///   A └──────┘ D
    /// ```
    ///
    /// 1) Amount of collateral tokens needed in USD to get `xor_supply_delta`(AD) XOR tokens
    /// ```nocompile
    /// S = ((AB + CD) / 2) * AD
    ///
    /// or
    ///
    /// buy_price_usd = ((buy_function(xor_total_supply) + buy_function(xor_total_supply + xor_supply_delta)) / 2) * xor_supply_delta
    /// ```
    /// 2) Amount of XOR tokens received by depositing `S` collateral tokens in USD:
    ///
    /// Solving right trapezoid area formula with respect to `xor_supply_delta` (AD),
    /// actual square `S` is known and represents collateral amount.
    /// We have a quadratic equation:
    /// ```nocompile
    /// buy_function(x) = price_change_coefficient * x + initial_price
    /// Assume `M` = 1 / price_change_coefficient = 1 / 1337
    ///
    /// M * AD² + 2 * AB * AD - 2 * S = 0
    /// equation with two solutions, taking only positive one:
    /// AD = (√((AB * 2 / M)² + 8 * S / M) - 2 * AB / M) / 2
    ///
    /// or
    ///
    /// xor_supply_delta = (√((buy_function(xor_total_supply) * 2 / price_change_coeff)²
    ///                    + 8 * buy_price_usd / price_change_coeff) - 2 * buy_function(xor_total_supply)
    ///                    / price_change_coeff) / 2
    /// ```
    pub fn buy_price(
        main_asset_id: &T::AssetId,
        collateral_asset_id: &T::AssetId,
        quantity: QuoteAmount<Balance>,
    ) -> Result<Fixed, DispatchError> {
        let price_change_step = FixedWrapper::from(Self::price_change_step());
        let price_change_rate = Self::price_change_rate();
        let price_change_coeff = price_change_step * price_change_rate;

        let current_state: FixedWrapper = Self::buy_function(main_asset_id, Fixed::ZERO)?.into();
        let collateral_price_per_reference_unit: FixedWrapper =
            Self::reference_price(collateral_asset_id)?.into();

        match quantity {
            QuoteAmount::WithDesiredInput {
                desired_amount_in: collateral_quantity,
            } => {
                let collateral_reference_in =
                    collateral_price_per_reference_unit * collateral_quantity;

                let under_pow =
                    current_state.clone() * price_change_coeff.clone() * fixed_wrapper!(2.0);
                let under_sqrt = under_pow.clone() * under_pow
                    + fixed_wrapper!(8.0) * price_change_coeff.clone() * collateral_reference_in;
                let main_out = under_sqrt.sqrt_accurate() / fixed_wrapper!(2.0)
                    - price_change_coeff * current_state;
                main_out
                    .get()
                    .map_err(|_| Error::<T>::PriceCalculationFailed.into())
                    .map(|value| value.max(Fixed::ZERO))
            }
            QuoteAmount::WithDesiredOutput {
                desired_amount_out: main_quantity,
            } => {
                let new_state: FixedWrapper = Self::buy_function(
                    main_asset_id,
                    FixedWrapper::from(main_quantity)
                        .get()
                        .map_err(|_| Error::<T>::PriceCalculationFailed)?,
                )?
                .into();
                let collateral_reference_in =
                    ((current_state + new_state) / fixed_wrapper!(2.0)) * main_quantity;
                let collateral_quantity =
                    collateral_reference_in / collateral_price_per_reference_unit;
                collateral_quantity
                    .get()
                    .map_err(|_| Error::<T>::PriceCalculationFailed.into())
                    .map(|value| value.max(Fixed::ZERO))
            }
        }
    }

    /// Calculates and returns the current sell price, assuming that input is the main asset and output is the collateral asset.
    ///
    /// To calculate sell price for a specific amount of assets:
    /// 1. Current reserves of collateral token are taken
    /// 2. Same amount by value is assumed for main asset
    ///   2.1 Values are compared via getting prices for both main and collateral tokens with regard to another token
    ///       called reference token which is set for particular pair. This should be e.g. stablecoin DAI.
    ///   2.2 Reference price for base token is taken as 80% of current bonding curve buy price.
    ///   2.3 Reference price for collateral token is taken as current market price, i.e. price for 1 token on liquidity proxy.
    /// 3. Given known reserves for main and collateral, output collateral amount is calculated by applying x*y=k model resulting
    ///    in curve-like dependency.
    pub fn sell_price(
        main_asset_id: &T::AssetId,
        collateral_asset_id: &T::AssetId,
        quantity: QuoteAmount<Balance>,
    ) -> Result<Fixed, DispatchError> {
        let reserves_tech_account_id = ReservesAcc::<T>::get();
        let reserves_account_id =
            Technical::<T>::tech_account_id_to_account_id(&reserves_tech_account_id)?;
        let collateral_supply: FixedWrapper =
            Assets::<T>::free_balance(collateral_asset_id, &reserves_account_id)?.into();
        // Get reference prices for base and collateral to understand token value.
        let main_price_per_reference_unit: FixedWrapper =
            Self::sell_function(main_asset_id, Fixed::ZERO)?.into();
        let collateral_price_per_reference_unit: FixedWrapper =
            Self::reference_price(collateral_asset_id)?.into();
        // Assume main token reserve is equal by reference value to collateral token reserve.
        let main_supply = collateral_supply.clone() * collateral_price_per_reference_unit
            / main_price_per_reference_unit;
        let collateral_supply_unwrapped = collateral_supply
            .clone()
            .get()
            .map_err(|_| Error::<T>::PriceCalculationFailed)?;

        match quantity {
            QuoteAmount::WithDesiredInput {
                desired_amount_in: quantity_main,
            } => {
                let output_collateral =
                    (quantity_main * collateral_supply) / (main_supply + quantity_main);
                let output_collateral_unwrapped = output_collateral
                    .get()
                    .map_err(|_| Error::<T>::PriceCalculationFailed)?;
                ensure!(
                    output_collateral_unwrapped < collateral_supply_unwrapped,
                    Error::<T>::NotEnoughReserves
                );
                Ok(output_collateral_unwrapped)
            }
            QuoteAmount::WithDesiredOutput {
                desired_amount_out: quantity_collateral,
            } => {
                let collateral_supply_unwrapped = collateral_supply_unwrapped
                    .into_bits()
                    .try_into()
                    .map_err(|_| Error::<T>::PriceCalculationFailed)?;
                ensure!(
                    quantity_collateral < collateral_supply_unwrapped,
                    Error::<T>::NotEnoughReserves
                );
                let output_main =
                    (main_supply * quantity_collateral) / (collateral_supply - quantity_collateral);
                output_main
                    .get()
                    .map_err(|_| Error::<T>::PriceCalculationFailed.into())
            }
        }
    }

    /// Sell function with regards to asset total supply and its change delta. It represents the amount of
    /// output collateral tokens received by User by indicating exact sold XOR amount. I.e. the price User sells at.
    ///
    /// Value of `delta` is assumed to be either positive or negative.
    /// Sell function is `sell_price_coefficient`% of buy function (see `buy_function`).
    ///
    /// `sell_price = sell_price_coefficient * buy_price`
    ///
    pub fn sell_function(main_asset_id: &T::AssetId, delta: Fixed) -> Result<Fixed, DispatchError> {
        let buy_price = Self::buy_function(main_asset_id, delta)?;
        let sell_price_coefficient = FixedWrapper::from(Self::sell_price_coefficient());
        let sell_price = sell_price_coefficient * buy_price;
        sell_price
            .get()
            .map_err(|_| Error::<T>::PriceCalculationFailed.into())
    }

    /// Decompose SwapAmount into particular buy quotation query.
    ///
    /// Returns ordered pair: (input_amount, output_amount, fee_amount).
    fn decide_buy_amounts(
        main_asset_id: &T::AssetId,
        collateral_asset_id: &T::AssetId,
        amount: SwapAmount<Balance>,
    ) -> Result<(Balance, Balance, Balance), DispatchError> {
        Ok(match amount {
            SwapAmount::WithDesiredInput {
                desired_amount_in,
                min_amount_out,
            } => {
                let mut output_amount: Balance = FixedWrapper::from(Self::buy_price(
                    main_asset_id,
                    collateral_asset_id,
                    QuoteAmount::with_desired_input(desired_amount_in),
                )?)
                .try_into_balance()
                .map_err(|_| Error::<T>::PriceCalculationFailed)?;
                let fee_amount = (FixedWrapper::from(BaseFee::<T>::get()) * output_amount)
                    .try_into_balance()
                    .map_err(|_| Error::<T>::PriceCalculationFailed)?;
                output_amount = output_amount.saturating_sub(fee_amount);
                ensure!(
                    output_amount >= min_amount_out,
                    Error::<T>::SlippageLimitExceeded
                );
                (desired_amount_in, output_amount, fee_amount)
            }
            SwapAmount::WithDesiredOutput {
                desired_amount_out,
                max_amount_in,
            } => {
                let desired_amount_out_with_fee = (FixedWrapper::from(desired_amount_out)
                    / (fixed_wrapper!(1) - BaseFee::<T>::get()))
                .try_into_balance()
                .map_err(|_| Error::<T>::PriceCalculationFailed)?;
                let input_amount = Self::buy_price(
                    main_asset_id,
                    collateral_asset_id,
                    QuoteAmount::with_desired_output(desired_amount_out_with_fee.clone()),
                )?;
                let input_amount = input_amount
                    .into_bits()
                    .try_into()
                    .map_err(|_| Error::<T>::PriceCalculationFailed)?;
                ensure!(
                    input_amount <= max_amount_in,
                    Error::<T>::SlippageLimitExceeded
                );
                (
                    input_amount,
                    desired_amount_out,
                    desired_amount_out_with_fee.saturating_sub(desired_amount_out),
                )
            }
        })
    }

    /// Mapping that defines percentage of fee penalty applied for selling XOR with
    /// low collateralized reserves.
    fn map_collateralized_fraction_to_penalty(fraction: Fixed) -> Fixed {
        if fraction < fixed!(0.05) {
            fixed!(0.09)
        } else if fraction >= fixed!(0.05) && fraction < fixed!(0.1) {
            fixed!(0.06)
        } else if fraction >= fixed!(0.1) && fraction < fixed!(0.2) {
            fixed!(0.03)
        } else if fraction >= fixed!(0.2) && fraction < fixed!(0.3) {
            fixed!(0.01)
        } else {
            fixed!(0)
        }
    }

    /// Calculate percentage of fee penalty that is applied to trades when XOR is sold while
    /// reserves are low for target collateral asset.
    fn sell_penalty(collateral_asset_id: &T::AssetId) -> Result<Fixed, DispatchError> {
        let reserves_account_id =
            Technical::<T>::tech_account_id_to_account_id(&Self::reserves_account_id())?;
        // USD price for XOR supply on network
        let ideal_reserves_price: FixedWrapper =
            Self::ideal_reserves_reference_price(Fixed::ZERO)?.into();
        // USD price for amount of indicated collateral asset stored in reserves
        let collateral_reserves_price =
            Self::actual_reserves_reference_price(&reserves_account_id, collateral_asset_id)?;
        ensure!(
            !collateral_reserves_price.is_zero(),
            Error::<T>::NotEnoughReserves
        );
        // ratio of stored reserves to ideal reserves
        let collateralized_fraction = (FixedWrapper::from(collateral_reserves_price)
            / ideal_reserves_price)
            .get()
            .map_err(|_| Error::<T>::FeeCalculationFailed)?;
        Ok(Self::map_collateralized_fraction_to_penalty(
            collateralized_fraction,
        ))
    }

    /// Decompose SwapAmount into particular sell quotation query.
    ///
    /// Returns ordered pair: (input_amount, output_amount, fee_amount).
    fn decide_sell_amounts(
        main_asset_id: &T::AssetId,
        collateral_asset_id: &T::AssetId,
        amount: SwapAmount<Balance>,
    ) -> Result<(Balance, Balance, Balance), DispatchError> {
        Ok(match amount {
            SwapAmount::WithDesiredInput {
                desired_amount_in,
                min_amount_out,
            } => {
<<<<<<< HEAD
                let fee_percentage =
                    FixedWrapper::from(BaseFee::get()) + Self::sell_penalty(collateral_asset_id)?;
                let fee_amount = (fee_percentage * FixedWrapper::from(desired_amount_in))
                    .try_into_balance()
                    .map_err(|_| Error::<T>::PriceCalculationFailed)?;
=======
                let fee_amount = (FixedWrapper::from(BaseFee::<T>::get())
                    * FixedWrapper::from(desired_amount_in))
                .try_into_balance()
                .map_err(|_| Error::<T>::PriceCalculationFailed)?;
>>>>>>> e882a267
                let output_amount = Self::sell_price(
                    main_asset_id,
                    collateral_asset_id,
                    QuoteAmount::with_desired_input(
                        desired_amount_in.saturating_sub(fee_amount.clone()),
                    ),
                )?;
                let output_amount = output_amount
                    .into_bits()
                    .try_into()
                    .map_err(|_| Error::<T>::PriceCalculationFailed)?;
                ensure!(
                    output_amount >= min_amount_out,
                    Error::<T>::SlippageLimitExceeded
                );
                (desired_amount_in, output_amount, fee_amount)
            }
            SwapAmount::WithDesiredOutput {
                desired_amount_out,
                max_amount_in,
            } => {
                let input_amount: Balance = FixedWrapper::from(Self::sell_price(
                    main_asset_id,
                    collateral_asset_id,
                    QuoteAmount::with_desired_output(desired_amount_out),
                )?)
                .try_into_balance()
                .map_err(|_| Error::<T>::PriceCalculationFailed)?;
                let fee_percentage =
                    FixedWrapper::from(BaseFee::get()) + Self::sell_penalty(collateral_asset_id)?;
                let input_amount_with_fee =
<<<<<<< HEAD
                    FixedWrapper::from(input_amount) / (fixed_wrapper!(1) - fee_percentage);
=======
                    FixedWrapper::from(input_amount) / (fixed_wrapper!(1) - BaseFee::<T>::get());
>>>>>>> e882a267
                let input_amount_with_fee = input_amount_with_fee
                    .try_into_balance()
                    .map_err(|_| Error::<T>::PriceCalculationFailed)?;
                ensure!(
                    input_amount <= max_amount_in,
                    Error::<T>::SlippageLimitExceeded
                );
                (
                    input_amount_with_fee,
                    desired_amount_out,
                    input_amount_with_fee.saturating_sub(input_amount),
                )
            }
        })
    }

    /// This function is used by `exchange` function to burn `input_amount` derived from `amount` of `main_asset_id`
    /// and transfer calculated amount of `collateral_asset_id` to the receiver from reserves.
    ///
    /// If there's not enough reserves in the pool, `NotEnoughReserves` error will be returned.
    ///
    fn sell_main_asset(
        _dex_id: &T::DEXId,
        main_asset_id: &T::AssetId,
        collateral_asset_id: &T::AssetId,
        amount: SwapAmount<Balance>,
        from_account_id: &T::AccountId,
        to_account_id: &T::AccountId,
    ) -> Result<SwapOutcome<Balance>, DispatchError> {
        common::with_transaction(|| {
            let reserves_tech_account_id = Self::reserves_account_id();
            let reserves_account_id =
                Technical::<T>::tech_account_id_to_account_id(&reserves_tech_account_id)?;
            let (input_amount, output_amount, fee_amount) =
                Self::decide_sell_amounts(main_asset_id, collateral_asset_id, amount)?;
            let reserves_amount =
                Assets::<T>::total_balance(collateral_asset_id, &reserves_account_id)?;
            ensure!(
                reserves_amount >= output_amount,
                Error::<T>::NotEnoughReserves
            );
            technical::Module::<T>::transfer_out(
                collateral_asset_id,
                &reserves_tech_account_id,
                &to_account_id,
                output_amount,
            )?;
            Assets::<T>::burn_from(
                main_asset_id,
                &reserves_account_id,
                from_account_id,
                input_amount,
            )?;
            Ok(SwapOutcome::new(output_amount, fee_amount))
        })
    }

    /// Assign account id that is used to store deposited collateral tokens.
    pub fn set_reserves_account_id(account: T::TechAccountId) -> Result<(), DispatchError> {
        common::with_transaction(|| {
            ReservesAcc::<T>::set(account.clone());
            let account_id = Technical::<T>::tech_account_id_to_account_id(&account)?;
            let permissions = [BURN, MINT, TRANSFER, SLASH];
            for permission in &permissions {
                permissions::Module::<T>::assign_permission(
                    account_id.clone(),
                    &account_id,
                    *permission,
                    Scope::Unlimited,
                )?;
            }
            Ok(())
        })
    }

    /// Assign accounts list to be used for free reserves distribution in config.
    pub fn set_distribution_accounts(
        distribution_accounts: DistributionAccounts<DistributionAccountData<T::TechAccountId>>,
    ) {
        DistributionAccountsEntry::<T>::set(distribution_accounts);
    }

    /// This function is used to determine particular asset price in terms of a reference asset, which is set for
    /// bonding curve (there could be only single token chosen as reference for all comparisons). Basically, the
    /// reference token is expected to be a USD-bound stablecoin, e.g. DAI.
    ///
    /// Example use: understand actual value of two tokens in terms of USD.
    fn reference_price(asset_id: &T::AssetId) -> Result<Balance, DispatchError> {
        let reference_asset_id = ReferenceAssetId::<T>::get();
        let price = if asset_id == &reference_asset_id {
            balance!(1)
        } else {
            T::LiquidityProxy::quote(
                asset_id,
                &reference_asset_id,
                SwapAmount::with_desired_input(balance!(1), Balance::zero()),
                Self::self_excluding_filter(),
            )?
            .amount
        };
        Ok(price)
    }

    /// Calculate USD price for single collateral asset that is stored in reserves account. In other words, find out how much
    /// reserves worth, considering only one asset type.
    fn actual_reserves_reference_price(
        reserves_account_id: &T::AccountId,
        collateral_asset_id: &T::AssetId,
    ) -> Result<Balance, DispatchError> {
        let reserve = Assets::<T>::free_balance(&collateral_asset_id, &reserves_account_id)?;
        let price = Self::reference_price(&collateral_asset_id)?;
        (FixedWrapper::from(reserve) * price)
            .try_into_balance()
            .map_err(|_| Error::<T>::PriceCalculationFailed.into())
    }

    /// Calculate USD price for all XOR in network, this is done by applying ideal sell function to XOR total supply.
    /// - `delta` is a XOR supply offset from current total supply.
    fn ideal_reserves_reference_price(delta: Fixed) -> Result<Balance, DispatchError> {
        let base_asset_id = T::GetBaseAssetId::get();
        let base_total_supply = Assets::<T>::total_issuance(&base_asset_id)?;
        let initial_state =
            FixedWrapper::from(Self::initial_price()) * Self::sell_price_coefficient();
        let current_state = Self::sell_function(&base_asset_id, delta)?;

        let price = (initial_state + current_state) / fixed_wrapper!(2.0)
            * FixedWrapper::from(base_total_supply);
        price
            .try_into_balance()
            .map_err(|_| Error::<T>::PriceCalculationFailed.into())
    }

    /// Calculate amount of PSWAP rewarded for collateralizing XOR in TBC.
    ///
    /// ideal_reserves_before = sell_function(0 to xor_total_supply_before_trade)
    /// ideal_reserves_after = sell_function(0 to xor_total_supply_after_trade)
    /// actual_reserves_before = collateral_asset_reserves * collateral_asset_usd_price
    /// actual_reserves_after = actual_reserves_before + collateral_asset_input_amount * collateral_asset_usd_price
    ///
    /// unfunded_liabilities = (ideal_reserves_before - actual_reserves_before)
    /// a = unfunded_liabilities / ideal_reserves_before
    /// b = unfunded_liabilities / ideal_reserves_after
    /// P = initial_pswap_rewards
    /// N = enabled reserve currencies except PSWAP and VAL
    ///
    /// reward_pswap = ((a - b) * mean(a, b) * P) / N
    ///
    pub fn calculate_buy_reward(
        reserves_account_id: &T::AccountId,
        collateral_asset_id: &T::AssetId,
        _collateral_asset_amount: Balance,
        main_asset_amount: Balance,
    ) -> Result<Balance, DispatchError> {
        if !Self::collateral_is_incentivised(collateral_asset_id) {
            return Ok(Balance::zero());
        }

        // Get current state values.
        let ideal_before: FixedWrapper = Self::ideal_reserves_reference_price(Fixed::ZERO)?.into();
        let ideal_after: FixedWrapper = Self::ideal_reserves_reference_price(
            FixedWrapper::from(main_asset_amount)
                .get()
                .map_err(|_| Error::<T>::PriceCalculationFailed)?,
        )?
        .into();
        let actual_before: FixedWrapper =
            Self::actual_reserves_reference_price(reserves_account_id, collateral_asset_id)?.into();
        let incentivised_currencies_num: u128 = IncentivisedCurrenciesNum::<T>::get().into();
        let N: FixedWrapper = FixedWrapper::from(incentivised_currencies_num * balance!(1));
        let P: FixedWrapper = FixedWrapper::from(InitialPswapRewardsSupply::<T>::get());

        // Calculate reward.
        let unfunded_liabilities = ideal_before.clone() - actual_before;
        let a = unfunded_liabilities.clone() / ideal_before;
        let b = unfunded_liabilities / ideal_after;
        let mean_ab = (a.clone() + b.clone()) / fixed_wrapper!(2);
        let reward_pswap = ((a - b) * mean_ab * P) / N;
        reward_pswap
            .try_into_balance()
            .map_err(|_| Error::<T>::PriceCalculationFailed.into())
    }

    /// Check if particular asset is incentivesed, when depositing it as collateral,
    /// i.e. if it will result in PSWAP rewards during buy operation.
    fn collateral_is_incentivised(collateral_asset_id: &T::AssetId) -> bool {
        collateral_asset_id != &PSWAP.into() && collateral_asset_id != &VAL.into()
    }

    /// Perform a claim of collected PSWAP rewards by account.
    fn claim_incentives_inner(account_id: &T::AccountId) -> DispatchResult {
        common::with_transaction(|| {
            let (rewards_limit, rewards_owned) = Rewards::<T>::get(account_id);
            let pswap_asset_id = PSWAP.into();
            let incentives_account_id = IncentivesAccountId::<T>::get();
            let available_rewards =
                Assets::<T>::free_balance(&pswap_asset_id, &incentives_account_id)?;
            let mut to_claim = rewards_limit.min(rewards_owned);
            ensure!(!to_claim.is_zero(), Error::<T>::NothingToClaim);
            to_claim = to_claim.min(available_rewards);
            ensure!(!to_claim.is_zero(), Error::<T>::RewardsSupplyShortage);
            Assets::<T>::transfer_from(
                &pswap_asset_id,
                &incentives_account_id,
                &account_id,
                to_claim,
            )?;
            Rewards::<T>::insert(
                account_id,
                (
                    rewards_limit.saturating_sub(to_claim),
                    rewards_owned.saturating_sub(to_claim),
                ),
            );
            TotalRewards::<T>::mutate(|balance| *balance = balance.saturating_sub(to_claim));
            Ok(())
        })
    }
}

impl<T: Config> OnPswapBurned for Module<T> {
    /// Invoked when pswap is burned after being exchanged from collected liquidity provider fees.
    fn on_pswap_burned(distribution: PswapRemintInfo) {
        let total_rewards = TotalRewards::<T>::get();
        let amount = FixedWrapper::from(distribution.vesting);

        if !total_rewards.is_zero() {
            Rewards::<T>::translate(|_key: T::AccountId, value: (Balance, Balance)| {
                let (limit, owned) = value;
                let limit_to_add =
                    FixedWrapper::from(owned) * amount.clone() / FixedWrapper::from(total_rewards);
                let new_limit = (limit_to_add + FixedWrapper::from(limit))
                    .try_into_balance()
                    .unwrap_or(limit);
                Some((new_limit, owned))
            })
        }
    }
}

impl<T: Config> LiquiditySource<T::DEXId, T::AccountId, T::AssetId, Balance, DispatchError>
    for Module<T>
{
    fn can_exchange(
        dex_id: &T::DEXId,
        input_asset_id: &T::AssetId,
        output_asset_id: &T::AssetId,
    ) -> bool {
        if *dex_id != DEXId::Polkaswap.into() {
            return false;
        }
        if input_asset_id == &T::GetBaseAssetId::get() {
            EnabledTargets::<T>::get().contains(&output_asset_id)
        } else {
            EnabledTargets::<T>::get().contains(&input_asset_id)
        }
    }

    fn quote(
        dex_id: &T::DEXId,
        input_asset_id: &T::AssetId,
        output_asset_id: &T::AssetId,
        swap_amount: SwapAmount<Balance>,
    ) -> Result<SwapOutcome<Balance>, DispatchError> {
        if !Self::can_exchange(dex_id, input_asset_id, output_asset_id) {
            fail!(Error::<T>::CantExchange);
        }
        let base_asset_id = &T::GetBaseAssetId::get();
        let (input_amount, output_amount, fee_amount) = if input_asset_id == base_asset_id {
            Self::decide_sell_amounts(&input_asset_id, &output_asset_id, swap_amount)?
        } else {
            Self::decide_buy_amounts(&output_asset_id, &input_asset_id, swap_amount)?
        };
        match swap_amount {
            SwapAmount::WithDesiredInput { .. } => Ok(SwapOutcome::new(output_amount, fee_amount)),
            SwapAmount::WithDesiredOutput { .. } => Ok(SwapOutcome::new(input_amount, fee_amount)),
        }
    }

    fn exchange(
        sender: &T::AccountId,
        receiver: &T::AccountId,
        dex_id: &T::DEXId,
        input_asset_id: &T::AssetId,
        output_asset_id: &T::AssetId,
        desired_amount: SwapAmount<Balance>,
    ) -> Result<SwapOutcome<Balance>, DispatchError> {
        if !Self::can_exchange(dex_id, input_asset_id, output_asset_id) {
            fail!(Error::<T>::CantExchange);
        }
        let reserves_account_id =
            &Technical::<T>::tech_account_id_to_account_id(&Self::reserves_account_id())?;
        // This is needed to prevent recursion calls.
        if sender == reserves_account_id && receiver == reserves_account_id {
            fail!(Error::<T>::CannotExchangeWithSelf);
        }
        let base_asset_id = &T::GetBaseAssetId::get();
        if input_asset_id == base_asset_id {
            Self::sell_main_asset(
                dex_id,
                input_asset_id,
                output_asset_id,
                desired_amount,
                sender,
                receiver,
            )
        } else {
            BuyMainAsset::<T>::new(
                *input_asset_id,
                *output_asset_id,
                desired_amount,
                sender.clone(),
                receiver.clone(),
            )?
            .swap()
        }
    }
}<|MERGE_RESOLUTION|>--- conflicted
+++ resolved
@@ -184,13 +184,10 @@
         RewardsSupplyShortage,
         /// Indicated collateral asset is not enabled for pool.
         UnsupportedCollateralAssetId,
-<<<<<<< HEAD
         /// Could not calculate fee including sell penalty.
         FeeCalculationFailed,
-=======
         /// Liquidity source can't exchange assets with the given IDs on the given DEXId.
         CantExchange,
->>>>>>> e882a267
     }
 
     /// Technical account used to store collateral tokens.
@@ -893,18 +890,11 @@
                 desired_amount_in,
                 min_amount_out,
             } => {
-<<<<<<< HEAD
-                let fee_percentage =
-                    FixedWrapper::from(BaseFee::get()) + Self::sell_penalty(collateral_asset_id)?;
+                let fee_percentage = FixedWrapper::from(BaseFee::<T>::get())
+                    + Self::sell_penalty(collateral_asset_id)?;
                 let fee_amount = (fee_percentage * FixedWrapper::from(desired_amount_in))
                     .try_into_balance()
                     .map_err(|_| Error::<T>::PriceCalculationFailed)?;
-=======
-                let fee_amount = (FixedWrapper::from(BaseFee::<T>::get())
-                    * FixedWrapper::from(desired_amount_in))
-                .try_into_balance()
-                .map_err(|_| Error::<T>::PriceCalculationFailed)?;
->>>>>>> e882a267
                 let output_amount = Self::sell_price(
                     main_asset_id,
                     collateral_asset_id,
@@ -933,14 +923,10 @@
                 )?)
                 .try_into_balance()
                 .map_err(|_| Error::<T>::PriceCalculationFailed)?;
-                let fee_percentage =
-                    FixedWrapper::from(BaseFee::get()) + Self::sell_penalty(collateral_asset_id)?;
+                let fee_percentage = FixedWrapper::from(BaseFee::<T>::get())
+                    + Self::sell_penalty(collateral_asset_id)?;
                 let input_amount_with_fee =
-<<<<<<< HEAD
                     FixedWrapper::from(input_amount) / (fixed_wrapper!(1) - fee_percentage);
-=======
-                    FixedWrapper::from(input_amount) / (fixed_wrapper!(1) - BaseFee::<T>::get());
->>>>>>> e882a267
                 let input_amount_with_fee = input_amount_with_fee
                     .try_into_balance()
                     .map_err(|_| Error::<T>::PriceCalculationFailed)?;
