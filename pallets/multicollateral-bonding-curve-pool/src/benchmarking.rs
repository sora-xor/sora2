--- conflicted
+++ resolved
@@ -68,14 +68,10 @@
 fn setup_benchmark<T: Config>() -> Result<(), &'static str> {
     let owner = alice::<T>();
     frame_system::Pallet::<T>::inc_providers(&owner);
-<<<<<<< HEAD
+    #[cfg(test)]
+    crate::mock::MockDEXApi::init_without_reserves().unwrap();
     let owner_origin: <T as frame_system::Config>::RuntimeOrigin =
         RawOrigin::Signed(owner.clone()).into();
-=======
-    #[cfg(test)]
-    crate::mock::MockDEXApi::init_without_reserves().unwrap();
-    let owner_origin: <T as frame_system::Config>::Origin = RawOrigin::Signed(owner.clone()).into();
->>>>>>> f21c9c14
 
     // Grant permissions to self in case they haven't been explicitly given in genesis config
     Permissions::<T>::assign_permission(
