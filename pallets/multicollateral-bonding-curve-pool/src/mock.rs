--- conflicted
+++ resolved
@@ -1,6 +1,6 @@
 use crate::{Module, Trait};
 use common::{
-    self, balance, hash,
+    self, balance, fixed_wrapper, hash,
     prelude::{Balance, FixedWrapper, SwapAmount, SwapOutcome},
     Amount, AssetId32, AssetSymbol, DEXInfo, LiquiditySourceFilter, LiquiditySourceType,
     TechPurpose, PSWAP, USDT, VAL, XOR,
@@ -11,7 +11,6 @@
 use hex_literal::hex;
 use orml_traits::MultiCurrency;
 use permissions::{Scope, INIT_DEX, MANAGE_DEX};
-use sp_arithmetic::traits::One;
 use sp_core::{crypto::AccountId32, H256};
 use sp_runtime::{
     testing::Header,
@@ -158,10 +157,12 @@
             SwapAmount::WithDesiredOutput {
                 desired_amount_out, ..
             } => {
-                let amount_in =
-                    desired_amount_out / get_mock_prices()[&(*input_asset_id, *output_asset_id)];
-                let with_fee = amount_in / balance!(0.997);
-                let fee = with_fee - amount_in;
+                let amount_in = FixedWrapper::from(desired_amount_out)
+                    / get_mock_prices()[&(*input_asset_id, *output_asset_id)];
+                let with_fee = amount_in.clone() / balance!(0.997);
+                let fee = with_fee.clone() - amount_in;
+                let fee = fee.into_balance();
+                let with_fee = with_fee.into_balance();
                 Ok(SwapOutcome::new(with_fee, fee))
             }
         }
@@ -225,41 +226,31 @@
     }
 }
 
-<<<<<<< HEAD
 pub fn get_mock_prices() -> HashMap<(AssetId, AssetId), Balance> {
     let direct = vec![
-        ((XOR, VAL), Balance(fixed!(2.0))),
+        ((XOR, VAL), balance!(2.0)),
         // USDT
-        ((XOR, USDT), Balance(fixed!(100.0))),
-        ((VAL, USDT), Balance(fixed!(50.0))),
+        ((XOR, USDT), balance!(100.0)),
+        ((VAL, USDT), balance!(50.0)),
         // DAI
-        ((XOR, DAI), Balance(fixed!(102.0))),
-        ((VAL, DAI), Balance(fixed!(51.0))),
-        ((USDT, DAI), Balance(fixed!(1.02))),
+        ((XOR, DAI), balance!(102.0)),
+        ((VAL, DAI), balance!(51.0)),
+        ((USDT, DAI), balance!(1.02)),
         // PSWAP
-        ((XOR, PSWAP), Balance(fixed!(10))),
-        ((VAL, PSWAP), Balance(fixed!(5))),
-        ((USDT, PSWAP), Balance(fixed!(0.1))),
-        ((DAI, PSWAP), Balance(fixed!(0.098))),
+        ((XOR, PSWAP), balance!(10)),
+        ((VAL, PSWAP), balance!(5)),
+        ((USDT, PSWAP), balance!(0.1)),
+        ((DAI, PSWAP), balance!(0.098)),
     ];
-    let reverse = direct
-        .clone()
-        .into_iter()
-        .map(|((a, b), price)| ((b, a), Balance::one() / price));
+    let reverse = direct.clone().into_iter().map(|((a, b), price)| {
+        (
+            (b, a),
+            (fixed_wrapper!(1) / FixedWrapper::from(price))
+                .try_into_balance()
+                .unwrap(),
+        )
+    });
     direct.into_iter().chain(reverse).collect()
-=======
-fn get_mock_prices() -> HashMap<(AssetId, AssetId), Balance> {
-    vec![
-        ((USDT, XOR), balance!(0.01)),
-        ((XOR, USDT), balance!(100.0)),
-        ((VAL, XOR), balance!(0.5)),
-        ((XOR, VAL), balance!(2.0)),
-        ((USDT, VAL), balance!(0.02)),
-        ((VAL, USDT), balance!(50.0)),
-    ]
-    .into_iter()
-    .collect()
->>>>>>> 2699c875
 }
 
 impl liquidity_proxy::LiquidityProxyTrait<DEXId, AccountId, AssetId> for MockDEXApi {
