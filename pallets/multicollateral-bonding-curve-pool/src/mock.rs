// This file is part of the SORA network and Polkaswap app.

// Copyright (c) 2020, 2021, Polka Biome Ltd. All rights reserved.
// SPDX-License-Identifier: BSD-4-Clause

// Redistribution and use in source and binary forms, with or without modification,
// are permitted provided that the following conditions are met:

// Redistributions of source code must retain the above copyright notice, this list
// of conditions and the following disclaimer.
// Redistributions in binary form must reproduce the above copyright notice, this
// list of conditions and the following disclaimer in the documentation and/or other
// materials provided with the distribution.
//
// All advertising materials mentioning features or use of this software must display
// the following acknowledgement: This product includes software developed by Polka Biome
// Ltd., SORA, and Polkaswap.
//
// Neither the name of the Polka Biome Ltd. nor the names of its contributors may be used
// to endorse or promote products derived from this software without specific prior written permission.

// THIS SOFTWARE IS PROVIDED BY Polka Biome Ltd. AS IS AND ANY EXPRESS OR IMPLIED WARRANTIES,
// INCLUDING, BUT NOT LIMITED TO, THE IMPLIED WARRANTIES OF MERCHANTABILITY AND FITNESS FOR
// A PARTICULAR PURPOSE ARE DISCLAIMED. IN NO EVENT SHALL Polka Biome Ltd. BE LIABLE FOR ANY
// DIRECT, INDIRECT, INCIDENTAL, SPECIAL, EXEMPLARY, OR CONSEQUENTIAL DAMAGES (INCLUDING,
// BUT NOT LIMITED TO, PROCUREMENT OF SUBSTITUTE GOODS OR SERVICES; LOSS OF USE, DATA, OR PROFITS;
// OR BUSINESS INTERRUPTION) HOWEVER CAUSED AND ON ANY THEORY OF LIABILITY, WHETHER IN CONTRACT,
// STRICT LIABILITY, OR TORT (INCLUDING NEGLIGENCE OR OTHERWISE) ARISING IN ANY WAY OUT OF THE
// USE OF THIS SOFTWARE, EVEN IF ADVISED OF THE POSSIBILITY OF SUCH DAMAGE.

use crate::{self as multicollateral_bonding_curve_pool, Config, Rewards, TotalRewards};
use common::mock::ExistentialDeposits;
use common::prelude::{Balance, FixedWrapper, SwapAmount, SwapOutcome};
use common::{
<<<<<<< HEAD
    self, balance, fixed_wrapper, hash, Amount, AssetId32, AssetName, AssetSymbol, DEXInfo,
    LiquiditySourceFilter, LiquiditySourceType, TechPurpose, VestedRewardsTrait, PSWAP, USDT, VAL,
    XOR,
=======
    self, balance, fixed, fixed_wrapper, hash, Amount, AssetId32, AssetName, AssetSymbol, DEXInfo,
    Fixed, LiquiditySourceFilter, LiquiditySourceType, TechPurpose, PSWAP, USDT, VAL, XOR,
>>>>>>> e76e3c09
};
use currencies::BasicCurrencyAdapter;
use frame_support::traits::GenesisBuild;
use frame_support::weights::Weight;
use frame_support::{construct_runtime, parameter_types};
use hex_literal::hex;
use orml_traits::MultiCurrency;
use permissions::{Scope, INIT_DEX, MANAGE_DEX};
use sp_core::crypto::AccountId32;
use sp_core::H256;
use sp_runtime::testing::Header;
use sp_runtime::traits::{BlakeTwo256, IdentityLookup, Zero};
use sp_runtime::{DispatchError, DispatchResult, Perbill};
use std::collections::HashMap;

pub type AccountId = AccountId32;
pub type BlockNumber = u64;
pub type TechAccountId = common::TechAccountId<AccountId, TechAssetId, DEXId>;
type TechAssetId = common::TechAssetId<common::PredefinedAssetId>;
pub type ReservesAccount =
    mock_liquidity_source::ReservesAcc<Runtime, mock_liquidity_source::Instance1>;
pub type AssetId = AssetId32<common::PredefinedAssetId>;
type DEXId = common::DEXId;
type UncheckedExtrinsic = frame_system::mocking::MockUncheckedExtrinsic<Runtime>;
type Block = frame_system::mocking::MockBlock<Runtime>;

pub fn alice() -> AccountId {
    AccountId32::from([1u8; 32])
}

pub fn bob() -> AccountId {
    AccountId32::from([2u8; 32])
}

pub fn assets_owner() -> AccountId {
    AccountId32::from([3u8; 32])
}

pub fn incentives_account() -> AccountId {
    AccountId32::from([4u8; 32])
}

pub fn free_reserves_account() -> AccountId {
    AccountId32::from([5u8; 32])
}

pub fn get_pool_reserves_account_id() -> AccountId {
    let reserves_tech_account_id = crate::ReservesAcc::<Runtime>::get();
    let reserves_account_id =
        Technical::tech_account_id_to_account_id(&reserves_tech_account_id).unwrap();
    reserves_account_id
}

pub const DEX_A_ID: DEXId = DEXId::Polkaswap;
pub const DAI: AssetId = common::AssetId32::from_bytes(hex!(
    "0200060000000000000000000000000000000000000000000000000000000111"
));

parameter_types! {
    pub const BlockHashCount: u64 = 250;
    pub const MaximumBlockWeight: Weight = 1024;
    pub const MaximumBlockLength: u32 = 2 * 1024;
    pub const AvailableBlockRatio: Perbill = Perbill::from_percent(75);
    pub const GetDefaultFee: u16 = 30;
    pub const GetDefaultProtocolFee: u16 = 0;
    pub const GetBaseAssetId: AssetId = XOR;
    pub const ExistentialDeposit: u128 = 0;
    pub const TransferFee: u128 = 0;
    pub const CreationFee: u128 = 0;
    pub const TransactionByteFee: u128 = 1;
    pub const GetNumSamples: usize = 40;
    pub GetIncentiveAssetId: AssetId = common::AssetId32::from_bytes(hex!("0200050000000000000000000000000000000000000000000000000000000000").into());
    pub GetPswapDistributionAccountId: AccountId = AccountId32::from([151; 32]);
    pub const GetDefaultSubscriptionFrequency: BlockNumber = 10;
    pub const GetBurnUpdateFrequency: BlockNumber = 14400;
    pub GetParliamentAccountId: AccountId = AccountId32::from([152; 32]);
<<<<<<< HEAD
    pub GetMarketMakerRewardsAccountId: AccountId = AccountId32::from([153; 32]);
    pub GetBondingCurveRewardsAccountId: AccountId = AccountId32::from([154; 32]);
=======
    pub GetXykFee: Fixed = fixed!(0.003);
>>>>>>> e76e3c09
}

construct_runtime! {
    pub enum Runtime where
        Block = Block,
        NodeBlock = Block,
        UncheckedExtrinsic = UncheckedExtrinsic,
    {
        System: frame_system::{Module, Call, Config, Storage, Event<T>},
        DexManager: dex_manager::{Module, Call, Storage},
        TradingPair: trading_pair::{Module, Call, Storage, Event<T>},
        MockLiquiditySource: mock_liquidity_source::<Instance1>::{Module, Call, Config<T>, Storage},
        // VestedRewards: vested_rewards::{Module, Call, Storage, Event<T>},
        Mcbcp: multicollateral_bonding_curve_pool::{Module, Call, Storage, Event<T>},
        Tokens: tokens::{Module, Call, Config<T>, Storage, Event<T>},
        Currencies: currencies::{Module, Call, Storage, Event<T>},
        Assets: assets::{Module, Call, Config<T>, Storage, Event<T>},
        Permissions: permissions::{Module, Call, Config<T>, Storage, Event<T>},
        Technical: technical::{Module, Call, Storage, Event<T>},
        Balances: pallet_balances::{Module, Call, Storage, Event<T>},
        PoolXyk: pool_xyk::{Module, Call, Storage, Event<T>},
        PswapDistribution: pswap_distribution::{Module, Call, Storage, Event<T>},
    }
}

impl frame_system::Config for Runtime {
    type BaseCallFilter = ();
    type BlockWeights = ();
    type BlockLength = ();
    type Origin = Origin;
    type Call = Call;
    type Index = u64;
    type BlockNumber = u64;
    type Hash = H256;
    type Hashing = BlakeTwo256;
    type AccountId = AccountId;
    type Lookup = IdentityLookup<Self::AccountId>;
    type Header = Header;
    type Event = Event;
    type BlockHashCount = BlockHashCount;
    type DbWeight = ();
    type Version = ();
    type AccountData = pallet_balances::AccountData<Balance>;
    type OnNewAccount = ();
    type OnKilledAccount = ();
    type SystemWeightInfo = ();
    type PalletInfo = PalletInfo;
    type SS58Prefix = ();
}

impl dex_manager::Config for Runtime {}

impl trading_pair::Config for Runtime {
    type Event = Event;
    type EnsureDEXManager = dex_manager::Module<Runtime>;
    type WeightInfo = ();
}

impl mock_liquidity_source::Config<mock_liquidity_source::Instance1> for Runtime {
    type GetFee = ();
    type EnsureDEXManager = ();
    type EnsureTradingPairExists = ();
}

impl Config for Runtime {
    type Event = Event;
    type LiquidityProxy = MockDEXApi;
    type EnsureTradingPairExists = trading_pair::Module<Runtime>;
    type EnsureDEXManager = dex_manager::Module<Runtime>;
    type VestedRewardsAggregator = MockVestedRewards;
    type WeightInfo = ();
}

pub struct MockVestedRewards;

impl VestedRewardsTrait<AccountId> for MockVestedRewards {
    fn update_market_maker_records(_: &AccountId, _: Balance, _: u32) -> DispatchResult {
        // do nothing
        Ok(())
    }
    fn add_tbc_reward(account: &AccountId, amount: Balance) -> DispatchResult {
        Rewards::<Runtime>::mutate(account, |(_, old_amount)| {
            *old_amount = old_amount.saturating_add(amount)
        });
        TotalRewards::<Runtime>::mutate(|old_amount| {
            *old_amount = old_amount.saturating_add(amount)
        });
        Ok(())
    }

    fn add_farming_reward(_: &AccountId, _: Balance) -> DispatchResult {
        // do nothing
        Ok(())
    }

    fn add_market_maker_reward(_: &AccountId, _: Balance) -> DispatchResult {
        // do nothing
        Ok(())
    }
}

impl tokens::Config for Runtime {
    type Event = Event;
    type Balance = Balance;
    type Amount = Amount;
    type CurrencyId = <Runtime as assets::Config>::AssetId;
    type WeightInfo = ();
    type ExistentialDeposits = ExistentialDeposits;
    type OnDust = ();
}

impl currencies::Config for Runtime {
    type Event = Event;
    type MultiCurrency = Tokens;
    type NativeCurrency = BasicCurrencyAdapter<Runtime, Balances, Amount, BlockNumber>;
    type GetNativeCurrencyId = <Runtime as assets::Config>::GetBaseAssetId;
    type WeightInfo = ();
}

impl common::Config for Runtime {
    type DEXId = DEXId;
    type LstId = common::LiquiditySourceType;
}

impl assets::Config for Runtime {
    type Event = Event;
    type ExtraAccountId = [u8; 32];
    type ExtraAssetRecordArg =
        common::AssetIdExtraAssetRecordArg<common::DEXId, common::LiquiditySourceType, [u8; 32]>;
    type AssetId = AssetId;
    type GetBaseAssetId = GetBaseAssetId;
    type Currency = currencies::Module<Runtime>;
    type WeightInfo = ();
}

impl permissions::Config for Runtime {
    type Event = Event;
}

impl technical::Config for Runtime {
    type Event = Event;
    type TechAssetId = TechAssetId;
    type TechAccountId = TechAccountId;
    type Trigger = ();
    type Condition = ();
    type SwapAction =
        pool_xyk::PolySwapAction<AssetId, TechAssetId, Balance, AccountId, TechAccountId>;
    type WeightInfo = ();
}

impl pallet_balances::Config for Runtime {
    type Balance = Balance;
    type Event = Event;
    type DustRemoval = ();
    type ExistentialDeposit = ExistentialDeposit;
    type AccountStore = System;
    type WeightInfo = ();
    type MaxLocks = ();
}

impl pswap_distribution::Config for Runtime {
    type Event = Event;
    type GetIncentiveAssetId = GetIncentiveAssetId;
    type LiquidityProxy = ();
    type CompatBalance = Balance;
    type GetDefaultSubscriptionFrequency = GetDefaultSubscriptionFrequency;
    type GetBurnUpdateFrequency = GetBurnUpdateFrequency;
    type GetTechnicalAccountId = GetPswapDistributionAccountId;
    type EnsureDEXManager = ();
    type OnPswapBurnedAggregator = ();
    type WeightInfo = ();
    type GetParliamentAccountId = GetParliamentAccountId;
}

impl pool_xyk::Config for Runtime {
    type Event = Event;
    type PairSwapAction = pool_xyk::PairSwapAction<AssetId, Balance, AccountId, TechAccountId>;
    type DepositLiquidityAction =
        pool_xyk::DepositLiquidityAction<AssetId, TechAssetId, Balance, AccountId, TechAccountId>;
    type WithdrawLiquidityAction =
        pool_xyk::WithdrawLiquidityAction<AssetId, TechAssetId, Balance, AccountId, TechAccountId>;
    type PolySwapAction =
        pool_xyk::PolySwapAction<AssetId, TechAssetId, Balance, AccountId, TechAccountId>;
    type EnsureDEXManager = dex_manager::Module<Runtime>;
    type GetFee = GetXykFee;
    type WeightInfo = ();
}

pub struct MockDEXApi;

impl MockDEXApi {
    fn get_mock_source_account() -> Result<(TechAccountId, AccountId), DispatchError> {
        let tech_account_id =
            TechAccountId::Pure(DEXId::Polkaswap.into(), TechPurpose::FeeCollector);
        let account_id = Technical::tech_account_id_to_account_id(&tech_account_id)?;
        Ok((tech_account_id, account_id))
    }

    pub fn init_without_reserves() -> Result<(), DispatchError> {
        let (tech_account_id, _) = Self::get_mock_source_account()?;
        Technical::register_tech_account_id(tech_account_id.clone())?;
        MockLiquiditySource::set_reserves_account_id(tech_account_id)?;
        Ok(())
    }

    pub fn add_reserves(funds: Vec<(AssetId, Balance)>) -> Result<(), DispatchError> {
        let (_, account_id) = Self::get_mock_source_account()?;
        for (asset_id, balance) in funds {
            Currencies::deposit(asset_id, &account_id, balance)?;
        }
        Ok(())
    }

    pub fn init() -> Result<(), DispatchError> {
        Self::init_without_reserves()?;
        Self::add_reserves(vec![
            (XOR, balance!(100000)),
            (VAL, balance!(100000)),
            (USDT, balance!(1000000)),
        ])?;
        Ok(())
    }

    fn _can_exchange(
        _target_id: &DEXId,
        input_asset_id: &AssetId,
        output_asset_id: &AssetId,
    ) -> bool {
        get_mock_prices().contains_key(&(*input_asset_id, *output_asset_id))
    }

    fn inner_quote(
        _target_id: &DEXId,
        input_asset_id: &AssetId,
        output_asset_id: &AssetId,
        swap_amount: SwapAmount<Balance>,
    ) -> Result<SwapOutcome<Balance>, DispatchError> {
        match swap_amount {
            SwapAmount::WithDesiredInput {
                desired_amount_in, ..
            } => {
                let amount_out = FixedWrapper::from(desired_amount_in)
                    * get_mock_prices()[&(*input_asset_id, *output_asset_id)];
                let fee = amount_out.clone() * balance!(0.003);
                let fee = fee.into_balance();
                let amount_out: Balance = amount_out.into_balance();
                let amount_out = amount_out - fee;
                Ok(SwapOutcome::new(amount_out, fee))
            }
            SwapAmount::WithDesiredOutput {
                desired_amount_out, ..
            } => {
                let amount_in = FixedWrapper::from(desired_amount_out)
                    / get_mock_prices()[&(*input_asset_id, *output_asset_id)];
                let with_fee = amount_in.clone() / balance!(0.997);
                let fee = with_fee.clone() - amount_in;
                let fee = fee.into_balance();
                let with_fee = with_fee.into_balance();
                Ok(SwapOutcome::new(with_fee, fee))
            }
        }
    }

    fn inner_exchange(
        sender: &AccountId,
        receiver: &AccountId,
        target_id: &DEXId,
        input_asset_id: &AssetId,
        output_asset_id: &AssetId,
        swap_amount: SwapAmount<Balance>,
    ) -> Result<SwapOutcome<Balance>, DispatchError> {
        match swap_amount {
            SwapAmount::WithDesiredInput {
                desired_amount_in, ..
            } => {
                let outcome =
                    Self::inner_quote(target_id, input_asset_id, output_asset_id, swap_amount)?;
                let reserves_account_id =
                    &Technical::tech_account_id_to_account_id(&ReservesAccount::get())?;
                assert_ne!(desired_amount_in, 0);
                let old = Assets::total_balance(input_asset_id, sender)?;
                Assets::transfer_from(
                    input_asset_id,
                    sender,
                    reserves_account_id,
                    desired_amount_in,
                )?;
                let new = Assets::total_balance(input_asset_id, sender)?;
                assert_ne!(old, new);
                Assets::transfer_from(
                    output_asset_id,
                    reserves_account_id,
                    receiver,
                    outcome.amount,
                )?;
                Ok(SwapOutcome::new(outcome.amount, outcome.fee))
            }
            SwapAmount::WithDesiredOutput {
                desired_amount_out, ..
            } => {
                let outcome =
                    Self::inner_quote(target_id, input_asset_id, output_asset_id, swap_amount)?;
                let reserves_account_id =
                    &Technical::tech_account_id_to_account_id(&ReservesAccount::get())?;
                assert_ne!(outcome.amount, 0);
                let old = Assets::total_balance(input_asset_id, sender)?;
                Assets::transfer_from(input_asset_id, sender, reserves_account_id, outcome.amount)?;
                let new = Assets::total_balance(input_asset_id, sender)?;
                assert_ne!(old, new);
                Assets::transfer_from(
                    output_asset_id,
                    reserves_account_id,
                    receiver,
                    desired_amount_out,
                )?;
                Ok(SwapOutcome::new(outcome.amount, outcome.fee))
            }
        }
    }
}

pub fn get_mock_prices() -> HashMap<(AssetId, AssetId), Balance> {
    let direct = vec![
        ((XOR, VAL), balance!(2.0)),
        // USDT
        ((XOR, USDT), balance!(100.0)),
        ((VAL, USDT), balance!(50.0)),
        // DAI
        ((XOR, DAI), balance!(102.0)),
        ((VAL, DAI), balance!(51.0)),
        ((USDT, DAI), balance!(1.02)),
        // PSWAP
        ((XOR, PSWAP), balance!(10)),
        ((VAL, PSWAP), balance!(5)),
        ((USDT, PSWAP), balance!(0.1)),
        ((DAI, PSWAP), balance!(0.098)),
    ];
    let reverse = direct.clone().into_iter().map(|((a, b), price)| {
        (
            (b, a),
            (fixed_wrapper!(1) / FixedWrapper::from(price))
                .try_into_balance()
                .unwrap(),
        )
    });
    direct.into_iter().chain(reverse).collect()
}

impl liquidity_proxy::LiquidityProxyTrait<DEXId, AccountId, AssetId> for MockDEXApi {
    fn exchange(
        sender: &AccountId,
        receiver: &AccountId,
        input_asset_id: &AssetId,
        output_asset_id: &AssetId,
        amount: SwapAmount<Balance>,
        filter: LiquiditySourceFilter<DEXId, LiquiditySourceType>,
    ) -> Result<SwapOutcome<Balance>, DispatchError> {
        Self::inner_exchange(
            sender,
            receiver,
            &filter.dex_id,
            input_asset_id,
            output_asset_id,
            amount,
        )
    }

    fn quote(
        input_asset_id: &AssetId,
        output_asset_id: &AssetId,
        amount: SwapAmount<Balance>,
        filter: LiquiditySourceFilter<DEXId, LiquiditySourceType>,
    ) -> Result<SwapOutcome<Balance>, DispatchError> {
        Self::inner_quote(&filter.dex_id, input_asset_id, output_asset_id, amount)
    }
}

pub struct ExtBuilder {
    endowed_accounts: Vec<(AccountId, AssetId, Balance, AssetSymbol, AssetName, u8)>,
    dex_list: Vec<(DEXId, DEXInfo<AssetId>)>,
    initial_permission_owners: Vec<(u32, Scope, Vec<AccountId>)>,
    initial_permissions: Vec<(AccountId, Scope, Vec<u32>)>,
    reference_asset_id: AssetId,
}

impl Default for ExtBuilder {
    fn default() -> Self {
        Self {
            endowed_accounts: vec![
                (
                    alice(),
                    USDT,
                    0,
                    AssetSymbol(b"USDT".to_vec()),
                    AssetName(b"Tether USD".to_vec()),
                    18,
                ),
                (
                    alice(),
                    XOR,
                    balance!(350000),
                    AssetSymbol(b"XOR".to_vec()),
                    AssetName(b"SORA".to_vec()),
                    18,
                ),
                (
                    alice(),
                    VAL,
                    balance!(500000),
                    AssetSymbol(b"VAL".to_vec()),
                    AssetName(b"SORA Validator Token".to_vec()),
                    18,
                ),
                (
                    alice(),
                    PSWAP,
                    balance!(0),
                    AssetSymbol(b"PSWAP".to_vec()),
                    AssetName(b"Polkaswap Token".to_vec()),
                    18,
                ),
            ],
            dex_list: vec![(
                DEX_A_ID,
                DEXInfo {
                    base_asset_id: GetBaseAssetId::get(),
                    is_public: true,
                },
            )],
            initial_permission_owners: vec![
                (INIT_DEX, Scope::Unlimited, vec![alice()]),
                (MANAGE_DEX, Scope::Limited(hash(&DEX_A_ID)), vec![alice()]),
            ],
            initial_permissions: vec![
                (alice(), Scope::Unlimited, vec![INIT_DEX]),
                (alice(), Scope::Limited(hash(&DEX_A_ID)), vec![MANAGE_DEX]),
                (
                    assets_owner(),
                    Scope::Unlimited,
                    vec![permissions::MINT, permissions::BURN],
                ),
                (
                    free_reserves_account(),
                    Scope::Unlimited,
                    vec![permissions::MINT, permissions::BURN],
                ),
            ],
            reference_asset_id: USDT,
        }
    }
}

impl ExtBuilder {
    pub fn new(
        endowed_accounts: Vec<(AccountId, AssetId, Balance, AssetSymbol, AssetName, u8)>,
    ) -> Self {
        Self {
            endowed_accounts,
            ..Default::default()
        }
    }

    pub fn build(self) -> sp_io::TestExternalities {
        let mut t = frame_system::GenesisConfig::default()
            .build_storage::<Runtime>()
            .unwrap();

        pallet_balances::GenesisConfig::<Runtime> {
            balances: self
                .endowed_accounts
                .iter()
                .cloned()
                .filter_map(|(account_id, asset_id, balance, ..)| {
                    if asset_id == GetBaseAssetId::get() {
                        Some((account_id, balance))
                    } else {
                        None
                    }
                })
                .chain(vec![
                    (bob(), 0),
                    (assets_owner(), 0),
                    (incentives_account(), 0),
                    (free_reserves_account(), 0),
                ])
                .collect(),
        }
        .assimilate_storage(&mut t)
        .unwrap();

        crate::GenesisConfig::<Runtime> {
            distribution_accounts: Default::default(),
            reserves_account_id: Default::default(),
            reference_asset_id: self.reference_asset_id,
            incentives_account_id: incentives_account(),
            initial_collateral_assets: Default::default(),
            free_reserves_account_id: free_reserves_account(),
        }
        .assimilate_storage(&mut t)
        .unwrap();

        dex_manager::GenesisConfig::<Runtime> {
            dex_list: self.dex_list,
        }
        .assimilate_storage(&mut t)
        .unwrap();

        permissions::GenesisConfig::<Runtime> {
            initial_permission_owners: self.initial_permission_owners,
            initial_permissions: self.initial_permissions,
        }
        .assimilate_storage(&mut t)
        .unwrap();

        assets::GenesisConfig::<Runtime> {
            endowed_assets: self
                .endowed_accounts
                .iter()
                .cloned()
                .map(|(account_id, asset_id, _, symbol, name, precision)| {
                    (
                        asset_id,
                        account_id,
                        symbol,
                        name,
                        precision,
                        Balance::zero(),
                        true,
                    )
                })
                .collect(),
        }
        .assimilate_storage(&mut t)
        .unwrap();

        tokens::GenesisConfig::<Runtime> {
            endowed_accounts: self
                .endowed_accounts
                .into_iter()
                .map(|(account_id, asset_id, balance, ..)| (account_id, asset_id, balance))
                .collect(),
        }
        .assimilate_storage(&mut t)
        .unwrap();

        t.into()
    }
}<|MERGE_RESOLUTION|>--- conflicted
+++ resolved
@@ -32,14 +32,9 @@
 use common::mock::ExistentialDeposits;
 use common::prelude::{Balance, FixedWrapper, SwapAmount, SwapOutcome};
 use common::{
-<<<<<<< HEAD
-    self, balance, fixed_wrapper, hash, Amount, AssetId32, AssetName, AssetSymbol, DEXInfo,
-    LiquiditySourceFilter, LiquiditySourceType, TechPurpose, VestedRewardsTrait, PSWAP, USDT, VAL,
-    XOR,
-=======
     self, balance, fixed, fixed_wrapper, hash, Amount, AssetId32, AssetName, AssetSymbol, DEXInfo,
-    Fixed, LiquiditySourceFilter, LiquiditySourceType, TechPurpose, PSWAP, USDT, VAL, XOR,
->>>>>>> e76e3c09
+    Fixed, LiquiditySourceFilter, LiquiditySourceType, TechPurpose, VestedRewardsTrait, PSWAP,
+    USDT, VAL, XOR,
 };
 use currencies::BasicCurrencyAdapter;
 use frame_support::traits::GenesisBuild;
@@ -116,12 +111,9 @@
     pub const GetDefaultSubscriptionFrequency: BlockNumber = 10;
     pub const GetBurnUpdateFrequency: BlockNumber = 14400;
     pub GetParliamentAccountId: AccountId = AccountId32::from([152; 32]);
-<<<<<<< HEAD
     pub GetMarketMakerRewardsAccountId: AccountId = AccountId32::from([153; 32]);
     pub GetBondingCurveRewardsAccountId: AccountId = AccountId32::from([154; 32]);
-=======
     pub GetXykFee: Fixed = fixed!(0.003);
->>>>>>> e76e3c09
 }
 
 construct_runtime! {
