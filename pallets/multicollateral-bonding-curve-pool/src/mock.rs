// This file is part of the SORA network and Polkaswap app.

// Copyright (c) 2020, 2021, Polka Biome Ltd. All rights reserved.
// SPDX-License-Identifier: BSD-4-Clause

// Redistribution and use in source and binary forms, with or without modification,
// are permitted provided that the following conditions are met:

// Redistributions of source code must retain the above copyright notice, this list
// of conditions and the following disclaimer.
// Redistributions in binary form must reproduce the above copyright notice, this
// list of conditions and the following disclaimer in the documentation and/or other
// materials provided with the distribution.
//
// All advertising materials mentioning features or use of this software must display
// the following acknowledgement: This product includes software developed by Polka Biome
// Ltd., SORA, and Polkaswap.
//
// Neither the name of the Polka Biome Ltd. nor the names of its contributors may be used
// to endorse or promote products derived from this software without specific prior written permission.

// THIS SOFTWARE IS PROVIDED BY Polka Biome Ltd. AS IS AND ANY EXPRESS OR IMPLIED WARRANTIES,
// INCLUDING, BUT NOT LIMITED TO, THE IMPLIED WARRANTIES OF MERCHANTABILITY AND FITNESS FOR
// A PARTICULAR PURPOSE ARE DISCLAIMED. IN NO EVENT SHALL Polka Biome Ltd. BE LIABLE FOR ANY
// DIRECT, INDIRECT, INCIDENTAL, SPECIAL, EXEMPLARY, OR CONSEQUENTIAL DAMAGES (INCLUDING,
// BUT NOT LIMITED TO, PROCUREMENT OF SUBSTITUTE GOODS OR SERVICES; LOSS OF USE, DATA, OR PROFITS;
// OR BUSINESS INTERRUPTION) HOWEVER CAUSED AND ON ANY THEORY OF LIABILITY, WHETHER IN CONTRACT,
// STRICT LIABILITY, OR TORT (INCLUDING NEGLIGENCE OR OTHERWISE) ARISING IN ANY WAY OUT OF THE
// USE OF THIS SOFTWARE, EVEN IF ADVISED OF THE POSSIBILITY OF SUCH DAMAGE.

use crate::{self as multicollateral_bonding_curve_pool, Config, Rewards, TotalRewards};
use common::mock::{ExistentialDeposits, GetTradingPairRestrictedFlag};
use common::prelude::{
    AssetInfoProvider, Balance, FixedWrapper, OutcomeFee, PriceToolsProvider, QuoteAmount,
    SwapAmount, SwapOutcome,
};
use common::{
<<<<<<< HEAD
    self, balance, fixed, fixed_wrapper, hash, mock_technical_config, Amount, AssetId32, AssetName,
    AssetSymbol, BuyBackHandler, DEXInfo, Fixed, LiquidityProxyTrait, LiquiditySourceFilter,
    LiquiditySourceType, PriceVariant, TechPurpose, Vesting, DAI, DEFAULT_BALANCE_PRECISION, PSWAP,
    TBCD, USDT, VAL, XOR, XST, XSTUSD,
=======
    self, balance, fixed, fixed_wrapper, hash, mock_pallet_balances_config, Amount, AssetId32,
    AssetName, AssetSymbol, BuyBackHandler, DEXInfo, Fixed, LiquidityProxyTrait,
    LiquiditySourceFilter, LiquiditySourceType, PriceVariant, TechPurpose, Vesting, DAI,
    DEFAULT_BALANCE_PRECISION, PSWAP, TBCD, USDT, VAL, XOR, XST, XSTUSD,
>>>>>>> 0a2a1e2e
};
use currencies::BasicCurrencyAdapter;
use frame_support::pallet_prelude::OptionQuery;
use frame_support::traits::{Everything, GenesisBuild};
use frame_support::weights::Weight;
use frame_support::{construct_runtime, parameter_types, Blake2_128Concat};
use frame_system::pallet_prelude::BlockNumberFor;
use hex_literal::hex;
use orml_traits::MultiCurrency;
use permissions::{Scope, INIT_DEX, MANAGE_DEX};
use sp_core::crypto::AccountId32;
use sp_core::H256;
use sp_runtime::testing::Header;
use sp_runtime::traits::{BlakeTwo256, IdentityLookup, Zero};
use sp_runtime::{DispatchError, DispatchResult, Perbill, Percent};
use std::collections::HashMap;

pub type AccountId = AccountId32;
pub type BlockNumber = u64;
pub type TechAccountId = common::TechAccountId<AccountId, TechAssetId, DEXId>;
type TechAssetId = common::TechAssetId<common::PredefinedAssetId>;
pub type ReservesAccount =
    mock_liquidity_source::ReservesAcc<Runtime, mock_liquidity_source::Instance1>;
pub type AssetId = AssetId32<common::PredefinedAssetId>;
type DEXId = common::DEXId;
type UncheckedExtrinsic = frame_system::mocking::MockUncheckedExtrinsic<Runtime>;
type Block = frame_system::mocking::MockBlock<Runtime>;

pub fn alice() -> AccountId {
    AccountId32::from([1u8; 32])
}

pub fn bob() -> AccountId {
    AccountId32::from([2u8; 32])
}

pub fn assets_owner() -> AccountId {
    AccountId32::from([3u8; 32])
}

pub fn incentives_account() -> AccountId {
    AccountId32::from([4u8; 32])
}

pub fn free_reserves_account() -> AccountId {
    AccountId32::from([5u8; 32])
}

pub fn tmp_account() -> AccountId {
    AccountId32::from([6u8; 32])
}

pub fn get_pool_reserves_account_id() -> AccountId {
    let reserves_tech_account_id = crate::ReservesAcc::<Runtime>::get();
    let reserves_account_id =
        Technical::tech_account_id_to_account_id(&reserves_tech_account_id).unwrap();
    reserves_account_id
}

pub const DEX_A_ID: DEXId = DEXId::Polkaswap;
pub const RETRY_DISTRIBUTION_FREQUENCY: BlockNumber = 1000;

parameter_types! {
    pub const BlockHashCount: u64 = 250;
    pub const MaximumBlockWeight: Weight = Weight::from_parts(1024, 0);
    pub const MaximumBlockLength: u32 = 2 * 1024;
    pub const AvailableBlockRatio: Perbill = Perbill::from_percent(75);
    pub const GetDefaultFee: u16 = 30;
    pub const GetDefaultProtocolFee: u16 = 0;
    pub const GetBaseAssetId: AssetId = XOR;
    pub const GetSyntheticBaseAssetId: AssetId = XST;
    pub const TransferFee: u128 = 0;
    pub const CreationFee: u128 = 0;
    pub const TransactionByteFee: u128 = 1;
    pub const GetNumSamples: usize = 40;
    pub GetIncentiveAssetId: AssetId = common::AssetId32::from_bytes(hex!("0200050000000000000000000000000000000000000000000000000000000000").into());
    pub GetPswapDistributionAccountId: AccountId = AccountId32::from([151; 32]);
    pub const GetDefaultSubscriptionFrequency: BlockNumber = 10;
    pub const GetBurnUpdateFrequency: BlockNumber = 14400;
    pub GetParliamentAccountId: AccountId = AccountId32::from([152; 32]);
    pub GetMarketMakerRewardsAccountId: AccountId = AccountId32::from([153; 32]);
    pub GetBondingCurveRewardsAccountId: AccountId = AccountId32::from([154; 32]);
    pub GetXykFee: Fixed = fixed!(0.003);
    pub const MinimumPeriod: u64 = 5;
    pub GetTBCBuyBackTBCDPercent: Fixed = fixed!(0.025);
    pub GetXykIrreducibleReservePercent: Percent = Percent::from_percent(1);
    pub GetTbcIrreducibleReservePercent: Percent = Percent::from_percent(1);
}

construct_runtime! {
    pub enum Runtime where
        Block = Block,
        NodeBlock = Block,
        UncheckedExtrinsic = UncheckedExtrinsic,
    {
        System: frame_system::{Pallet, Call, Config, Storage, Event<T>},
        DexManager: dex_manager::{Pallet, Call, Storage},
        TradingPair: trading_pair::{Pallet, Call, Storage, Event<T>},
        MockLiquiditySource: mock_liquidity_source::<Instance1>::{Pallet, Call, Config<T>, Storage},
        // VestedRewards: vested_rewards::{Pallet, Call, Storage, Event<T>},
        Mcbcp: multicollateral_bonding_curve_pool::{Pallet, Call, Storage, Event<T>},
        Tokens: tokens::{Pallet, Call, Config<T>, Storage, Event<T>},
        Timestamp: pallet_timestamp::{Pallet, Call, Storage, Inherent},
        Currencies: currencies::{Pallet, Call, Storage},
        Assets: assets::{Pallet, Call, Config<T>, Storage, Event<T>},
        Permissions: permissions::{Pallet, Call, Config<T>, Storage, Event<T>},
        Technical: technical::{Pallet, Call, Storage, Event<T>},
        Balances: pallet_balances::{Pallet, Call, Storage, Event<T>},
        PoolXYK: pool_xyk::{Pallet, Call, Storage, Event<T>},
        PswapDistribution: pswap_distribution::{Pallet, Call, Storage, Event<T>},
        CeresLiquidityLocker: ceres_liquidity_locker::{Pallet, Call, Storage, Event<T>},
        DemeterFarmingPlatform: demeter_farming_platform::{Pallet, Call, Storage, Event<T>},
        PriceTools: price_tools::{Pallet, Storage, Event<T>},
    }
}

impl frame_system::Config for Runtime {
    type BaseCallFilter = Everything;
    type BlockWeights = ();
    type BlockLength = ();
    type RuntimeOrigin = RuntimeOrigin;
    type RuntimeCall = RuntimeCall;
    type Index = u64;
    type BlockNumber = u64;
    type Hash = H256;
    type Hashing = BlakeTwo256;
    type AccountId = AccountId;
    type Lookup = IdentityLookup<Self::AccountId>;
    type Header = Header;
    type RuntimeEvent = RuntimeEvent;
    type BlockHashCount = BlockHashCount;
    type DbWeight = ();
    type Version = ();
    type AccountData = pallet_balances::AccountData<Balance>;
    type OnNewAccount = ();
    type OnKilledAccount = ();
    type SystemWeightInfo = ();
    type PalletInfo = PalletInfo;
    type SS58Prefix = ();
    type OnSetCode = ();
    type MaxConsumers = frame_support::traits::ConstU32<65536>;
}

impl dex_manager::Config for Runtime {}

impl trading_pair::Config for Runtime {
    type RuntimeEvent = RuntimeEvent;
    type EnsureDEXManager = dex_manager::Pallet<Runtime>;
    type DexInfoProvider = dex_manager::Pallet<Runtime>;
    type WeightInfo = ();
    type AssetInfoProvider = assets::Pallet<Runtime>;
}

impl mock_liquidity_source::Config<mock_liquidity_source::Instance1> for Runtime {
    type GetFee = ();
    type EnsureDEXManager = ();
    type EnsureTradingPairExists = ();
    type DexInfoProvider = dex_manager::Pallet<Runtime>;
}

impl Config for Runtime {
    const RETRY_DISTRIBUTION_FREQUENCY: BlockNumber = RETRY_DISTRIBUTION_FREQUENCY;
    type RuntimeEvent = RuntimeEvent;
    type LiquidityProxy = MockDEXApi;
    type EnsureTradingPairExists = trading_pair::Pallet<Runtime>;
    type EnsureDEXManager = dex_manager::Pallet<Runtime>;
    type PriceToolsPallet = MockDEXApi;
    type VestedRewardsPallet = MockVestedRewards;
    type TradingPairSourceManager = trading_pair::Pallet<Runtime>;
    type BuyBackHandler = BuyBackHandlerImpl;
    type BuyBackTBCDPercent = GetTBCBuyBackTBCDPercent;
    type AssetInfoProvider = assets::Pallet<Runtime>;
    type IrreducibleReserve = GetTbcIrreducibleReservePercent;
    type WeightInfo = ();
}

pub struct BuyBackHandlerImpl;

impl BuyBackHandler<AccountId, AssetId> for BuyBackHandlerImpl {
    fn mint_buy_back_and_burn(
        mint_asset_id: &AssetId,
        buy_back_asset_id: &AssetId,
        amount: Balance,
    ) -> Result<Balance, DispatchError> {
        let owner = Assets::asset_owner(&mint_asset_id).unwrap();
        Assets::mint_to(&mint_asset_id, &owner, &tmp_account(), amount)?;
        let amount =
            Self::buy_back_and_burn(&tmp_account(), mint_asset_id, buy_back_asset_id, amount)?;
        Ok(amount)
    }

    fn buy_back_and_burn(
        account_id: &AccountId,
        asset_id: &AssetId,
        buy_back_asset_id: &AssetId,
        amount: Balance,
    ) -> Result<Balance, DispatchError> {
        let outcome = MockDEXApi::inner_exchange(
            account_id,
            account_id,
            &DEX_A_ID,
            asset_id,
            buy_back_asset_id,
            SwapAmount::with_desired_input(amount, 0),
        )?;
        Assets::burn_from(buy_back_asset_id, account_id, account_id, outcome.amount)?;
        Ok(outcome.amount)
    }
}

pub struct MockVestedRewards;

impl Vesting<AccountId, AssetId> for MockVestedRewards {
    fn add_tbc_reward(account: &AccountId, amount: Balance) -> DispatchResult {
        Rewards::<Runtime>::mutate(account, |(_, old_amount)| {
            *old_amount = old_amount.saturating_add(amount)
        });
        TotalRewards::<Runtime>::mutate(|old_amount| {
            *old_amount = old_amount.saturating_add(amount)
        });
        Ok(())
    }

    fn add_farming_reward(_: &AccountId, _: Balance) -> DispatchResult {
        // do nothing
        Ok(())
    }
}

impl tokens::Config for Runtime {
    type RuntimeEvent = RuntimeEvent;
    type Balance = Balance;
    type Amount = Amount;
    type CurrencyId = <Runtime as assets::Config>::AssetId;
    type WeightInfo = ();
    type ExistentialDeposits = ExistentialDeposits;
    type CurrencyHooks = ();
    type MaxLocks = ();
    type MaxReserves = ();
    type ReserveIdentifier = ();
    type DustRemovalWhitelist = Everything;
}

impl currencies::Config for Runtime {
    type MultiCurrency = Tokens;
    type NativeCurrency = BasicCurrencyAdapter<Runtime, Balances, Amount, BlockNumber>;
    type GetNativeCurrencyId = <Runtime as assets::Config>::GetBaseAssetId;
    type WeightInfo = ();
}

impl common::Config for Runtime {
    type DEXId = DEXId;
    type LstId = common::LiquiditySourceType;
    type AssetManager = assets::Pallet<Runtime>;
    type MultiCurrency = currencies::Pallet<Runtime>;
}

parameter_types! {
    pub const GetBuyBackAssetId: AssetId = TBCD;
    pub GetBuyBackSupplyAssets: Vec<AssetId> = vec![VAL, PSWAP];
    pub const GetBuyBackPercentage: u8 = 10;
    pub const GetBuyBackAccountId: AccountId = AccountId::new(hex!(
            "0000000000000000000000000000000000000000000000000000000000000023"
    ));
    pub const GetBuyBackDexId: DEXId = DEXId::Polkaswap;
}

impl assets::Config for Runtime {
    type RuntimeEvent = RuntimeEvent;
    type ExtraAccountId = [u8; 32];
    type ExtraAssetRecordArg =
        common::AssetIdExtraAssetRecordArg<common::DEXId, common::LiquiditySourceType, [u8; 32]>;
    type AssetId = AssetId;
    type GetBaseAssetId = GetBaseAssetId;
    type GetBuyBackAssetId = GetBuyBackAssetId;
    type GetBuyBackSupplyAssets = GetBuyBackSupplyAssets;
    type GetBuyBackPercentage = GetBuyBackPercentage;
    type GetBuyBackAccountId = GetBuyBackAccountId;
    type GetBuyBackDexId = GetBuyBackDexId;
    type BuyBackLiquidityProxy = ();
    type Currency = currencies::Pallet<Runtime>;
    type GetTotalBalance = ();
    type WeightInfo = ();
    type AssetRegulator = permissions::Pallet<Runtime>;
}

impl permissions::Config for Runtime {
    type RuntimeEvent = RuntimeEvent;
}

mock_technical_config!(Runtime, pool_xyk::PolySwapAction<DEXId, AssetId, AccountId, TechAccountId>);

mock_pallet_balances_config!(Runtime);

impl pswap_distribution::Config for Runtime {
    const PSWAP_BURN_PERCENT: Percent = Percent::from_percent(3);
    type RuntimeEvent = RuntimeEvent;
    type GetIncentiveAssetId = GetIncentiveAssetId;
    type GetTBCDAssetId = GetBuyBackAssetId;
    type LiquidityProxy = ();
    type CompatBalance = Balance;
    type GetDefaultSubscriptionFrequency = GetDefaultSubscriptionFrequency;
    type GetBurnUpdateFrequency = GetBurnUpdateFrequency;
    type GetTechnicalAccountId = GetPswapDistributionAccountId;
    type EnsureDEXManager = ();
    type OnPswapBurnedAggregator = ();
    type WeightInfo = ();
    type GetParliamentAccountId = GetParliamentAccountId;
    type PoolXykPallet = PoolXYK;
    type BuyBackHandler = ();
    type DexInfoProvider = dex_manager::Pallet<Runtime>;
    type AssetInfoProvider = assets::Pallet<Runtime>;
}

impl price_tools::Config for Runtime {
    type RuntimeEvent = RuntimeEvent;
    type LiquidityProxy = ();
    type TradingPairSourceManager = trading_pair::Pallet<Runtime>;
    type WeightInfo = price_tools::weights::SubstrateWeight<Runtime>;
}

impl demeter_farming_platform::Config for Runtime {
    type RuntimeEvent = RuntimeEvent;
    type DemeterAssetId = ();
    const BLOCKS_PER_HOUR_AND_A_HALF: BlockNumberFor<Self> = 900;
    type WeightInfo = ();
    type AssetInfoProvider = assets::Pallet<Runtime>;
}

impl pool_xyk::Config for Runtime {
    const MIN_XOR: Balance = balance!(0.0007);
    type RuntimeEvent = RuntimeEvent;
    type PairSwapAction = pool_xyk::PairSwapAction<DEXId, AssetId, AccountId, TechAccountId>;
    type DepositLiquidityAction =
        pool_xyk::DepositLiquidityAction<AssetId, AccountId, TechAccountId>;
    type WithdrawLiquidityAction =
        pool_xyk::WithdrawLiquidityAction<AssetId, AccountId, TechAccountId>;
    type PolySwapAction = pool_xyk::PolySwapAction<DEXId, AssetId, AccountId, TechAccountId>;
    type EnsureDEXManager = dex_manager::Pallet<Runtime>;
    type TradingPairSourceManager = trading_pair::Pallet<Runtime>;
    type DexInfoProvider = dex_manager::Pallet<Runtime>;
    type EnsureTradingPairExists = trading_pair::Pallet<Runtime>;
    type EnabledSourcesManager = trading_pair::Pallet<Runtime>;
    type GetFee = GetXykFee;
    type OnPoolCreated = PswapDistribution;
    type OnPoolReservesChanged = ();
    type XSTMarketInfo = ();
    type GetTradingPairRestrictedFlag = GetTradingPairRestrictedFlag;
    type AssetInfoProvider = assets::Pallet<Runtime>;
    type IrreducibleReserve = GetXykIrreducibleReservePercent;
    type WeightInfo = ();
}
impl pallet_timestamp::Config for Runtime {
    type Moment = u64;
    type OnTimestampSet = ();
    type MinimumPeriod = MinimumPeriod;
    type WeightInfo = ();
}

impl ceres_liquidity_locker::Config for Runtime {
    const BLOCKS_PER_ONE_DAY: BlockNumberFor<Self> = 14_440;
    type RuntimeEvent = RuntimeEvent;
    type XYKPool = PoolXYK;
    type DemeterFarmingPlatform = DemeterFarmingPlatform;
    type CeresAssetId = ();
    type WeightInfo = ();
}

pub struct MockDEXApi;

#[frame_support::storage_alias]
pub type MockPrices =
    StorageMap<MockDEXApi, Blake2_128Concat, (AssetId, AssetId), Balance, OptionQuery>;

impl MockDEXApi {
    pub fn with_price(asset_pair: (AssetId, AssetId), price: Balance) {
        MockPrices::insert(asset_pair.clone(), price);
        MockPrices::insert(
            (asset_pair.1, asset_pair.0),
            (fixed_wrapper!(1) / FixedWrapper::from(price))
                .try_into_balance()
                .unwrap(),
        );
    }

    fn get_mock_source_account() -> Result<(TechAccountId, AccountId), DispatchError> {
        let tech_account_id =
            TechAccountId::Pure(DEXId::Polkaswap.into(), TechPurpose::FeeCollector);
        let account_id = Technical::tech_account_id_to_account_id(&tech_account_id)?;
        Ok((tech_account_id, account_id))
    }

    pub fn init_without_reserves() -> Result<(), DispatchError> {
        let prices = get_mock_prices();
        for ((asset_a, asset_b), price) in prices {
            MockDEXApi::with_price((asset_a, asset_b), price);
        }

        let (tech_account_id, _) = Self::get_mock_source_account()?;
        Technical::register_tech_account_id(tech_account_id.clone())?;
        MockLiquiditySource::set_reserves_account_id(tech_account_id)?;
        Ok(())
    }

    pub fn add_reserves(funds: Vec<(AssetId, Balance)>) -> Result<(), DispatchError> {
        let (_, account_id) = Self::get_mock_source_account()?;
        for (asset_id, balance) in funds {
            Currencies::deposit(asset_id, &account_id, balance)?;
        }
        Ok(())
    }

    pub fn init() -> Result<(), DispatchError> {
        Self::init_without_reserves()?;
        Self::add_reserves(vec![
            (XOR, balance!(100000)),
            (VAL, balance!(100000)),
            (TBCD, balance!(100000)),
            (USDT, balance!(1000000)),
        ])?;
        Ok(())
    }

    fn _can_exchange(
        _target_id: &DEXId,
        input_asset_id: &AssetId,
        output_asset_id: &AssetId,
    ) -> bool {
        MockPrices::contains_key(&(*input_asset_id, *output_asset_id))
    }

    fn get_price(input_asset_id: &AssetId, output_asset_id: &AssetId) -> Balance {
        MockPrices::get(&(*input_asset_id, *output_asset_id)).unwrap()
    }

    fn inner_quote(
        _target_id: &DEXId,
        input_asset_id: &AssetId,
        output_asset_id: &AssetId,
        amount: QuoteAmount<Balance>,
        deduce_fee: bool,
    ) -> Result<SwapOutcome<Balance, AssetId>, DispatchError> {
        match amount {
            QuoteAmount::WithDesiredInput {
                desired_amount_in, ..
            } if deduce_fee => {
                let amount_out = FixedWrapper::from(desired_amount_in)
                    * Self::get_price(input_asset_id, output_asset_id);
                let fee = amount_out.clone() * balance!(0.003);
                let fee = fee.into_balance();
                let amount_out: Balance = amount_out.into_balance();
                let amount_out = amount_out - fee;
                Ok(SwapOutcome::new(amount_out, OutcomeFee::xor(fee)))
            }
            QuoteAmount::WithDesiredInput {
                desired_amount_in, ..
            } => {
                let amount_out = FixedWrapper::from(desired_amount_in)
                    * Self::get_price(input_asset_id, output_asset_id);
                Ok(SwapOutcome::new(
                    amount_out.into_balance(),
                    OutcomeFee::new(),
                ))
            }
            QuoteAmount::WithDesiredOutput {
                desired_amount_out, ..
            } if deduce_fee => {
                let amount_in = FixedWrapper::from(desired_amount_out)
                    / Self::get_price(input_asset_id, output_asset_id);
                let with_fee = amount_in.clone() / balance!(0.997);
                let fee = with_fee.clone() - amount_in;
                let fee = fee.into_balance();
                let with_fee = with_fee.into_balance();
                Ok(SwapOutcome::new(with_fee, OutcomeFee::xor(fee)))
            }
            QuoteAmount::WithDesiredOutput {
                desired_amount_out, ..
            } => {
                let amount_in = FixedWrapper::from(desired_amount_out)
                    / Self::get_price(input_asset_id, output_asset_id);
                Ok(SwapOutcome::new(
                    amount_in.into_balance(),
                    OutcomeFee::new(),
                ))
            }
        }
    }

    fn inner_exchange(
        sender: &AccountId,
        receiver: &AccountId,
        target_id: &DEXId,
        input_asset_id: &AssetId,
        output_asset_id: &AssetId,
        swap_amount: SwapAmount<Balance>,
    ) -> Result<SwapOutcome<Balance, AssetId>, DispatchError> {
        match swap_amount {
            SwapAmount::WithDesiredInput {
                desired_amount_in, ..
            } => {
                let outcome = Self::inner_quote(
                    target_id,
                    input_asset_id,
                    output_asset_id,
                    swap_amount.into(),
                    true,
                )?;
                let reserves_account_id =
                    &Technical::tech_account_id_to_account_id(&ReservesAccount::get())?;
                assert_ne!(desired_amount_in, 0);
                let old = Assets::total_balance(input_asset_id, sender)?;
                Assets::transfer_from(
                    input_asset_id,
                    sender,
                    reserves_account_id,
                    desired_amount_in,
                )?;
                let new = Assets::total_balance(input_asset_id, sender)?;
                assert_ne!(old, new);
                Assets::transfer_from(
                    output_asset_id,
                    reserves_account_id,
                    receiver,
                    outcome.amount,
                )?;
                Ok(SwapOutcome::new(outcome.amount, outcome.fee))
            }
            SwapAmount::WithDesiredOutput {
                desired_amount_out, ..
            } => {
                let outcome = Self::inner_quote(
                    target_id,
                    input_asset_id,
                    output_asset_id,
                    swap_amount.into(),
                    true,
                )?;
                let reserves_account_id =
                    &Technical::tech_account_id_to_account_id(&ReservesAccount::get())?;
                assert_ne!(outcome.amount, 0);
                let old = Assets::total_balance(input_asset_id, sender)?;
                Assets::transfer_from(input_asset_id, sender, reserves_account_id, outcome.amount)?;
                let new = Assets::total_balance(input_asset_id, sender)?;
                assert_ne!(old, new);
                Assets::transfer_from(
                    output_asset_id,
                    reserves_account_id,
                    receiver,
                    desired_amount_out,
                )?;
                Ok(SwapOutcome::new(outcome.amount, outcome.fee))
            }
        }
    }
}

pub fn get_mock_prices() -> HashMap<(AssetId, AssetId), Balance> {
    let prices = vec![
        ((XOR, VAL), balance!(2.0)),
        // USDT
        ((XOR, USDT), balance!(100.0)),
        ((VAL, USDT), balance!(50.0)),
        // DAI
        ((XOR, DAI), balance!(102.0)),
        ((VAL, DAI), balance!(51.0)),
        ((USDT, DAI), balance!(1.02)),
        ((XSTUSD, DAI), balance!(1)),
        // PSWAP
        ((XOR, PSWAP), balance!(10)),
        ((VAL, PSWAP), balance!(5)),
        ((USDT, PSWAP), balance!(0.1)),
        ((DAI, PSWAP), balance!(0.098)),
        ((XSTUSD, PSWAP), balance!(1)),
        // XSTUSD
        ((XOR, XSTUSD), balance!(102.0)),
        // TBCD
        ((XOR, TBCD), balance!(103.0)),
        // XST
        ((XOR, XST), balance!(0.001)),
    ];
    prices.into_iter().collect()
}

impl LiquidityProxyTrait<DEXId, AccountId, AssetId> for MockDEXApi {
    fn exchange(
        _dex_id: DEXId,
        sender: &AccountId,
        receiver: &AccountId,
        input_asset_id: &AssetId,
        output_asset_id: &AssetId,
        amount: SwapAmount<Balance>,
        filter: LiquiditySourceFilter<DEXId, LiquiditySourceType>,
    ) -> Result<SwapOutcome<Balance, AssetId>, DispatchError> {
        Self::inner_exchange(
            sender,
            receiver,
            &filter.dex_id,
            input_asset_id,
            output_asset_id,
            amount,
        )
    }

    fn quote(
        _dex_id: DEXId,
        input_asset_id: &AssetId,
        output_asset_id: &AssetId,
        amount: QuoteAmount<Balance>,
        filter: LiquiditySourceFilter<DEXId, LiquiditySourceType>,
        deduce_fee: bool,
    ) -> Result<SwapOutcome<Balance, AssetId>, DispatchError> {
        Self::inner_quote(
            &filter.dex_id,
            input_asset_id,
            output_asset_id,
            amount,
            deduce_fee,
        )
    }
}

impl PriceToolsProvider<AssetId> for MockDEXApi {
    fn get_average_price(
        input_asset_id: &AssetId,
        output_asset_id: &AssetId,
        _price_variant: PriceVariant,
    ) -> Result<Balance, DispatchError> {
        Ok(Self::inner_quote(
            &DEXId::Polkaswap.into(),
            input_asset_id,
            output_asset_id,
            QuoteAmount::with_desired_input(balance!(1)),
            true,
        )?
        .amount)
    }

    fn register_asset(_: &AssetId) -> DispatchResult {
        // do nothing
        Ok(())
    }
}

pub struct ExtBuilder {
    endowed_accounts: Vec<(AccountId, AssetId, Balance, AssetSymbol, AssetName, u8)>,
    trading_pairs: Vec<(DEXId, trading_pair::TradingPair<Runtime>)>,
    dex_list: Vec<(DEXId, DEXInfo<AssetId>)>,
    initial_permission_owners: Vec<(u32, Scope, Vec<AccountId>)>,
    initial_permissions: Vec<(AccountId, Scope, Vec<u32>)>,
    reference_asset_id: AssetId,
}

impl Default for ExtBuilder {
    fn default() -> Self {
        Self {
            endowed_accounts: vec![
                (
                    alice(),
                    USDT,
                    0,
                    AssetSymbol(b"USDT".to_vec()),
                    AssetName(b"Tether USD".to_vec()),
                    DEFAULT_BALANCE_PRECISION,
                ),
                (
                    alice(),
                    XOR,
                    balance!(350000),
                    AssetSymbol(b"XOR".to_vec()),
                    AssetName(b"SORA".to_vec()),
                    DEFAULT_BALANCE_PRECISION,
                ),
                (
                    alice(),
                    VAL,
                    balance!(500000),
                    AssetSymbol(b"VAL".to_vec()),
                    AssetName(b"SORA Validator Token".to_vec()),
                    DEFAULT_BALANCE_PRECISION,
                ),
                (
                    alice(),
                    PSWAP,
                    balance!(0),
                    AssetSymbol(b"PSWAP".to_vec()),
                    AssetName(b"Polkaswap Token".to_vec()),
                    DEFAULT_BALANCE_PRECISION,
                ),
                (
                    alice(),
                    XSTUSD,
                    balance!(100),
                    AssetSymbol(b"XSTUSD".to_vec()),
                    AssetName(b"SORA Synthetic USD".to_vec()),
                    DEFAULT_BALANCE_PRECISION,
                ),
                (
                    alice(),
                    DAI,
                    balance!(100),
                    AssetSymbol(b"DAI".to_vec()),
                    AssetName(b"DAI".to_vec()),
                    DEFAULT_BALANCE_PRECISION,
                ),
            ],
            trading_pairs: vec![(
                DEX_A_ID,
                trading_pair::TradingPair::<Runtime> {
                    base_asset_id: XOR,
                    target_asset_id: XST,
                },
            )],
            dex_list: vec![(
                DEX_A_ID,
                DEXInfo {
                    base_asset_id: GetBaseAssetId::get(),
                    synthetic_base_asset_id: GetSyntheticBaseAssetId::get(),
                    is_public: true,
                },
            )],
            initial_permission_owners: vec![
                (INIT_DEX, Scope::Unlimited, vec![alice()]),
                (MANAGE_DEX, Scope::Limited(hash(&DEX_A_ID)), vec![alice()]),
            ],
            initial_permissions: vec![
                (alice(), Scope::Unlimited, vec![INIT_DEX]),
                (alice(), Scope::Limited(hash(&DEX_A_ID)), vec![MANAGE_DEX]),
                (
                    assets_owner(),
                    Scope::Unlimited,
                    vec![permissions::MINT, permissions::BURN],
                ),
                (
                    free_reserves_account(),
                    Scope::Unlimited,
                    vec![permissions::MINT, permissions::BURN],
                ),
            ],
            reference_asset_id: USDT,
        }
    }
}

impl ExtBuilder {
    pub fn new(
        endowed_accounts: Vec<(AccountId, AssetId, Balance, AssetSymbol, AssetName, u8)>,
    ) -> Self {
        Self {
            endowed_accounts,
            ..Default::default()
        }
    }

    pub fn with_tbcd(mut self) -> Self {
        self.endowed_accounts.push((
            alice(),
            TBCD,
            balance!(500000),
            AssetSymbol(b"TBCD".to_vec()),
            AssetName(b"Token Bonding Curve Dollar".to_vec()),
            DEFAULT_BALANCE_PRECISION,
        ));
        self
    }

    pub fn with_tbcd_pool(mut self) -> Self {
        self.trading_pairs.push((
            DEX_A_ID,
            trading_pair::TradingPair::<Runtime> {
                base_asset_id: XOR,
                target_asset_id: TBCD,
            },
        ));
        self
    }

    #[allow(dead_code)]
    pub fn bench_init() -> Self {
        Self {
            endowed_accounts: vec![
                (
                    alice(),
                    XOR,
                    balance!(350000),
                    AssetSymbol(b"XOR".to_vec()),
                    AssetName(b"SORA".to_vec()),
                    DEFAULT_BALANCE_PRECISION,
                ),
                (
                    alice(),
                    VAL,
                    balance!(500000),
                    AssetSymbol(b"VAL".to_vec()),
                    AssetName(b"SORA Validator Token".to_vec()),
                    DEFAULT_BALANCE_PRECISION,
                ),
                (
                    alice(),
                    PSWAP,
                    balance!(0),
                    AssetSymbol(b"PSWAP".to_vec()),
                    AssetName(b"Polkaswap Token".to_vec()),
                    DEFAULT_BALANCE_PRECISION,
                ),
                (
                    alice(),
                    XSTUSD,
                    balance!(100),
                    AssetSymbol(b"XSTUSD".to_vec()),
                    AssetName(b"SORA Synthetic USD".to_vec()),
                    DEFAULT_BALANCE_PRECISION,
                ),
                (
                    alice(),
                    DAI,
                    balance!(100000),
                    AssetSymbol(b"DAI".to_vec()),
                    AssetName(b"DAI".to_vec()),
                    DEFAULT_BALANCE_PRECISION,
                ),
            ],
            dex_list: vec![(
                DEX_A_ID,
                DEXInfo {
                    base_asset_id: GetBaseAssetId::get(),
                    synthetic_base_asset_id: GetSyntheticBaseAssetId::get(),
                    is_public: true,
                },
            )],
            initial_permission_owners: vec![
                (INIT_DEX, Scope::Unlimited, vec![alice()]),
                (MANAGE_DEX, Scope::Limited(hash(&DEX_A_ID)), vec![alice()]),
            ],
            initial_permissions: vec![
                (
                    alice(),
                    Scope::Unlimited,
                    vec![INIT_DEX, permissions::MINT, permissions::BURN],
                ),
                (
                    alice(),
                    Scope::Limited(hash(&DEX_A_ID)),
                    vec![MANAGE_DEX, permissions::MINT, permissions::BURN],
                ),
                (
                    assets_owner(),
                    Scope::Unlimited,
                    vec![permissions::MINT, permissions::BURN],
                ),
                (
                    free_reserves_account(),
                    Scope::Unlimited,
                    vec![permissions::MINT, permissions::BURN],
                ),
            ],
            trading_pairs: vec![
                (
                    DEX_A_ID,
                    trading_pair::TradingPair::<Runtime> {
                        base_asset_id: XOR,
                        target_asset_id: DAI,
                    },
                ),
                (
                    DEX_A_ID,
                    trading_pair::TradingPair::<Runtime> {
                        base_asset_id: XOR,
                        target_asset_id: VAL,
                    },
                ),
                (
                    DEX_A_ID,
                    trading_pair::TradingPair::<Runtime> {
                        base_asset_id: XOR,
                        target_asset_id: TBCD,
                    },
                ),
                (
                    DEX_A_ID,
                    trading_pair::TradingPair::<Runtime> {
                        base_asset_id: XOR,
                        target_asset_id: XST,
                    },
                ),
            ],
            reference_asset_id: USDT,
        }
    }

    pub fn build(self) -> sp_io::TestExternalities {
        common::test_utils::init_logger();
        let mut t = frame_system::GenesisConfig::default()
            .build_storage::<Runtime>()
            .unwrap();

        pallet_balances::GenesisConfig::<Runtime> {
            balances: self
                .endowed_accounts
                .iter()
                .cloned()
                .filter_map(|(account_id, asset_id, balance, ..)| {
                    if asset_id == GetBaseAssetId::get() {
                        Some((account_id, balance))
                    } else {
                        None
                    }
                })
                .chain(vec![
                    (bob(), 0),
                    (assets_owner(), 0),
                    (incentives_account(), 0),
                    (free_reserves_account(), 0),
                ])
                .collect(),
        }
        .assimilate_storage(&mut t)
        .unwrap();

        crate::GenesisConfig::<Runtime> {
            distribution_accounts: Default::default(),
            reserves_account_id: Default::default(),
            reference_asset_id: self.reference_asset_id,
            incentives_account_id: Some(incentives_account()),
            initial_collateral_assets: Default::default(),
            free_reserves_account_id: Some(free_reserves_account()),
        }
        .assimilate_storage(&mut t)
        .unwrap();

        dex_manager::GenesisConfig::<Runtime> {
            dex_list: self.dex_list,
        }
        .assimilate_storage(&mut t)
        .unwrap();

        permissions::GenesisConfig::<Runtime> {
            initial_permission_owners: self.initial_permission_owners,
            initial_permissions: self.initial_permissions,
        }
        .assimilate_storage(&mut t)
        .unwrap();

        assets::GenesisConfig::<Runtime> {
            endowed_assets: self
                .endowed_accounts
                .iter()
                .cloned()
                .map(|(account_id, asset_id, _, symbol, name, precision)| {
                    (
                        asset_id,
                        account_id,
                        symbol,
                        name,
                        precision,
                        Balance::zero(),
                        true,
                        None,
                        None,
                    )
                })
                .collect(),
        }
        .assimilate_storage(&mut t)
        .unwrap();

        tokens::GenesisConfig::<Runtime> {
            balances: self
                .endowed_accounts
                .into_iter()
                .map(|(account_id, asset_id, balance, ..)| (account_id, asset_id, balance))
                .collect(),
        }
        .assimilate_storage(&mut t)
        .unwrap();

        trading_pair::GenesisConfig::<Runtime> {
            trading_pairs: self.trading_pairs,
        }
        .assimilate_storage(&mut t)
        .unwrap();

        t.into()
    }
}<|MERGE_RESOLUTION|>--- conflicted
+++ resolved
@@ -35,17 +35,10 @@
     SwapAmount, SwapOutcome,
 };
 use common::{
-<<<<<<< HEAD
-    self, balance, fixed, fixed_wrapper, hash, mock_technical_config, Amount, AssetId32, AssetName,
-    AssetSymbol, BuyBackHandler, DEXInfo, Fixed, LiquidityProxyTrait, LiquiditySourceFilter,
-    LiquiditySourceType, PriceVariant, TechPurpose, Vesting, DAI, DEFAULT_BALANCE_PRECISION, PSWAP,
-    TBCD, USDT, VAL, XOR, XST, XSTUSD,
-=======
-    self, balance, fixed, fixed_wrapper, hash, mock_pallet_balances_config, Amount, AssetId32,
-    AssetName, AssetSymbol, BuyBackHandler, DEXInfo, Fixed, LiquidityProxyTrait,
+    self, balance, fixed, fixed_wrapper, hash, mock_pallet_balances_config, mock_technical_config,
+    Amount, AssetId32, AssetName, AssetSymbol, BuyBackHandler, DEXInfo, Fixed, LiquidityProxyTrait,
     LiquiditySourceFilter, LiquiditySourceType, PriceVariant, TechPurpose, Vesting, DAI,
     DEFAULT_BALANCE_PRECISION, PSWAP, TBCD, USDT, VAL, XOR, XST, XSTUSD,
->>>>>>> 0a2a1e2e
 };
 use currencies::BasicCurrencyAdapter;
 use frame_support::pallet_prelude::OptionQuery;
