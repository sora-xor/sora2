// This file is part of the SORA network and Polkaswap app.

// Copyright (c) 2020, 2021, Polka Biome Ltd. All rights reserved.
// SPDX-License-Identifier: BSD-4-Clause

// Redistribution and use in source and binary forms, with or without modification,
// are permitted provided that the following conditions are met:

// Redistributions of source code must retain the above copyright notice, this list
// of conditions and the following disclaimer.
// Redistributions in binary form must reproduce the above copyright notice, this
// list of conditions and the following disclaimer in the documentation and/or other
// materials provided with the distribution.
//
// All advertising materials mentioning features or use of this software must display
// the following acknowledgement: This product includes software developed by Polka Biome
// Ltd., SORA, and Polkaswap.
//
// Neither the name of the Polka Biome Ltd. nor the names of its contributors may be used
// to endorse or promote products derived from this software without specific prior written permission.

// THIS SOFTWARE IS PROVIDED BY Polka Biome Ltd. AS IS AND ANY EXPRESS OR IMPLIED WARRANTIES,
// INCLUDING, BUT NOT LIMITED TO, THE IMPLIED WARRANTIES OF MERCHANTABILITY AND FITNESS FOR
// A PARTICULAR PURPOSE ARE DISCLAIMED. IN NO EVENT SHALL Polka Biome Ltd. BE LIABLE FOR ANY
// DIRECT, INDIRECT, INCIDENTAL, SPECIAL, EXEMPLARY, OR CONSEQUENTIAL DAMAGES (INCLUDING,
// BUT NOT LIMITED TO, PROCUREMENT OF SUBSTITUTE GOODS OR SERVICES; LOSS OF USE, DATA, OR PROFITS;
// OR BUSINESS INTERRUPTION) HOWEVER CAUSED AND ON ANY THEORY OF LIABILITY, WHETHER IN CONTRACT,
// STRICT LIABILITY, OR TORT (INCLUDING NEGLIGENCE OR OTHERWISE) ARISING IN ANY WAY OUT OF THE
// USE OF THIS SOFTWARE, EVEN IF ADVISED OF THE POSSIBILITY OF SUCH DAMAGE.

mod tests {
    use crate::{
        mock::*, DistributionAccount, DistributionAccountData, DistributionAccounts, Error, Pallet,
    };
    use common::alt::{DiscreteQuotation, SideAmount, SwapChunk, SwapLimits};
    use common::assert_approx_eq_abs;
    use common::{
        self, balance, fixed, fixed_wrapper,
        fixnum::ops::One as _,
        fixnum::ops::Zero as _,
        prelude::{Balance, FixedWrapper, OutcomeFee, QuoteAmount, SwapAmount, SwapOutcome},
        AssetInfoProvider, AssetName, AssetSymbol, DEXId, Fixed, LiquidityProxyTrait,
        LiquiditySource, LiquiditySourceFilter, PriceVariant, TechPurpose, DAI,
        DEFAULT_BALANCE_PRECISION, PSWAP, TBCD, USDT, VAL, XOR, XSTUSD,
    };
    use frame_support::assert_err;
    use frame_support::assert_noop;
    use frame_support::storage::{with_transaction, TransactionOutcome};
    use frame_support::traits::{
        GetStorageVersion, OnFinalize, OnInitialize, OnRuntimeUpgrade, StorageVersion,
    };
    use sp_arithmetic::traits::Zero;
    use sp_runtime::DispatchError;
    use sp_std::collections::vec_deque::VecDeque;

    type MBCPool = Pallet<Runtime>;

    pub fn run_to_block(n: u64) {
        while System::block_number() < n {
            System::on_finalize(System::block_number());
            System::set_block_number(System::block_number() + 1);
            System::on_initialize(System::block_number());
            Mcbcp::on_initialize(System::block_number());
        }
    }

    fn assert_swap_outcome(
        left: SwapOutcome<Balance, AssetId>,
        right: SwapOutcome<Balance, AssetId>,
        tolerance: Balance,
    ) {
        assert_approx_eq_abs!(left.amount, right.amount, tolerance);
        assert_approx_eq_abs!(left.fee.get_xor(), right.fee.get_xor(), tolerance);
    }

    fn ensure_empty_pending_free_reserves() {
        crate::PendingFreeReserves::<Runtime>::iter().for_each(|(_id, v)| {
            assert!(v.is_empty());
        });
    }

    fn ensure_distribution_accounts_balances(
        distribution_accounts: DistributionAccounts<
            DistributionAccountData<DistributionAccount<AccountId, TechAccountId>>,
        >,
        balances: Vec<Balance>,
    ) {
        let distribution_accounts_array =
            distribution_accounts.xor_distribution_accounts_as_array();
        for (account, balance) in distribution_accounts_array
            .to_vec()
            .into_iter()
            .zip(balances)
        {
            match account {
                DistributionAccount::Account(account_id) => {
                    assert_eq!(Assets::total_balance(&XOR, &account_id).unwrap(), balance,);
                }
                DistributionAccount::TechAccount(account_id) => {
                    assert_eq!(
                        Technical::total_balance(&XOR, &account_id).unwrap(),
                        balance,
                    );
                }
            }
        }
    }

    #[test]
    fn should_calculate_price() {
        ExtBuilder::default().build().execute_with(|| {
            MockDEXApi::init().unwrap();
            let _ = bonding_curve_pool_init(Vec::new()).unwrap();
            let alice = &alice();
            TradingPair::register(
                RuntimeOrigin::signed(alice.clone()),
                DEXId::Polkaswap.into(),
                XOR,
                VAL,
            )
            .expect("Failed to register trading pair.");
            MBCPool::initialize_pool_unchecked(VAL, false).expect("Failed to initialize pool.");

            // base case for buy
            assert_eq!(
                MBCPool::buy_function(&XOR, &VAL, PriceVariant::Buy, Fixed::ZERO)
                    .expect("failed to calculate buy price"),
                fixed!(536.574420344053851907)
            );
            assert_eq!(
                MBCPool::buy_price(
                    &XOR,
                    &VAL,
                    QuoteAmount::with_desired_output(balance!(100000))
                )
                .expect("failed to calculate buy assets price"),
                fixed!(1151397.348365215316854563)
            );
            assert_eq!(
                MBCPool::buy_price(
                    &XOR,
                    &VAL,
                    QuoteAmount::with_desired_input(balance!(1151397.348365215316854563))
                )
                .expect("failed to calculate buy assets price"),
                fixed!(99999.99999999999998516) // TODO: try to improve precision
            );

            // base case for sell with empty reserves
            assert_eq!(
                MBCPool::sell_function(&XOR, &VAL, Fixed::ZERO)
                    .expect("failed to calculate sell price"),
                fixed!(429.259536275243081525)
            );
            assert_noop!(
                MBCPool::sell_price(
                    &XOR,
                    &VAL,
                    QuoteAmount::with_desired_output(balance!(100000))
                ),
                Error::<Runtime>::NotEnoughReserves,
            );
            assert_noop!(
                MBCPool::sell_price(
                    &XOR,
                    &VAL,
                    QuoteAmount::with_desired_input(balance!(100000))
                ),
                Error::<Runtime>::NotEnoughReserves,
            );

            // base case for sell with some reserves
            MBCPool::exchange(
                alice,
                alice,
                &DEXId::Polkaswap,
                &VAL,
                &XOR,
                SwapAmount::with_desired_input(balance!(100000), 0),
            )
            .expect("Failed to buy XOR.");
            assert_eq!(
                MBCPool::sell_price(
                    &XOR,
                    &VAL,
                    QuoteAmount::with_desired_output(balance!(50000))
                )
                .expect("failed to calculate buy assets price"),
                fixed!(15287.903511880099065775)
            );
            assert_eq!(
                MBCPool::sell_price(
                    &XOR,
                    &VAL,
                    QuoteAmount::with_desired_input(balance!(15287.903511880099065528))
                )
                .expect("failed to calculate buy assets price"),
                fixed!(49999.999999999999999697) // TODO: improve precision
            );
        });
    }

    #[test]
    fn should_calculate_tbcd_price() {
        ExtBuilder::default()
            .with_tbcd()
            .with_tbcd_pool()
            .build()
            .execute_with(|| {
                MockDEXApi::init().unwrap();
                let _ = bonding_curve_pool_init(Vec::new()).unwrap();
                let alice = &alice();
                MBCPool::initialize_pool_unchecked(TBCD, false)
                    .expect("Failed to initialize pool.");

                // base case for buy
                assert_eq!(
                    MBCPool::buy_function(&XOR, &TBCD, PriceVariant::Buy, Fixed::ZERO)
                        .expect("failed to calculate buy price"),
                    fixed!(100.7),
                );
                assert_eq!(
                    MBCPool::buy_price(
                        &XOR,
                        &TBCD,
                        QuoteAmount::with_desired_output(balance!(1000))
                    )
                    .expect("failed to calculate buy assets price"),
                    fixed!(100700.0),
                );
                assert_eq!(
                    MBCPool::buy_price(
                        &XOR,
                        &TBCD,
                        QuoteAmount::with_desired_input(balance!(100700.0))
                    )
                    .expect("failed to calculate buy assets price"),
                    fixed!(1000.0),
                );

                assert_eq!(
                    MBCPool::buy_price(
                        &XOR,
                        &TBCD,
                        QuoteAmount::with_desired_output(balance!(100000))
                    )
                    .expect("failed to calculate buy assets price"),
                    fixed!(10070000.0),
                );
                assert_eq!(
                    MBCPool::buy_price(
                        &XOR,
                        &TBCD,
                        QuoteAmount::with_desired_input(balance!(10070000.0))
                    )
                    .expect("failed to calculate buy assets price"),
                    fixed!(100000.0),
                );

                // base case for sell with empty reserves
                assert_eq!(
                    MBCPool::sell_function(&XOR, &TBCD, Fixed::ZERO)
                        .expect("failed to calculate sell price"),
                    fixed!(80.56)
                );
                assert_noop!(
                    MBCPool::sell_price(
                        &XOR,
                        &TBCD,
                        QuoteAmount::with_desired_output(balance!(100000))
                    ),
                    Error::<Runtime>::NotEnoughReserves,
                );
                assert_noop!(
                    MBCPool::sell_price(
                        &XOR,
                        &TBCD,
                        QuoteAmount::with_desired_input(balance!(100000))
                    ),
                    Error::<Runtime>::NotEnoughReserves,
                );

                // base case for sell with some reserves
                MBCPool::exchange(
                    alice,
                    alice,
                    &DEXId::Polkaswap,
                    &TBCD,
                    &XOR,
                    SwapAmount::with_desired_input(balance!(100000), 0),
                )
                .expect("Failed to buy XOR.");
                assert_eq!(
                    MBCPool::sell_price(
                        &XOR,
                        &TBCD,
                        QuoteAmount::with_desired_output(balance!(50000))
                    )
                    .expect("failed to calculate buy assets price"),
                    fixed!(1655.081098973849718635),
                );
                assert_eq!(
                    MBCPool::sell_price(
                        &XOR,
                        &TBCD,
                        QuoteAmount::with_desired_input(balance!(1655.081098973849718635))
                    )
                    .expect("failed to calculate buy assets price"),
                    fixed!(50000),
                );
            });
    }

    #[test]
    fn calculate_price_for_boundary_values() {
        ExtBuilder::default().build().execute_with(|| {
            MockDEXApi::init().unwrap();
            let _distribution_accounts = bonding_curve_pool_init(Vec::new()).unwrap();
            let alice = alice();
            TradingPair::register(
                RuntimeOrigin::signed(alice.clone()),
                DEXId::Polkaswap.into(),
                XOR,
                VAL,
            )
            .expect("Failed to register trading pair.");
            MBCPool::initialize_pool_unchecked(VAL, false).expect("Failed to initialize pool.");
            // add some reserves
            MBCPool::exchange(
                &alice,
                &alice,
                &DEXId::Polkaswap,
                &VAL,
                &XOR,
                SwapAmount::with_desired_input(balance!(1), 0),
            )
            .expect("Failed to buy XOR.");

            assert_noop!(
                MBCPool::sell_price(
                    &XOR,
                    &VAL,
                    QuoteAmount::with_desired_input(Balance::max_value()),
                ),
                Error::<Runtime>::PriceCalculationFailed,
            );
            assert_noop!(
                MBCPool::sell_price(
                    &XOR,
                    &VAL,
                    QuoteAmount::with_desired_output(Balance::max_value()),
                ),
                Error::<Runtime>::NotEnoughReserves,
            );
            assert_eq!(
                MBCPool::sell_price(&XOR, &VAL, QuoteAmount::with_desired_input(Balance::zero()),),
                Ok(fixed!(0)),
            );
            assert_eq!(
                MBCPool::sell_price(
                    &XOR,
                    &VAL,
                    QuoteAmount::with_desired_output(Balance::zero()),
                ),
                Ok(fixed!(0)),
            );

            assert_noop!(
                MBCPool::buy_price(
                    &XOR,
                    &VAL,
                    QuoteAmount::with_desired_input(Balance::max_value()),
                ),
                Error::<Runtime>::PriceCalculationFailed,
            );
            assert_noop!(
                MBCPool::buy_price(
                    &XOR,
                    &VAL,
                    QuoteAmount::with_desired_output(Balance::max_value()),
                ),
                Error::<Runtime>::PriceCalculationFailed,
            );
            assert_eq!(
                MBCPool::buy_price(&XOR, &VAL, QuoteAmount::with_desired_input(Balance::zero()),),
                Ok(fixed!(0)),
            );
            assert_eq!(
                MBCPool::buy_price(
                    &XOR,
                    &VAL,
                    QuoteAmount::with_desired_output(Balance::zero()),
                ),
                Ok(fixed!(0)),
            );
        });
    }

    fn bonding_curve_pool_init(
        initial_reserves: Vec<(AssetId, Balance)>,
    ) -> Result<
        DistributionAccounts<
            DistributionAccountData<
                DistributionAccount<
                    <Runtime as frame_system::Config>::AccountId,
                    <Runtime as technical::Config>::TechAccountId,
                >,
            >,
        >,
        DispatchError,
    > {
        let bonding_curve_tech_account_id = TechAccountId::Pure(
            DEXId::Polkaswap,
            TechPurpose::Identifier(b"bonding_curve_tech_account_id".to_vec()),
        );
        Technical::register_tech_account_id(bonding_curve_tech_account_id.clone())?;
        MBCPool::set_reserves_account_id(bonding_curve_tech_account_id.clone())?;
        for (asset_id, balance) in initial_reserves {
            Technical::mint(&asset_id, &bonding_curve_tech_account_id, balance)?;
        }
        let initial_price: Fixed = fixed!(200);
        crate::InitialPrice::<Runtime>::put(initial_price);

        let val_holders_coefficient = fixed_wrapper!(0.5);
        let val_holders_xor_alloc_coeff = val_holders_coefficient.clone() * fixed_wrapper!(0.9);
        let val_holders_buy_back_coefficient =
            val_holders_coefficient.clone() * fixed_wrapper!(0.1);
        let projects_coefficient: FixedWrapper = fixed_wrapper!(1) - val_holders_coefficient;
        let projects_sora_citizens_coeff: FixedWrapper =
            projects_coefficient.clone() * fixed_wrapper!(0.01);
        let projects_stores_and_shops_coeff: FixedWrapper =
            projects_coefficient.clone() * fixed_wrapper!(0.04);
        let projects_parliament_and_development_coeff: FixedWrapper =
            projects_coefficient.clone() * fixed_wrapper!(0.05);
        let projects_other_coeff: FixedWrapper = projects_coefficient * fixed_wrapper!(0.9);

        debug_assert_eq!(
            Fixed::ONE,
            (val_holders_xor_alloc_coeff.clone()
                + projects_sora_citizens_coeff.clone()
                + projects_stores_and_shops_coeff.clone()
                + projects_parliament_and_development_coeff.clone()
                + projects_other_coeff.clone()
                + val_holders_buy_back_coefficient.clone())
            .get()
            .unwrap()
        );

        let xor_allocation = DistributionAccountData::new(
            DistributionAccount::TechAccount(TechAccountId::Pure(
                DEXId::Polkaswap,
                TechPurpose::Identifier(b"xor_allocation".to_vec()),
            )),
            val_holders_xor_alloc_coeff.get().unwrap(),
        );
        let sora_citizens = DistributionAccountData::new(
            DistributionAccount::TechAccount(TechAccountId::Pure(
                DEXId::Polkaswap,
                TechPurpose::Identifier(b"sora_citizens".to_vec()),
            )),
            projects_sora_citizens_coeff.get().unwrap(),
        );
        let stores_and_shops = DistributionAccountData::new(
            DistributionAccount::TechAccount(TechAccountId::Pure(
                DEXId::Polkaswap,
                TechPurpose::Identifier(b"stores_and_shops".to_vec()),
            )),
            projects_stores_and_shops_coeff.get().unwrap(),
        );
        let projects = DistributionAccountData::new(
            DistributionAccount::TechAccount(TechAccountId::Pure(
                DEXId::Polkaswap,
                TechPurpose::Identifier(b"projects".to_vec()),
            )),
            projects_other_coeff.get().unwrap(),
        );
        let val_holders = DistributionAccountData::new(
            DistributionAccount::TechAccount(TechAccountId::Pure(
                DEXId::Polkaswap,
                TechPurpose::Identifier(b"val_holders".to_vec()),
            )),
            val_holders_buy_back_coefficient.get().unwrap(),
        );
        let accounts = DistributionAccounts::<_> {
            xor_allocation,
            sora_citizens,
            stores_and_shops,
            projects,
            val_holders,
        };
        for account in &accounts.xor_distribution_accounts_as_array() {
            match account {
                DistributionAccount::Account(_) => continue,
                DistributionAccount::TechAccount(account) => {
                    Technical::register_tech_account_id(account.clone())?;
                }
            }
        }
        MBCPool::set_distribution_accounts(accounts.clone());
        Ok(accounts)
    }

    #[test]
    fn should_exchange_with_empty_reserves() {
        ExtBuilder::new(vec![
            (
                alice(),
                USDT,
                balance!(10000),
                AssetSymbol(b"USDT".to_vec()),
                AssetName(b"Tether USD".to_vec()),
                DEFAULT_BALANCE_PRECISION,
            ),
            (
                alice(),
                XOR,
                0,
                AssetSymbol(b"XOR".to_vec()),
                AssetName(b"SORA".to_vec()),
                DEFAULT_BALANCE_PRECISION,
            ),
            (
                alice(),
                VAL,
                balance!(205),
                AssetSymbol(b"VAL".to_vec()),
                AssetName(b"SORA Validator Token".to_vec()),
                DEFAULT_BALANCE_PRECISION,
            ),
            (
                alice(),
                XSTUSD,
                0,
                AssetSymbol(b"XSTUSD".to_vec()),
                AssetName(b"SORA Synthetic USD".to_vec()),
                DEFAULT_BALANCE_PRECISION,
            ),
        ])
        .build()
        .execute_with(|| {
            MockDEXApi::init().unwrap();
            let _distribution_accounts = bonding_curve_pool_init(Vec::new()).unwrap();
            let alice = &alice();
            TradingPair::register(
                RuntimeOrigin::signed(alice.clone()),
                DEXId::Polkaswap.into(),
                XOR,
                VAL,
            )
            .expect("Failed to register trading pair.");
            MBCPool::initialize_pool_unchecked(VAL, false).expect("Failed to initialize pool.");
            assert_swap_outcome(
                MBCPool::exchange(
                    alice,
                    alice,
                    &DEXId::Polkaswap.into(),
                    &VAL,
                    &XOR,
                    SwapAmount::with_desired_output(balance!(1), Balance::max_value()),
                )
                .unwrap()
                .0,
                SwapOutcome::new(
                    balance!(5.529018162388484076),
                    OutcomeFee::xor(balance!(0.003009027081243731)),
                ),
                balance!(0.0001),
            );
            assert_swap_outcome(
                MBCPool::exchange(
                    alice,
                    alice,
                    &DEXId::Polkaswap.into(),
                    &XOR,
                    &VAL,
                    SwapAmount::with_desired_input(balance!(1), Balance::zero()),
                )
                .unwrap()
                .0,
                SwapOutcome::new(
                    balance!(2.100439516374830873),
                    OutcomeFee::xor(balance!(0.093)),
                ),
                balance!(0.0001),
            );
        });
    }

    #[test]
    fn should_exchange_tbcd_with_empty_reserves() {
        ExtBuilder::new(vec![
            (
                alice(),
                XOR,
                0,
                AssetSymbol(b"XOR".to_vec()),
                AssetName(b"SORA".to_vec()),
                DEFAULT_BALANCE_PRECISION,
            ),
            (
                alice(),
                TBCD,
                balance!(205),
                AssetSymbol(b"TBCD".to_vec()),
                AssetName(b"SORA TBC Dollar".to_vec()),
                DEFAULT_BALANCE_PRECISION,
            ),
        ])
        .with_tbcd_pool()
        .build()
        .execute_with(|| {
            MockDEXApi::init().unwrap();
            let _distribution_accounts = bonding_curve_pool_init(Vec::new()).unwrap();
            let alice = &alice();
            MBCPool::initialize_pool_unchecked(TBCD, false).expect("Failed to initialize pool.");
            assert_swap_outcome(
                MBCPool::exchange(
                    alice,
                    alice,
                    &DEXId::Polkaswap.into(),
                    &TBCD,
                    &XOR,
                    SwapAmount::with_desired_output(balance!(1), Balance::max_value()),
                )
                .unwrap()
                .0,
                SwapOutcome::new(
                    balance!(101.003009027081243711),
                    OutcomeFee::xor(balance!(0.003009027081243731)),
                ),
                balance!(0.0001),
            );
            assert_swap_outcome(
                MBCPool::exchange(
                    alice,
                    alice,
                    &DEXId::Polkaswap.into(),
                    &XOR,
                    &TBCD,
                    SwapAmount::with_desired_input(balance!(1), Balance::zero()),
                )
                .unwrap()
                .0,
                SwapOutcome::new(
                    balance!(38.370385852073146860),
                    OutcomeFee::xor(balance!(0.093)),
                ),
                balance!(0.0001),
            );
        });
    }

    #[test]
    fn should_exchange_with_nearly_full_reserves() {
        ExtBuilder::new(vec![
            (
                alice(),
                XOR,
                balance!(10),
                AssetSymbol(b"XOR".to_vec()),
                AssetName(b"SORA".to_vec()),
                DEFAULT_BALANCE_PRECISION,
            ),
            (
                alice(),
                VAL,
                balance!(10000),
                AssetSymbol(b"VAL".to_vec()),
                AssetName(b"SORA Validator Token".to_vec()),
                DEFAULT_BALANCE_PRECISION,
            ),
            (
                alice(),
                XSTUSD,
                balance!(10000),
                AssetSymbol(b"XSTUSD".to_vec()),
                AssetName(b"SORA Synthetic USD".to_vec()),
                DEFAULT_BALANCE_PRECISION,
            ),
        ])
        .build()
        .execute_with(|| {
            MockDEXApi::init().unwrap();
            let initial_price: Fixed = fixed!(200);
            crate::InitialPrice::<Runtime>::put(initial_price);
            TradingPair::register(
                RuntimeOrigin::signed(alice()),
                DEXId::Polkaswap.into(),
                XOR,
                VAL,
            )
            .expect("Failed to register trading pair.");
            MBCPool::initialize_pool_unchecked(VAL, false).expect("Failed to initialize pool.");
            let total_issuance = Assets::total_issuance(&XOR).unwrap();
            let reserve_amount_expected = FixedWrapper::from(total_issuance)
                * MBCPool::sell_function(&XOR, &VAL, Fixed::ZERO).unwrap();
            let pool_reference_amount = reserve_amount_expected
                - FixedWrapper::from(
                    MBCPool::buy_function(&XOR, &VAL, PriceVariant::Buy, Fixed::ZERO).unwrap(),
                ) / balance!(2);
            let pool_reference_amount = pool_reference_amount.into_balance();
            let pool_val_amount = MockDEXApi::quote(
                DEXId::Polkaswap,
                &USDT,
                &VAL,
                QuoteAmount::with_desired_input(pool_reference_amount),
                LiquiditySourceFilter::empty(DEXId::Polkaswap),
                true,
            )
            .unwrap();
            let distribution_accounts =
                bonding_curve_pool_init(vec![(VAL, pool_val_amount.amount)]).unwrap();
            let alice = &alice();
            assert_swap_outcome(
                MBCPool::exchange(
                    alice,
                    alice,
                    &DEXId::Polkaswap.into(),
                    &VAL,
                    &XOR,
                    SwapAmount::with_desired_output(balance!(1000), Balance::max_value()),
                )
                .unwrap()
                .0,
                SwapOutcome::new(
                    balance!(5536.708257819426729513),
                    OutcomeFee::xor(balance!(3.009027081243731193)),
                ),
                balance!(0.0001),
            );
            run_to_block(1);
            ensure_distribution_accounts_balances(
                distribution_accounts,
                vec![
                    balance!(2.760049066522984224),
                    balance!(11.040196266091936898),
                    balance!(248.404415987068580219),
                ],
            );
            assert_swap_outcome(
                MBCPool::exchange(
                    alice,
                    alice,
                    &DEXId::Polkaswap.into(),
                    &XOR,
                    &VAL,
                    SwapAmount::with_desired_input(balance!(1000), Balance::zero()),
                )
                .unwrap()
                .0,
                SwapOutcome::new(
                    balance!(4365.335149368998667748),
                    OutcomeFee::xor(balance!(3)),
                ),
                balance!(0.0001),
            );
        });
    }

    #[test]
    fn should_exchange_with_full_reserves() {
        ExtBuilder::new(vec![
            (
                alice(),
                XOR,
                balance!(10),
                AssetSymbol(b"XOR".to_vec()),
                AssetName(b"SORA".to_vec()),
                DEFAULT_BALANCE_PRECISION,
            ),
            (
                alice(),
                VAL,
                balance!(10000),
                AssetSymbol(b"VAL".to_vec()),
                AssetName(b"SORA Validator Token".to_vec()),
                DEFAULT_BALANCE_PRECISION,
            ),
            (
                alice(),
                XSTUSD,
                balance!(10000),
                AssetSymbol(b"XSTUSD".to_vec()),
                AssetName(b"SORA Synthetic USD".to_vec()),
                DEFAULT_BALANCE_PRECISION,
            ),
        ])
        .build()
        .execute_with(|| {
            MockDEXApi::init().unwrap();
            let initial_price: Fixed = fixed!(200);
            crate::InitialPrice::<Runtime>::put(initial_price);
            let total_issuance = Assets::total_issuance(&XOR).unwrap();
            TradingPair::register(
                RuntimeOrigin::signed(alice()),
                DEXId::Polkaswap.into(),
                XOR,
                VAL,
            )
            .expect("Failed to register trading pair.");
            TradingPair::register(
                RuntimeOrigin::signed(alice()),
                DEXId::Polkaswap.into(),
                XOR,
                XSTUSD,
            )
            .expect("Failed to register trading pair.");
            MBCPool::initialize_pool_unchecked(VAL, false).expect("Failed to initialize pool.");

            let pool_reference_amount = FixedWrapper::from(total_issuance)
                * MBCPool::sell_function(&XOR, &VAL, Fixed::ZERO).unwrap();
            let pool_reference_amount = pool_reference_amount.into_balance();
            let pool_val_amount = MockDEXApi::quote(
                DEXId::Polkaswap,
                &USDT,
                &VAL,
                QuoteAmount::with_desired_input(pool_reference_amount),
                LiquiditySourceFilter::empty(DEXId::Polkaswap),
                true,
            )
            .unwrap();

            let distribution_accounts =
                bonding_curve_pool_init(vec![(VAL, pool_val_amount.amount)]).unwrap();
            let alice = &alice();
            assert_swap_outcome(
                MBCPool::exchange(
                    alice,
                    alice,
                    &DEXId::Polkaswap.into(),
                    &VAL,
                    &XOR,
                    SwapAmount::with_desired_output(balance!(1000), Balance::max_value()),
                )
                .unwrap()
                .0,
                SwapOutcome::new(
                    balance!(5536.708257819426729513),
                    OutcomeFee::xor(balance!(3.009027081243731193)),
                ),
                balance!(0.0001),
            );
            run_to_block(1);
            ensure_distribution_accounts_balances(
                distribution_accounts,
                vec![
                    balance!(2.760049066522984224),
                    balance!(11.040196266091936898),
                    balance!(248.404415987068580219),
                ],
            );
            assert_swap_outcome(
                MBCPool::exchange(
                    alice,
                    alice,
                    &DEXId::Polkaswap.into(),
                    &XOR,
                    &VAL,
                    SwapAmount::with_desired_input(balance!(1000), Balance::zero()),
                )
                .unwrap()
                .0,
                SwapOutcome::new(
                    balance!(4365.335415603766574971),
                    OutcomeFee::xor(balance!(3)),
                ),
                balance!(0.0001),
            );
        });
    }

    #[test]
    fn should_not_sell_without_reserves() {
        ExtBuilder::new(vec![
            (
                alice(),
                USDT,
                0,
                AssetSymbol(b"USDT".to_vec()),
                AssetName(b"Tether USD".to_vec()),
                DEFAULT_BALANCE_PRECISION,
            ),
            (
                alice(),
                XOR,
                balance!(1),
                AssetSymbol(b"XOR".to_vec()),
                AssetName(b"SORA".to_vec()),
                DEFAULT_BALANCE_PRECISION,
            ),
            (
                alice(),
                VAL,
                0,
                AssetSymbol(b"VAL".to_vec()),
                AssetName(b"SORA Validator Token".to_vec()),
                DEFAULT_BALANCE_PRECISION,
            ),
            (
                alice(),
                XSTUSD,
                0,
                AssetSymbol(b"XSTUSD".to_vec()),
                AssetName(b"SORA Synthetic USD".to_vec()),
                DEFAULT_BALANCE_PRECISION,
            ),
        ])
        .with_tbcd()
        .with_tbcd_pool()
        .build()
        .execute_with(|| {
            MockDEXApi::init().unwrap();
            let _ = bonding_curve_pool_init(vec![]).unwrap();
            TradingPair::register(
                RuntimeOrigin::signed(alice()),
                DEXId::Polkaswap.into(),
                XOR,
                VAL,
            )
            .expect("Failed to register trading pair.");
            MBCPool::initialize_pool_unchecked(VAL, false).expect("Failed to initialize pool.");
            MBCPool::initialize_pool_unchecked(TBCD, false).expect("Failed to initialize pool.");
            let alice = &alice();

            assert_err!(
                MBCPool::exchange(
                    alice,
                    alice,
                    &DEXId::Polkaswap.into(),
                    &XOR,
                    &VAL,
                    SwapAmount::with_desired_input(balance!(1), Balance::zero()),
                ),
                Error::<Runtime>::NotEnoughReserves
            );

            assert_err!(
                MBCPool::exchange(
                    alice,
                    alice,
                    &DEXId::Polkaswap.into(),
                    &XOR,
                    &TBCD,
                    SwapAmount::with_desired_input(balance!(1), Balance::zero()),
                ),
                Error::<Runtime>::NotEnoughReserves
            );
        });
    }

    #[test]
    fn swaps_should_be_additive() {
        ExtBuilder::new(vec![
            (
                alice(),
                USDT,
                0,
                AssetSymbol(b"USDT".to_vec()),
                AssetName(b"Tether USD".to_vec()),
                DEFAULT_BALANCE_PRECISION,
            ),
            (
                alice(),
                XOR,
                0,
                AssetSymbol(b"XOR".to_vec()),
                AssetName(b"SORA".to_vec()),
                DEFAULT_BALANCE_PRECISION,
            ),
            (
                alice(),
                VAL,
                balance!(10000),
                AssetSymbol(b"VAL".to_vec()),
                AssetName(b"SORA Validator Token".to_vec()),
                DEFAULT_BALANCE_PRECISION,
            ),
        ])
        .build()
        .execute_with(|| {
            MockDEXApi::init().unwrap();
            let alice = &alice();
            let _ = bonding_curve_pool_init(Vec::new()).unwrap();
            TradingPair::register(
                RuntimeOrigin::signed(alice.clone()),
                DEXId::Polkaswap.into(),
                XOR,
                VAL,
            )
            .expect("Failed to register trading pair.");
            MBCPool::initialize_pool_unchecked(VAL, false).expect("Failed to initialize pool.");
            let amount = balance!(100); // TODO: investigate strange precision error dependency on value
            let parts = 5;

            let whole_outcome = with_transaction(|| {
                let whole_outcome = MBCPool::exchange(
                    alice,
                    alice,
                    &DEXId::Polkaswap.into(),
                    &VAL,
                    &XOR,
                    SwapAmount::with_desired_output(amount.into(), Balance::max_value()),
                );
                TransactionOutcome::Rollback(whole_outcome)
            });

            let cumulative_outcome = (0..parts)
                .into_iter()
                .map(|_i| {
                    MBCPool::exchange(
                        alice,
                        alice,
                        &DEXId::Polkaswap.into(),
                        &VAL,
                        &XOR,
                        SwapAmount::with_desired_output(
                            (amount / parts).into(),
                            Balance::max_value(),
                        ),
                    )
                    .unwrap()
                })
                .fold(
                    SwapOutcome::new(Balance::zero(), OutcomeFee::new()),
                    |acc, x| SwapOutcome {
                        amount: acc.amount + x.0.amount,
                        fee: acc.fee.merge(x.0.fee),
                    },
                );
            assert_swap_outcome(
                whole_outcome.unwrap().0,
                cumulative_outcome,
                balance!(0.001),
            );
            // TODO: improve precision if possible
        });
    }

    #[test]
    fn should_set_new_reference_token() {
        ExtBuilder::new(vec![
            (
                alice(),
                DAI,
                balance!(0),
                AssetSymbol(b"DAI".to_vec()),
                AssetName(b"DAI".to_vec()),
                DEFAULT_BALANCE_PRECISION,
            ),
            (
                alice(),
                USDT,
                balance!(0),
                AssetSymbol(b"USDT".to_vec()),
                AssetName(b"Tether USD".to_vec()),
                DEFAULT_BALANCE_PRECISION,
            ),
            (
                alice(),
                XOR,
                balance!(1),
                AssetSymbol(b"XOR".to_vec()),
                AssetName(b"SORA".to_vec()),
                DEFAULT_BALANCE_PRECISION,
            ),
            (
                alice(),
                VAL,
                balance!(0),
                AssetSymbol(b"VAL".to_vec()),
                AssetName(b"SORA Validator Token".to_vec()),
                DEFAULT_BALANCE_PRECISION,
            ),
            (
                alice(),
                XSTUSD,
                0,
                AssetSymbol(b"XSTUSD".to_vec()),
                AssetName(b"SORA Synthetic USD".to_vec()),
                DEFAULT_BALANCE_PRECISION,
            ),
        ])
        .build()
        .execute_with(|| {
            MockDEXApi::init().unwrap();
            let _ = bonding_curve_pool_init(vec![]).unwrap();
            TradingPair::register(
                RuntimeOrigin::signed(alice()),
                DEXId::Polkaswap.into(),
                XOR,
                VAL,
            )
            .expect("Failed to register trading pair.");
            MBCPool::initialize_pool_unchecked(VAL, false).expect("Failed to initialize pool.");

            let price_a = MBCPool::quote(
                &DEXId::Polkaswap.into(),
                &VAL,
                &XOR,
                QuoteAmount::with_desired_output(balance!(1)),
                true,
            )
            .unwrap();

            MBCPool::set_reference_asset(RuntimeOrigin::signed(alice()), DAI)
                .expect("Failed to set new reference asset.");

            let price_b = MBCPool::quote(
                &DEXId::Polkaswap.into(),
                &VAL,
                &XOR,
                QuoteAmount::with_desired_output(balance!(1)),
                true,
            )
            .unwrap();

            assert_ne!(price_a, price_b);
        });
    }

    #[test]
    fn should_set_price_bias() {
        ExtBuilder::new(vec![
            (
                alice(),
                DAI,
                balance!(0),
                AssetSymbol(b"DAI".to_vec()),
                AssetName(b"DAI".to_vec()),
                18,
            ),
            (
                alice(),
                USDT,
                balance!(0),
                AssetSymbol(b"USDT".to_vec()),
                AssetName(b"Tether USD".to_vec()),
                18,
            ),
            (
                alice(),
                XOR,
                balance!(1),
                AssetSymbol(b"XOR".to_vec()),
                AssetName(b"SORA".to_vec()),
                18,
            ),
            (
                alice(),
                VAL,
                balance!(0),
                AssetSymbol(b"VAL".to_vec()),
                AssetName(b"SORA Validator Token".to_vec()),
                18,
            ),
            (
                alice(),
                XSTUSD,
                0,
                AssetSymbol(b"XSTUSD".to_vec()),
                AssetName(b"SORA Synthetic USD".to_vec()),
                18,
            ),
        ])
        .build()
        .execute_with(|| {
            MockDEXApi::init().unwrap();
            let _ = bonding_curve_pool_init(vec![]).unwrap();
            TradingPair::register(
                RuntimeOrigin::signed(alice()),
                DEXId::Polkaswap.into(),
                XOR,
                VAL,
            )
            .expect("Failed to register trading pair.");
            MBCPool::initialize_pool_unchecked(VAL, false).expect("Failed to initialize pool.");

            let price_a = MBCPool::quote(
                &DEXId::Polkaswap.into(),
                &VAL,
                &XOR,
                QuoteAmount::with_desired_output(balance!(1)),
                true,
            )
            .unwrap();

            MBCPool::set_price_bias(RuntimeOrigin::root(), balance!(123))
                .expect("Failed to set price bias");
            assert_eq!(
                MBCPool::initial_price(),
                FixedWrapper::from(balance!(123)).get().unwrap()
            );

            let price_b = MBCPool::quote(
                &DEXId::Polkaswap.into(),
                &VAL,
                &XOR,
                QuoteAmount::with_desired_output(balance!(1)),
                true,
            )
            .unwrap();

            assert_ne!(price_a, price_b);
        });
    }

    #[test]
    fn should_set_price_change_config() {
        ExtBuilder::new(vec![
            (
                alice(),
                DAI,
                balance!(0),
                AssetSymbol(b"DAI".to_vec()),
                AssetName(b"DAI".to_vec()),
                18,
            ),
            (
                alice(),
                USDT,
                balance!(0),
                AssetSymbol(b"USDT".to_vec()),
                AssetName(b"Tether USD".to_vec()),
                18,
            ),
            (
                alice(),
                XOR,
                balance!(1),
                AssetSymbol(b"XOR".to_vec()),
                AssetName(b"SORA".to_vec()),
                18,
            ),
            (
                alice(),
                VAL,
                balance!(0),
                AssetSymbol(b"VAL".to_vec()),
                AssetName(b"SORA Validator Token".to_vec()),
                18,
            ),
            (
                alice(),
                XSTUSD,
                0,
                AssetSymbol(b"XSTUSD".to_vec()),
                AssetName(b"SORA Synthetic USD".to_vec()),
                18,
            ),
        ])
        .build()
        .execute_with(|| {
            MockDEXApi::init().unwrap();
            let _ = bonding_curve_pool_init(vec![]).unwrap();
            TradingPair::register(
                RuntimeOrigin::signed(alice()),
                DEXId::Polkaswap.into(),
                XOR,
                VAL,
            )
            .expect("Failed to register trading pair.");
            MBCPool::initialize_pool_unchecked(VAL, false).expect("Failed to initialize pool.");

            let price_a = MBCPool::quote(
                &DEXId::Polkaswap.into(),
                &VAL,
                &XOR,
                QuoteAmount::with_desired_output(balance!(1)),
                true,
            )
            .unwrap();

            MBCPool::set_price_change_config(RuntimeOrigin::root(), balance!(12), balance!(2543))
                .expect("Failed to set price bias");

            assert_eq!(
                MBCPool::price_change_rate(),
                FixedWrapper::from(balance!(12)).get().unwrap()
            );
            assert_eq!(
                MBCPool::price_change_step(),
                FixedWrapper::from(balance!(2543)).get().unwrap()
            );

            let price_b = MBCPool::quote(
                &DEXId::Polkaswap.into(),
                &VAL,
                &XOR,
                QuoteAmount::with_desired_output(balance!(1)),
                true,
            )
            .unwrap();

            assert_ne!(price_a, price_b);
        });
    }

    #[test]
    fn test_deducing_fee() {
        ExtBuilder::new(vec![
            (
                alice(),
                DAI,
                balance!(0),
                AssetSymbol(b"DAI".to_vec()),
                AssetName(b"DAI".to_vec()),
                DEFAULT_BALANCE_PRECISION,
            ),
            (
                alice(),
                USDT,
                balance!(0),
                AssetSymbol(b"USDT".to_vec()),
                AssetName(b"Tether USD".to_vec()),
                DEFAULT_BALANCE_PRECISION,
            ),
            (
                alice(),
                XOR,
                balance!(0),
                AssetSymbol(b"XOR".to_vec()),
                AssetName(b"SORA".to_vec()),
                DEFAULT_BALANCE_PRECISION,
            ),
            (
                alice(),
                VAL,
                balance!(4000),
                AssetSymbol(b"VAL".to_vec()),
                AssetName(b"SORA Validator Token".to_vec()),
                DEFAULT_BALANCE_PRECISION,
            ),
            (
                alice(),
                XSTUSD,
                0,
                AssetSymbol(b"XSTUSD".to_vec()),
                AssetName(b"SORA Synthetic USD".to_vec()),
                DEFAULT_BALANCE_PRECISION,
            ),
        ])
        .build()
        .execute_with(|| {
            MockDEXApi::init().unwrap();
            let _ = bonding_curve_pool_init(vec![]).unwrap();
            TradingPair::register(
                RuntimeOrigin::signed(alice()),
                DEXId::Polkaswap.into(),
                XOR,
                VAL,
            )
            .expect("Failed to register trading pair.");
            MBCPool::initialize_pool_unchecked(VAL, false).expect("Failed to initialize pool.");

            let amount: Balance = balance!(2000);
            let (quote_outcome_a, _) = MBCPool::quote(
                &DEXId::Polkaswap.into(),
                &VAL,
                &XOR,
                QuoteAmount::with_desired_input(amount.clone()),
                true,
            )
            .unwrap();

            assert_eq!(quote_outcome_a.amount, balance!(361.549938632002690452));
            assert_eq!(
                quote_outcome_a.fee,
                OutcomeFee::xor(balance!(1.087913556565705186))
            );

            let (quote_outcome_b, _) = MBCPool::quote(
                &DEXId::Polkaswap.into(),
                &VAL,
                &XOR,
                QuoteAmount::with_desired_input(amount.clone()),
                false,
            )
            .unwrap();

            assert_eq!(
                quote_outcome_b.amount,
                quote_outcome_a.amount + quote_outcome_a.fee.get_xor()
            );
            assert_eq!(quote_outcome_b.fee, OutcomeFee::new());

            let (quote_outcome_a, _) = MBCPool::quote(
                &DEXId::Polkaswap.into(),
                &VAL,
                &XOR,
                QuoteAmount::with_desired_output(amount.clone()),
                true,
            )
            .unwrap();

            assert_eq!(quote_outcome_a.amount, balance!(11088.209839932824950839));
            assert_eq!(
                quote_outcome_a.fee,
                OutcomeFee::xor(balance!(6.018054162487462387))
            );

            let (quote_outcome_b, _) = MBCPool::quote(
                &DEXId::Polkaswap.into(),
                &VAL,
                &XOR,
                QuoteAmount::with_desired_output(amount.clone()),
                false,
            )
            .unwrap();

            assert_eq!(quote_outcome_b.amount, balance!(11054.854916282129860020));
            assert_eq!(quote_outcome_b.fee, OutcomeFee::new());
        })
    }

    #[test]
    fn similar_returns_should_be_identical() {
        ExtBuilder::new(vec![
            (
                alice(),
                DAI,
                balance!(0),
                AssetSymbol(b"DAI".to_vec()),
                AssetName(b"DAI".to_vec()),
                DEFAULT_BALANCE_PRECISION,
            ),
            (
                alice(),
                USDT,
                balance!(0),
                AssetSymbol(b"USDT".to_vec()),
                AssetName(b"Tether USD".to_vec()),
                DEFAULT_BALANCE_PRECISION,
            ),
            (
                alice(),
                XOR,
                balance!(0),
                AssetSymbol(b"XOR".to_vec()),
                AssetName(b"SORA".to_vec()),
                DEFAULT_BALANCE_PRECISION,
            ),
            (
                alice(),
                VAL,
                balance!(4000),
                AssetSymbol(b"VAL".to_vec()),
                AssetName(b"SORA Validator Token".to_vec()),
                DEFAULT_BALANCE_PRECISION,
            ),
            (
                alice(),
                XSTUSD,
                0,
                AssetSymbol(b"XSTUSD".to_vec()),
                AssetName(b"SORA Synthetic USD".to_vec()),
                DEFAULT_BALANCE_PRECISION,
            ),
        ])
        .build()
        .execute_with(|| {
            MockDEXApi::init().unwrap();
            let _ = bonding_curve_pool_init(vec![]).unwrap();
            TradingPair::register(
                RuntimeOrigin::signed(alice()),
                DEXId::Polkaswap.into(),
                XOR,
                VAL,
            )
            .expect("Failed to register trading pair.");
            MBCPool::initialize_pool_unchecked(VAL, false).expect("Failed to initialize pool.");

            // Buy with desired input
            let amount_a: Balance = balance!(2000);
            let (quote_outcome_a, _) = MBCPool::quote(
                &DEXId::Polkaswap.into(),
                &VAL,
                &XOR,
                QuoteAmount::with_desired_input(amount_a.clone()),
                true,
            )
            .unwrap();
            let (exchange_outcome_a, _) = MBCPool::exchange(
                &alice(),
                &alice(),
                &DEXId::Polkaswap.into(),
                &VAL,
                &XOR,
                SwapAmount::with_desired_input(amount_a.clone(), Balance::zero()),
            )
            .unwrap();
            let val_balance_a = Assets::free_balance(&VAL, &alice()).unwrap();
            let xor_balance_a = Assets::free_balance(&XOR, &alice()).unwrap();
            assert_eq!(quote_outcome_a.amount, exchange_outcome_a.amount);
            assert_eq!(exchange_outcome_a.amount, xor_balance_a);
            assert_eq!(val_balance_a, amount_a.clone());

            // Buy with desired output
            let amount_b: Balance = balance!(200);
            let (quote_outcome_b, _) = MBCPool::quote(
                &DEXId::Polkaswap.into(),
                &VAL,
                &XOR,
                QuoteAmount::with_desired_output(amount_b.clone()),
                true,
            )
            .unwrap();
            let (exchange_outcome_b, _) = MBCPool::exchange(
                &alice(),
                &alice(),
                &DEXId::Polkaswap.into(),
                &VAL,
                &XOR,
                SwapAmount::with_desired_output(amount_b.clone(), Balance::max_value()),
            )
            .unwrap();
            let val_balance_b = Assets::free_balance(&VAL, &alice()).unwrap();
            let xor_balance_b = Assets::free_balance(&XOR, &alice()).unwrap();
            assert_eq!(quote_outcome_b.amount, exchange_outcome_b.amount);
            assert_eq!(xor_balance_a + amount_b.clone(), xor_balance_b);
            assert_eq!(val_balance_b, amount_a.clone() - quote_outcome_b.amount);

            // Sell with desired input
            let amount_c: Balance = balance!(300);
            let (quote_outcome_c, _) = MBCPool::quote(
                &DEXId::Polkaswap.into(),
                &XOR,
                &VAL,
                QuoteAmount::with_desired_input(amount_c.clone()),
                true,
            )
            .unwrap();
            let (exchange_outcome_c, _) = MBCPool::exchange(
                &alice(),
                &alice(),
                &DEXId::Polkaswap.into(),
                &XOR,
                &VAL,
                SwapAmount::with_desired_input(amount_c.clone(), Balance::zero()),
            )
            .unwrap();
            let val_balance_c = Assets::free_balance(&VAL, &alice()).unwrap();
            let xor_balance_c = Assets::free_balance(&XOR, &alice()).unwrap();
            assert_eq!(quote_outcome_c.amount, exchange_outcome_c.amount);
            assert_eq!(val_balance_b + exchange_outcome_c.amount, val_balance_c);
            assert_eq!(xor_balance_b - amount_c.clone(), xor_balance_c.clone());

            // Sell with desired output
            let amount_d: Balance = balance!(100);
            let (quote_outcome_d, _) = MBCPool::quote(
                &DEXId::Polkaswap.into(),
                &VAL,
                &XOR,
                QuoteAmount::with_desired_output(amount_d.clone()),
                true,
            )
            .unwrap();
            let (exchange_outcome_d, _) = MBCPool::exchange(
                &alice(),
                &alice(),
                &DEXId::Polkaswap.into(),
                &VAL,
                &XOR,
                SwapAmount::with_desired_output(amount_d.clone(), Balance::max_value()),
            )
            .unwrap();
            let val_balance_d = Assets::free_balance(&VAL, &alice()).unwrap();
            let xor_balance_d = Assets::free_balance(&XOR, &alice()).unwrap();
            assert_eq!(quote_outcome_d.amount, exchange_outcome_d.amount);
            assert_eq!(val_balance_c - quote_outcome_d.amount, val_balance_d);
            assert_eq!(xor_balance_c + amount_d.clone(), xor_balance_d);
        });
    }

    #[test]
    fn similar_returns_should_be_identical_tbcd() {
        ExtBuilder::new(vec![
            (
                alice(),
                XOR,
                balance!(0),
                AssetSymbol(b"XOR".to_vec()),
                AssetName(b"SORA".to_vec()),
                DEFAULT_BALANCE_PRECISION,
            ),
            (
                alice(),
                TBCD,
                balance!(4000),
                AssetSymbol(b"TBCD".to_vec()),
                AssetName(b"SORA TBC Dollar".to_vec()),
                DEFAULT_BALANCE_PRECISION,
            ),
        ])
        .with_tbcd_pool()
        .build()
        .execute_with(|| {
            MockDEXApi::init().unwrap();
            let _ = bonding_curve_pool_init(vec![]).unwrap();
            MBCPool::initialize_pool_unchecked(TBCD, false).expect("Failed to initialize pool.");

            // Buy with desired input
            let amount_a: Balance = balance!(2000);
            let (quote_outcome_a, _) = MBCPool::quote(
                &DEXId::Polkaswap.into(),
                &TBCD,
                &XOR,
                QuoteAmount::with_desired_input(amount_a.clone()),
                true,
            )
            .unwrap();
            let (exchange_outcome_a, _) = MBCPool::exchange(
                &alice(),
                &alice(),
                &DEXId::Polkaswap.into(),
                &TBCD,
                &XOR,
                SwapAmount::with_desired_input(amount_a.clone(), Balance::zero()),
            )
            .unwrap();
            let tbcd_balance_a = Assets::free_balance(&TBCD, &alice()).unwrap();
            let xor_balance_a = Assets::free_balance(&XOR, &alice()).unwrap();
            assert_eq!(quote_outcome_a.amount, exchange_outcome_a.amount);
            assert_eq!(exchange_outcome_a.amount, xor_balance_a);
            assert_eq!(tbcd_balance_a, amount_a.clone());

            // Buy with desired output
            let amount_b: Balance = balance!(10);
            let (quote_outcome_b, _) = MBCPool::quote(
                &DEXId::Polkaswap.into(),
                &TBCD,
                &XOR,
                QuoteAmount::with_desired_output(amount_b.clone()),
                true,
            )
            .unwrap();
            let (exchange_outcome_b, _) = MBCPool::exchange(
                &alice(),
                &alice(),
                &DEXId::Polkaswap.into(),
                &TBCD,
                &XOR,
                SwapAmount::with_desired_output(amount_b.clone(), Balance::max_value()),
            )
            .unwrap();
            let val_balance_b = Assets::free_balance(&TBCD, &alice()).unwrap();
            let tbcd_balance_b = Assets::free_balance(&XOR, &alice()).unwrap();
            assert_eq!(quote_outcome_b.amount, exchange_outcome_b.amount);
            assert_eq!(xor_balance_a + amount_b.clone(), tbcd_balance_b);
            assert_eq!(val_balance_b, amount_a.clone() - quote_outcome_b.amount);

            // Sell with desired input
            let amount_c: Balance = balance!(10);
            let (quote_outcome_c, _) = MBCPool::quote(
                &DEXId::Polkaswap.into(),
                &XOR,
                &TBCD,
                QuoteAmount::with_desired_input(amount_c.clone()),
                true,
            )
            .unwrap();
            let (exchange_outcome_c, _) = MBCPool::exchange(
                &alice(),
                &alice(),
                &DEXId::Polkaswap.into(),
                &XOR,
                &TBCD,
                SwapAmount::with_desired_input(amount_c.clone(), Balance::zero()),
            )
            .unwrap();
            let tbcd_balance_c = Assets::free_balance(&TBCD, &alice()).unwrap();
            let xor_balance_c = Assets::free_balance(&XOR, &alice()).unwrap();
            assert_eq!(quote_outcome_c.amount, exchange_outcome_c.amount);
            assert_eq!(val_balance_b + exchange_outcome_c.amount, tbcd_balance_c);
            assert_eq!(tbcd_balance_b - amount_c.clone(), xor_balance_c.clone());

            // Sell with desired output
            let amount_d: Balance = balance!(10);
            let (quote_outcome_d, _) = MBCPool::quote(
                &DEXId::Polkaswap.into(),
                &TBCD,
                &XOR,
                QuoteAmount::with_desired_output(amount_d.clone()),
                true,
            )
            .unwrap();
            let (exchange_outcome_d, _) = MBCPool::exchange(
                &alice(),
                &alice(),
                &DEXId::Polkaswap.into(),
                &TBCD,
                &XOR,
                SwapAmount::with_desired_output(amount_d.clone(), Balance::max_value()),
            )
            .unwrap();
            let tbcd_balance_d = Assets::free_balance(&TBCD, &alice()).unwrap();
            let xor_balance_d = Assets::free_balance(&XOR, &alice()).unwrap();
            assert_eq!(quote_outcome_d.amount, exchange_outcome_d.amount);
            assert_eq!(tbcd_balance_c - quote_outcome_d.amount, tbcd_balance_d);
            assert_eq!(xor_balance_c + amount_d.clone(), xor_balance_d);
        });
    }

    #[test]
    fn should_receive_pswap_reward() {
        ExtBuilder::new(vec![
            (
                alice(),
                XOR,
                balance!(700000),
                AssetSymbol(b"XOR".to_vec()),
                AssetName(b"SORA".to_vec()),
                DEFAULT_BALANCE_PRECISION,
            ),
            (
                alice(),
                VAL,
                balance!(2000),
                AssetSymbol(b"VAL".to_vec()),
                AssetName(b"SORA Validator Token".to_vec()),
                DEFAULT_BALANCE_PRECISION,
            ),
            (
                alice(),
                DAI,
                balance!(200000),
                AssetSymbol(b"DAI".to_vec()),
                AssetName(b"DAI".to_vec()),
                DEFAULT_BALANCE_PRECISION,
            ),
            (
                alice(),
                USDT,
                balance!(0),
                AssetSymbol(b"USDT".to_vec()),
                AssetName(b"Tether USD".to_vec()),
                DEFAULT_BALANCE_PRECISION,
            ),
            (
                alice(),
                PSWAP,
                balance!(0),
                AssetSymbol(b"PSWAP".to_vec()),
                AssetName(b"Polkaswap".to_vec()),
                DEFAULT_BALANCE_PRECISION,
            ),
            (
                alice(),
                XSTUSD,
                0,
                AssetSymbol(b"XSTUSD".to_vec()),
                AssetName(b"SORA Synthetic USD".to_vec()),
                DEFAULT_BALANCE_PRECISION,
            ),
        ])
        .build()
        .execute_with(|| {
            MockDEXApi::init().unwrap();
            let _ = bonding_curve_pool_init(vec![]).unwrap();
            TradingPair::register(
                RuntimeOrigin::signed(alice()),
                DEXId::Polkaswap.into(),
                XOR,
                VAL,
            )
            .expect("Failed to register trading pair.");
            TradingPair::register(
                RuntimeOrigin::signed(alice()),
                DEXId::Polkaswap.into(),
                XOR,
                DAI,
            )
            .expect("Failed to register trading pair.");
            MBCPool::initialize_pool_unchecked(VAL, false).expect("Failed to initialize pool.");
            MBCPool::initialize_pool_unchecked(DAI, false).expect("Failed to initialize pool.");

            MBCPool::exchange(
                &alice(),
                &alice(),
                &DEXId::Polkaswap.into(),
                &VAL,
                &XOR,
                SwapAmount::with_desired_input(balance!(2000), Balance::zero()),
            )
            .unwrap();

            // no reward for non-incentived asset - VAL
            let (limit, owned) = MBCPool::rewards(&alice());
            assert!(limit.is_zero());
            assert!(owned.is_zero());

            MBCPool::exchange(
                &alice(),
                &alice(),
                &DEXId::Polkaswap.into(),
                &DAI,
                &XOR,
                SwapAmount::with_desired_input(balance!(1000), Balance::zero()),
            )
            .unwrap();

            let (limit, owned) = MBCPool::rewards(&alice());
            assert!(limit.is_zero());
            assert_eq!(owned, balance!(6099.239593179625249492));
        });
    }

    #[test]
    fn should_calculate_ideal_reserves() {
        ExtBuilder::new(vec![
            (
                alice(),
                XOR,
                balance!(0),
                AssetSymbol(b"XOR".to_vec()),
                AssetName(b"SORA".to_vec()),
                DEFAULT_BALANCE_PRECISION,
            ),
            (
                alice(),
                VAL,
                balance!(2000),
                AssetSymbol(b"VAL".to_vec()),
                AssetName(b"SORA Validator Token".to_vec()),
                DEFAULT_BALANCE_PRECISION,
            ),
            (
                alice(),
                USDT,
                balance!(0),
                AssetSymbol(b"USDT".to_vec()),
                AssetName(b"Tether USD".to_vec()),
                DEFAULT_BALANCE_PRECISION,
            ),
            (
                alice(),
                XSTUSD,
                0,
                AssetSymbol(b"XSTUSD".to_vec()),
                AssetName(b"SORA Synthetic USD".to_vec()),
                DEFAULT_BALANCE_PRECISION,
            ),
        ])
        .build()
        .execute_with(|| {
            MockDEXApi::init().unwrap();
            let _ = bonding_curve_pool_init(vec![]).unwrap();
            TradingPair::register(
                RuntimeOrigin::signed(alice()),
                DEXId::Polkaswap.into(),
                XOR,
                VAL,
            )
            .expect("Failed to register trading pair.");
            MBCPool::initialize_pool_unchecked(VAL, false).expect("Failed to initialize pool.");

            // calculate buy amount from zero to total supply of XOR
            let xor_supply = Assets::total_issuance(&XOR).unwrap();
            let initial_state = MBCPool::buy_function(
                &XOR,
                &VAL,
                PriceVariant::Buy,
                (fixed_wrapper!(0) - FixedWrapper::from(xor_supply))
                    .get()
                    .unwrap(),
            )
            .unwrap();
            let current_state =
                MBCPool::buy_function(&XOR, &VAL, PriceVariant::Buy, Fixed::ZERO).unwrap();
            let buy_amount: Balance = ((FixedWrapper::from(initial_state)
                + FixedWrapper::from(current_state))
                / fixed_wrapper!(2)
                * FixedWrapper::from(xor_supply))
            .try_into_balance()
            .unwrap();

            // get ideal reserves
            let ideal_reserves =
                MBCPool::ideal_reserves_reference_price(&VAL, PriceVariant::Buy, Fixed::ZERO)
                    .unwrap();

            // actual amount should match to 80% of buy amount
            assert_eq!(buy_amount, ideal_reserves);
        });
    }

    #[test]
    fn should_calculate_actual_reserves() {
        ExtBuilder::new(vec![
            (
                alice(),
                XOR,
                balance!(0),
                AssetSymbol(b"XOR".to_vec()),
                AssetName(b"SORA".to_vec()),
                DEFAULT_BALANCE_PRECISION,
            ),
            (
                alice(),
                VAL,
                balance!(2000),
                AssetSymbol(b"VAL".to_vec()),
                AssetName(b"SORA Validator Token".to_vec()),
                DEFAULT_BALANCE_PRECISION,
            ),
            (
                alice(),
                DAI,
                balance!(200000),
                AssetSymbol(b"DAI".to_vec()),
                AssetName(b"DAI".to_vec()),
                DEFAULT_BALANCE_PRECISION,
            ),
            (
                alice(),
                USDT,
                balance!(0),
                AssetSymbol(b"USDT".to_vec()),
                AssetName(b"Tether USD".to_vec()),
                DEFAULT_BALANCE_PRECISION,
            ),
            (
                alice(),
                PSWAP,
                balance!(0),
                AssetSymbol(b"PSWAP".to_vec()),
                AssetName(b"Polkaswap".to_vec()),
                DEFAULT_BALANCE_PRECISION,
            ),
            (
                alice(),
                XSTUSD,
                0,
                AssetSymbol(b"XSTUSD".to_vec()),
                AssetName(b"SORA Synthetic USD".to_vec()),
                DEFAULT_BALANCE_PRECISION,
            ),
        ])
        .build()
        .execute_with(|| {
            MockDEXApi::init().unwrap();
            let _ = bonding_curve_pool_init(vec![]).unwrap();
            TradingPair::register(
                RuntimeOrigin::signed(alice()),
                DEXId::Polkaswap.into(),
                XOR,
                VAL,
            )
            .expect("Failed to register trading pair.");
            TradingPair::register(
                RuntimeOrigin::signed(alice()),
                DEXId::Polkaswap.into(),
                XOR,
                DAI,
            )
            .expect("Failed to register trading pair.");
            MBCPool::initialize_pool_unchecked(VAL, false).expect("Failed to initialize pool.");
            MBCPool::initialize_pool_unchecked(DAI, false).expect("Failed to initialize pool.");
            MBCPool::set_reference_asset(RuntimeOrigin::signed(alice()), DAI).unwrap();

            let val_amount: Balance = balance!(2000);
            let dai_amount: Balance = balance!(200000);

            MBCPool::exchange(
                &alice(),
                &alice(),
                &DEXId::Polkaswap.into(),
                &VAL,
                &XOR,
                SwapAmount::with_desired_input(val_amount.clone(), Balance::zero()),
            )
            .unwrap();

            MBCPool::exchange(
                &alice(),
                &alice(),
                &DEXId::Polkaswap.into(),
                &DAI,
                &XOR,
                SwapAmount::with_desired_input(dai_amount.clone(), Balance::zero()),
            )
            .unwrap();

            let val_actual_reserves = MBCPool::actual_reserves_reference_price(
                &crate::mock::get_pool_reserves_account_id(),
                &VAL,
                PriceVariant::Buy,
            )
            .unwrap();
            let dai_actual_reserves = MBCPool::actual_reserves_reference_price(
                &crate::mock::get_pool_reserves_account_id(),
                &DAI,
                PriceVariant::Buy,
            )
            .unwrap();
            let val_supposed_price = MockDEXApi::quote(
                DEXId::Polkaswap,
                &VAL,
                &DAI,
                QuoteAmount::with_desired_input(val_amount),
                LiquiditySourceFilter::empty(DEXId::Polkaswap.into()),
                true,
            )
            .unwrap()
            .amount;
            let dai_supposed_price = dai_amount;

            // compare values, also deduce 20% which are distributed and not stored in reserves
            assert_eq!(
                val_actual_reserves,
                (FixedWrapper::from(val_supposed_price) * fixed_wrapper!(0.8)).into_balance()
            );
            assert_eq!(
                dai_actual_reserves,
                (FixedWrapper::from(dai_supposed_price) * fixed_wrapper!(0.8)).into_balance()
            );
        });
    }

    #[test]
    fn fees_for_equivalent_trades_should_match() {
        ExtBuilder::new(vec![
            (
                alice(),
                DAI,
                balance!(0),
                AssetSymbol(b"DAI".to_vec()),
                AssetName(b"DAI".to_vec()),
                DEFAULT_BALANCE_PRECISION,
            ),
            (
                alice(),
                USDT,
                balance!(0),
                AssetSymbol(b"USDT".to_vec()),
                AssetName(b"Tether USD".to_vec()),
                DEFAULT_BALANCE_PRECISION,
            ),
            (
                alice(),
                XOR,
                balance!(0),
                AssetSymbol(b"XOR".to_vec()),
                AssetName(b"SORA".to_vec()),
                DEFAULT_BALANCE_PRECISION,
            ),
            (
                alice(),
                VAL,
                balance!(2000),
                AssetSymbol(b"VAL".to_vec()),
                AssetName(b"SORA Validator Token".to_vec()),
                DEFAULT_BALANCE_PRECISION,
            ),
            (
                alice(),
                XSTUSD,
                0,
                AssetSymbol(b"XSTUSD".to_vec()),
                AssetName(b"SORA Synthetic USD".to_vec()),
                DEFAULT_BALANCE_PRECISION,
            ),
        ])
        .build()
        .execute_with(|| {
            MockDEXApi::init().unwrap();
            let _ = bonding_curve_pool_init(vec![]).unwrap();
            TradingPair::register(
                RuntimeOrigin::signed(alice()),
                DEXId::Polkaswap.into(),
                XOR,
                VAL,
            )
            .expect("Failed to register trading pair.");
            MBCPool::initialize_pool_unchecked(VAL, false).expect("Failed to initialize pool.");

            MBCPool::exchange(
                &alice(),
                &alice(),
                &DEXId::Polkaswap.into(),
                &VAL,
                &XOR,
                SwapAmount::with_desired_input(balance!(1000), Balance::zero()),
            )
            .unwrap();

            // Buy
            let (price_a, _) = MBCPool::quote(
                &DEXId::Polkaswap.into(),
                &VAL,
                &XOR,
                QuoteAmount::with_desired_input(balance!(100)),
                true,
            )
            .unwrap();
            let (price_b, _) = MBCPool::quote(
                &DEXId::Polkaswap.into(),
                &VAL,
                &XOR,
                QuoteAmount::with_desired_output(price_a.amount.clone()),
                true,
            )
            .unwrap();
            assert_eq!(price_a.fee, price_b.fee);
            assert_eq!(price_a.fee, OutcomeFee::xor(balance!(0.054394410184082514)));

            // Sell
            let (price_c, _) = MBCPool::quote(
                &DEXId::Polkaswap.into(),
                &XOR,
                &VAL,
                QuoteAmount::with_desired_output(balance!(100)),
                true,
            )
            .unwrap();
            let (price_d, _) = MBCPool::quote(
                &DEXId::Polkaswap.into(),
                &XOR,
                &VAL,
                QuoteAmount::with_desired_input(price_c.amount.clone()),
                true,
            )
            .unwrap();
            assert_eq!(price_c.fee, price_d.fee);
            assert_eq!(price_c.fee, OutcomeFee::xor(balance!(2.655958896716961113)));
        });
    }

    #[test]
    fn check_sell_penalty_based_on_collateralized_fraction() {
        assert_eq!(
            MBCPool::map_collateralized_fraction_to_penalty(fixed!(0)),
            fixed!(0.09)
        );
        assert_eq!(
            MBCPool::map_collateralized_fraction_to_penalty(fixed!(0.03)),
            fixed!(0.09)
        );
        assert_eq!(
            MBCPool::map_collateralized_fraction_to_penalty(fixed!(0.05)),
            fixed!(0.06)
        );
        assert_eq!(
            MBCPool::map_collateralized_fraction_to_penalty(fixed!(0.075)),
            fixed!(0.06)
        );
        assert_eq!(
            MBCPool::map_collateralized_fraction_to_penalty(fixed!(0.1)),
            fixed!(0.03)
        );
        assert_eq!(
            MBCPool::map_collateralized_fraction_to_penalty(fixed!(0.15)),
            fixed!(0.03)
        );
        assert_eq!(
            MBCPool::map_collateralized_fraction_to_penalty(fixed!(0.2)),
            fixed!(0.01)
        );
        assert_eq!(
            MBCPool::map_collateralized_fraction_to_penalty(fixed!(0.25)),
            fixed!(0.01)
        );
        assert_eq!(
            MBCPool::map_collateralized_fraction_to_penalty(fixed!(0.3)),
            fixed!(0)
        );
        assert_eq!(
            MBCPool::map_collateralized_fraction_to_penalty(fixed!(0.35)),
            fixed!(0)
        );
        assert_eq!(
            MBCPool::map_collateralized_fraction_to_penalty(fixed!(0.5)),
            fixed!(0)
        );
        assert_eq!(
            MBCPool::map_collateralized_fraction_to_penalty(fixed!(1)),
            fixed!(0)
        );
        assert_eq!(
            MBCPool::map_collateralized_fraction_to_penalty(fixed!(2)),
            fixed!(0)
        );
        assert_eq!(
            MBCPool::map_collateralized_fraction_to_penalty(fixed!(10)),
            fixed!(0)
        );
    }

    #[test]
    fn fee_penalties_should_be_applied() {
        ExtBuilder::new(vec![
            (
                alice(),
                XOR,
                balance!(0),
                AssetSymbol(b"XOR".to_vec()),
                AssetName(b"SORA".to_vec()),
                DEFAULT_BALANCE_PRECISION,
            ),
            (
                alice(),
                VAL,
                balance!(2000),
                AssetSymbol(b"VAL".to_vec()),
                AssetName(b"SORA Validator Token".to_vec()),
                DEFAULT_BALANCE_PRECISION,
            ),
            (
                alice(),
                DAI,
                balance!(20000000),
                AssetSymbol(b"DAI".to_vec()),
                AssetName(b"DAI".to_vec()),
                DEFAULT_BALANCE_PRECISION,
            ),
            (
                alice(),
                USDT,
                balance!(0),
                AssetSymbol(b"USDT".to_vec()),
                AssetName(b"Tether USD".to_vec()),
                DEFAULT_BALANCE_PRECISION,
            ),
            (
                alice(),
                PSWAP,
                balance!(0),
                AssetSymbol(b"PSWAP".to_vec()),
                AssetName(b"Polkaswap".to_vec()),
                DEFAULT_BALANCE_PRECISION,
            ),
            (
                alice(),
                XSTUSD,
                0,
                AssetSymbol(b"XSTUSD".to_vec()),
                AssetName(b"SORA Synthetic USD".to_vec()),
                DEFAULT_BALANCE_PRECISION,
            ),
        ])
        .build()
        .execute_with(|| {
            MockDEXApi::init().unwrap();
            let _ = bonding_curve_pool_init(vec![]).unwrap();
            TradingPair::register(
                RuntimeOrigin::signed(alice()),
                DEXId::Polkaswap.into(),
                XOR,
                DAI,
            )
            .expect("Failed to register trading pair.");
            MBCPool::initialize_pool_unchecked(DAI, false).expect("Failed to initialize pool.");
            MBCPool::set_reference_asset(RuntimeOrigin::signed(alice()), DAI).unwrap();

            let xor_supply = Assets::total_issuance(&XOR).unwrap();
            assert_eq!(xor_supply, balance!(100000));

            // Depositing collateral #1: under 5% collateralized
            MBCPool::exchange(
                &alice(),
                &alice(),
                &DEXId::Polkaswap.into(),
                &DAI,
                &XOR,
                SwapAmount::with_desired_input(balance!(200000), Balance::zero()),
            )
            .unwrap();
            let xor_supply = Assets::total_issuance(&XOR).unwrap();
            assert_eq!(xor_supply, balance!(100724.916324262414168899));

            let (sell_price, _) = MBCPool::quote(
                &DEXId::Polkaswap.into(),
                &XOR,
                &DAI,
                QuoteAmount::with_desired_input(balance!(100)),
                true,
            )
            .unwrap();
            assert_eq!(sell_price.fee, OutcomeFee::xor(balance!(9.3)));

            // Depositing collateral #2: under 10% collateralized
            MBCPool::exchange(
                &alice(),
                &alice(),
                &DEXId::Polkaswap.into(),
                &DAI,
                &XOR,
                SwapAmount::with_desired_input(balance!(2000000), Balance::zero()),
            )
            .unwrap();
            let xor_supply = Assets::total_issuance(&XOR).unwrap();
            assert_eq!(xor_supply, balance!(107896.889465954935399866));

            let (sell_price, _) = MBCPool::quote(
                &DEXId::Polkaswap.into(),
                &XOR,
                &DAI,
                QuoteAmount::with_desired_input(balance!(100)),
                true,
            )
            .unwrap();
            assert_eq!(sell_price.fee, OutcomeFee::xor(balance!(6.3)));

            // Depositing collateral #3: under 20% collateralized
            MBCPool::exchange(
                &alice(),
                &alice(),
                &DEXId::Polkaswap.into(),
                &DAI,
                &XOR,
                SwapAmount::with_desired_input(balance!(2000000), Balance::zero()),
            )
            .unwrap();
            let xor_supply = Assets::total_issuance(&XOR).unwrap();
            assert_eq!(xor_supply, balance!(114934.359190755661026458));

            let (sell_price, _) = MBCPool::quote(
                &DEXId::Polkaswap.into(),
                &XOR,
                &DAI,
                QuoteAmount::with_desired_input(balance!(100)),
                true,
            )
            .unwrap();
            assert_eq!(sell_price.fee, OutcomeFee::xor(balance!(3.3)));

            // Depositing collateral #4: under 30% collateralized
            MBCPool::exchange(
                &alice(),
                &alice(),
                &DEXId::Polkaswap.into(),
                &DAI,
                &XOR,
                SwapAmount::with_desired_input(balance!(4000000), Balance::zero()),
            )
            .unwrap();
            let xor_supply = Assets::total_issuance(&XOR).unwrap();
            assert_eq!(xor_supply, balance!(128633.975165230400000080));

            let (sell_price, _) = MBCPool::quote(
                &DEXId::Polkaswap.into(),
                &XOR,
                &DAI,
                QuoteAmount::with_desired_input(balance!(100)),
                true,
            )
            .unwrap();
            assert_eq!(sell_price.fee, OutcomeFee::xor(balance!(1.3)));

            // Depositing collateral #5: over 30% collateralized
            MBCPool::exchange(
                &alice(),
                &alice(),
                &DEXId::Polkaswap.into(),
                &DAI,
                &XOR,
                SwapAmount::with_desired_input(balance!(7000000), Balance::zero()),
            )
            .unwrap();
            let xor_supply = Assets::total_issuance(&XOR).unwrap();
            assert_eq!(xor_supply, balance!(151530.994236602104619871));

            let (sell_price, _) = MBCPool::quote(
                &DEXId::Polkaswap.into(),
                &XOR,
                &DAI,
                QuoteAmount::with_desired_input(balance!(100)),
                true,
            )
            .unwrap();
            assert_eq!(sell_price.fee, OutcomeFee::xor(balance!(0.3)));
        });
    }

    #[test]
    fn sequential_rewards_adequacy_check() {
        ExtBuilder::new(vec![
            (
                alice(),
                XOR,
                balance!(250000),
                AssetSymbol(b"XOR".to_vec()),
                AssetName(b"SORA".to_vec()),
                DEFAULT_BALANCE_PRECISION,
            ),
            (
                alice(),
                VAL,
                balance!(2000),
                AssetSymbol(b"VAL".to_vec()),
                AssetName(b"SORA Validator Token".to_vec()),
                DEFAULT_BALANCE_PRECISION,
            ),
            (
                alice(),
                DAI,
                balance!(2000000),
                AssetSymbol(b"DAI".to_vec()),
                AssetName(b"DAI".to_vec()),
                DEFAULT_BALANCE_PRECISION,
            ),
            (
                alice(),
                USDT,
                balance!(0),
                AssetSymbol(b"USDT".to_vec()),
                AssetName(b"Tether USD".to_vec()),
                DEFAULT_BALANCE_PRECISION,
            ),
            (
                alice(),
                PSWAP,
                balance!(0),
                AssetSymbol(b"PSWAP".to_vec()),
                AssetName(b"Polkaswap".to_vec()),
                DEFAULT_BALANCE_PRECISION,
            ),
            (
                alice(),
                XSTUSD,
                0,
                AssetSymbol(b"XSTUSD".to_vec()),
                AssetName(b"SORA Synthetic USD".to_vec()),
                DEFAULT_BALANCE_PRECISION,
            ),
        ])
        .build()
        .execute_with(|| {
            MockDEXApi::init().unwrap();
            let _ = bonding_curve_pool_init(vec![]).unwrap();
            TradingPair::register(
                RuntimeOrigin::signed(alice()),
                DEXId::Polkaswap.into(),
                XOR,
                VAL,
            )
            .expect("Failed to register trading pair.");
            TradingPair::register(
                RuntimeOrigin::signed(alice()),
                DEXId::Polkaswap.into(),
                XOR,
                DAI,
            )
            .expect("Failed to register trading pair.");
            MBCPool::initialize_pool_unchecked(VAL, false).expect("Failed to initialize pool.");
            MBCPool::initialize_pool_unchecked(DAI, false).expect("Failed to initialize pool.");

            // XOR total supply in network is 350000
            let xor_total_supply: FixedWrapper = Assets::total_issuance(&XOR).unwrap().into();
            assert_eq!(xor_total_supply.clone().into_balance(), balance!(350000));
            // initial XOR price is $264
            let xor_ideal_reserves: FixedWrapper = MBCPool::ideal_reserves_reference_price(
                &VAL,
                PriceVariant::Buy,
                Default::default(),
            )
            .unwrap()
            .into();
            assert_eq!(
                (xor_ideal_reserves / xor_total_supply).into_balance(),
                balance!(330.890052356020942408)
            );
            // pswap price is $10 on mock secondary market
            assert_eq!(
                MockDEXApi::quote(
                    DEXId::Polkaswap,
                    &PSWAP,
                    &DAI,
                    QuoteAmount::with_desired_input(balance!(1)),
                    MBCPool::self_excluding_filter(),
                    true
                )
                .unwrap()
                .amount,
                balance!(10.173469387755102041)
            );

            MBCPool::exchange(
                &alice(),
                &alice(),
                &DEXId::Polkaswap.into(),
                &DAI,
                &XOR,
                SwapAmount::with_desired_input(balance!(1000), Balance::zero()),
            )
            .unwrap();

            let (limit, owned_1) = MBCPool::rewards(&alice());
            assert!(limit.is_zero());
            assert_eq!(owned_1, balance!(21036.472370353787480367));

            MBCPool::exchange(
                &alice(),
                &alice(),
                &DEXId::Polkaswap.into(),
                &DAI,
                &XOR,
                SwapAmount::with_desired_input(balance!(10000), Balance::zero()),
            )
            .unwrap();

            let (limit, owned_2) = MBCPool::rewards(&alice());
            assert!(limit.is_zero());
            assert_eq!(owned_2 - owned_1, balance!(210336.209418679523304856));

            MBCPool::exchange(
                &alice(),
                &alice(),
                &DEXId::Polkaswap.into(),
                &DAI,
                &XOR,
                SwapAmount::with_desired_input(balance!(1000000), Balance::zero()),
            )
            .unwrap();

            let (limit, owned_3) = MBCPool::rewards(&alice());
            assert!(limit.is_zero());
            assert_eq!(owned_3 - owned_2, balance!(20769070.485987076318293437));
        });
    }

    #[test]
    fn distribution_passes_on_first_attempt() {
        ExtBuilder::new(vec![
            (
                alice(),
                USDT,
                balance!(10000),
                AssetSymbol(b"USDT".to_vec()),
                AssetName(b"Tether USD".to_vec()),
                DEFAULT_BALANCE_PRECISION,
            ),
            (
                alice(),
                XOR,
                0,
                AssetSymbol(b"XOR".to_vec()),
                AssetName(b"SORA".to_vec()),
                DEFAULT_BALANCE_PRECISION,
            ),
            (
                alice(),
                VAL,
                0,
                AssetSymbol(b"VAL".to_vec()),
                AssetName(b"SORA Validator Token".to_vec()),
                DEFAULT_BALANCE_PRECISION,
            ),
            (
                alice(),
                TBCD,
                0,
                AssetSymbol(b"TBCD".to_vec()),
                AssetName(b"TBCD".to_vec()),
                DEFAULT_BALANCE_PRECISION,
            ),
            (
                alice(),
                XSTUSD,
                0,
                AssetSymbol(b"XSTUSD".to_vec()),
                AssetName(b"SORA Synthetic USD".to_vec()),
                DEFAULT_BALANCE_PRECISION,
            ),
        ])
        .build()
        .execute_with(|| {
            // secondary market is initialized with enough funds
            MockDEXApi::init().unwrap();
            let distribution_accounts = bonding_curve_pool_init(Vec::new()).unwrap();
            let alice = &alice();
            TradingPair::register(
                RuntimeOrigin::signed(alice.clone()),
                DEXId::Polkaswap.into(),
                XOR,
                USDT,
            )
            .expect("Failed to register trading pair.");
            TradingPair::register(
                RuntimeOrigin::signed(alice.clone()),
                DEXId::Polkaswap.into(),
                XOR,
                VAL,
            )
            .expect("Failed to register trading pair.");
            MBCPool::initialize_pool_unchecked(USDT, false).expect("Failed to initialize pool.");

            // check pending list and reserves before trade
            let free_reserves_balance =
                Assets::free_balance(&USDT, &MBCPool::free_reserves_account_id().unwrap()).unwrap();
            ensure_empty_pending_free_reserves();
            assert_eq!(free_reserves_balance, balance!(0));

            ensure_distribution_accounts_balances(
                distribution_accounts.clone(),
                vec![balance!(0), balance!(0), balance!(0)],
            );

            // perform buy on tbc
            assert_eq!(
                MBCPool::exchange(
                    alice,
                    alice,
                    &DEXId::Polkaswap.into(),
                    &USDT,
                    &XOR,
                    SwapAmount::with_desired_output(balance!(1), Balance::max_value()),
                )
                .unwrap()
                .0,
                SwapOutcome::new(
                    balance!(275.621555395065931189),
                    OutcomeFee::xor(balance!(0.003009027081243731))
                )
            );
            run_to_block(1);

            // check pending list and free reserves account
            let free_reserves_balance =
                Assets::free_balance(&USDT, &MBCPool::free_reserves_account_id().unwrap()).unwrap();
            ensure_empty_pending_free_reserves();
            assert_eq!(free_reserves_balance, balance!(0));

            ensure_distribution_accounts_balances(
                distribution_accounts,
                vec![
                    balance!(0.002747946907288807),
                    balance!(0.010991787629155229),
                    balance!(0.247315221655992660),
                ],
            );
        })
    }

    #[test]
    fn distribution_fails_on_first_attempt() {
        ExtBuilder::new(vec![
            (
                alice(),
                USDT,
                balance!(10000),
                AssetSymbol(b"USDT".to_vec()),
                AssetName(b"Tether USD".to_vec()),
                DEFAULT_BALANCE_PRECISION,
            ),
            (
                alice(),
                XOR,
                350000,
                AssetSymbol(b"XOR".to_vec()),
                AssetName(b"SORA".to_vec()),
                DEFAULT_BALANCE_PRECISION,
            ),
            (
                alice(),
                VAL,
                0,
                AssetSymbol(b"VAL".to_vec()),
                AssetName(b"SORA Validator Token".to_vec()),
                DEFAULT_BALANCE_PRECISION,
            ),
            (
                alice(),
                TBCD,
                0,
                AssetSymbol(b"TBCD".to_vec()),
                AssetName(b"TBCD".to_vec()),
                DEFAULT_BALANCE_PRECISION,
            ),
            (
                alice(),
                XSTUSD,
                0,
                AssetSymbol(b"XSTUSD".to_vec()),
                AssetName(b"SORA Synthetic USD".to_vec()),
                DEFAULT_BALANCE_PRECISION,
            ),
        ])
        .build()
        .execute_with(|| {
            // secondary market is initialized without funds
            MockDEXApi::init_without_reserves().unwrap();
            let distribution_accounts = bonding_curve_pool_init(Vec::new()).unwrap();
            let alice = &alice();
            TradingPair::register(
                RuntimeOrigin::signed(alice.clone()),
                DEXId::Polkaswap.into(),
                XOR,
                USDT,
            )
            .expect("Failed to register trading pair.");
            TradingPair::register(
                RuntimeOrigin::signed(alice.clone()),
                DEXId::Polkaswap.into(),
                XOR,
                VAL,
            )
            .expect("Failed to register trading pair.");
            MBCPool::initialize_pool_unchecked(USDT, false).expect("Failed to initialize pool.");

            // check pending list and reserves before trade
            let free_reserves_balance =
                Assets::free_balance(&USDT, &MBCPool::free_reserves_account_id().unwrap()).unwrap();
            ensure_empty_pending_free_reserves();
            assert_eq!(free_reserves_balance, balance!(0));

            // perform buy on tbc
            assert_swap_outcome(
                MBCPool::exchange(
                    alice,
                    alice,
                    &DEXId::Polkaswap.into(),
                    &USDT,
                    &XOR,
                    SwapAmount::with_desired_output(balance!(1), Balance::max_value()),
                )
                .unwrap()
                .0,
                SwapOutcome::new(
                    balance!(200.602181641794149028),
                    OutcomeFee::xor(balance!(0.003009027081243731)),
                ),
                balance!(0.0001),
            );
            run_to_block(1);

            // check pending list and free reserves account
            let free_reserves_balance =
                Assets::free_balance(&USDT, &MBCPool::free_reserves_account_id().unwrap()).unwrap();
            assert_eq!(
                MBCPool::pending_free_reserves(RETRY_DISTRIBUTION_FREQUENCY + 1),
                vec![(USDT, free_reserves_balance.clone())]
                    .into_iter()
                    .collect()
            );
            assert_eq!(free_reserves_balance, balance!(40.120436328358829805));

            // attempt for distribution, still not enough reserves
            run_to_block(RETRY_DISTRIBUTION_FREQUENCY + 1);
            let free_reserves_balance_2 =
                Assets::free_balance(&USDT, &MBCPool::free_reserves_account_id().unwrap()).unwrap();
            assert_eq!(
                MBCPool::pending_free_reserves(RETRY_DISTRIBUTION_FREQUENCY * 2 + 1),
                vec![(USDT, free_reserves_balance.clone())]
                    .into_iter()
                    .collect()
            );
            assert_eq!(free_reserves_balance_2, free_reserves_balance);

            // exchange becomes possible for stored free reserves
            MockDEXApi::add_reserves(vec![
                (XOR, balance!(100000)),
                (VAL, balance!(100000)),
                (USDT, balance!(1000000)),
                (TBCD, balance!(1000000)),
            ])
            .unwrap();

            // actual accounts check before distribution
            ensure_distribution_accounts_balances(
                distribution_accounts.clone(),
                vec![balance!(0), balance!(0), balance!(0)],
            );

            // attempt for distribution before retry period
            run_to_block(RETRY_DISTRIBUTION_FREQUENCY * 2);
            let free_reserves_balance_3 =
                Assets::free_balance(&USDT, &MBCPool::free_reserves_account_id().unwrap()).unwrap();
            assert_eq!(
                MBCPool::pending_free_reserves(RETRY_DISTRIBUTION_FREQUENCY * 2 + 1),
                vec![(USDT, free_reserves_balance.clone())]
                    .into_iter()
                    .collect()
            );
            assert_eq!(free_reserves_balance_3, free_reserves_balance);

            // successful attempt for distribution
            run_to_block(RETRY_DISTRIBUTION_FREQUENCY * 2 + 1);
            let free_reserves_balance =
                Assets::free_balance(&USDT, &MBCPool::free_reserves_account_id().unwrap()).unwrap();
            ensure_empty_pending_free_reserves();
            assert_eq!(free_reserves_balance, balance!(0));

            // actual accounts check after distribution
            ensure_distribution_accounts_balances(
                distribution_accounts,
                vec![
                    balance!(0.002000003750968687),
                    balance!(0.008000015003874750),
                    balance!(0.180000337587181890),
                ],
            );
        })
    }

    #[test]
    fn multiple_pending_distributions_are_executed() {
        ExtBuilder::new(vec![
            (
                alice(),
                USDT,
                balance!(10000),
                AssetSymbol(b"USDT".to_vec()),
                AssetName(b"Tether USD".to_vec()),
                DEFAULT_BALANCE_PRECISION,
            ),
            (
                alice(),
                XOR,
                350000,
                AssetSymbol(b"XOR".to_vec()),
                AssetName(b"SORA".to_vec()),
                DEFAULT_BALANCE_PRECISION,
            ),
            (
                alice(),
                VAL,
                0,
                AssetSymbol(b"VAL".to_vec()),
                AssetName(b"SORA Validator Token".to_vec()),
                DEFAULT_BALANCE_PRECISION,
            ),
            (
                alice(),
                TBCD,
                0,
                AssetSymbol(b"TBCD".to_vec()),
                AssetName(b"TBCD".to_vec()),
                DEFAULT_BALANCE_PRECISION,
            ),
            (
                alice(),
                XSTUSD,
                0,
                AssetSymbol(b"XSTUSD".to_vec()),
                AssetName(b"SORA Synthetic USD".to_vec()),
                DEFAULT_BALANCE_PRECISION,
            ),
        ])
        .build()
        .execute_with(|| {
            // secondary market is initialized without funds
            MockDEXApi::init_without_reserves().unwrap();
            let _distribution_accounts = bonding_curve_pool_init(Vec::new()).unwrap();
            let alice = &alice();
            TradingPair::register(
                RuntimeOrigin::signed(alice.clone()),
                DEXId::Polkaswap.into(),
                XOR,
                USDT,
            )
            .expect("Failed to register trading pair.");
            TradingPair::register(
                RuntimeOrigin::signed(alice.clone()),
                DEXId::Polkaswap.into(),
                XOR,
                VAL,
            )
            .expect("Failed to register trading pair.");
            MBCPool::initialize_pool_unchecked(USDT, false).expect("Failed to initialize pool.");

            // check pending list and reserves before trade
            let free_reserves_balance =
                Assets::free_balance(&USDT, &MBCPool::free_reserves_account_id().unwrap()).unwrap();
            ensure_empty_pending_free_reserves();
            assert_eq!(free_reserves_balance, balance!(0));

            // perform buy on tbc multiple times
            assert_swap_outcome(
                MBCPool::exchange(
                    alice,
                    alice,
                    &DEXId::Polkaswap.into(),
                    &USDT,
                    &XOR,
                    SwapAmount::with_desired_output(balance!(1), Balance::max_value()),
                )
                .unwrap()
                .0,
                SwapOutcome::new(
                    balance!(200.602181641794149028),
                    OutcomeFee::xor(balance!(0.003009027081243731)),
                ),
                balance!(0.0001),
            );
            assert_swap_outcome(
                MBCPool::exchange(
                    alice,
                    alice,
                    &DEXId::Polkaswap.into(),
                    &USDT,
                    &XOR,
                    SwapAmount::with_desired_output(balance!(1), Balance::max_value()),
                )
                .unwrap()
                .0,
                SwapOutcome::new(
                    balance!(200.602931835531681746),
                    OutcomeFee::xor(balance!(0.003009027081243731)),
                ),
                balance!(0.0001),
            );
            assert_swap_outcome(
                MBCPool::exchange(
                    alice,
                    alice,
                    &DEXId::Polkaswap.into(),
                    &USDT,
                    &XOR,
                    SwapAmount::with_desired_output(balance!(1), Balance::max_value()),
                )
                .unwrap()
                .0,
                SwapOutcome::new(
                    balance!(200.603682029269214463),
                    OutcomeFee::xor(balance!(0.003009027081243731)),
                ),
                balance!(0.0001),
            );

            // check pending list and reserves after trade
            let free_reserves_balance =
                Assets::free_balance(&USDT, &MBCPool::free_reserves_account_id().unwrap()).unwrap();
            assert_eq!(
                MBCPool::pending_free_reserves(1),
                vec![(USDT, free_reserves_balance),].into_iter().collect()
            );

            // exchange becomes available
            MockDEXApi::add_reserves(vec![
                (XOR, balance!(100000)),
                (VAL, balance!(100000)),
                (USDT, balance!(1000000)),
                (TBCD, balance!(1000000)),
            ])
            .unwrap();
            run_to_block(RETRY_DISTRIBUTION_FREQUENCY);
            let free_reserves_balance =
                Assets::free_balance(&USDT, &MBCPool::free_reserves_account_id().unwrap()).unwrap();
            ensure_empty_pending_free_reserves();
            assert_eq!(free_reserves_balance, balance!(0));
        })
    }

    #[test]
    fn large_pending_amount_dont_interfere_new_trades() {
        ExtBuilder::new(vec![
            (
                alice(),
                USDT,
                balance!(999999999999999),
                AssetSymbol(b"USDT".to_vec()),
                AssetName(b"Tether USD".to_vec()),
                DEFAULT_BALANCE_PRECISION,
            ),
            (
                alice(),
                XOR,
                0,
                AssetSymbol(b"XOR".to_vec()),
                AssetName(b"SORA".to_vec()),
                DEFAULT_BALANCE_PRECISION,
            ),
            (
                alice(),
                VAL,
                0,
                AssetSymbol(b"VAL".to_vec()),
                AssetName(b"SORA Validator Token".to_vec()),
                DEFAULT_BALANCE_PRECISION,
            ),
            (
                alice(),
                XSTUSD,
                0,
                AssetSymbol(b"XSTUSD".to_vec()),
                AssetName(b"SORA Synthetic USD".to_vec()),
                DEFAULT_BALANCE_PRECISION,
            ),
        ])
        .build()
        .execute_with(|| {
            MockDEXApi::init().unwrap();
            let _distribution_accounts = bonding_curve_pool_init(Vec::new()).unwrap();
            let alice = &alice();
            TradingPair::register(
                RuntimeOrigin::signed(alice.clone()),
                DEXId::Polkaswap.into(),
                XOR,
                USDT,
            )
            .expect("Failed to register trading pair.");
            TradingPair::register(
                RuntimeOrigin::signed(alice.clone()),
                DEXId::Polkaswap.into(),
                XOR,
                VAL,
            )
            .expect("Failed to register trading pair.");
            MBCPool::initialize_pool_unchecked(USDT, false).expect("Failed to initialize pool.");

            // perform large buy on tbc
            assert_swap_outcome(
                MBCPool::exchange(
                    alice,
                    alice,
                    &DEXId::Polkaswap.into(),
                    &USDT,
                    &XOR,
                    SwapAmount::with_desired_output(balance!(100000000), Balance::max_value()),
                )
                .unwrap()
                .0,
                SwapOutcome::new(
                    balance!(3789817571942.618173119057163101),
                    OutcomeFee::xor(balance!(300902.708124373119358074)),
                ),
                balance!(0.0001),
            );
            run_to_block(1);

            // check that failed distribution was postponed
            let free_reserves_balance =
                Assets::free_balance(&USDT, &MBCPool::free_reserves_account_id().unwrap()).unwrap();
            assert_eq!(
                MBCPool::pending_free_reserves(RETRY_DISTRIBUTION_FREQUENCY + 1),
                vec![(USDT, free_reserves_balance)].into_iter().collect()
            );
            assert_eq!(
                free_reserves_balance,
                balance!(757963514388.523634623811432620)
            );

            // attempt for distribution
            run_to_block(RETRY_DISTRIBUTION_FREQUENCY + 1);
            let free_reserves_balance_2 =
                Assets::free_balance(&USDT, &MBCPool::free_reserves_account_id().unwrap()).unwrap();
            assert_eq!(
                MBCPool::pending_free_reserves(RETRY_DISTRIBUTION_FREQUENCY * 2 + 1),
                vec![(USDT, free_reserves_balance_2)].into_iter().collect()
            );
            assert_eq!(free_reserves_balance_2, free_reserves_balance);

            // another exchange with reasonable amount
            assert_swap_outcome(
                MBCPool::exchange(
                    alice,
                    alice,
                    &DEXId::Polkaswap.into(),
                    &USDT,
                    &XOR,
                    SwapAmount::with_desired_output(balance!(100), Balance::max_value()),
                )
                .unwrap()
                .0,
                SwapOutcome::new(
                    balance!(7529503.255499584322288265),
                    OutcomeFee::xor(balance!(0.300902708124373119)),
                ),
                balance!(0.0001),
            );
            run_to_block(RETRY_DISTRIBUTION_FREQUENCY * 2 + 2);

            // second distribution was successful, pending list didn't change
            let free_reserves_balance_3 =
                Assets::free_balance(&USDT, &MBCPool::free_reserves_account_id().unwrap()).unwrap();
            assert_eq!(
                MBCPool::pending_free_reserves(RETRY_DISTRIBUTION_FREQUENCY * 3 + 1),
                vec![(USDT, free_reserves_balance_3)].into_iter().collect()
            );
            assert_eq!(
                MBCPool::pending_free_reserves(RETRY_DISTRIBUTION_FREQUENCY * 3 + 2),
                Default::default()
            );
            assert_eq!(free_reserves_balance_3, free_reserves_balance_2);
        })
    }

    #[test]
    fn multiple_pending_distributions_with_large_request_dont_interfere_when_exchange_becomes_available(
    ) {
        ExtBuilder::new(vec![
            (
                alice(),
                USDT,
                balance!(999999999999999),
                AssetSymbol(b"USDT".to_vec()),
                AssetName(b"Tether USD".to_vec()),
                DEFAULT_BALANCE_PRECISION,
            ),
            (
                alice(),
                XOR,
                350000,
                AssetSymbol(b"XOR".to_vec()),
                AssetName(b"SORA".to_vec()),
                DEFAULT_BALANCE_PRECISION,
            ),
            (
                alice(),
                VAL,
                0,
                AssetSymbol(b"VAL".to_vec()),
                AssetName(b"SORA Validator Token".to_vec()),
                DEFAULT_BALANCE_PRECISION,
            ),
            (
                alice(),
                TBCD,
                0,
                AssetSymbol(b"TBCD".to_vec()),
                AssetName(b"TBCD".to_vec()),
                DEFAULT_BALANCE_PRECISION,
            ),
            (
                alice(),
                XSTUSD,
                0,
                AssetSymbol(b"XSTUSD".to_vec()),
                AssetName(b"SORA Synthetic USD".to_vec()),
                DEFAULT_BALANCE_PRECISION,
            ),
        ])
        .build()
        .execute_with(|| {
            // secondary market is initialized without funds
            MockDEXApi::init_without_reserves().unwrap();
            let _distribution_accounts = bonding_curve_pool_init(Vec::new()).unwrap();
            let alice = &alice();
            TradingPair::register(
                RuntimeOrigin::signed(alice.clone()),
                DEXId::Polkaswap.into(),
                XOR,
                USDT,
            )
            .expect("Failed to register trading pair.");
            TradingPair::register(
                RuntimeOrigin::signed(alice.clone()),
                DEXId::Polkaswap.into(),
                XOR,
                VAL,
            )
            .expect("Failed to register trading pair.");
            MBCPool::initialize_pool_unchecked(USDT, false).expect("Failed to initialize pool.");

            // perform large buy on tbc
            assert_swap_outcome(
                MBCPool::exchange(
                    alice,
                    alice,
                    &DEXId::Polkaswap.into(),
                    &USDT,
                    &XOR,
                    SwapAmount::with_desired_output(balance!(100000000), Balance::max_value()),
                )
                .unwrap()
                .0,
                SwapOutcome::new(
                    balance!(3782315634567.290994901504505143),
                    OutcomeFee::xor(balance!(300902.708124373119358074)),
                ),
                balance!(0.0001),
            );
            run_to_block(1);

            // another exchange with reasonable amount, still current market can't handle it
            assert_swap_outcome(
                MBCPool::exchange(
                    alice,
                    alice,
                    &DEXId::Polkaswap.into(),
                    &USDT,
                    &XOR,
                    SwapAmount::with_desired_output(balance!(100), Balance::max_value()),
                )
                .unwrap()
                .0,
                SwapOutcome::new(
                    balance!(7522001.318124257144070739),
                    OutcomeFee::xor(balance!(0.300902708124373119)),
                ),
                balance!(0.0001),
            );

            // attempt for distribution
            run_to_block(RETRY_DISTRIBUTION_FREQUENCY + 2);
            let free_reserves_balance =
                Assets::free_balance(&USDT, &MBCPool::free_reserves_account_id().unwrap()).unwrap();
            let expected_balances = [
                balance!(756463126913.458198980300901028),
                balance!(1504400.263624851428814147),
            ];
            assert_eq!(
                MBCPool::pending_free_reserves(RETRY_DISTRIBUTION_FREQUENCY * 2 + 1),
                vec![(USDT, expected_balances[0])].into_iter().collect()
            );
            assert_eq!(
                MBCPool::pending_free_reserves(RETRY_DISTRIBUTION_FREQUENCY * 2 + 2),
                vec![(USDT, expected_balances[1])].into_iter().collect()
            );
            assert_eq!(
                free_reserves_balance,
                expected_balances.iter().fold(balance!(0), |a, b| a + b)
            );

            // funds are added and one of exchanges becomes available, unavailable is left as pending
            MockDEXApi::add_reserves(vec![
                (XOR, balance!(100000)),
                (VAL, balance!(100000)),
                (USDT, balance!(1000000)),
                (TBCD, balance!(1000000)),
            ])
            .unwrap();
            run_to_block(RETRY_DISTRIBUTION_FREQUENCY * 3);
            let free_reserves_balance =
                Assets::free_balance(&USDT, &MBCPool::free_reserves_account_id().unwrap()).unwrap();
            assert_eq!(
                MBCPool::pending_free_reserves(RETRY_DISTRIBUTION_FREQUENCY * 3 + 1),
                vec![(USDT, expected_balances[0])].into_iter().collect()
            );
            assert_eq!(free_reserves_balance, expected_balances[0]);
        })
    }

    #[test]
    fn xor_exchange_passes_but_val_exchange_fails_reserves_are_reverted() {
        ExtBuilder::new(vec![
            (
                alice(),
                USDT,
                balance!(10000),
                AssetSymbol(b"USDT".to_vec()),
                AssetName(b"Tether USD".to_vec()),
                DEFAULT_BALANCE_PRECISION,
            ),
            (
                alice(),
                XOR,
                350000,
                AssetSymbol(b"XOR".to_vec()),
                AssetName(b"SORA".to_vec()),
                DEFAULT_BALANCE_PRECISION,
            ),
            (
                alice(),
                VAL,
                0,
                AssetSymbol(b"VAL".to_vec()),
                AssetName(b"SORA Validator Token".to_vec()),
                DEFAULT_BALANCE_PRECISION,
            ),
            (
                alice(),
                TBCD,
                0,
                AssetSymbol(b"TBCD".to_vec()),
                AssetName(b"TBCD".to_vec()),
                DEFAULT_BALANCE_PRECISION,
            ),
            (
                alice(),
                XSTUSD,
                0,
                AssetSymbol(b"XSTUSD".to_vec()),
                AssetName(b"SORA Synthetic USD".to_vec()),
                DEFAULT_BALANCE_PRECISION,
            ),
        ])
        .build()
        .execute_with(|| {
            // secondary market is initialized without funds
            MockDEXApi::init_without_reserves().unwrap();
            let distribution_accounts = bonding_curve_pool_init(Vec::new()).unwrap();
            let alice = &alice();
            TradingPair::register(
                RuntimeOrigin::signed(alice.clone()),
                DEXId::Polkaswap.into(),
                XOR,
                USDT,
            )
            .expect("Failed to register trading pair.");
            TradingPair::register(
                RuntimeOrigin::signed(alice.clone()),
                DEXId::Polkaswap.into(),
                XOR,
                VAL,
            )
            .expect("Failed to register trading pair.");
            MBCPool::initialize_pool_unchecked(USDT, false).expect("Failed to initialize pool.");

            // perform buy on tbc
            assert_swap_outcome(
                MBCPool::exchange(
                    alice,
                    alice,
                    &DEXId::Polkaswap.into(),
                    &USDT,
                    &XOR,
                    SwapAmount::with_desired_output(balance!(1), Balance::max_value()),
                )
                .unwrap()
                .0,
                SwapOutcome::new(
                    balance!(200.602181641794149028),
                    OutcomeFee::xor(balance!(0.003009027081243731)),
                ),
                balance!(0.0001),
            );

            // check pending list and free reserves account
            let free_reserves_balance =
                Assets::free_balance(&USDT, &MBCPool::free_reserves_account_id().unwrap()).unwrap();
            assert_eq!(free_reserves_balance, balance!(40.120436328358829805));
            assert_eq!(
                MBCPool::pending_free_reserves(1),
                vec![(USDT, free_reserves_balance.clone())]
                    .into_iter()
                    .collect()
            );
            run_to_block(1);
            assert_eq!(
                MBCPool::pending_free_reserves(RETRY_DISTRIBUTION_FREQUENCY + 1),
                vec![(USDT, free_reserves_balance.clone())]
                    .into_iter()
                    .collect()
            );

            // exchange becomes possible, but not for val, so second part of distribution fails
            MockDEXApi::add_reserves(vec![
                (XOR, balance!(100000)),
                (VAL, balance!(0)),
                (USDT, balance!(1000000)),
            ])
            .unwrap();

            // check pending list
            run_to_block(RETRY_DISTRIBUTION_FREQUENCY + 1);
            let free_reserves_balance_2 =
                Assets::free_balance(&USDT, &MBCPool::free_reserves_account_id().unwrap()).unwrap();
            assert_eq!(
                MBCPool::pending_free_reserves(RETRY_DISTRIBUTION_FREQUENCY * 2 + 1),
                vec![(USDT, free_reserves_balance.clone())]
                    .into_iter()
                    .collect()
            );

            // val buy back and burn failed so exchanged xor is reverted
            assert_eq!(free_reserves_balance_2, free_reserves_balance);
            ensure_distribution_accounts_balances(
                distribution_accounts.clone(),
                vec![balance!(0), balance!(0), balance!(0)],
            );

            // another buy is performed
            assert_swap_outcome(
                MBCPool::exchange(
                    alice,
                    alice,
                    &DEXId::Polkaswap.into(),
                    &USDT,
                    &XOR,
                    SwapAmount::with_desired_output(balance!(1), Balance::max_value()),
                )
                .unwrap()
                .0,
                SwapOutcome::new(
                    balance!(275.622305588803464169),
                    OutcomeFee::xor(balance!(0.003009027081243731)),
                ),
                balance!(0.0001),
            );

            // there are two pending distributions
            let free_reserves_balance_3 =
                Assets::free_balance(&USDT, &MBCPool::free_reserves_account_id().unwrap()).unwrap();
            let second_pending_balance = balance!(55.124461117760692833);
            assert_eq!(
                MBCPool::pending_free_reserves(RETRY_DISTRIBUTION_FREQUENCY + 2),
                vec![(USDT, second_pending_balance)].into_iter().collect()
            );
            run_to_block(RETRY_DISTRIBUTION_FREQUENCY + 2);
            assert_eq!(
                MBCPool::pending_free_reserves(RETRY_DISTRIBUTION_FREQUENCY * 2 + 1),
                vec![(USDT, free_reserves_balance),].into_iter().collect()
            );
            assert_eq!(
                MBCPool::pending_free_reserves(RETRY_DISTRIBUTION_FREQUENCY * 2 + 2),
                vec![(USDT, second_pending_balance)].into_iter().collect()
            );
            assert_eq!(
                free_reserves_balance_3,
                free_reserves_balance + second_pending_balance
            );

            // exchange becomes possible, but val is enough only to fulfill one of pending distributions
            MockDEXApi::add_reserves(vec![(VAL, balance!(0.4)), (TBCD, balance!(1000))]).unwrap();

            // val is not enough for one of distributions, it's still present
            run_to_block(RETRY_DISTRIBUTION_FREQUENCY * 3);
            let free_reserves_balance_4 =
                Assets::free_balance(&USDT, &MBCPool::free_reserves_account_id().unwrap()).unwrap();
            assert_eq!(
                MBCPool::pending_free_reserves(RETRY_DISTRIBUTION_FREQUENCY * 3 + 2),
                vec![(USDT, second_pending_balance)].into_iter().collect()
            );
            assert_eq!(free_reserves_balance_4, second_pending_balance);

            // check distribution accounts
            ensure_distribution_accounts_balances(
                distribution_accounts.clone(),
                vec![
                    balance!(0.002000003750968687),
                    balance!(0.008000015003874750),
                    balance!(0.180000337587181890),
                ],
            );

            // enough val is added to fulfill second exchange
            MockDEXApi::add_reserves(vec![(VAL, balance!(1))]).unwrap();

            // second pending distribution is performed
            run_to_block(RETRY_DISTRIBUTION_FREQUENCY * 4);
            let free_reserves_balance_5 =
                Assets::free_balance(&USDT, &MBCPool::free_reserves_account_id().unwrap()).unwrap();
            ensure_empty_pending_free_reserves();
            assert_eq!(free_reserves_balance_5, balance!(0));

            // check distribution accounts
            ensure_distribution_accounts_balances(
                distribution_accounts,
                vec![
                    balance!(0.004747958137689057),
                    balance!(0.018991832550756232),
                    balance!(0.427316232392015238),
                ],
            );
        })
    }

    #[test]
    fn rewards_for_small_values() {
        ExtBuilder::new(vec![
            (
                alice(),
                USDT,
                balance!(0),
                AssetSymbol(b"USDT".to_vec()),
                AssetName(b"Tether USD".to_vec()),
                DEFAULT_BALANCE_PRECISION,
            ),
            (
                alice(),
                XOR,
                balance!(6000000000),
                AssetSymbol(b"XOR".to_vec()),
                AssetName(b"SORA".to_vec()),
                DEFAULT_BALANCE_PRECISION,
            ),
            (
                alice(),
                VAL,
                0,
                AssetSymbol(b"VAL".to_vec()),
                AssetName(b"SORA Validator Token".to_vec()),
                DEFAULT_BALANCE_PRECISION,
            ),
            (
                alice(),
                XSTUSD,
                0,
                AssetSymbol(b"XSTUSD".to_vec()),
                AssetName(b"SORA Synthetic USD".to_vec()),
                DEFAULT_BALANCE_PRECISION,
            ),
        ])
        .build()
        .execute_with(|| {
            MockDEXApi::init_without_reserves().unwrap();
            let _ = bonding_curve_pool_init(Vec::new()).unwrap();
            let alice = &alice();
            TradingPair::register(
                RuntimeOrigin::signed(alice.clone()),
                DEXId::Polkaswap.into(),
                XOR,
                USDT,
            )
            .expect("Failed to register trading pair.");
            TradingPair::register(
                RuntimeOrigin::signed(alice.clone()),
                DEXId::Polkaswap.into(),
                XOR,
                VAL,
            )
            .expect("Failed to register trading pair.");
            MBCPool::initialize_pool_unchecked(USDT, false).expect("Failed to initialize pool.");
            let reward = MBCPool::calculate_buy_reward(
                alice,
                &USDT,
                balance!(0.000000002499999999),
                balance!(0.000000000000001),
            );
            assert_eq!(reward.unwrap(), balance!(0.000000002499999999));
            let reward = MBCPool::calculate_buy_reward(
                alice,
                &USDT,
                balance!(0.000000002499999999),
                balance!(0.000000000000000001),
            );
            assert_eq!(reward.unwrap(), balance!(0.000000002499999999));
        })
    }

    #[test]
    fn price_without_impact_small_amount() {
        ExtBuilder::new(vec![
            (
                alice(),
                DAI,
                balance!(0),
                AssetSymbol(b"DAI".to_vec()),
                AssetName(b"DAI".to_vec()),
                DEFAULT_BALANCE_PRECISION,
            ),
            (
                alice(),
                USDT,
                balance!(0),
                AssetSymbol(b"USDT".to_vec()),
                AssetName(b"Tether USD".to_vec()),
                DEFAULT_BALANCE_PRECISION,
            ),
            (
                alice(),
                XOR,
                balance!(0),
                AssetSymbol(b"XOR".to_vec()),
                AssetName(b"SORA".to_vec()),
                DEFAULT_BALANCE_PRECISION,
            ),
            (
                alice(),
                VAL,
                balance!(4000),
                AssetSymbol(b"VAL".to_vec()),
                AssetName(b"SORA Validator Token".to_vec()),
                DEFAULT_BALANCE_PRECISION,
            ),
            (
                alice(),
                XSTUSD,
                0,
                AssetSymbol(b"XSTUSD".to_vec()),
                AssetName(b"SORA Synthetic USD".to_vec()),
                DEFAULT_BALANCE_PRECISION,
            ),
        ])
        .build()
        .execute_with(|| {
            MockDEXApi::init().unwrap();
            let _ = bonding_curve_pool_init(vec![]).unwrap();
            TradingPair::register(
                RuntimeOrigin::signed(alice()),
                DEXId::Polkaswap.into(),
                XOR,
                VAL,
            )
            .expect("Failed to register trading pair.");
            MBCPool::initialize_pool_unchecked(VAL, false).expect("Failed to initialize pool.");

            // Buy with desired input
            let amount_a: Balance = balance!(2000);
            let (quote_outcome_a, _) = MBCPool::quote(
                &DEXId::Polkaswap.into(),
                &VAL,
                &XOR,
                QuoteAmount::with_desired_input(amount_a.clone()),
                true,
            )
            .unwrap();
            let quote_without_impact_a = MBCPool::quote_without_impact(
                &DEXId::Polkaswap.into(),
                &VAL,
                &XOR,
                QuoteAmount::with_desired_input(amount_a.clone()),
                true,
            )
            .unwrap();
            MBCPool::exchange(
                &alice(),
                &alice(),
                &DEXId::Polkaswap.into(),
                &VAL,
                &XOR,
                SwapAmount::with_desired_input(amount_a.clone(), Balance::zero()),
            )
            .unwrap();
            assert_eq!(quote_outcome_a.amount, balance!(361.549938632002690452));
            assert_eq!(
                quote_without_impact_a.amount,
                balance!(361.728370440936309235)
            );
            assert!(quote_outcome_a.amount < quote_without_impact_a.amount);

            // Buy with desired output
            let amount_b: Balance = balance!(200);
            let (quote_outcome_b, _) = MBCPool::quote(
                &DEXId::Polkaswap.into(),
                &VAL,
                &XOR,
                QuoteAmount::with_desired_output(amount_b.clone()),
                true,
            )
            .unwrap();
            let quote_without_impact_b = MBCPool::quote_without_impact(
                &DEXId::Polkaswap.into(),
                &VAL,
                &XOR,
                QuoteAmount::with_desired_output(amount_b.clone()),
                true,
            )
            .unwrap();
            MBCPool::exchange(
                &alice(),
                &alice(),
                &DEXId::Polkaswap.into(),
                &VAL,
                &XOR,
                SwapAmount::with_desired_output(amount_b.clone(), Balance::max_value()),
            )
            .unwrap();
            assert_eq!(quote_outcome_b.amount, balance!(1107.192203724646374562));
            assert_eq!(
                quote_without_impact_b.amount,
                balance!(1106.890317630040503506)
            );
            assert!(quote_outcome_b.amount > quote_without_impact_b.amount);

            // Sell with desired input
            let amount_c: Balance = balance!(1);
            let (quote_outcome_c, _) = MBCPool::quote(
                &DEXId::Polkaswap.into(),
                &XOR,
                &VAL,
                QuoteAmount::with_desired_input(amount_c.clone()),
                true,
            )
            .unwrap();
            let quote_without_impact_c = MBCPool::quote_without_impact(
                &DEXId::Polkaswap.into(),
                &XOR,
                &VAL,
                QuoteAmount::with_desired_input(amount_c.clone()),
                true,
            )
            .unwrap();
            MBCPool::exchange(
                &alice(),
                &alice(),
                &DEXId::Polkaswap.into(),
                &XOR,
                &VAL,
                SwapAmount::with_desired_input(amount_c.clone(), Balance::zero()),
            )
            .unwrap();
            assert_eq!(quote_outcome_c.amount, balance!(3.999482655569353236));
            assert_eq!(
                quote_without_impact_c.amount,
                balance!(4.005928040448516546)
            );
            assert!(quote_outcome_c.amount < quote_without_impact_c.amount);

            // Sell with desired output
            let amount_d: Balance = balance!(1);
            let (quote_outcome_d, _) = MBCPool::quote(
                &DEXId::Polkaswap.into(),
                &XOR,
                &VAL,
                QuoteAmount::with_desired_output(amount_d.clone()),
                true,
            )
            .unwrap();
            let quote_without_impact_d = MBCPool::quote_without_impact(
                &DEXId::Polkaswap.into(),
                &XOR,
                &VAL,
                QuoteAmount::with_desired_output(amount_d.clone()),
                true,
            )
            .unwrap();
            MBCPool::exchange(
                &alice(),
                &alice(),
                &DEXId::Polkaswap.into(),
                &XOR,
                &VAL,
                SwapAmount::with_desired_output(amount_d.clone(), Balance::max_value()),
            )
            .unwrap();
            assert_eq!(quote_outcome_d.amount, balance!(0.249731351108007183));
            assert_eq!(
                quote_without_impact_d.amount,
                balance!(0.249630724163152921)
            );
            assert!(quote_outcome_d.amount > quote_without_impact_d.amount);
        });
    }

    #[test]
    fn price_without_impact_large_amount() {
        ExtBuilder::new(vec![
            (
                alice(),
                DAI,
                balance!(0),
                AssetSymbol(b"DAI".to_vec()),
                AssetName(b"DAI".to_vec()),
                DEFAULT_BALANCE_PRECISION,
            ),
            (
                alice(),
                USDT,
                balance!(0),
                AssetSymbol(b"USDT".to_vec()),
                AssetName(b"Tether USD".to_vec()),
                DEFAULT_BALANCE_PRECISION,
            ),
            (
                alice(),
                XOR,
                balance!(0),
                AssetSymbol(b"XOR".to_vec()),
                AssetName(b"SORA".to_vec()),
                DEFAULT_BALANCE_PRECISION,
            ),
            (
                alice(),
                VAL,
                balance!(200000),
                AssetSymbol(b"VAL".to_vec()),
                AssetName(b"SORA Validator Token".to_vec()),
                DEFAULT_BALANCE_PRECISION,
            ),
            (
                alice(),
                XSTUSD,
                0,
                AssetSymbol(b"XSTUSD".to_vec()),
                AssetName(b"SORA Synthetic USD".to_vec()),
                DEFAULT_BALANCE_PRECISION,
            ),
        ])
        .build()
        .execute_with(|| {
            MockDEXApi::init().unwrap();
            let _ = bonding_curve_pool_init(vec![]).unwrap();
            TradingPair::register(
                RuntimeOrigin::signed(alice()),
                DEXId::Polkaswap.into(),
                XOR,
                VAL,
            )
            .expect("Failed to register trading pair.");
            MBCPool::initialize_pool_unchecked(VAL, false).expect("Failed to initialize pool.");

            // Buy with desired input
            let amount_a: Balance = balance!(70000);
            let (quote_outcome_a, _) = MBCPool::quote(
                &DEXId::Polkaswap.into(),
                &VAL,
                &XOR,
                QuoteAmount::with_desired_input(amount_a.clone()),
                true,
            )
            .unwrap();
            let quote_without_impact_a = MBCPool::quote_without_impact(
                &DEXId::Polkaswap.into(),
                &VAL,
                &XOR,
                QuoteAmount::with_desired_input(amount_a.clone()),
                true,
            )
            .unwrap();
            MBCPool::exchange(
                &alice(),
                &alice(),
                &DEXId::Polkaswap.into(),
                &VAL,
                &XOR,
                SwapAmount::with_desired_input(amount_a.clone(), Balance::zero()),
            )
            .unwrap();
            assert_eq!(quote_outcome_a.amount, balance!(12448.948798121038068728));
            assert_eq!(
                quote_without_impact_a.amount,
                balance!(12660.492965432770823211)
            );
            assert!(quote_outcome_a.amount < quote_without_impact_a.amount);

            // Buy with desired output
            let amount_b: Balance = balance!(14000);
            let (quote_outcome_b, _) = MBCPool::quote(
                &DEXId::Polkaswap.into(),
                &VAL,
                &XOR,
                QuoteAmount::with_desired_output(amount_b.clone()),
                true,
            )
            .unwrap();
            let quote_without_impact_b = MBCPool::quote_without_impact(
                &DEXId::Polkaswap.into(),
                &VAL,
                &XOR,
                QuoteAmount::with_desired_output(amount_b.clone()),
                true,
            )
            .unwrap();
            MBCPool::exchange(
                &alice(),
                &alice(),
                &DEXId::Polkaswap.into(),
                &VAL,
                &XOR,
                SwapAmount::with_desired_output(amount_b.clone(), Balance::max_value()),
            )
            .unwrap();
            assert_eq!(quote_outcome_b.amount, balance!(81508.213505580992097736));
            assert_eq!(
                quote_without_impact_b.amount,
                balance!(80028.971642012224670009)
            );
            assert!(quote_outcome_b.amount > quote_without_impact_b.amount);

            // Sell with desired input
            let amount_c: Balance = balance!(7000);
            let (quote_outcome_c, _) = MBCPool::quote(
                &DEXId::Polkaswap.into(),
                &XOR,
                &VAL,
                QuoteAmount::with_desired_input(amount_c.clone()),
                true,
            )
            .unwrap();
            let quote_without_impact_c = MBCPool::quote_without_impact(
                &DEXId::Polkaswap.into(),
                &XOR,
                &VAL,
                QuoteAmount::with_desired_input(amount_c.clone()),
                true,
            )
            .unwrap();
            MBCPool::exchange(
                &alice(),
                &alice(),
                &DEXId::Polkaswap.into(),
                &XOR,
                &VAL,
                SwapAmount::with_desired_input(amount_c.clone(), Balance::zero()),
            )
            .unwrap();
            assert_eq!(quote_outcome_c.amount, balance!(25316.104888559067750898));
            assert_eq!(
                quote_without_impact_c.amount,
                balance!(31999.826368133346115316)
            );
            assert!(quote_outcome_c.amount < quote_without_impact_c.amount);

            // Sell with desired output
            let amount_d: Balance = balance!(7000);
            let (quote_outcome_d, _) = MBCPool::quote(
                &DEXId::Polkaswap.into(),
                &XOR,
                &VAL,
                QuoteAmount::with_desired_output(amount_d.clone()),
                true,
            )
            .unwrap();
            let quote_without_impact_d = MBCPool::quote_without_impact(
                &DEXId::Polkaswap.into(),
                &XOR,
                &VAL,
                QuoteAmount::with_desired_output(amount_d.clone()),
                true,
            )
            .unwrap();
            MBCPool::exchange(
                &alice(),
                &alice(),
                &DEXId::Polkaswap.into(),
                &XOR,
                &VAL,
                SwapAmount::with_desired_output(amount_d.clone(), Balance::max_value()),
            )
            .unwrap();
            assert_eq!(quote_outcome_d.amount, balance!(1681.732720328623106924));
            assert_eq!(
                quote_without_impact_d.amount,
                balance!(1558.966302104893601417)
            );
            assert!(quote_outcome_d.amount > quote_without_impact_d.amount);
        });
    }

    #[test]
    fn check_empty_step_quote() {
        let mut ext = ExtBuilder::new(vec![
            (
                alice(),
                DAI,
                balance!(0),
                AssetSymbol(b"DAI".to_vec()),
                AssetName(b"DAI".to_vec()),
                DEFAULT_BALANCE_PRECISION,
            ),
            (
                alice(),
                USDT,
                balance!(0),
                AssetSymbol(b"USDT".to_vec()),
                AssetName(b"Tether USD".to_vec()),
                DEFAULT_BALANCE_PRECISION,
            ),
            (
                alice(),
                XOR,
                balance!(0),
                AssetSymbol(b"XOR".to_vec()),
                AssetName(b"SORA".to_vec()),
                DEFAULT_BALANCE_PRECISION,
            ),
            (
                alice(),
                VAL,
                balance!(200000),
                AssetSymbol(b"VAL".to_vec()),
                AssetName(b"SORA Validator Token".to_vec()),
                DEFAULT_BALANCE_PRECISION,
            ),
            (
                alice(),
                XSTUSD,
                0,
                AssetSymbol(b"XSTUSD".to_vec()),
                AssetName(b"SORA Synthetic USD".to_vec()),
                DEFAULT_BALANCE_PRECISION,
            ),
        ])
        .build();
        ext.execute_with(|| {
            MockDEXApi::init().unwrap();
            let _ = bonding_curve_pool_init(vec![]).unwrap();
            TradingPair::register(
                RuntimeOrigin::signed(alice()),
                DEXId::Polkaswap.into(),
                XOR,
                VAL,
            )
            .expect("Failed to register trading pair.");
            MBCPool::initialize_pool_unchecked(VAL, false).expect("Failed to initialize pool.");

            assert_eq!(
                MBCPool::step_quote(
                    &DEXId::Polkaswap.into(),
                    &XOR,
                    &VAL,
                    QuoteAmount::with_desired_input(balance!(0)),
                    10,
                    true
                )
                .unwrap()
                .0,
                DiscreteQuotation::new()
            );

            assert_eq!(
                MBCPool::step_quote(
                    &DEXId::Polkaswap.into(),
                    &XOR,
                    &VAL,
                    QuoteAmount::with_desired_output(balance!(0)),
                    10,
                    false
                )
                .unwrap()
                .0,
                DiscreteQuotation::new()
            );

            assert_eq!(
                MBCPool::step_quote(
                    &DEXId::Polkaswap.into(),
                    &VAL,
                    &XOR,
                    QuoteAmount::with_desired_input(balance!(0)),
                    10,
                    true
                )
                .unwrap()
                .0,
                DiscreteQuotation::new()
            );

            assert_eq!(
                MBCPool::step_quote(
                    &DEXId::Polkaswap.into(),
                    &VAL,
                    &XOR,
                    QuoteAmount::with_desired_output(balance!(0)),
                    10,
                    false
                )
                .unwrap()
                .0,
                DiscreteQuotation::new()
            );
        });
    }

    #[test]
    fn check_step_quote_with_zero_samples_count() {
        let mut ext = ExtBuilder::new(vec![
            (
                alice(),
                DAI,
                balance!(0),
                AssetSymbol(b"DAI".to_vec()),
                AssetName(b"DAI".to_vec()),
                DEFAULT_BALANCE_PRECISION,
            ),
            (
                alice(),
                USDT,
                balance!(0),
                AssetSymbol(b"USDT".to_vec()),
                AssetName(b"Tether USD".to_vec()),
                DEFAULT_BALANCE_PRECISION,
            ),
            (
                alice(),
                XOR,
                balance!(0),
                AssetSymbol(b"XOR".to_vec()),
                AssetName(b"SORA".to_vec()),
                DEFAULT_BALANCE_PRECISION,
            ),
            (
                alice(),
                VAL,
                balance!(200000),
                AssetSymbol(b"VAL".to_vec()),
                AssetName(b"SORA Validator Token".to_vec()),
                DEFAULT_BALANCE_PRECISION,
            ),
            (
                alice(),
                XSTUSD,
                0,
                AssetSymbol(b"XSTUSD".to_vec()),
                AssetName(b"SORA Synthetic USD".to_vec()),
                DEFAULT_BALANCE_PRECISION,
            ),
        ])
        .build();
        ext.execute_with(|| {
            MockDEXApi::init().unwrap();
            let _ = bonding_curve_pool_init(vec![(VAL, balance!(7000))]).unwrap();
            TradingPair::register(
                RuntimeOrigin::signed(alice()),
                DEXId::Polkaswap.into(),
                XOR,
                VAL,
            )
            .expect("Failed to register trading pair.");
            MBCPool::initialize_pool_unchecked(VAL, false).expect("Failed to initialize pool.");

            assert_eq!(
                MBCPool::step_quote(
                    &DEXId::Polkaswap.into(),
                    &VAL,
                    &XOR,
                    QuoteAmount::with_desired_input(balance!(100)),
                    0,
                    false
                )
                .unwrap()
                .0,
                DiscreteQuotation {
                    chunks: VecDeque::from([SwapChunk::new(
                        balance!(100),
                        balance!(18.140393203775731516),
                        Default::default()
                    )]),
                    limits: Default::default()
                }
            );

            assert_eq!(
                MBCPool::step_quote(
                    &DEXId::Polkaswap.into(),
                    &VAL,
                    &XOR,
                    QuoteAmount::with_desired_output(balance!(100)),
                    0,
                    false
                )
                .unwrap()
                .0,
                DiscreteQuotation {
                    chunks: VecDeque::from([SwapChunk::new(
                        balance!(551.317377712794329133),
                        balance!(100),
                        Default::default()
                    )]),
                    limits: Default::default()
                }
            );

            assert_eq!(
                MBCPool::step_quote(
                    &DEXId::Polkaswap.into(),
                    &XOR,
                    &VAL,
                    QuoteAmount::with_desired_input(balance!(100)),
                    0,
                    false
                )
                .unwrap()
                .0,
                DiscreteQuotation {
                    chunks: VecDeque::from([SwapChunk::new(
                        balance!(100),
                        balance!(414.858183424687130844),
                        Default::default()
                    )]),
                    limits: Default::default()
                }
            );

            assert_eq!(
                MBCPool::step_quote(
                    &DEXId::Polkaswap.into(),
                    &XOR,
                    &VAL,
                    QuoteAmount::with_desired_output(balance!(100)),
                    0,
                    false
                )
                .unwrap()
                .0,
                DiscreteQuotation {
                    chunks: VecDeque::from([SwapChunk::new(
                        balance!(23.004689731209517723),
                        balance!(100),
                        Default::default()
                    )]),
                    limits: SwapLimits::new(None, Some(SideAmount::Output(balance!(6930))), None)
                }
            );
        });
    }

    #[test]
    fn check_step_quote_without_fee() {
        let mut ext = ExtBuilder::new(vec![
            (
                alice(),
                DAI,
                balance!(0),
                AssetSymbol(b"DAI".to_vec()),
                AssetName(b"DAI".to_vec()),
                DEFAULT_BALANCE_PRECISION,
            ),
            (
                alice(),
                USDT,
                balance!(0),
                AssetSymbol(b"USDT".to_vec()),
                AssetName(b"Tether USD".to_vec()),
                DEFAULT_BALANCE_PRECISION,
            ),
            (
                alice(),
                XOR,
                balance!(0),
                AssetSymbol(b"XOR".to_vec()),
                AssetName(b"SORA".to_vec()),
                DEFAULT_BALANCE_PRECISION,
            ),
            (
                alice(),
                VAL,
                balance!(200000),
                AssetSymbol(b"VAL".to_vec()),
                AssetName(b"SORA Validator Token".to_vec()),
                DEFAULT_BALANCE_PRECISION,
            ),
            (
                alice(),
                XSTUSD,
                0,
                AssetSymbol(b"XSTUSD".to_vec()),
                AssetName(b"SORA Synthetic USD".to_vec()),
                DEFAULT_BALANCE_PRECISION,
            ),
        ])
        .build();
        ext.execute_with(|| {
            MockDEXApi::init().unwrap();
            let _ = bonding_curve_pool_init(vec![(VAL, balance!(7000))]).unwrap();
            TradingPair::register(
                RuntimeOrigin::signed(alice()),
                DEXId::Polkaswap.into(),
                XOR,
                VAL,
            )
            .expect("Failed to register trading pair.");
            MBCPool::initialize_pool_unchecked(VAL, false).expect("Failed to initialize pool.");

            assert_eq!(
                MBCPool::step_quote(
                    &DEXId::Polkaswap.into(),
                    &VAL,
                    &XOR,
                    QuoteAmount::with_desired_input(balance!(100)),
                    10,
                    false
                )
                .unwrap()
                .0,
                DiscreteQuotation {
                    chunks: VecDeque::from([
                        SwapChunk::new(
                            balance!(10),
                            balance!(1.814079625905152404),
                            Default::default()
                        ),
                        SwapChunk::new(
                            balance!(10),
                            balance!(1.814070668767458329),
                            Default::default()
                        ),
                        SwapChunk::new(
                            balance!(10),
                            balance!(1.814061711762435693),
                            Default::default()
                        ),
                        SwapChunk::new(
                            balance!(10),
                            balance!(1.814052754890087845),
                            Default::default()
                        ),
                        SwapChunk::new(
                            balance!(10),
                            balance!(1.814043798150411458),
                            Default::default()
                        ),
                        SwapChunk::new(
                            balance!(10),
                            balance!(1.814034841543403386),
                            Default::default()
                        ),
                        SwapChunk::new(
                            balance!(10),
                            balance!(1.814025885069060194),
                            Default::default()
                        ),
                        SwapChunk::new(
                            balance!(10),
                            balance!(1.814016928727378736),
                            Default::default()
                        ),
                        SwapChunk::new(
                            balance!(10),
                            balance!(1.814007972518355685),
                            Default::default()
                        ),
                        SwapChunk::new(
                            balance!(10),
                            balance!(1.813999016441987786),
                            Default::default()
                        ),
                    ]),
                    limits: Default::default()
                }
            );

            assert_eq!(
                MBCPool::step_quote(
                    &DEXId::Polkaswap.into(),
                    &VAL,
                    &XOR,
                    QuoteAmount::with_desired_output(balance!(100)),
                    10,
                    false
                )
                .unwrap()
                .0,
                DiscreteQuotation {
                    chunks: VecDeque::from([
                        SwapChunk::new(
                            balance!(55.124986027641638452),
                            balance!(10),
                            Default::default()
                        ),
                        SwapChunk::new(
                            balance!(55.126486415116703889),
                            balance!(10),
                            Default::default()
                        ),
                        SwapChunk::new(
                            balance!(55.127986802591769324),
                            balance!(10),
                            Default::default()
                        ),
                        SwapChunk::new(
                            balance!(55.129487190066834760),
                            balance!(10),
                            Default::default()
                        ),
                        SwapChunk::new(
                            balance!(55.130987577541900196),
                            balance!(10),
                            Default::default()
                        ),
                        SwapChunk::new(
                            balance!(55.132487965016965631),
                            balance!(10),
                            Default::default()
                        ),
                        SwapChunk::new(
                            balance!(55.133988352492031067),
                            balance!(10),
                            Default::default()
                        ),
                        SwapChunk::new(
                            balance!(55.135488739967096503),
                            balance!(10),
                            Default::default()
                        ),
                        SwapChunk::new(
                            balance!(55.136989127442161938),
                            balance!(10),
                            Default::default()
                        ),
                        SwapChunk::new(
                            balance!(55.138489514917227373),
                            balance!(10),
                            Default::default()
                        ),
                    ]),
                    limits: Default::default()
                }
            );

            assert_eq!(
                MBCPool::step_quote(
                    &DEXId::Polkaswap.into(),
                    &XOR,
                    &VAL,
                    QuoteAmount::with_desired_input(balance!(100)),
                    10,
                    false
                )
                .unwrap()
                .0,
                DiscreteQuotation {
                    chunks: VecDeque::from([
                        SwapChunk::new(
                            balance!(10),
                            balance!(43.823305668643334664),
                            Default::default()
                        ),
                        SwapChunk::new(
                            balance!(10),
                            balance!(43.278010298107334834),
                            Default::default()
                        ),
                        SwapChunk::new(
                            balance!(10),
                            balance!(42.742829700646139787),
                            Default::default()
                        ),
                        SwapChunk::new(
                            balance!(10),
                            balance!(42.217515252737595070),
                            Default::default()
                        ),
                        SwapChunk::new(
                            balance!(10),
                            balance!(41.701825923235404378),
                            Default::default()
                        ),
                        SwapChunk::new(
                            balance!(10),
                            balance!(41.195527996834176818),
                            Default::default()
                        ),
                        SwapChunk::new(
                            balance!(10),
                            balance!(40.698394809214418168),
                            Default::default()
                        ),
                        SwapChunk::new(
                            balance!(10),
                            balance!(40.210206493307049656),
                            Default::default()
                        ),
                        SwapChunk::new(
                            balance!(10),
                            balance!(39.730749736147108117),
                            Default::default()
                        ),
                        SwapChunk::new(
                            balance!(10),
                            balance!(39.259817545814569352),
                            Default::default()
                        ),
                    ]),
                    limits: Default::default()
                }
            );

            assert_eq!(
                MBCPool::step_quote(
                    &DEXId::Polkaswap.into(),
                    &XOR,
                    &VAL,
                    QuoteAmount::with_desired_output(balance!(100)),
                    10,
                    false
                )
                .unwrap()
                .0,
                DiscreteQuotation {
                    chunks: VecDeque::from([
                        SwapChunk::new(
                            balance!(2.270849200934845097),
                            balance!(10),
                            Default::default()
                        ),
                        SwapChunk::new(
                            balance!(2.277355932169615427),
                            balance!(10),
                            Default::default()
                        ),
                        SwapChunk::new(
                            balance!(2.283890669421178168),
                            balance!(10),
                            Default::default()
                        ),
                        SwapChunk::new(
                            balance!(2.290453573643652819),
                            balance!(10),
                            Default::default()
                        ),
                        SwapChunk::new(
                            balance!(2.297044806949102179),
                            balance!(10),
                            Default::default()
                        ),
                        SwapChunk::new(
                            balance!(2.303664532617543395),
                            balance!(10),
                            Default::default()
                        ),
                        SwapChunk::new(
                            balance!(2.310312915107060116),
                            balance!(10),
                            Default::default()
                        ),
                        SwapChunk::new(
                            balance!(2.316990120064016936),
                            balance!(10),
                            Default::default()
                        ),
                        SwapChunk::new(
                            balance!(2.323696314333377333),
                            balance!(10),
                            Default::default()
                        ),
                        SwapChunk::new(
                            balance!(2.330431665969126253),
                            balance!(10),
                            Default::default()
                        ),
                    ]),
                    limits: SwapLimits::new(None, Some(SideAmount::Output(balance!(6930))), None)
                }
            );
        });
    }

    #[test]
    fn check_step_quote_with_fee() {
        let mut ext = ExtBuilder::new(vec![
            (
                alice(),
                DAI,
                balance!(0),
                AssetSymbol(b"DAI".to_vec()),
                AssetName(b"DAI".to_vec()),
                DEFAULT_BALANCE_PRECISION,
            ),
            (
                alice(),
                USDT,
                balance!(0),
                AssetSymbol(b"USDT".to_vec()),
                AssetName(b"Tether USD".to_vec()),
                DEFAULT_BALANCE_PRECISION,
            ),
            (
                alice(),
                XOR,
                balance!(0),
                AssetSymbol(b"XOR".to_vec()),
                AssetName(b"SORA".to_vec()),
                DEFAULT_BALANCE_PRECISION,
            ),
            (
                alice(),
                VAL,
                balance!(200000),
                AssetSymbol(b"VAL".to_vec()),
                AssetName(b"SORA Validator Token".to_vec()),
                DEFAULT_BALANCE_PRECISION,
            ),
            (
                alice(),
                XSTUSD,
                0,
                AssetSymbol(b"XSTUSD".to_vec()),
                AssetName(b"SORA Synthetic USD".to_vec()),
                DEFAULT_BALANCE_PRECISION,
            ),
        ])
        .build();
        ext.execute_with(|| {
            MockDEXApi::init().unwrap();
            let _ = bonding_curve_pool_init(vec![(VAL, balance!(7000))]).unwrap();
            TradingPair::register(
                RuntimeOrigin::signed(alice()),
                DEXId::Polkaswap.into(),
                XOR,
                VAL,
            )
            .expect("Failed to register trading pair.");
            MBCPool::initialize_pool_unchecked(VAL, false).expect("Failed to initialize pool.");

            assert_eq!(
                MBCPool::step_quote(
                    &DEXId::Polkaswap.into(),
                    &VAL,
                    &XOR,
                    QuoteAmount::with_desired_input(balance!(100)),
                    10,
                    true
                )
                .unwrap()
                .0,
                DiscreteQuotation {
                    chunks: VecDeque::from([
                        SwapChunk::new(
                            balance!(10),
                            balance!(1.808637387027436947),
                            OutcomeFee::xor(balance!(0.005442238877715457))
                        ),
                        SwapChunk::new(
                            balance!(10),
                            balance!(1.808628456761155954),
                            OutcomeFee::xor(balance!(0.005442212006302375))
                        ),
                        SwapChunk::new(
                            balance!(10),
                            balance!(1.808619526627148386),
                            OutcomeFee::xor(balance!(0.005442185135287307))
                        ),
                        SwapChunk::new(
                            balance!(10),
                            balance!(1.808610596625417582),
                            OutcomeFee::xor(balance!(0.005442158264670263))
                        ),
                        SwapChunk::new(
                            balance!(10),
                            balance!(1.808601666755960223),
                            OutcomeFee::xor(balance!(0.005442131394451235))
                        ),
                        SwapChunk::new(
                            balance!(10),
                            balance!(1.808592737018773176),
                            OutcomeFee::xor(balance!(0.005442104524630210))
                        ),
                        SwapChunk::new(
                            balance!(10),
                            balance!(1.808583807413853014),
                            OutcomeFee::xor(balance!(0.005442077655207180))
                        ),
                        SwapChunk::new(
                            balance!(10),
                            balance!(1.808574877941196599),
                            OutcomeFee::xor(balance!(0.005442050786182137))
                        ),
                        SwapChunk::new(
                            balance!(10),
                            balance!(1.808565948600800618),
                            OutcomeFee::xor(balance!(0.005442023917555067))
                        ),
                        SwapChunk::new(
                            balance!(10),
                            balance!(1.808557019392661823),
                            OutcomeFee::xor(balance!(0.005441997049325963))
                        ),
                    ]),
                    limits: Default::default()
                }
            );

            assert_eq!(
                MBCPool::step_quote(
                    &DEXId::Polkaswap.into(),
                    &VAL,
                    &XOR,
                    QuoteAmount::with_desired_output(balance!(100)),
                    10,
                    true
                )
                .unwrap()
                .0,
                DiscreteQuotation {
                    chunks: VecDeque::from([
                        SwapChunk::new(
                            balance!(55.290860867597703975),
                            balance!(10),
                            OutcomeFee::xor(balance!(0.030090270812437311))
                        ),
                        SwapChunk::new(
                            balance!(55.292370298070733335),
                            balance!(10),
                            OutcomeFee::xor(balance!(0.030090270812437312))
                        ),
                        SwapChunk::new(
                            balance!(55.293879728543762689),
                            balance!(10),
                            OutcomeFee::xor(balance!(0.030090270812437312))
                        ),
                        SwapChunk::new(
                            balance!(55.295389159016792045),
                            balance!(10),
                            OutcomeFee::xor(balance!(0.030090270812437312))
                        ),
                        SwapChunk::new(
                            balance!(55.296898589489821398),
                            balance!(10),
                            OutcomeFee::xor(balance!(0.030090270812437312))
                        ),
                        SwapChunk::new(
                            balance!(55.298408019962850753),
                            balance!(10),
                            OutcomeFee::xor(balance!(0.030090270812437312))
                        ),
                        SwapChunk::new(
                            balance!(55.299917450435880109),
                            balance!(10),
                            OutcomeFee::xor(balance!(0.030090270812437312))
                        ),
                        SwapChunk::new(
                            balance!(55.301426880908909462),
                            balance!(10),
                            OutcomeFee::xor(balance!(0.030090270812437312))
                        ),
                        SwapChunk::new(
                            balance!(55.302936311381938817),
                            balance!(10),
                            OutcomeFee::xor(balance!(0.030090270812437312))
                        ),
                        SwapChunk::new(
                            balance!(55.304445741854968171),
                            balance!(10),
                            OutcomeFee::xor(balance!(0.030090270812437312))
                        ),
                    ]),
                    limits: Default::default()
                }
            );

            assert_eq!(
                MBCPool::step_quote(
                    &DEXId::Polkaswap.into(),
                    &XOR,
                    &VAL,
                    QuoteAmount::with_desired_input(balance!(100)),
                    10,
                    true
                )
                .unwrap()
                .0,
                DiscreteQuotation {
                    chunks: VecDeque::from([
                        SwapChunk::new(
                            balance!(10),
                            balance!(39.770893807080951145),
                            OutcomeFee::xor(balance!(0.93))
                        ),
                        SwapChunk::new(
                            balance!(10),
                            balance!(39.321525775628234446),
                            OutcomeFee::xor(balance!(0.93))
                        ),
                        SwapChunk::new(
                            balance!(10),
                            balance!(38.879731017472867352),
                            OutcomeFee::xor(balance!(0.93))
                        ),
                        SwapChunk::new(
                            balance!(10),
                            balance!(38.445340305128119635),
                            OutcomeFee::xor(balance!(0.93))
                        ),
                        SwapChunk::new(
                            balance!(10),
                            balance!(38.018189111658898198),
                            OutcomeFee::xor(balance!(0.93))
                        ),
                        SwapChunk::new(
                            balance!(10),
                            balance!(37.598117454869340434),
                            OutcomeFee::xor(balance!(0.93))
                        ),
                        SwapChunk::new(
                            balance!(10),
                            balance!(37.184969747482925276),
                            OutcomeFee::xor(balance!(0.93))
                        ),
                        SwapChunk::new(
                            balance!(10),
                            balance!(36.778594653053145625),
                            OutcomeFee::xor(balance!(0.93))
                        ),
                        SwapChunk::new(
                            balance!(10),
                            balance!(36.378844947355598238),
                            OutcomeFee::xor(balance!(0.93))
                        ),
                        SwapChunk::new(
                            balance!(10),
                            balance!(35.985577385024467262),
                            OutcomeFee::xor(balance!(0.93))
                        ),
                    ]),
                    limits: Default::default()
                }
            );

            assert_eq!(
                MBCPool::step_quote(
                    &DEXId::Polkaswap.into(),
                    &XOR,
                    &VAL,
                    QuoteAmount::with_desired_output(balance!(100)),
                    10,
                    true
                )
                .unwrap()
                .0,
                DiscreteQuotation {
                    chunks: VecDeque::from([
                        SwapChunk::new(
                            balance!(2.503692614040623039),
                            balance!(10),
                            OutcomeFee::xor(balance!(0.232843413105777942))
                        ),
                        SwapChunk::new(
                            balance!(2.510866518378848321),
                            balance!(10),
                            OutcomeFee::xor(balance!(0.233510586209232894))
                        ),
                        SwapChunk::new(
                            balance!(2.518071300354110439),
                            balance!(10),
                            OutcomeFee::xor(balance!(0.234180630932932271))
                        ),
                        SwapChunk::new(
                            balance!(2.525307137424093516),
                            balance!(10),
                            OutcomeFee::xor(balance!(0.234853563780440697))
                        ),
                        SwapChunk::new(
                            balance!(2.532574208323155655),
                            balance!(10),
                            OutcomeFee::xor(balance!(0.235529401374053476))
                        ),
                        SwapChunk::new(
                            balance!(2.539872693073366477),
                            balance!(10),
                            OutcomeFee::xor(balance!(0.236208160455823082))
                        ),
                        SwapChunk::new(
                            balance!(2.547202772995656137),
                            balance!(10),
                            OutcomeFee::xor(balance!(0.236889857888596021))
                        ),
                        SwapChunk::new(
                            balance!(2.554564630721077107),
                            balance!(10),
                            OutcomeFee::xor(balance!(0.237574510657060171))
                        ),
                        SwapChunk::new(
                            balance!(2.561958450202180080),
                            balance!(10),
                            OutcomeFee::xor(balance!(0.238262135868802747))
                        ),
                        SwapChunk::new(
                            balance!(2.569384416724505241),
                            balance!(10),
                            OutcomeFee::xor(balance!(0.238952750755378988))
                        ),
                    ]),
                    limits: SwapLimits::new(None, Some(SideAmount::Output(balance!(6930))), None)
                }
            );
        });
    }

    fn sum_step_quote<AssetId: Ord + Clone>(
        step_quote_result: DiscreteQuotation<AssetId, Balance>,
    ) -> (Balance, Balance, OutcomeFee<AssetId, Balance>) {
        let (step_quote_input, step_quote_output, step_quote_fee) =
            step_quote_result.chunks.iter().fold(
                (balance!(0), balance!(0), OutcomeFee::default()),
                |acc, item| {
                    (
                        acc.0 + item.input,
                        acc.1 + item.output,
                        acc.2.merge(item.fee.clone()),
                    )
                },
            );
        (step_quote_input, step_quote_output, step_quote_fee)
    }

    fn compare_quotes(
        dex_id: &DEXId,
        input_asset_id: &AssetId,
        output_asset_id: &AssetId,
        amount: QuoteAmount<Balance>,
        deduce_fee: bool,
    ) {
        let (step_quote_input, step_quote_output, step_quote_fee) = sum_step_quote(
            MBCPool::step_quote(
                dex_id,
                input_asset_id,
                output_asset_id,
                amount,
                10,
                deduce_fee,
            )
            .unwrap()
            .0,
        );

        let quote_result =
            MBCPool::quote(dex_id, input_asset_id, output_asset_id, amount, deduce_fee)
                .unwrap()
                .0;

        let (quote_input, quote_output, quote_fee) = match amount {
            QuoteAmount::WithDesiredInput { desired_amount_in } => {
                (desired_amount_in, quote_result.amount, quote_result.fee)
            }
            QuoteAmount::WithDesiredOutput { desired_amount_out } => {
                (quote_result.amount, desired_amount_out, quote_result.fee)
            }
        };

        assert_eq!(step_quote_input, quote_input);
        assert_eq!(step_quote_output, quote_output);
        assert_eq!(step_quote_fee, quote_fee);
    }

    #[test]
    fn check_step_quote_equal_with_qoute() {
        let mut ext = ExtBuilder::new(vec![
            (
                alice(),
                DAI,
                balance!(0),
                AssetSymbol(b"DAI".to_vec()),
                AssetName(b"DAI".to_vec()),
                DEFAULT_BALANCE_PRECISION,
            ),
            (
                alice(),
                USDT,
                balance!(0),
                AssetSymbol(b"USDT".to_vec()),
                AssetName(b"Tether USD".to_vec()),
                DEFAULT_BALANCE_PRECISION,
            ),
            (
                alice(),
                XOR,
                balance!(0),
                AssetSymbol(b"XOR".to_vec()),
                AssetName(b"SORA".to_vec()),
                DEFAULT_BALANCE_PRECISION,
            ),
            (
                alice(),
                VAL,
                balance!(200000),
                AssetSymbol(b"VAL".to_vec()),
                AssetName(b"SORA Validator Token".to_vec()),
                DEFAULT_BALANCE_PRECISION,
            ),
            (
                alice(),
                XSTUSD,
                0,
                AssetSymbol(b"XSTUSD".to_vec()),
                AssetName(b"SORA Synthetic USD".to_vec()),
                DEFAULT_BALANCE_PRECISION,
            ),
        ])
        .build();
        ext.execute_with(|| {
            MockDEXApi::init().unwrap();
            let _ = bonding_curve_pool_init(vec![(VAL, balance!(7000))]).unwrap();
            TradingPair::register(
                RuntimeOrigin::signed(alice()),
                DEXId::Polkaswap.into(),
                XOR,
                VAL,
            )
            .expect("Failed to register trading pair.");
            MBCPool::initialize_pool_unchecked(VAL, false).expect("Failed to initialize pool.");

            compare_quotes(
                &DEXId::Polkaswap,
                &VAL,
                &XOR,
                QuoteAmount::with_desired_input(balance!(100)),
                false,
            );
            compare_quotes(
                &DEXId::Polkaswap,
                &VAL,
                &XOR,
                QuoteAmount::with_desired_output(balance!(100)),
                false,
            );

            compare_quotes(
                &DEXId::Polkaswap,
                &VAL,
                &XOR,
                QuoteAmount::with_desired_input(balance!(100)),
                true,
            );
            compare_quotes(
                &DEXId::Polkaswap,
                &VAL,
                &XOR,
                QuoteAmount::with_desired_output(balance!(100)),
                true,
            );

            compare_quotes(
                &DEXId::Polkaswap,
                &XOR,
                &VAL,
                QuoteAmount::with_desired_input(balance!(100)),
                false,
            );
            compare_quotes(
                &DEXId::Polkaswap,
                &XOR,
                &VAL,
                QuoteAmount::with_desired_output(balance!(100)),
                false,
            );

            compare_quotes(
                &DEXId::Polkaswap,
                &XOR,
                &VAL,
                QuoteAmount::with_desired_input(balance!(100)),
                true,
            );
            compare_quotes(
                &DEXId::Polkaswap,
                &XOR,
                &VAL,
                QuoteAmount::with_desired_output(balance!(100)),
                true,
            );
        });
    }

    #[test]
<<<<<<< HEAD
    fn check_exceed_reserves() {
        let mut ext = ExtBuilder::new(vec![
            (
                alice(),
                DAI,
                balance!(0),
                AssetSymbol(b"DAI".to_vec()),
                AssetName(b"DAI".to_vec()),
                DEFAULT_BALANCE_PRECISION,
            ),
            (
                alice(),
                USDT,
                balance!(0),
                AssetSymbol(b"USDT".to_vec()),
                AssetName(b"Tether USD".to_vec()),
                DEFAULT_BALANCE_PRECISION,
            ),
            (
                alice(),
                XOR,
                balance!(0),
                AssetSymbol(b"XOR".to_vec()),
                AssetName(b"SORA".to_vec()),
                DEFAULT_BALANCE_PRECISION,
            ),
            (
                alice(),
                VAL,
                balance!(200000),
                AssetSymbol(b"VAL".to_vec()),
                AssetName(b"SORA Validator Token".to_vec()),
                DEFAULT_BALANCE_PRECISION,
            ),
            (
                alice(),
                XSTUSD,
                0,
                AssetSymbol(b"XSTUSD".to_vec()),
                AssetName(b"SORA Synthetic USD".to_vec()),
                DEFAULT_BALANCE_PRECISION,
            ),
        ])
        .build();
        ext.execute_with(|| {
            let val_reserve = balance!(10000);

            MockDEXApi::init().unwrap();
            let _ = bonding_curve_pool_init(vec![(VAL, val_reserve)]).unwrap();
            TradingPair::register(
                RuntimeOrigin::signed(alice()),
                DEXId::Polkaswap.into(),
                XOR,
                VAL,
            )
            .expect("Failed to register trading pair.");
            MBCPool::initialize_pool_unchecked(VAL, false).expect("Failed to initialize pool.");

            // XOR -> Asset with desired output is only one case when we can exceed reserves

            assert_err!(
                MBCPool::quote(
                    &DEXId::Polkaswap,
                    &XOR,
                    &VAL,
                    QuoteAmount::with_desired_output(val_reserve + balance!(1)),
                    true
                ),
                Error::<Runtime>::NotEnoughReserves
            );

            assert_eq!(
                sum_step_quote(
                    MBCPool::step_quote(
                        &DEXId::Polkaswap,
                        &XOR,
                        &VAL,
                        QuoteAmount::with_desired_output(val_reserve + balance!(1)),
                        10,
                        true
                    )
                    .unwrap()
                    .0
                ),
                (
                    balance!(247511.475120321649975018),
                    val_reserve - val_reserve * 1 / 100,
                    OutcomeFee::xor(balance!(23018.567186189913447676))
                )
            );
=======
    fn should_migrate_from_v3_to_v4_empty() {
        ExtBuilder::default().build().execute_with(|| {
            StorageVersion::new(3).put::<Pallet<Runtime>>();
            crate::migrations::v4::MigrateToV4::<Runtime>::on_runtime_upgrade();
            assert_eq!(Pallet::<Runtime>::on_chain_storage_version(), 4);
>>>>>>> 5a51f973
        });
    }

    #[test]
<<<<<<< HEAD
    fn check_empty_reserves() {
        let mut ext = ExtBuilder::new(vec![
            (
                alice(),
                DAI,
                balance!(0),
                AssetSymbol(b"DAI".to_vec()),
                AssetName(b"DAI".to_vec()),
                DEFAULT_BALANCE_PRECISION,
            ),
            (
                alice(),
                USDT,
                balance!(0),
                AssetSymbol(b"USDT".to_vec()),
                AssetName(b"Tether USD".to_vec()),
                DEFAULT_BALANCE_PRECISION,
            ),
            (
                alice(),
                XOR,
                balance!(0),
                AssetSymbol(b"XOR".to_vec()),
                AssetName(b"SORA".to_vec()),
                DEFAULT_BALANCE_PRECISION,
            ),
            (
                alice(),
                VAL,
                balance!(200000),
                AssetSymbol(b"VAL".to_vec()),
                AssetName(b"SORA Validator Token".to_vec()),
                DEFAULT_BALANCE_PRECISION,
            ),
            (
                alice(),
                XSTUSD,
                0,
                AssetSymbol(b"XSTUSD".to_vec()),
                AssetName(b"SORA Synthetic USD".to_vec()),
                DEFAULT_BALANCE_PRECISION,
            ),
        ])
        .build();
        ext.execute_with(|| {
            let val_reserve = balance!(0);

            MockDEXApi::init().unwrap();
            let _ = bonding_curve_pool_init(vec![(VAL, val_reserve)]).unwrap();
            TradingPair::register(
                RuntimeOrigin::signed(alice()),
                DEXId::Polkaswap.into(),
                XOR,
                VAL,
            )
            .expect("Failed to register trading pair.");
            MBCPool::initialize_pool_unchecked(VAL, false).expect("Failed to initialize pool.");

            // only for XOR -> Asset

            assert_err!(
                MBCPool::quote(
                    &DEXId::Polkaswap,
                    &XOR,
                    &VAL,
                    QuoteAmount::with_desired_input(balance!(1)),
                    true
                ),
                Error::<Runtime>::NotEnoughReserves
            );

            assert_err!(
                MBCPool::quote(
                    &DEXId::Polkaswap,
                    &XOR,
                    &VAL,
                    QuoteAmount::with_desired_output(balance!(1)),
                    true
                ),
                Error::<Runtime>::NotEnoughReserves
            );

            assert_eq!(
                sum_step_quote(
                    MBCPool::step_quote(
                        &DEXId::Polkaswap,
                        &XOR,
                        &VAL,
                        QuoteAmount::with_desired_input(balance!(1)),
                        10,
                        true
                    )
                    .unwrap()
                    .0
                ),
                (balance!(0), balance!(0), Default::default())
            );

            assert_eq!(
                sum_step_quote(
                    MBCPool::step_quote(
                        &DEXId::Polkaswap,
                        &XOR,
                        &VAL,
                        QuoteAmount::with_desired_output(balance!(1)),
                        10,
                        true
                    )
                    .unwrap()
                    .0
                ),
                (balance!(0), balance!(0), Default::default())
            );
=======
    fn should_migrate_from_v3_to_v4() {
        ExtBuilder::default().build().execute_with(|| {
            StorageVersion::new(3).put::<Pallet<Runtime>>();
            crate::migrations::v4::old_storage::PendingFreeReserves::<Runtime>::put(vec![(
                DAI,
                balance!(100),
            )]);
            crate::migrations::v4::MigrateToV4::<Runtime>::on_runtime_upgrade();
            assert!(!crate::migrations::v4::old_storage::PendingFreeReserves::<
                Runtime,
            >::exists());
            assert_eq!(crate::PendingFreeReserves::<Runtime>::iter().count(), 1);
            assert_eq!(
                crate::PendingFreeReserves::<Runtime>::get(1),
                vec![(DAI, balance!(100))].into_iter().collect()
            );
            assert_eq!(Pallet::<Runtime>::on_chain_storage_version(), 4);
>>>>>>> 5a51f973
        });
    }
}<|MERGE_RESOLUTION|>--- conflicted
+++ resolved
@@ -4995,7 +4995,6 @@
     }
 
     #[test]
-<<<<<<< HEAD
     fn check_exceed_reserves() {
         let mut ext = ExtBuilder::new(vec![
             (
@@ -5086,18 +5085,10 @@
                     OutcomeFee::xor(balance!(23018.567186189913447676))
                 )
             );
-=======
-    fn should_migrate_from_v3_to_v4_empty() {
-        ExtBuilder::default().build().execute_with(|| {
-            StorageVersion::new(3).put::<Pallet<Runtime>>();
-            crate::migrations::v4::MigrateToV4::<Runtime>::on_runtime_upgrade();
-            assert_eq!(Pallet::<Runtime>::on_chain_storage_version(), 4);
->>>>>>> 5a51f973
         });
     }
 
     #[test]
-<<<<<<< HEAD
     fn check_empty_reserves() {
         let mut ext = ExtBuilder::new(vec![
             (
@@ -5211,7 +5202,19 @@
                 ),
                 (balance!(0), balance!(0), Default::default())
             );
-=======
+        });
+    }
+
+    #[test]
+    fn should_migrate_from_v3_to_v4_empty() {
+        ExtBuilder::default().build().execute_with(|| {
+            StorageVersion::new(3).put::<Pallet<Runtime>>();
+            crate::migrations::v4::MigrateToV4::<Runtime>::on_runtime_upgrade();
+            assert_eq!(Pallet::<Runtime>::on_chain_storage_version(), 4);
+        });
+    }
+
+    #[test]
     fn should_migrate_from_v3_to_v4() {
         ExtBuilder::default().build().execute_with(|| {
             StorageVersion::new(3).put::<Pallet<Runtime>>();
@@ -5229,7 +5232,6 @@
                 vec![(DAI, balance!(100))].into_iter().collect()
             );
             assert_eq!(Pallet::<Runtime>::on_chain_storage_version(), 4);
->>>>>>> 5a51f973
         });
     }
 }