// This file is part of the SORA network and Polkaswap app.

// Copyright (c) 2020, 2021, Polka Biome Ltd. All rights reserved.
// SPDX-License-Identifier: BSD-4-Clause

// Redistribution and use in source and binary forms, with or without modification,
// are permitted provided that the following conditions are met:

// Redistributions of source code must retain the above copyright notice, this list
// of conditions and the following disclaimer.
// Redistributions in binary form must reproduce the above copyright notice, this
// list of conditions and the following disclaimer in the documentation and/or other
// materials provided with the distribution.
//
// All advertising materials mentioning features or use of this software must display
// the following acknowledgement: This product includes software developed by Polka Biome
// Ltd., SORA, and Polkaswap.
//
// Neither the name of the Polka Biome Ltd. nor the names of its contributors may be used
// to endorse or promote products derived from this software without specific prior written permission.

// THIS SOFTWARE IS PROVIDED BY Polka Biome Ltd. AS IS AND ANY EXPRESS OR IMPLIED WARRANTIES,
// INCLUDING, BUT NOT LIMITED TO, THE IMPLIED WARRANTIES OF MERCHANTABILITY AND FITNESS FOR
// A PARTICULAR PURPOSE ARE DISCLAIMED. IN NO EVENT SHALL Polka Biome Ltd. BE LIABLE FOR ANY
// DIRECT, INDIRECT, INCIDENTAL, SPECIAL, EXEMPLARY, OR CONSEQUENTIAL DAMAGES (INCLUDING,
// BUT NOT LIMITED TO, PROCUREMENT OF SUBSTITUTE GOODS OR SERVICES; LOSS OF USE, DATA, OR PROFITS;
// OR BUSINESS INTERRUPTION) HOWEVER CAUSED AND ON ANY THEORY OF LIABILITY, WHETHER IN CONTRACT,
// STRICT LIABILITY, OR TORT (INCLUDING NEGLIGENCE OR OTHERWISE) ARISING IN ANY WAY OUT OF THE
// USE OF THIS SOFTWARE, EVEN IF ADVISED OF THE POSSIBILITY OF SUCH DAMAGE.

mod tests {
    use crate::{
        mock::*, DistributionAccount, DistributionAccountData, DistributionAccounts, Error, Pallet,
        RETRY_DISTRIBUTION_FREQUENCY,
    };
    use common::assert_approx_eq;
    use common::{
<<<<<<< HEAD
        self, balance, fixed, fixed_wrapper, Fixed, fixnum::ops::One as _, fixnum::ops::Zero as _,
        prelude::{Balance, SwapAmount, SwapOutcome, QuoteAmount, FixedWrapper,},
        AssetName, AssetSymbol, DEXId, LiquiditySource, TechPurpose, USDT, VAL, XOR, PSWAP, XSTUSD, DAI, LiquiditySourceFilter,
        DEFAULT_BALANCE_PRECISION,
        LiquidityProxyTrait, PriceVariant, TBCD, XST,
    };
    use frame_support::traits::OnInitialize;
=======
        self, balance, fixed, fixed_wrapper,
        fixnum::ops::One as _,
        fixnum::ops::Zero as _,
        prelude::{Balance, FixedWrapper, QuoteAmount, SwapAmount, SwapOutcome},
        AssetInfoProvider, AssetName, AssetSymbol, DEXId, Fixed, LiquidityProxyTrait,
        LiquiditySource, LiquiditySourceFilter, PriceVariant, TechPurpose, DAI,
        DEFAULT_BALANCE_PRECISION, PSWAP, TBCD, USDT, VAL, XOR, XST, XSTUSD,
    };
>>>>>>> 40653598
    use frame_support::assert_err;
    use frame_support::assert_noop;
    use frame_support::storage::{with_transaction, TransactionOutcome};
    use frame_support::traits::OnInitialize;
    use sp_arithmetic::traits::Zero;
    use sp_runtime::DispatchError;

    type MBCPool = Pallet<Runtime>;

    fn assert_swap_outcome(
        left: SwapOutcome<Balance>,
        right: SwapOutcome<Balance>,
        tolerance: Balance,
    ) {
        assert_approx_eq!(left.amount, right.amount, tolerance);
        assert_approx_eq!(left.fee, right.fee, tolerance);
    }

    fn ensure_distribution_accounts_balances(
        distribution_accounts: DistributionAccounts<
            DistributionAccountData<DistributionAccount<AccountId, TechAccountId>>,
        >,
        balances: Vec<Balance>,
    ) {
        let distribution_accounts_array =
            distribution_accounts.xor_distribution_accounts_as_array();
        for (account, balance) in distribution_accounts_array
            .to_vec()
            .into_iter()
            .zip(balances)
        {
            match account {
                DistributionAccount::Account(account_id) => {
                    assert_eq!(Assets::total_balance(&XOR, &account_id).unwrap(), balance,);
                }
                DistributionAccount::TechAccount(account_id) => {
                    assert_eq!(
                        Technical::total_balance(&XOR, &account_id).unwrap(),
                        balance,
                    );
                }
            }
        }
    }

    #[test]
    fn should_calculate_price() {
        let mut ext = ExtBuilder::default().build();
        ext.execute_with(|| {
            MockDEXApi::init().unwrap();
            let _ = bonding_curve_pool_init(Vec::new()).unwrap();
            let alice = &alice();
            TradingPair::register(
                RuntimeOrigin::signed(alice.clone()),
                DEXId::Polkaswap.into(),
                XOR,
                VAL,
            )
            .expect("Failed to register trading pair.");
            MBCPool::initialize_pool_unchecked(VAL, false).expect("Failed to initialize pool.");

            // base case for buy
            assert_eq!(
                MBCPool::buy_function(&XOR, &VAL, PriceVariant::Buy, Fixed::ZERO)
                    .expect("failed to calculate buy price"),
                fixed!(536.574420344053851907)
            );
            assert_eq!(
                MBCPool::buy_price(
                    &XOR,
                    &VAL,
                    QuoteAmount::with_desired_output(balance!(100000))
                )
                .expect("failed to calculate buy assets price"),
                fixed!(1151397.348365215316854563)
            );
            assert_eq!(
                MBCPool::buy_price(
                    &XOR,
                    &VAL,
                    QuoteAmount::with_desired_input(balance!(1151397.348365215316854563))
                )
                .expect("failed to calculate buy assets price"),
                fixed!(99999.99999999999998516) // TODO: try to improve precision
            );

            // base case for sell with empty reserves
            assert_eq!(
                MBCPool::sell_function(&XOR, &VAL, Fixed::ZERO)
                    .expect("failed to calculate sell price"),
                fixed!(429.259536275243081525)
            );
            assert_noop!(
                MBCPool::sell_price(
                    &XOR,
                    &VAL,
                    QuoteAmount::with_desired_output(balance!(100000))
                ),
                Error::<Runtime>::NotEnoughReserves,
            );
            assert_noop!(
                MBCPool::sell_price(
                    &XOR,
                    &VAL,
                    QuoteAmount::with_desired_input(balance!(100000))
                ),
                Error::<Runtime>::NotEnoughReserves,
            );

            // base case for sell with some reserves
            MBCPool::exchange(
                alice,
                alice,
                &DEXId::Polkaswap,
                &VAL,
                &XOR,
                SwapAmount::with_desired_input(balance!(100000), 0),
            )
            .expect("Failed to buy XOR.");
            assert_eq!(
                MBCPool::sell_price(
                    &XOR,
                    &VAL,
                    QuoteAmount::with_desired_output(balance!(50000))
                )
                .expect("failed to calculate buy assets price"),
                fixed!(15287.903511880099065775)
            );
            assert_eq!(
                MBCPool::sell_price(
                    &XOR,
                    &VAL,
                    QuoteAmount::with_desired_input(balance!(15287.903511880099065528))
                )
                .expect("failed to calculate buy assets price"),
                fixed!(49999.999999999999999697) // TODO: improve precision
            );
        });
    }

    #[test]
    fn should_calculate_tbcd_price() {
        let mut ext = ExtBuilder::default().with_tbcd().build();
        ext.execute_with(|| {
            MockDEXApi::init().unwrap();
            let _ = bonding_curve_pool_init(Vec::new()).unwrap();
            let alice = &alice();
            TradingPair::register(
                RuntimeOrigin::signed(alice.clone()),
                DEXId::Polkaswap.into(),
                XOR,
                TBCD,
            )
            .expect("Failed to register trading pair.");
            MBCPool::initialize_pool_unchecked(TBCD, false).expect("Failed to initialize pool.");

            // base case for buy
            assert_eq!(
                MBCPool::buy_function(&XOR, &TBCD, PriceVariant::Buy, Fixed::ZERO)
                    .expect("failed to calculate buy price"),
                fixed!(100.7),
            );
            assert_eq!(
                MBCPool::buy_price(
                    &XOR,
                    &TBCD,
                    QuoteAmount::with_desired_output(balance!(1000))
                )
                .expect("failed to calculate buy assets price"),
                fixed!(100700.0),
            );
            assert_eq!(
                MBCPool::buy_price(
                    &XOR,
                    &TBCD,
                    QuoteAmount::with_desired_input(balance!(100700.0))
                )
                .expect("failed to calculate buy assets price"),
                fixed!(1000.0),
            );

            assert_eq!(
                MBCPool::buy_price(
                    &XOR,
                    &TBCD,
                    QuoteAmount::with_desired_output(balance!(100000))
                )
                .expect("failed to calculate buy assets price"),
                fixed!(10070000.0),
            );
            assert_eq!(
                MBCPool::buy_price(
                    &XOR,
                    &TBCD,
                    QuoteAmount::with_desired_input(balance!(10070000.0))
                )
                .expect("failed to calculate buy assets price"),
                fixed!(100000.0),
            );

            // base case for sell with empty reserves
            assert_eq!(
                MBCPool::sell_function(&XOR, &TBCD, Fixed::ZERO)
                    .expect("failed to calculate sell price"),
                fixed!(80.56)
            );
            assert_noop!(
                MBCPool::sell_price(
                    &XOR,
                    &TBCD,
                    QuoteAmount::with_desired_output(balance!(100000))
                ),
                Error::<Runtime>::NotEnoughReserves,
            );
            assert_noop!(
                MBCPool::sell_price(
                    &XOR,
                    &TBCD,
                    QuoteAmount::with_desired_input(balance!(100000))
                ),
                Error::<Runtime>::NotEnoughReserves,
            );

            // base case for sell with some reserves
            MBCPool::exchange(
                alice,
                alice,
                &DEXId::Polkaswap,
                &TBCD,
                &XOR,
                SwapAmount::with_desired_input(balance!(100000), 0),
            )
            .expect("Failed to buy XOR.");
            assert_eq!(
                MBCPool::sell_price(
                    &XOR,
                    &TBCD,
                    QuoteAmount::with_desired_output(balance!(50000))
                )
                .expect("failed to calculate buy assets price"),
                fixed!(1655.081098973849718635),
            );
            assert_eq!(
                MBCPool::sell_price(
                    &XOR,
                    &TBCD,
                    QuoteAmount::with_desired_input(balance!(1655.081098973849718635))
                )
                .expect("failed to calculate buy assets price"),
                fixed!(50000),
            );
        });
    }

    #[test]
    fn calculate_price_for_boundary_values() {
        let mut ext = ExtBuilder::default().build();
        ext.execute_with(|| {
            MockDEXApi::init().unwrap();
            let _distribution_accounts = bonding_curve_pool_init(Vec::new()).unwrap();
            let alice = alice();
            TradingPair::register(
                RuntimeOrigin::signed(alice.clone()),
                DEXId::Polkaswap.into(),
                XOR,
                VAL,
            )
            .expect("Failed to register trading pair.");
            MBCPool::initialize_pool_unchecked(VAL, false).expect("Failed to initialize pool.");
            // add some reserves
            MBCPool::exchange(
                &alice,
                &alice,
                &DEXId::Polkaswap,
                &VAL,
                &XOR,
                SwapAmount::with_desired_input(balance!(1), 0),
            )
            .expect("Failed to buy XOR.");

            assert_noop!(
                MBCPool::sell_price(
                    &XOR,
                    &VAL,
                    QuoteAmount::with_desired_input(Balance::max_value()),
                ),
                Error::<Runtime>::PriceCalculationFailed,
            );
            assert_noop!(
                MBCPool::sell_price(
                    &XOR,
                    &VAL,
                    QuoteAmount::with_desired_output(Balance::max_value()),
                ),
                Error::<Runtime>::NotEnoughReserves,
            );
            assert_eq!(
                MBCPool::sell_price(&XOR, &VAL, QuoteAmount::with_desired_input(Balance::zero()),),
                Ok(fixed!(0)),
            );
            assert_eq!(
                MBCPool::sell_price(
                    &XOR,
                    &VAL,
                    QuoteAmount::with_desired_output(Balance::zero()),
                ),
                Ok(fixed!(0)),
            );

            assert_noop!(
                MBCPool::buy_price(
                    &XOR,
                    &VAL,
                    QuoteAmount::with_desired_input(Balance::max_value()),
                ),
                Error::<Runtime>::PriceCalculationFailed,
            );
            assert_noop!(
                MBCPool::buy_price(
                    &XOR,
                    &VAL,
                    QuoteAmount::with_desired_output(Balance::max_value()),
                ),
                Error::<Runtime>::PriceCalculationFailed,
            );
            assert_eq!(
                MBCPool::buy_price(&XOR, &VAL, QuoteAmount::with_desired_input(Balance::zero()),),
                Ok(fixed!(0)),
            );
            assert_eq!(
                MBCPool::buy_price(
                    &XOR,
                    &VAL,
                    QuoteAmount::with_desired_output(Balance::zero()),
                ),
                Ok(fixed!(0)),
            );
        });
    }

    fn bonding_curve_pool_init(
        initial_reserves: Vec<(AssetId, Balance)>,
    ) -> Result<
        DistributionAccounts<
            DistributionAccountData<
                DistributionAccount<
                    <Runtime as frame_system::Config>::AccountId,
                    <Runtime as technical::Config>::TechAccountId,
                >,
            >,
        >,
        DispatchError,
    > {
        let bonding_curve_tech_account_id = TechAccountId::Pure(
            DEXId::Polkaswap,
            TechPurpose::Identifier(b"bonding_curve_tech_account_id".to_vec()),
        );
        Technical::register_tech_account_id(bonding_curve_tech_account_id.clone())?;
        MBCPool::set_reserves_account_id(bonding_curve_tech_account_id.clone())?;
        for (asset_id, balance) in initial_reserves {
            Technical::mint(&asset_id, &bonding_curve_tech_account_id, balance)?;
        }
        let initial_price: Fixed = fixed!(200);
        crate::InitialPrice::<Runtime>::put(initial_price);

        let val_holders_coefficient = fixed_wrapper!(0.5);
        let val_holders_xor_alloc_coeff = val_holders_coefficient.clone() * fixed_wrapper!(0.9);
        let val_holders_buy_back_coefficient =
            val_holders_coefficient.clone() * fixed_wrapper!(0.1);
        let projects_coefficient: FixedWrapper = fixed_wrapper!(1) - val_holders_coefficient;
        let projects_sora_citizens_coeff: FixedWrapper =
            projects_coefficient.clone() * fixed_wrapper!(0.01);
        let projects_stores_and_shops_coeff: FixedWrapper =
            projects_coefficient.clone() * fixed_wrapper!(0.04);
        let projects_parliament_and_development_coeff: FixedWrapper =
            projects_coefficient.clone() * fixed_wrapper!(0.05);
        let projects_other_coeff: FixedWrapper = projects_coefficient * fixed_wrapper!(0.9);

        debug_assert_eq!(
            Fixed::ONE,
            (val_holders_xor_alloc_coeff.clone()
                + projects_sora_citizens_coeff.clone()
                + projects_stores_and_shops_coeff.clone()
                + projects_parliament_and_development_coeff.clone()
                + projects_other_coeff.clone()
                + val_holders_buy_back_coefficient.clone())
            .get()
            .unwrap()
        );

        let xor_allocation = DistributionAccountData::new(
            DistributionAccount::TechAccount(TechAccountId::Pure(
                DEXId::Polkaswap,
                TechPurpose::Identifier(b"xor_allocation".to_vec()),
            )),
            val_holders_xor_alloc_coeff.get().unwrap(),
        );
        let sora_citizens = DistributionAccountData::new(
            DistributionAccount::TechAccount(TechAccountId::Pure(
                DEXId::Polkaswap,
                TechPurpose::Identifier(b"sora_citizens".to_vec()),
            )),
            projects_sora_citizens_coeff.get().unwrap(),
        );
        let stores_and_shops = DistributionAccountData::new(
            DistributionAccount::TechAccount(TechAccountId::Pure(
                DEXId::Polkaswap,
                TechPurpose::Identifier(b"stores_and_shops".to_vec()),
            )),
            projects_stores_and_shops_coeff.get().unwrap(),
        );
        let projects = DistributionAccountData::new(
            DistributionAccount::TechAccount(TechAccountId::Pure(
                DEXId::Polkaswap,
                TechPurpose::Identifier(b"projects".to_vec()),
            )),
            projects_other_coeff.get().unwrap(),
        );
        let val_holders = DistributionAccountData::new(
            DistributionAccount::TechAccount(TechAccountId::Pure(
                DEXId::Polkaswap,
                TechPurpose::Identifier(b"val_holders".to_vec()),
            )),
            val_holders_buy_back_coefficient.get().unwrap(),
        );
        let accounts = DistributionAccounts::<_> {
            xor_allocation,
            sora_citizens,
            stores_and_shops,
            projects,
            val_holders,
        };
        for account in &accounts.xor_distribution_accounts_as_array() {
            match account {
                DistributionAccount::Account(_) => continue,
                DistributionAccount::TechAccount(account) => {
                    Technical::register_tech_account_id(account.clone())?;
                }
            }
        }
        MBCPool::set_distribution_accounts(accounts.clone());
        Ok(accounts)
    }

    #[test]
    fn should_exchange_with_empty_reserves() {
        let mut ext = ExtBuilder::new(vec![
            (
                alice(),
                USDT,
                balance!(10000),
                AssetSymbol(b"USDT".to_vec()),
                AssetName(b"Tether USD".to_vec()),
                DEFAULT_BALANCE_PRECISION,
            ),
            (
                alice(),
                XOR,
                0,
                AssetSymbol(b"XOR".to_vec()),
                AssetName(b"SORA".to_vec()),
                DEFAULT_BALANCE_PRECISION,
            ),
            (
                alice(),
                VAL,
                balance!(205),
                AssetSymbol(b"VAL".to_vec()),
                AssetName(b"SORA Validator Token".to_vec()),
                DEFAULT_BALANCE_PRECISION,
            ),
            (
                alice(),
                XSTUSD,
                0,
                AssetSymbol(b"XSTUSD".to_vec()),
                AssetName(b"SORA Synthetic USD".to_vec()),
                DEFAULT_BALANCE_PRECISION,
            ),
        ])
        .build();
        ext.execute_with(|| {
            MockDEXApi::init().unwrap();
            let _distribution_accounts = bonding_curve_pool_init(Vec::new()).unwrap();
            let alice = &alice();
            TradingPair::register(
                RuntimeOrigin::signed(alice.clone()),
                DEXId::Polkaswap.into(),
                XOR,
                VAL,
            )
            .expect("Failed to register trading pair.");
            MBCPool::initialize_pool_unchecked(VAL, false).expect("Failed to initialize pool.");
            assert_swap_outcome(
                MBCPool::exchange(
                    alice,
                    alice,
                    &DEXId::Polkaswap.into(),
                    &VAL,
                    &XOR,
                    SwapAmount::with_desired_output(balance!(1), Balance::max_value()),
                )
                .unwrap()
                .0,
                SwapOutcome::new(
                    balance!(5.529018162388484076),
                    balance!(0.003009027081243731),
                ),
                balance!(0.0001),
            );
            assert_swap_outcome(
                MBCPool::exchange(
                    alice,
                    alice,
                    &DEXId::Polkaswap.into(),
                    &XOR,
                    &VAL,
                    SwapAmount::with_desired_input(balance!(1), Balance::zero()),
                )
                .unwrap()
                .0,
                SwapOutcome::new(balance!(2.100439516374830873), balance!(0.093)),
                balance!(0.0001),
            );
        });
    }

    #[test]
    fn should_exchange_tbcd_with_empty_reserves() {
        let mut ext = ExtBuilder::new(vec![
            (
                alice(),
                XOR,
                0,
                AssetSymbol(b"XOR".to_vec()),
                AssetName(b"SORA".to_vec()),
                DEFAULT_BALANCE_PRECISION,
            ),
            (
                alice(),
                TBCD,
                balance!(205),
                AssetSymbol(b"TBCD".to_vec()),
                AssetName(b"SORA TBC Dollar".to_vec()),
                DEFAULT_BALANCE_PRECISION,
            ),
        ])
        .build();
        ext.execute_with(|| {
            MockDEXApi::init().unwrap();
            let _distribution_accounts = bonding_curve_pool_init(Vec::new()).unwrap();
            let alice = &alice();
            TradingPair::register(
                RuntimeOrigin::signed(alice.clone()),
                DEXId::Polkaswap.into(),
                XOR,
                TBCD,
            )
            .expect("Failed to register trading pair.");
            MBCPool::initialize_pool_unchecked(TBCD, false).expect("Failed to initialize pool.");
            assert_swap_outcome(
                MBCPool::exchange(
                    alice,
                    alice,
                    &DEXId::Polkaswap.into(),
                    &TBCD,
                    &XOR,
                    SwapAmount::with_desired_output(balance!(1), Balance::max_value()),
                )
                .unwrap()
                .0,
                SwapOutcome::new(
                    balance!(101.003009027081243711),
                    balance!(0.003009027081243731),
                ),
                balance!(0.0001),
            );
            assert_swap_outcome(
                MBCPool::exchange(
                    alice,
                    alice,
                    &DEXId::Polkaswap.into(),
                    &XOR,
                    &TBCD,
                    SwapAmount::with_desired_input(balance!(1), Balance::zero()),
                )
                .unwrap()
                .0,
                SwapOutcome::new(balance!(38.370385852073146860), balance!(0.093)),
                balance!(0.0001),
            );
        });
    }

    #[test]
    fn should_exchange_with_nearly_full_reserves() {
        let mut ext = ExtBuilder::new(vec![
            (
                alice(),
                XOR,
                balance!(10),
                AssetSymbol(b"XOR".to_vec()),
                AssetName(b"SORA".to_vec()),
                DEFAULT_BALANCE_PRECISION,
            ),
            (
                alice(),
                VAL,
                balance!(10000),
                AssetSymbol(b"VAL".to_vec()),
                AssetName(b"SORA Validator Token".to_vec()),
                DEFAULT_BALANCE_PRECISION,
            ),
            (
                alice(),
                XSTUSD,
                balance!(10000),
                AssetSymbol(b"XSTUSD".to_vec()),
                AssetName(b"SORA Synthetic USD".to_vec()),
                DEFAULT_BALANCE_PRECISION,
            ),
        ])
        .build();
        ext.execute_with(|| {
            MockDEXApi::init().unwrap();
            let initial_price: Fixed = fixed!(200);
            crate::InitialPrice::<Runtime>::put(initial_price);
            TradingPair::register(
                RuntimeOrigin::signed(alice()),
                DEXId::Polkaswap.into(),
                XOR,
                VAL,
            )
            .expect("Failed to register trading pair.");
            MBCPool::initialize_pool_unchecked(VAL, false).expect("Failed to initialize pool.");
            let total_issuance = Assets::total_issuance(&XOR).unwrap();
            let reserve_amount_expected = FixedWrapper::from(total_issuance)
                * MBCPool::sell_function(&XOR, &VAL, Fixed::ZERO).unwrap();
            let pool_reference_amount = reserve_amount_expected
                - FixedWrapper::from(
                    MBCPool::buy_function(&XOR, &VAL, PriceVariant::Buy, Fixed::ZERO).unwrap(),
                ) / balance!(2);
            let pool_reference_amount = pool_reference_amount.into_balance();
            let pool_val_amount = MockDEXApi::quote(
                DEXId::Polkaswap,
                &USDT,
                &VAL,
                QuoteAmount::with_desired_input(pool_reference_amount),
                LiquiditySourceFilter::empty(DEXId::Polkaswap),
                true,
            )
            .unwrap();
            let distribution_accounts =
                bonding_curve_pool_init(vec![(VAL, pool_val_amount.amount)]).unwrap();
            let alice = &alice();
            assert_swap_outcome(
                MBCPool::exchange(
                    alice,
                    alice,
                    &DEXId::Polkaswap.into(),
                    &VAL,
                    &XOR,
                    SwapAmount::with_desired_output(balance!(1000), Balance::max_value()),
                )
<<<<<<< HEAD
                .unwrap().0,
                SwapOutcome::new(balance!(5536.708257819426729513), balance!(3.009027081243731193)),
                balance!(0.0001)
            );
            ensure_distribution_accounts_balances(distribution_accounts, vec![
                balance!(2.760049066522984224),
                balance!(11.040196266091936898),
                balance!(248.404415987068580219),
            ]);
=======
                .unwrap()
                .0,
                SwapOutcome::new(
                    balance!(5536.708257819426729513),
                    balance!(3.009027081243731193),
                ),
                balance!(0.0001),
            );
            ensure_distribution_accounts_balances(
                distribution_accounts,
                vec![
                    balance!(2.760049066522984224),
                    balance!(11.040196266091936898),
                    balance!(248.404415987068580219),
                ],
            );
>>>>>>> 40653598
            assert_swap_outcome(
                MBCPool::exchange(
                    alice,
                    alice,
                    &DEXId::Polkaswap.into(),
                    &XOR,
                    &VAL,
                    SwapAmount::with_desired_input(balance!(1000), Balance::zero()),
                )
                .unwrap()
                .0,
                SwapOutcome::new(
                    balance!(4365.335149368998667748),
                    balance!(3.000000000000000000),
                ),
                balance!(0.0001),
            );
        });
    }

    #[test]
    fn should_exchange_with_full_reserves() {
        let mut ext = ExtBuilder::new(vec![
            (
                alice(),
                XOR,
                balance!(10),
                AssetSymbol(b"XOR".to_vec()),
                AssetName(b"SORA".to_vec()),
                DEFAULT_BALANCE_PRECISION,
            ),
            (
                alice(),
                VAL,
                balance!(10000),
                AssetSymbol(b"VAL".to_vec()),
                AssetName(b"SORA Validator Token".to_vec()),
                DEFAULT_BALANCE_PRECISION,
            ),
            (
                alice(),
                XSTUSD,
                balance!(10000),
                AssetSymbol(b"XSTUSD".to_vec()),
                AssetName(b"SORA Synthetic USD".to_vec()),
                DEFAULT_BALANCE_PRECISION,
            ),
        ])
        .build();
        ext.execute_with(|| {
            MockDEXApi::init().unwrap();
            let initial_price: Fixed = fixed!(200);
            crate::InitialPrice::<Runtime>::put(initial_price);
            let total_issuance = Assets::total_issuance(&XOR).unwrap();
            TradingPair::register(
                RuntimeOrigin::signed(alice()),
                DEXId::Polkaswap.into(),
                XOR,
                VAL,
            )
            .expect("Failed to register trading pair.");
            TradingPair::register(
                RuntimeOrigin::signed(alice()),
                DEXId::Polkaswap.into(),
                XOR,
                XSTUSD,
            )
            .expect("Failed to register trading pair.");
            MBCPool::initialize_pool_unchecked(VAL, false).expect("Failed to initialize pool.");

            let pool_reference_amount = FixedWrapper::from(total_issuance)
                * MBCPool::sell_function(&XOR, &VAL, Fixed::ZERO).unwrap();
            let pool_reference_amount = pool_reference_amount.into_balance();
            let pool_val_amount = MockDEXApi::quote(
                DEXId::Polkaswap,
                &USDT,
                &VAL,
                QuoteAmount::with_desired_input(pool_reference_amount),
                LiquiditySourceFilter::empty(DEXId::Polkaswap),
                true,
            )
            .unwrap();

            let distribution_accounts =
                bonding_curve_pool_init(vec![(VAL, pool_val_amount.amount)]).unwrap();
            let alice = &alice();
            assert_swap_outcome(
                MBCPool::exchange(
                    alice,
                    alice,
                    &DEXId::Polkaswap.into(),
                    &VAL,
                    &XOR,
                    SwapAmount::with_desired_output(balance!(1000), Balance::max_value()),
                )
<<<<<<< HEAD
                .unwrap().0,
                SwapOutcome::new(balance!(5536.708257819426729513), balance!(3.009027081243731193)),
                balance!(0.0001)
            );
            ensure_distribution_accounts_balances(distribution_accounts, vec![
                balance!(2.760049066522984224),
                balance!(11.040196266091936898),
                balance!(248.404415987068580219),
            ]);
=======
                .unwrap()
                .0,
                SwapOutcome::new(
                    balance!(5536.708257819426729513),
                    balance!(3.009027081243731193),
                ),
                balance!(0.0001),
            );
            ensure_distribution_accounts_balances(
                distribution_accounts,
                vec![
                    balance!(2.760049066522984224),
                    balance!(11.040196266091936898),
                    balance!(248.404415987068580219),
                ],
            );
>>>>>>> 40653598
            assert_swap_outcome(
                MBCPool::exchange(
                    alice,
                    alice,
                    &DEXId::Polkaswap.into(),
                    &XOR,
                    &VAL,
                    SwapAmount::with_desired_input(balance!(1000), Balance::zero()),
                )
                .unwrap()
                .0,
                SwapOutcome::new(
                    balance!(4365.335415603766574971),
                    balance!(3.000000000000000000),
                ),
                balance!(0.0001),
            );
        });
    }

    #[test]
    fn should_not_sell_without_reserves() {
        let mut ext = ExtBuilder::new(vec![
            (
                alice(),
                USDT,
                0,
                AssetSymbol(b"USDT".to_vec()),
                AssetName(b"Tether USD".to_vec()),
                DEFAULT_BALANCE_PRECISION,
            ),
            (
                alice(),
                XOR,
                balance!(1),
                AssetSymbol(b"XOR".to_vec()),
                AssetName(b"SORA".to_vec()),
                DEFAULT_BALANCE_PRECISION,
            ),
            (
                alice(),
                VAL,
                0,
                AssetSymbol(b"VAL".to_vec()),
                AssetName(b"SORA Validator Token".to_vec()),
                DEFAULT_BALANCE_PRECISION,
            ),
            (
                alice(),
                XSTUSD,
                0,
                AssetSymbol(b"XSTUSD".to_vec()),
                AssetName(b"SORA Synthetic USD".to_vec()),
                DEFAULT_BALANCE_PRECISION,
            ),
        ])
        .with_tbcd()
        .build();
        ext.execute_with(|| {
            MockDEXApi::init().unwrap();
            let _ = bonding_curve_pool_init(vec![]).unwrap();
            TradingPair::register(
                RuntimeOrigin::signed(alice()),
                DEXId::Polkaswap.into(),
                XOR,
                VAL,
            )
            .expect("Failed to register trading pair.");
            TradingPair::register(
                RuntimeOrigin::signed(alice()),
                DEXId::Polkaswap.into(),
                XOR,
                TBCD,
            )
            .expect("Failed to register trading pair.");
            MBCPool::initialize_pool_unchecked(VAL, false).expect("Failed to initialize pool.");
            MBCPool::initialize_pool_unchecked(TBCD, false).expect("Failed to initialize pool.");
            let alice = &alice();

            assert_err!(
                MBCPool::exchange(
                    alice,
                    alice,
                    &DEXId::Polkaswap.into(),
                    &XOR,
                    &VAL,
                    SwapAmount::with_desired_input(balance!(1), Balance::zero()),
                ),
                Error::<Runtime>::NotEnoughReserves
            );

            assert_err!(
                MBCPool::exchange(
                    alice,
                    alice,
                    &DEXId::Polkaswap.into(),
                    &XOR,
                    &TBCD,
                    SwapAmount::with_desired_input(balance!(1), Balance::zero()),
                ),
                Error::<Runtime>::NotEnoughReserves
            );
        });
    }

    #[test]
    fn swaps_should_be_additive() {
        let mut ext = ExtBuilder::new(vec![
            (
                alice(),
                USDT,
                0,
                AssetSymbol(b"USDT".to_vec()),
                AssetName(b"Tether USD".to_vec()),
                DEFAULT_BALANCE_PRECISION,
            ),
            (
                alice(),
                XOR,
                0,
                AssetSymbol(b"XOR".to_vec()),
                AssetName(b"SORA".to_vec()),
                DEFAULT_BALANCE_PRECISION,
            ),
            (
                alice(),
                VAL,
                balance!(10000),
                AssetSymbol(b"VAL".to_vec()),
                AssetName(b"SORA Validator Token".to_vec()),
                DEFAULT_BALANCE_PRECISION,
            ),
        ])
        .build();
        ext.execute_with(|| {
            MockDEXApi::init().unwrap();
            let alice = &alice();
            let _ = bonding_curve_pool_init(Vec::new()).unwrap();
            TradingPair::register(
                RuntimeOrigin::signed(alice.clone()),
                DEXId::Polkaswap.into(),
                XOR,
                VAL,
            )
            .expect("Failed to register trading pair.");
            MBCPool::initialize_pool_unchecked(VAL, false).expect("Failed to initialize pool.");
            let amount = balance!(100); // TODO: investigate strange precision error dependency on value
            let parts = 5;

            let whole_outcome = with_transaction(|| {
                let whole_outcome = MBCPool::exchange(
                    alice,
                    alice,
                    &DEXId::Polkaswap.into(),
                    &VAL,
                    &XOR,
                    SwapAmount::with_desired_output(amount.into(), Balance::max_value()),
                );
                TransactionOutcome::Rollback(whole_outcome)
            });

            let cumulative_outcome = (0..parts)
                .into_iter()
                .map(|_i| {
                    MBCPool::exchange(
                        alice,
                        alice,
                        &DEXId::Polkaswap.into(),
                        &VAL,
                        &XOR,
                        SwapAmount::with_desired_output(
                            (amount / parts).into(),
                            Balance::max_value(),
                        ),
                    )
                    .unwrap()
                })
                .fold(
                    SwapOutcome::new(Balance::zero(), Balance::zero()),
                    |acc, x| SwapOutcome {
                        amount: acc.amount + x.0.amount,
                        fee: acc.fee + x.0.fee,
                    },
                );
            assert_swap_outcome(
                whole_outcome.unwrap().0,
                cumulative_outcome,
                balance!(0.001),
            );
            // TODO: improve precision if possible
        });
    }

    #[test]
    fn should_set_new_reference_token() {
        let mut ext = ExtBuilder::new(vec![
            (
                alice(),
                DAI,
                balance!(0),
                AssetSymbol(b"DAI".to_vec()),
                AssetName(b"DAI".to_vec()),
                DEFAULT_BALANCE_PRECISION,
            ),
            (
                alice(),
                USDT,
                balance!(0),
                AssetSymbol(b"USDT".to_vec()),
                AssetName(b"Tether USD".to_vec()),
                DEFAULT_BALANCE_PRECISION,
            ),
            (
                alice(),
                XOR,
                balance!(1),
                AssetSymbol(b"XOR".to_vec()),
                AssetName(b"SORA".to_vec()),
                DEFAULT_BALANCE_PRECISION,
            ),
            (
                alice(),
                VAL,
                balance!(0),
                AssetSymbol(b"VAL".to_vec()),
                AssetName(b"SORA Validator Token".to_vec()),
                DEFAULT_BALANCE_PRECISION,
            ),
            (
                alice(),
                XSTUSD,
                0,
                AssetSymbol(b"XSTUSD".to_vec()),
                AssetName(b"SORA Synthetic USD".to_vec()),
                DEFAULT_BALANCE_PRECISION,
            ),
        ])
        .build();
        ext.execute_with(|| {
            MockDEXApi::init().unwrap();
            let _ = bonding_curve_pool_init(vec![]).unwrap();
            TradingPair::register(
                RuntimeOrigin::signed(alice()),
                DEXId::Polkaswap.into(),
                XOR,
                VAL,
            )
            .expect("Failed to register trading pair.");
            MBCPool::initialize_pool_unchecked(VAL, false).expect("Failed to initialize pool.");

            let price_a = MBCPool::quote(
                &DEXId::Polkaswap.into(),
                &VAL,
                &XOR,
                QuoteAmount::with_desired_output(balance!(1)),
                true,
            )
            .unwrap();

            MBCPool::set_reference_asset(RuntimeOrigin::signed(alice()), DAI)
                .expect("Failed to set new reference asset.");

            let price_b = MBCPool::quote(
                &DEXId::Polkaswap.into(),
                &VAL,
                &XOR,
                QuoteAmount::with_desired_output(balance!(1)),
                true,
            )
            .unwrap();

            assert_ne!(price_a, price_b);
        });
    }

    #[test]
    fn should_set_price_bias() {
        let mut ext = ExtBuilder::new(vec![
            (
                alice(),
                DAI,
                balance!(0),
                AssetSymbol(b"DAI".to_vec()),
                AssetName(b"DAI".to_vec()),
                18,
            ),
            (
                alice(),
                USDT,
                balance!(0),
                AssetSymbol(b"USDT".to_vec()),
                AssetName(b"Tether USD".to_vec()),
                18,
            ),
            (
                alice(),
                XOR,
                balance!(1),
                AssetSymbol(b"XOR".to_vec()),
                AssetName(b"SORA".to_vec()),
                18,
            ),
            (
                alice(),
                VAL,
                balance!(0),
                AssetSymbol(b"VAL".to_vec()),
                AssetName(b"SORA Validator Token".to_vec()),
                18,
            ),
            (
                alice(),
                XSTUSD,
                0,
                AssetSymbol(b"XSTUSD".to_vec()),
                AssetName(b"SORA Synthetic USD".to_vec()),
                18,
            ),
        ])
        .build();
        ext.execute_with(|| {
            MockDEXApi::init().unwrap();
            let _ = bonding_curve_pool_init(vec![]).unwrap();
            TradingPair::register(
                RuntimeOrigin::signed(alice()),
                DEXId::Polkaswap.into(),
                XOR,
                VAL,
            )
            .expect("Failed to register trading pair.");
            MBCPool::initialize_pool_unchecked(VAL, false).expect("Failed to initialize pool.");

            let price_a = MBCPool::quote(
                &DEXId::Polkaswap.into(),
                &VAL,
                &XOR,
                QuoteAmount::with_desired_output(balance!(1)),
                true,
            )
            .unwrap();

            MBCPool::set_price_bias(RuntimeOrigin::root(), balance!(123))
                .expect("Failed to set price bias");
            assert_eq!(
                MBCPool::initial_price(),
                FixedWrapper::from(balance!(123)).get().unwrap()
            );

            let price_b = MBCPool::quote(
                &DEXId::Polkaswap.into(),
                &VAL,
                &XOR,
                QuoteAmount::with_desired_output(balance!(1)),
                true,
            )
            .unwrap();

            assert_ne!(price_a, price_b);
        });
    }

    #[test]
    fn should_set_price_change_config() {
        let mut ext = ExtBuilder::new(vec![
            (
                alice(),
                DAI,
                balance!(0),
                AssetSymbol(b"DAI".to_vec()),
                AssetName(b"DAI".to_vec()),
                18,
            ),
            (
                alice(),
                USDT,
                balance!(0),
                AssetSymbol(b"USDT".to_vec()),
                AssetName(b"Tether USD".to_vec()),
                18,
            ),
            (
                alice(),
                XOR,
                balance!(1),
                AssetSymbol(b"XOR".to_vec()),
                AssetName(b"SORA".to_vec()),
                18,
            ),
            (
                alice(),
                VAL,
                balance!(0),
                AssetSymbol(b"VAL".to_vec()),
                AssetName(b"SORA Validator Token".to_vec()),
                18,
            ),
            (
                alice(),
                XSTUSD,
                0,
                AssetSymbol(b"XSTUSD".to_vec()),
                AssetName(b"SORA Synthetic USD".to_vec()),
                18,
            ),
        ])
        .build();
        ext.execute_with(|| {
            MockDEXApi::init().unwrap();
            let _ = bonding_curve_pool_init(vec![]).unwrap();
            TradingPair::register(
                RuntimeOrigin::signed(alice()),
                DEXId::Polkaswap.into(),
                XOR,
                VAL,
            )
            .expect("Failed to register trading pair.");
            MBCPool::initialize_pool_unchecked(VAL, false).expect("Failed to initialize pool.");

            let price_a = MBCPool::quote(
                &DEXId::Polkaswap.into(),
                &VAL,
                &XOR,
                QuoteAmount::with_desired_output(balance!(1)),
                true,
            )
            .unwrap();

            MBCPool::set_price_change_config(RuntimeOrigin::root(), balance!(12), balance!(2543))
                .expect("Failed to set price bias");

            assert_eq!(
                MBCPool::price_change_rate(),
                FixedWrapper::from(balance!(12)).get().unwrap()
            );
            assert_eq!(
                MBCPool::price_change_step(),
                FixedWrapper::from(balance!(2543)).get().unwrap()
            );

            let price_b = MBCPool::quote(
                &DEXId::Polkaswap.into(),
                &VAL,
                &XOR,
                QuoteAmount::with_desired_output(balance!(1)),
                true,
            )
            .unwrap();

            assert_ne!(price_a, price_b);
        });
    }

    #[test]
    fn test_deducing_fee() {
        let mut ext = ExtBuilder::new(vec![
            (
                alice(),
                DAI,
                balance!(0),
                AssetSymbol(b"DAI".to_vec()),
                AssetName(b"DAI".to_vec()),
                DEFAULT_BALANCE_PRECISION,
            ),
            (
                alice(),
                USDT,
                balance!(0),
                AssetSymbol(b"USDT".to_vec()),
                AssetName(b"Tether USD".to_vec()),
                DEFAULT_BALANCE_PRECISION,
            ),
            (
                alice(),
                XOR,
                balance!(0),
                AssetSymbol(b"XOR".to_vec()),
                AssetName(b"SORA".to_vec()),
                DEFAULT_BALANCE_PRECISION,
            ),
            (
                alice(),
                VAL,
                balance!(4000),
                AssetSymbol(b"VAL".to_vec()),
                AssetName(b"SORA Validator Token".to_vec()),
                DEFAULT_BALANCE_PRECISION,
            ),
            (
                alice(),
                XSTUSD,
                0,
                AssetSymbol(b"XSTUSD".to_vec()),
                AssetName(b"SORA Synthetic USD".to_vec()),
                DEFAULT_BALANCE_PRECISION,
            ),
        ])
        .build();
        ext.execute_with(|| {
            MockDEXApi::init().unwrap();
            let _ = bonding_curve_pool_init(vec![]).unwrap();
            TradingPair::register(
                RuntimeOrigin::signed(alice()),
                DEXId::Polkaswap.into(),
                XOR,
                VAL,
            )
            .expect("Failed to register trading pair.");
            MBCPool::initialize_pool_unchecked(VAL, false).expect("Failed to initialize pool.");

            let amount: Balance = balance!(2000);
            let (quote_outcome_a, _) = MBCPool::quote(
                &DEXId::Polkaswap.into(),
                &VAL,
                &XOR,
                QuoteAmount::with_desired_input(amount.clone()),
                true,
            )
            .unwrap();

            assert_eq!(quote_outcome_a.amount, balance!(361.549938632002690452));
            assert_eq!(quote_outcome_a.fee, balance!(1.087913556565705186));

            let (quote_outcome_b, _) = MBCPool::quote(
                &DEXId::Polkaswap.into(),
                &VAL,
                &XOR,
                QuoteAmount::with_desired_input(amount.clone()),
                false,
            )
            .unwrap();

            assert_eq!(
                quote_outcome_b.amount,
                quote_outcome_a.amount + quote_outcome_a.fee
            );
            assert_eq!(quote_outcome_b.fee, balance!(0));

            let (quote_outcome_a, _) = MBCPool::quote(
                &DEXId::Polkaswap.into(),
                &VAL,
                &XOR,
                QuoteAmount::with_desired_output(amount.clone()),
                true,
            )
            .unwrap();

            assert_eq!(quote_outcome_a.amount, balance!(11088.209839932824950839));
            assert_eq!(quote_outcome_a.fee, balance!(6.018054162487462387));

            let (quote_outcome_b, _) = MBCPool::quote(
                &DEXId::Polkaswap.into(),
                &VAL,
                &XOR,
                QuoteAmount::with_desired_output(amount.clone()),
                false,
            )
            .unwrap();

            assert_eq!(quote_outcome_b.amount, balance!(11054.854916282129860020));
            assert_eq!(quote_outcome_b.fee, balance!(0));
        })
    }

    #[test]
    fn similar_returns_should_be_identical() {
        let mut ext = ExtBuilder::new(vec![
            (
                alice(),
                DAI,
                balance!(0),
                AssetSymbol(b"DAI".to_vec()),
                AssetName(b"DAI".to_vec()),
                DEFAULT_BALANCE_PRECISION,
            ),
            (
                alice(),
                USDT,
                balance!(0),
                AssetSymbol(b"USDT".to_vec()),
                AssetName(b"Tether USD".to_vec()),
                DEFAULT_BALANCE_PRECISION,
            ),
            (
                alice(),
                XOR,
                balance!(0),
                AssetSymbol(b"XOR".to_vec()),
                AssetName(b"SORA".to_vec()),
                DEFAULT_BALANCE_PRECISION,
            ),
            (
                alice(),
                VAL,
                balance!(4000),
                AssetSymbol(b"VAL".to_vec()),
                AssetName(b"SORA Validator Token".to_vec()),
                DEFAULT_BALANCE_PRECISION,
            ),
            (
                alice(),
                XSTUSD,
                0,
                AssetSymbol(b"XSTUSD".to_vec()),
                AssetName(b"SORA Synthetic USD".to_vec()),
                DEFAULT_BALANCE_PRECISION,
            ),
        ])
        .build();
        ext.execute_with(|| {
            MockDEXApi::init().unwrap();
            let _ = bonding_curve_pool_init(vec![]).unwrap();
            TradingPair::register(
                RuntimeOrigin::signed(alice()),
                DEXId::Polkaswap.into(),
                XOR,
                VAL,
            )
            .expect("Failed to register trading pair.");
            MBCPool::initialize_pool_unchecked(VAL, false).expect("Failed to initialize pool.");

            // Buy with desired input
            let amount_a: Balance = balance!(2000);
            let (quote_outcome_a, _) = MBCPool::quote(
                &DEXId::Polkaswap.into(),
                &VAL,
                &XOR,
                QuoteAmount::with_desired_input(amount_a.clone()),
                true,
            )
            .unwrap();
            let (exchange_outcome_a, _) = MBCPool::exchange(
                &alice(),
                &alice(),
                &DEXId::Polkaswap.into(),
                &VAL,
                &XOR,
                SwapAmount::with_desired_input(amount_a.clone(), Balance::zero()),
            )
            .unwrap();
            let val_balance_a = Assets::free_balance(&VAL, &alice()).unwrap();
            let xor_balance_a = Assets::free_balance(&XOR, &alice()).unwrap();
            assert_eq!(quote_outcome_a.amount, exchange_outcome_a.amount);
            assert_eq!(exchange_outcome_a.amount, xor_balance_a);
            assert_eq!(val_balance_a, amount_a.clone());

            // Buy with desired output
            let amount_b: Balance = balance!(200);
            let (quote_outcome_b, _) = MBCPool::quote(
                &DEXId::Polkaswap.into(),
                &VAL,
                &XOR,
                QuoteAmount::with_desired_output(amount_b.clone()),
                true,
            )
            .unwrap();
            let (exchange_outcome_b, _) = MBCPool::exchange(
                &alice(),
                &alice(),
                &DEXId::Polkaswap.into(),
                &VAL,
                &XOR,
                SwapAmount::with_desired_output(amount_b.clone(), Balance::max_value()),
            )
            .unwrap();
            let val_balance_b = Assets::free_balance(&VAL, &alice()).unwrap();
            let xor_balance_b = Assets::free_balance(&XOR, &alice()).unwrap();
            assert_eq!(quote_outcome_b.amount, exchange_outcome_b.amount);
            assert_eq!(xor_balance_a + amount_b.clone(), xor_balance_b);
            assert_eq!(val_balance_b, amount_a.clone() - quote_outcome_b.amount);

            // Sell with desired input
            let amount_c: Balance = balance!(300);
            let (quote_outcome_c, _) = MBCPool::quote(
                &DEXId::Polkaswap.into(),
                &XOR,
                &VAL,
                QuoteAmount::with_desired_input(amount_c.clone()),
                true,
            )
            .unwrap();
            let (exchange_outcome_c, _) = MBCPool::exchange(
                &alice(),
                &alice(),
                &DEXId::Polkaswap.into(),
                &XOR,
                &VAL,
                SwapAmount::with_desired_input(amount_c.clone(), Balance::zero()),
            )
            .unwrap();
            let val_balance_c = Assets::free_balance(&VAL, &alice()).unwrap();
            let xor_balance_c = Assets::free_balance(&XOR, &alice()).unwrap();
            assert_eq!(quote_outcome_c.amount, exchange_outcome_c.amount);
            assert_eq!(val_balance_b + exchange_outcome_c.amount, val_balance_c);
            assert_eq!(xor_balance_b - amount_c.clone(), xor_balance_c.clone());

            // Sell with desired output
            let amount_d: Balance = balance!(100);
            let (quote_outcome_d, _) = MBCPool::quote(
                &DEXId::Polkaswap.into(),
                &VAL,
                &XOR,
                QuoteAmount::with_desired_output(amount_d.clone()),
                true,
            )
            .unwrap();
            let (exchange_outcome_d, _) = MBCPool::exchange(
                &alice(),
                &alice(),
                &DEXId::Polkaswap.into(),
                &VAL,
                &XOR,
                SwapAmount::with_desired_output(amount_d.clone(), Balance::max_value()),
            )
            .unwrap();
            let val_balance_d = Assets::free_balance(&VAL, &alice()).unwrap();
            let xor_balance_d = Assets::free_balance(&XOR, &alice()).unwrap();
            assert_eq!(quote_outcome_d.amount, exchange_outcome_d.amount);
            assert_eq!(val_balance_c - quote_outcome_d.amount, val_balance_d);
            assert_eq!(xor_balance_c + amount_d.clone(), xor_balance_d);
        });
    }

    #[test]
    fn similar_returns_should_be_identical_tbcd() {
        let mut ext = ExtBuilder::new(vec![
            (
                alice(),
                XOR,
                balance!(0),
                AssetSymbol(b"XOR".to_vec()),
                AssetName(b"SORA".to_vec()),
                DEFAULT_BALANCE_PRECISION,
            ),
            (
                alice(),
                TBCD,
                balance!(4000),
                AssetSymbol(b"TBCD".to_vec()),
                AssetName(b"SORA TBC Dollar".to_vec()),
                DEFAULT_BALANCE_PRECISION,
            ),
        ])
        .build();
        ext.execute_with(|| {
            MockDEXApi::init().unwrap();
            let _ = bonding_curve_pool_init(vec![]).unwrap();
            TradingPair::register(
                RuntimeOrigin::signed(alice()),
                DEXId::Polkaswap.into(),
                XOR,
                TBCD,
            )
            .expect("Failed to register trading pair.");
            MBCPool::initialize_pool_unchecked(TBCD, false).expect("Failed to initialize pool.");

            // Buy with desired input
            let amount_a: Balance = balance!(2000);
            let (quote_outcome_a, _) = MBCPool::quote(
                &DEXId::Polkaswap.into(),
                &TBCD,
                &XOR,
                QuoteAmount::with_desired_input(amount_a.clone()),
                true,
            )
            .unwrap();
            let (exchange_outcome_a, _) = MBCPool::exchange(
                &alice(),
                &alice(),
                &DEXId::Polkaswap.into(),
                &TBCD,
                &XOR,
                SwapAmount::with_desired_input(amount_a.clone(), Balance::zero()),
            )
            .unwrap();
            let tbcd_balance_a = Assets::free_balance(&TBCD, &alice()).unwrap();
            let xor_balance_a = Assets::free_balance(&XOR, &alice()).unwrap();
            assert_eq!(quote_outcome_a.amount, exchange_outcome_a.amount);
            assert_eq!(exchange_outcome_a.amount, xor_balance_a);
            assert_eq!(tbcd_balance_a, amount_a.clone());

            // Buy with desired output
            let amount_b: Balance = balance!(10);
            let (quote_outcome_b, _) = MBCPool::quote(
                &DEXId::Polkaswap.into(),
                &TBCD,
                &XOR,
                QuoteAmount::with_desired_output(amount_b.clone()),
                true,
            )
            .unwrap();
            let (exchange_outcome_b, _) = MBCPool::exchange(
                &alice(),
                &alice(),
                &DEXId::Polkaswap.into(),
                &TBCD,
                &XOR,
                SwapAmount::with_desired_output(amount_b.clone(), Balance::max_value()),
            )
            .unwrap();
            let val_balance_b = Assets::free_balance(&TBCD, &alice()).unwrap();
            let tbcd_balance_b = Assets::free_balance(&XOR, &alice()).unwrap();
            assert_eq!(quote_outcome_b.amount, exchange_outcome_b.amount);
            assert_eq!(xor_balance_a + amount_b.clone(), tbcd_balance_b);
            assert_eq!(val_balance_b, amount_a.clone() - quote_outcome_b.amount);

            // Sell with desired input
            let amount_c: Balance = balance!(10);
            let (quote_outcome_c, _) = MBCPool::quote(
                &DEXId::Polkaswap.into(),
                &XOR,
                &TBCD,
                QuoteAmount::with_desired_input(amount_c.clone()),
                true,
            )
            .unwrap();
            let (exchange_outcome_c, _) = MBCPool::exchange(
                &alice(),
                &alice(),
                &DEXId::Polkaswap.into(),
                &XOR,
                &TBCD,
                SwapAmount::with_desired_input(amount_c.clone(), Balance::zero()),
            )
            .unwrap();
            let tbcd_balance_c = Assets::free_balance(&TBCD, &alice()).unwrap();
            let xor_balance_c = Assets::free_balance(&XOR, &alice()).unwrap();
            assert_eq!(quote_outcome_c.amount, exchange_outcome_c.amount);
            assert_eq!(val_balance_b + exchange_outcome_c.amount, tbcd_balance_c);
            assert_eq!(tbcd_balance_b - amount_c.clone(), xor_balance_c.clone());

            // Sell with desired output
            let amount_d: Balance = balance!(10);
            let (quote_outcome_d, _) = MBCPool::quote(
                &DEXId::Polkaswap.into(),
                &TBCD,
                &XOR,
                QuoteAmount::with_desired_output(amount_d.clone()),
                true,
            )
            .unwrap();
            let (exchange_outcome_d, _) = MBCPool::exchange(
                &alice(),
                &alice(),
                &DEXId::Polkaswap.into(),
                &TBCD,
                &XOR,
                SwapAmount::with_desired_output(amount_d.clone(), Balance::max_value()),
            )
            .unwrap();
            let tbcd_balance_d = Assets::free_balance(&TBCD, &alice()).unwrap();
            let xor_balance_d = Assets::free_balance(&XOR, &alice()).unwrap();
            assert_eq!(quote_outcome_d.amount, exchange_outcome_d.amount);
            assert_eq!(tbcd_balance_c - quote_outcome_d.amount, tbcd_balance_d);
            assert_eq!(xor_balance_c + amount_d.clone(), xor_balance_d);
        });
    }

    #[test]
    fn should_receive_pswap_reward() {
        let mut ext = ExtBuilder::new(vec![
            (
                alice(),
                XOR,
                balance!(700000),
                AssetSymbol(b"XOR".to_vec()),
                AssetName(b"SORA".to_vec()),
                DEFAULT_BALANCE_PRECISION,
            ),
            (
                alice(),
                VAL,
                balance!(2000),
                AssetSymbol(b"VAL".to_vec()),
                AssetName(b"SORA Validator Token".to_vec()),
                DEFAULT_BALANCE_PRECISION,
            ),
            (
                alice(),
                DAI,
                balance!(200000),
                AssetSymbol(b"DAI".to_vec()),
                AssetName(b"DAI".to_vec()),
                DEFAULT_BALANCE_PRECISION,
            ),
            (
                alice(),
                USDT,
                balance!(0),
                AssetSymbol(b"USDT".to_vec()),
                AssetName(b"Tether USD".to_vec()),
                DEFAULT_BALANCE_PRECISION,
            ),
            (
                alice(),
                PSWAP,
                balance!(0),
                AssetSymbol(b"PSWAP".to_vec()),
                AssetName(b"Polkaswap".to_vec()),
                DEFAULT_BALANCE_PRECISION,
            ),
            (
                alice(),
                XSTUSD,
                0,
                AssetSymbol(b"XSTUSD".to_vec()),
                AssetName(b"SORA Synthetic USD".to_vec()),
                DEFAULT_BALANCE_PRECISION,
            ),
        ])
        .build();
        ext.execute_with(|| {
            MockDEXApi::init().unwrap();
            let _ = bonding_curve_pool_init(vec![]).unwrap();
            TradingPair::register(
                RuntimeOrigin::signed(alice()),
                DEXId::Polkaswap.into(),
                XOR,
                VAL,
            )
            .expect("Failed to register trading pair.");
            TradingPair::register(
                RuntimeOrigin::signed(alice()),
                DEXId::Polkaswap.into(),
                XOR,
                DAI,
            )
            .expect("Failed to register trading pair.");
            MBCPool::initialize_pool_unchecked(VAL, false).expect("Failed to initialize pool.");
            MBCPool::initialize_pool_unchecked(DAI, false).expect("Failed to initialize pool.");

            MBCPool::exchange(
                &alice(),
                &alice(),
                &DEXId::Polkaswap.into(),
                &VAL,
                &XOR,
                SwapAmount::with_desired_input(balance!(2000), Balance::zero()),
            )
            .unwrap();

            // no reward for non-incentived asset - VAL
            let (limit, owned) = MBCPool::rewards(&alice());
            assert!(limit.is_zero());
            assert!(owned.is_zero());

            MBCPool::exchange(
                &alice(),
                &alice(),
                &DEXId::Polkaswap.into(),
                &DAI,
                &XOR,
                SwapAmount::with_desired_input(balance!(1000), Balance::zero()),
            )
            .unwrap();

            let (limit, owned) = MBCPool::rewards(&alice());
            assert!(limit.is_zero());
            assert_eq!(owned, balance!(6099.239593179625249492));
        });
    }

    #[test]
    fn should_calculate_ideal_reserves() {
        let mut ext = ExtBuilder::new(vec![
            (
                alice(),
                XOR,
                balance!(0),
                AssetSymbol(b"XOR".to_vec()),
                AssetName(b"SORA".to_vec()),
                DEFAULT_BALANCE_PRECISION,
            ),
            (
                alice(),
                VAL,
                balance!(2000),
                AssetSymbol(b"VAL".to_vec()),
                AssetName(b"SORA Validator Token".to_vec()),
                DEFAULT_BALANCE_PRECISION,
            ),
            (
                alice(),
                USDT,
                balance!(0),
                AssetSymbol(b"USDT".to_vec()),
                AssetName(b"Tether USD".to_vec()),
                DEFAULT_BALANCE_PRECISION,
            ),
            (
                alice(),
                XSTUSD,
                0,
                AssetSymbol(b"XSTUSD".to_vec()),
                AssetName(b"SORA Synthetic USD".to_vec()),
                DEFAULT_BALANCE_PRECISION,
            ),
        ])
        .build();
        ext.execute_with(|| {
            MockDEXApi::init().unwrap();
            let _ = bonding_curve_pool_init(vec![]).unwrap();
            TradingPair::register(
                RuntimeOrigin::signed(alice()),
                DEXId::Polkaswap.into(),
                XOR,
                VAL,
            )
            .expect("Failed to register trading pair.");
            MBCPool::initialize_pool_unchecked(VAL, false).expect("Failed to initialize pool.");

            // calculate buy amount from zero to total supply of XOR
            let xor_supply = Assets::total_issuance(&XOR).unwrap();
            let initial_state = MBCPool::buy_function(
                &XOR,
                &VAL,
                PriceVariant::Buy,
                (fixed_wrapper!(0) - FixedWrapper::from(xor_supply))
                    .get()
                    .unwrap(),
            )
            .unwrap();
            let current_state =
                MBCPool::buy_function(&XOR, &VAL, PriceVariant::Buy, Fixed::ZERO).unwrap();
            let buy_amount: Balance = ((FixedWrapper::from(initial_state)
                + FixedWrapper::from(current_state))
                / fixed_wrapper!(2)
                * FixedWrapper::from(xor_supply))
            .try_into_balance()
            .unwrap();

            // get ideal reserves
            let ideal_reserves =
                MBCPool::ideal_reserves_reference_price(&VAL, PriceVariant::Buy, Fixed::ZERO)
                    .unwrap();

            // actual amount should match to 80% of buy amount
            assert_eq!(buy_amount, ideal_reserves);
        });
    }

    #[test]
    fn should_calculate_actual_reserves() {
        let mut ext = ExtBuilder::new(vec![
            (
                alice(),
                XOR,
                balance!(0),
                AssetSymbol(b"XOR".to_vec()),
                AssetName(b"SORA".to_vec()),
                DEFAULT_BALANCE_PRECISION,
            ),
            (
                alice(),
                VAL,
                balance!(2000),
                AssetSymbol(b"VAL".to_vec()),
                AssetName(b"SORA Validator Token".to_vec()),
                DEFAULT_BALANCE_PRECISION,
            ),
            (
                alice(),
                DAI,
                balance!(200000),
                AssetSymbol(b"DAI".to_vec()),
                AssetName(b"DAI".to_vec()),
                DEFAULT_BALANCE_PRECISION,
            ),
            (
                alice(),
                USDT,
                balance!(0),
                AssetSymbol(b"USDT".to_vec()),
                AssetName(b"Tether USD".to_vec()),
                DEFAULT_BALANCE_PRECISION,
            ),
            (
                alice(),
                PSWAP,
                balance!(0),
                AssetSymbol(b"PSWAP".to_vec()),
                AssetName(b"Polkaswap".to_vec()),
                DEFAULT_BALANCE_PRECISION,
            ),
            (
                alice(),
                XSTUSD,
                0,
                AssetSymbol(b"XSTUSD".to_vec()),
                AssetName(b"SORA Synthetic USD".to_vec()),
                DEFAULT_BALANCE_PRECISION,
            ),
        ])
        .build();
        ext.execute_with(|| {
            MockDEXApi::init().unwrap();
            let _ = bonding_curve_pool_init(vec![]).unwrap();
            TradingPair::register(
                RuntimeOrigin::signed(alice()),
                DEXId::Polkaswap.into(),
                XOR,
                VAL,
            )
            .expect("Failed to register trading pair.");
            TradingPair::register(
                RuntimeOrigin::signed(alice()),
                DEXId::Polkaswap.into(),
                XOR,
                DAI,
            )
            .expect("Failed to register trading pair.");
            MBCPool::initialize_pool_unchecked(VAL, false).expect("Failed to initialize pool.");
            MBCPool::initialize_pool_unchecked(DAI, false).expect("Failed to initialize pool.");
            MBCPool::set_reference_asset(RuntimeOrigin::signed(alice()), DAI).unwrap();

            let val_amount: Balance = balance!(2000);
            let dai_amount: Balance = balance!(200000);

            MBCPool::exchange(
                &alice(),
                &alice(),
                &DEXId::Polkaswap.into(),
                &VAL,
                &XOR,
                SwapAmount::with_desired_input(val_amount.clone(), Balance::zero()),
            )
            .unwrap();

            MBCPool::exchange(
                &alice(),
                &alice(),
                &DEXId::Polkaswap.into(),
                &DAI,
                &XOR,
                SwapAmount::with_desired_input(dai_amount.clone(), Balance::zero()),
            )
            .unwrap();

            let val_actual_reserves = MBCPool::actual_reserves_reference_price(
                &crate::mock::get_pool_reserves_account_id(),
                &VAL,
                PriceVariant::Buy,
            )
            .unwrap();
            let dai_actual_reserves = MBCPool::actual_reserves_reference_price(
                &crate::mock::get_pool_reserves_account_id(),
                &DAI,
                PriceVariant::Buy,
            )
            .unwrap();
            let val_supposed_price = MockDEXApi::quote(
                DEXId::Polkaswap,
                &VAL,
                &DAI,
                QuoteAmount::with_desired_input(val_amount),
                LiquiditySourceFilter::empty(DEXId::Polkaswap.into()),
                true,
            )
            .unwrap()
            .amount;
            let dai_supposed_price = dai_amount;

            // compare values, also deduce 20% which are distributed and not stored in reserves
            assert_eq!(
                val_actual_reserves,
                (FixedWrapper::from(val_supposed_price) * fixed_wrapper!(0.8)).into_balance()
            );
            assert_eq!(
                dai_actual_reserves,
                (FixedWrapper::from(dai_supposed_price) * fixed_wrapper!(0.8)).into_balance()
            );
        });
    }

    #[test]
    fn fees_for_equivalent_trades_should_match() {
        let mut ext = ExtBuilder::new(vec![
            (
                alice(),
                DAI,
                balance!(0),
                AssetSymbol(b"DAI".to_vec()),
                AssetName(b"DAI".to_vec()),
                DEFAULT_BALANCE_PRECISION,
            ),
            (
                alice(),
                USDT,
                balance!(0),
                AssetSymbol(b"USDT".to_vec()),
                AssetName(b"Tether USD".to_vec()),
                DEFAULT_BALANCE_PRECISION,
            ),
            (
                alice(),
                XOR,
                balance!(0),
                AssetSymbol(b"XOR".to_vec()),
                AssetName(b"SORA".to_vec()),
                DEFAULT_BALANCE_PRECISION,
            ),
            (
                alice(),
                VAL,
                balance!(2000),
                AssetSymbol(b"VAL".to_vec()),
                AssetName(b"SORA Validator Token".to_vec()),
                DEFAULT_BALANCE_PRECISION,
            ),
            (
                alice(),
                XSTUSD,
                0,
                AssetSymbol(b"XSTUSD".to_vec()),
                AssetName(b"SORA Synthetic USD".to_vec()),
                DEFAULT_BALANCE_PRECISION,
            ),
        ])
        .build();
        ext.execute_with(|| {
            MockDEXApi::init().unwrap();
            let _ = bonding_curve_pool_init(vec![]).unwrap();
            TradingPair::register(
                RuntimeOrigin::signed(alice()),
                DEXId::Polkaswap.into(),
                XOR,
                VAL,
            )
            .expect("Failed to register trading pair.");
            MBCPool::initialize_pool_unchecked(VAL, false).expect("Failed to initialize pool.");

            MBCPool::exchange(
                &alice(),
                &alice(),
                &DEXId::Polkaswap.into(),
                &VAL,
                &XOR,
                SwapAmount::with_desired_input(balance!(1000), Balance::zero()),
            )
            .unwrap();

            // Buy
            let (price_a, _) = MBCPool::quote(
                &DEXId::Polkaswap.into(),
                &VAL,
                &XOR,
                QuoteAmount::with_desired_input(balance!(100)),
                true,
            )
            .unwrap();
            let (price_b, _) = MBCPool::quote(
                &DEXId::Polkaswap.into(),
                &VAL,
                &XOR,
                QuoteAmount::with_desired_output(price_a.amount.clone()),
                true,
            )
            .unwrap();
            assert_eq!(price_a.fee, price_b.fee);
            assert_eq!(price_a.fee, balance!(0.054394410184082514));

            // Sell
            let (price_c, _) = MBCPool::quote(
                &DEXId::Polkaswap.into(),
                &XOR,
                &VAL,
                QuoteAmount::with_desired_output(balance!(100)),
                true,
            )
            .unwrap();
            let (price_d, _) = MBCPool::quote(
                &DEXId::Polkaswap.into(),
                &XOR,
                &VAL,
                QuoteAmount::with_desired_input(price_c.amount.clone()),
                true,
            )
            .unwrap();
            assert_eq!(price_c.fee, price_d.fee);
            assert_eq!(price_c.fee, balance!(2.655958896716961113));
        });
    }

    #[test]
    fn check_sell_penalty_based_on_collateralized_fraction() {
        assert_eq!(
            MBCPool::map_collateralized_fraction_to_penalty(fixed!(0)),
            fixed!(0.09)
        );
        assert_eq!(
            MBCPool::map_collateralized_fraction_to_penalty(fixed!(0.03)),
            fixed!(0.09)
        );
        assert_eq!(
            MBCPool::map_collateralized_fraction_to_penalty(fixed!(0.05)),
            fixed!(0.06)
        );
        assert_eq!(
            MBCPool::map_collateralized_fraction_to_penalty(fixed!(0.075)),
            fixed!(0.06)
        );
        assert_eq!(
            MBCPool::map_collateralized_fraction_to_penalty(fixed!(0.1)),
            fixed!(0.03)
        );
        assert_eq!(
            MBCPool::map_collateralized_fraction_to_penalty(fixed!(0.15)),
            fixed!(0.03)
        );
        assert_eq!(
            MBCPool::map_collateralized_fraction_to_penalty(fixed!(0.2)),
            fixed!(0.01)
        );
        assert_eq!(
            MBCPool::map_collateralized_fraction_to_penalty(fixed!(0.25)),
            fixed!(0.01)
        );
        assert_eq!(
            MBCPool::map_collateralized_fraction_to_penalty(fixed!(0.3)),
            fixed!(0)
        );
        assert_eq!(
            MBCPool::map_collateralized_fraction_to_penalty(fixed!(0.35)),
            fixed!(0)
        );
        assert_eq!(
            MBCPool::map_collateralized_fraction_to_penalty(fixed!(0.5)),
            fixed!(0)
        );
        assert_eq!(
            MBCPool::map_collateralized_fraction_to_penalty(fixed!(1)),
            fixed!(0)
        );
        assert_eq!(
            MBCPool::map_collateralized_fraction_to_penalty(fixed!(2)),
            fixed!(0)
        );
        assert_eq!(
            MBCPool::map_collateralized_fraction_to_penalty(fixed!(10)),
            fixed!(0)
        );
    }

    #[test]
    fn fee_penalties_should_be_applied() {
        let mut ext = ExtBuilder::new(vec![
            (
                alice(),
                XOR,
                balance!(0),
                AssetSymbol(b"XOR".to_vec()),
                AssetName(b"SORA".to_vec()),
                DEFAULT_BALANCE_PRECISION,
            ),
            (
                alice(),
                VAL,
                balance!(2000),
                AssetSymbol(b"VAL".to_vec()),
                AssetName(b"SORA Validator Token".to_vec()),
                DEFAULT_BALANCE_PRECISION,
            ),
            (
                alice(),
                DAI,
                balance!(20000000),
                AssetSymbol(b"DAI".to_vec()),
                AssetName(b"DAI".to_vec()),
                DEFAULT_BALANCE_PRECISION,
            ),
            (
                alice(),
                USDT,
                balance!(0),
                AssetSymbol(b"USDT".to_vec()),
                AssetName(b"Tether USD".to_vec()),
                DEFAULT_BALANCE_PRECISION,
            ),
            (
                alice(),
                PSWAP,
                balance!(0),
                AssetSymbol(b"PSWAP".to_vec()),
                AssetName(b"Polkaswap".to_vec()),
                DEFAULT_BALANCE_PRECISION,
            ),
            (
                alice(),
                XSTUSD,
                0,
                AssetSymbol(b"XSTUSD".to_vec()),
                AssetName(b"SORA Synthetic USD".to_vec()),
                DEFAULT_BALANCE_PRECISION,
            ),
        ])
        .build();
        ext.execute_with(|| {
            MockDEXApi::init().unwrap();
            let _ = bonding_curve_pool_init(vec![]).unwrap();
            TradingPair::register(
                RuntimeOrigin::signed(alice()),
                DEXId::Polkaswap.into(),
                XOR,
                DAI,
            )
            .expect("Failed to register trading pair.");
            MBCPool::initialize_pool_unchecked(DAI, false).expect("Failed to initialize pool.");
            MBCPool::set_reference_asset(RuntimeOrigin::signed(alice()), DAI).unwrap();

            let xor_supply = Assets::total_issuance(&XOR).unwrap();
            assert_eq!(xor_supply, balance!(100000));

            // Depositing collateral #1: under 5% collateralized
            MBCPool::exchange(
                &alice(),
                &alice(),
                &DEXId::Polkaswap.into(),
                &DAI,
                &XOR,
                SwapAmount::with_desired_input(balance!(200000), Balance::zero()),
            )
            .unwrap();
            let xor_supply = Assets::total_issuance(&XOR).unwrap();
            assert_eq!(xor_supply, balance!(100724.916324262414168899));

            let (sell_price, _) = MBCPool::quote(
                &DEXId::Polkaswap.into(),
                &XOR,
                &DAI,
                QuoteAmount::with_desired_input(balance!(100)),
                true,
            )
            .unwrap();
            assert_eq!(sell_price.fee, balance!(9.3));

            // Depositing collateral #2: under 10% collateralized
            MBCPool::exchange(
                &alice(),
                &alice(),
                &DEXId::Polkaswap.into(),
                &DAI,
                &XOR,
                SwapAmount::with_desired_input(balance!(2000000), Balance::zero()),
            )
            .unwrap();
            let xor_supply = Assets::total_issuance(&XOR).unwrap();
            assert_eq!(xor_supply, balance!(107896.889465954935399866));

            let (sell_price, _) = MBCPool::quote(
                &DEXId::Polkaswap.into(),
                &XOR,
                &DAI,
                QuoteAmount::with_desired_input(balance!(100)),
                true,
            )
            .unwrap();
            assert_eq!(sell_price.fee, balance!(6.3));

            // Depositing collateral #3: under 20% collateralized
            MBCPool::exchange(
                &alice(),
                &alice(),
                &DEXId::Polkaswap.into(),
                &DAI,
                &XOR,
                SwapAmount::with_desired_input(balance!(2000000), Balance::zero()),
            )
            .unwrap();
            let xor_supply = Assets::total_issuance(&XOR).unwrap();
            assert_eq!(xor_supply, balance!(114934.359190755661026458));

            let (sell_price, _) = MBCPool::quote(
                &DEXId::Polkaswap.into(),
                &XOR,
                &DAI,
                QuoteAmount::with_desired_input(balance!(100)),
                true,
            )
            .unwrap();
            assert_eq!(sell_price.fee, balance!(3.3));

            // Depositing collateral #4: under 30% collateralized
            MBCPool::exchange(
                &alice(),
                &alice(),
                &DEXId::Polkaswap.into(),
                &DAI,
                &XOR,
                SwapAmount::with_desired_input(balance!(4000000), Balance::zero()),
            )
            .unwrap();
            let xor_supply = Assets::total_issuance(&XOR).unwrap();
            assert_eq!(xor_supply, balance!(128633.975165230400000080));

            let (sell_price, _) = MBCPool::quote(
                &DEXId::Polkaswap.into(),
                &XOR,
                &DAI,
                QuoteAmount::with_desired_input(balance!(100)),
                true,
            )
            .unwrap();
            assert_eq!(sell_price.fee, balance!(1.3));

            // Depositing collateral #5: over 30% collateralized
            MBCPool::exchange(
                &alice(),
                &alice(),
                &DEXId::Polkaswap.into(),
                &DAI,
                &XOR,
                SwapAmount::with_desired_input(balance!(7000000), Balance::zero()),
            )
            .unwrap();
            let xor_supply = Assets::total_issuance(&XOR).unwrap();
            assert_eq!(xor_supply, balance!(151530.994236602104619871));

            let (sell_price, _) = MBCPool::quote(
                &DEXId::Polkaswap.into(),
                &XOR,
                &DAI,
                QuoteAmount::with_desired_input(balance!(100)),
                true,
            )
            .unwrap();
            assert_eq!(sell_price.fee, balance!(0.3));
        });
    }

    #[test]
    fn sequential_rewards_adequacy_check() {
        let mut ext = ExtBuilder::new(vec![
            (
                alice(),
                XOR,
                balance!(250000),
                AssetSymbol(b"XOR".to_vec()),
                AssetName(b"SORA".to_vec()),
                DEFAULT_BALANCE_PRECISION,
            ),
            (
                alice(),
                VAL,
                balance!(2000),
                AssetSymbol(b"VAL".to_vec()),
                AssetName(b"SORA Validator Token".to_vec()),
                DEFAULT_BALANCE_PRECISION,
            ),
            (
                alice(),
                DAI,
                balance!(2000000),
                AssetSymbol(b"DAI".to_vec()),
                AssetName(b"DAI".to_vec()),
                DEFAULT_BALANCE_PRECISION,
            ),
            (
                alice(),
                USDT,
                balance!(0),
                AssetSymbol(b"USDT".to_vec()),
                AssetName(b"Tether USD".to_vec()),
                DEFAULT_BALANCE_PRECISION,
            ),
            (
                alice(),
                PSWAP,
                balance!(0),
                AssetSymbol(b"PSWAP".to_vec()),
                AssetName(b"Polkaswap".to_vec()),
                DEFAULT_BALANCE_PRECISION,
            ),
            (
                alice(),
                XSTUSD,
                0,
                AssetSymbol(b"XSTUSD".to_vec()),
                AssetName(b"SORA Synthetic USD".to_vec()),
                DEFAULT_BALANCE_PRECISION,
            ),
        ])
        .build();
        ext.execute_with(|| {
            MockDEXApi::init().unwrap();
            let _ = bonding_curve_pool_init(vec![]).unwrap();
            TradingPair::register(
                RuntimeOrigin::signed(alice()),
                DEXId::Polkaswap.into(),
                XOR,
                VAL,
            )
            .expect("Failed to register trading pair.");
            TradingPair::register(
                RuntimeOrigin::signed(alice()),
                DEXId::Polkaswap.into(),
                XOR,
                DAI,
            )
            .expect("Failed to register trading pair.");
            MBCPool::initialize_pool_unchecked(VAL, false).expect("Failed to initialize pool.");
            MBCPool::initialize_pool_unchecked(DAI, false).expect("Failed to initialize pool.");

            // XOR total supply in network is 350000
            let xor_total_supply: FixedWrapper = Assets::total_issuance(&XOR).unwrap().into();
            assert_eq!(xor_total_supply.clone().into_balance(), balance!(350000));
            // initial XOR price is $264
            let xor_ideal_reserves: FixedWrapper = MBCPool::ideal_reserves_reference_price(
                &VAL,
                PriceVariant::Buy,
                Default::default(),
            )
            .unwrap()
            .into();
            assert_eq!(
                (xor_ideal_reserves / xor_total_supply).into_balance(),
                balance!(330.890052356020942408)
            );
            // pswap price is $10 on mock secondary market
            assert_eq!(
                MockDEXApi::quote(
                    DEXId::Polkaswap,
                    &PSWAP,
                    &DAI,
                    QuoteAmount::with_desired_input(balance!(1)),
                    MBCPool::self_excluding_filter(),
                    true
                )
                .unwrap()
                .amount,
                balance!(10.173469387755102041)
            );

            MBCPool::exchange(
                &alice(),
                &alice(),
                &DEXId::Polkaswap.into(),
                &DAI,
                &XOR,
                SwapAmount::with_desired_input(balance!(1000), Balance::zero()),
            )
            .unwrap();

            let (limit, owned_1) = MBCPool::rewards(&alice());
            assert!(limit.is_zero());
            assert_eq!(owned_1, balance!(21036.472370353787480367));

            MBCPool::exchange(
                &alice(),
                &alice(),
                &DEXId::Polkaswap.into(),
                &DAI,
                &XOR,
                SwapAmount::with_desired_input(balance!(10000), Balance::zero()),
            )
            .unwrap();

            let (limit, owned_2) = MBCPool::rewards(&alice());
            assert!(limit.is_zero());
            assert_eq!(owned_2 - owned_1, balance!(210336.209418679523304856));

            MBCPool::exchange(
                &alice(),
                &alice(),
                &DEXId::Polkaswap.into(),
                &DAI,
                &XOR,
                SwapAmount::with_desired_input(balance!(1000000), Balance::zero()),
            )
            .unwrap();

            let (limit, owned_3) = MBCPool::rewards(&alice());
            assert!(limit.is_zero());
            assert_eq!(owned_3 - owned_2, balance!(20769070.485987076318293437));
        });
    }

    #[test]
    fn distribution_passes_on_first_attempt() {
        let mut ext = ExtBuilder::new(vec![
            (
                alice(),
                USDT,
                balance!(10000),
                AssetSymbol(b"USDT".to_vec()),
                AssetName(b"Tether USD".to_vec()),
                DEFAULT_BALANCE_PRECISION,
            ),
<<<<<<< HEAD
            (alice(), XOR, 0, AssetSymbol(b"XOR".to_vec()), AssetName(b"SORA".to_vec()), DEFAULT_BALANCE_PRECISION),
            (alice(), VAL, 0, AssetSymbol(b"VAL".to_vec()), AssetName(b"SORA Validator Token".to_vec()), DEFAULT_BALANCE_PRECISION),
            (alice(), XST, 0, AssetSymbol(b"XST".to_vec()), AssetName(b"XST".to_vec()), DEFAULT_BALANCE_PRECISION),
            (alice(), XSTUSD, 0, AssetSymbol(b"XSTUSD".to_vec()), AssetName(b"SORA Synthetic USD".to_vec()), DEFAULT_BALANCE_PRECISION),
=======
            (
                alice(),
                XOR,
                0,
                AssetSymbol(b"XOR".to_vec()),
                AssetName(b"SORA".to_vec()),
                DEFAULT_BALANCE_PRECISION,
            ),
            (
                alice(),
                VAL,
                0,
                AssetSymbol(b"VAL".to_vec()),
                AssetName(b"SORA Validator Token".to_vec()),
                DEFAULT_BALANCE_PRECISION,
            ),
            (
                alice(),
                XST,
                0,
                AssetSymbol(b"XST".to_vec()),
                AssetName(b"XST".to_vec()),
                DEFAULT_BALANCE_PRECISION,
            ),
            (
                alice(),
                XSTUSD,
                0,
                AssetSymbol(b"XSTUSD".to_vec()),
                AssetName(b"SORA Synthetic USD".to_vec()),
                DEFAULT_BALANCE_PRECISION,
            ),
>>>>>>> 40653598
        ])
        .build();
        ext.execute_with(|| {
            // secondary market is initialized with enough funds
            MockDEXApi::init().unwrap();
            let distribution_accounts = bonding_curve_pool_init(Vec::new()).unwrap();
            let alice = &alice();
            TradingPair::register(
                RuntimeOrigin::signed(alice.clone()),
                DEXId::Polkaswap.into(),
                XOR,
                USDT,
            )
            .expect("Failed to register trading pair.");
            TradingPair::register(
                RuntimeOrigin::signed(alice.clone()),
                DEXId::Polkaswap.into(),
                XOR,
                VAL,
            )
            .expect("Failed to register trading pair.");
            MBCPool::initialize_pool_unchecked(USDT, false).expect("Failed to initialize pool.");

            // check pending list and reserves before trade
            let free_reserves_balance =
                Assets::free_balance(&USDT, &MBCPool::free_reserves_account_id().unwrap()).unwrap();
            assert_eq!(MBCPool::pending_free_reserves(), vec![]);
            assert_eq!(free_reserves_balance, balance!(0));

<<<<<<< HEAD
            ensure_distribution_accounts_balances(distribution_accounts.clone(), vec![
                balance!(0),
                balance!(0),
                balance!(0),
            ]);
=======
            ensure_distribution_accounts_balances(
                distribution_accounts.clone(),
                vec![balance!(0), balance!(0), balance!(0)],
            );
>>>>>>> 40653598

            // perform buy on tbc
            assert_eq!(
                MBCPool::exchange(
                    alice,
                    alice,
                    &DEXId::Polkaswap.into(),
                    &USDT,
                    &XOR,
                    SwapAmount::with_desired_output(balance!(1), Balance::max_value()),
                )
                .unwrap()
                .0,
                SwapOutcome::new(
                    balance!(275.621555395065931189),
                    balance!(0.003009027081243731)
                )
            );

            // check pending list and free reserves account
            let free_reserves_balance =
                Assets::free_balance(&USDT, &MBCPool::free_reserves_account_id().unwrap()).unwrap();
            assert_eq!(MBCPool::pending_free_reserves(), vec![]);
            assert_eq!(free_reserves_balance, balance!(0));

<<<<<<< HEAD
            ensure_distribution_accounts_balances(distribution_accounts, vec![
                balance!(0.002747946907288807),
                balance!(0.010991787629155229),
                balance!(0.247315221655992660),
            ]);
=======
            ensure_distribution_accounts_balances(
                distribution_accounts,
                vec![
                    balance!(0.002747946907288807),
                    balance!(0.010991787629155229),
                    balance!(0.247315221655992660),
                ],
            );
>>>>>>> 40653598
        })
    }

    #[test]
    fn distribution_fails_on_first_attempt() {
        let mut ext = ExtBuilder::new(vec![
            (
                alice(),
                USDT,
                balance!(10000),
                AssetSymbol(b"USDT".to_vec()),
                AssetName(b"Tether USD".to_vec()),
                DEFAULT_BALANCE_PRECISION,
            ),
            (
                alice(),
                XOR,
                350000,
                AssetSymbol(b"XOR".to_vec()),
                AssetName(b"SORA".to_vec()),
                DEFAULT_BALANCE_PRECISION,
            ),
            (
                alice(),
                VAL,
                0,
                AssetSymbol(b"VAL".to_vec()),
                AssetName(b"SORA Validator Token".to_vec()),
                DEFAULT_BALANCE_PRECISION,
            ),
            (
                alice(),
                XST,
                0,
                AssetSymbol(b"XST".to_vec()),
                AssetName(b"XST".to_vec()),
                DEFAULT_BALANCE_PRECISION,
            ),
            (
                alice(),
                XSTUSD,
                0,
                AssetSymbol(b"XSTUSD".to_vec()),
                AssetName(b"SORA Synthetic USD".to_vec()),
                DEFAULT_BALANCE_PRECISION,
            ),
<<<<<<< HEAD
            (alice(), XOR, 350000, AssetSymbol(b"XOR".to_vec()), AssetName(b"SORA".to_vec()), DEFAULT_BALANCE_PRECISION),
            (alice(), VAL, 0, AssetSymbol(b"VAL".to_vec()), AssetName(b"SORA Validator Token".to_vec()), DEFAULT_BALANCE_PRECISION),
            (alice(), XST, 0, AssetSymbol(b"XST".to_vec()), AssetName(b"XST".to_vec()), DEFAULT_BALANCE_PRECISION),
            (alice(), XSTUSD, 0, AssetSymbol(b"XSTUSD".to_vec()), AssetName(b"SORA Synthetic USD".to_vec()), DEFAULT_BALANCE_PRECISION),
=======
>>>>>>> 40653598
        ])
        .build();
        ext.execute_with(|| {
            // secondary market is initialized without funds
            MockDEXApi::init_without_reserves().unwrap();
            let distribution_accounts = bonding_curve_pool_init(Vec::new()).unwrap();
            let alice = &alice();
            TradingPair::register(
                RuntimeOrigin::signed(alice.clone()),
                DEXId::Polkaswap.into(),
                XOR,
                USDT,
            )
            .expect("Failed to register trading pair.");
            TradingPair::register(
                RuntimeOrigin::signed(alice.clone()),
                DEXId::Polkaswap.into(),
                XOR,
                VAL,
            )
            .expect("Failed to register trading pair.");
            MBCPool::initialize_pool_unchecked(USDT, false).expect("Failed to initialize pool.");

            // check pending list and reserves before trade
            let free_reserves_balance =
                Assets::free_balance(&USDT, &MBCPool::free_reserves_account_id().unwrap()).unwrap();
            assert_eq!(MBCPool::pending_free_reserves(), vec![]);
            assert_eq!(free_reserves_balance, balance!(0));

            // perform buy on tbc
            assert_swap_outcome(
                MBCPool::exchange(
                    alice,
                    alice,
                    &DEXId::Polkaswap.into(),
                    &USDT,
                    &XOR,
                    SwapAmount::with_desired_output(balance!(1), Balance::max_value()),
                )
                .unwrap()
                .0,
                SwapOutcome::new(
                    balance!(200.602181641794149028),
                    balance!(0.003009027081243731),
                ),
                balance!(0.0001),
            );

            // check pending list and free reserves account
            let free_reserves_balance =
                Assets::free_balance(&USDT, &MBCPool::free_reserves_account_id().unwrap()).unwrap();
            assert_eq!(
                MBCPool::pending_free_reserves(),
                vec![(USDT, free_reserves_balance.clone())]
            );
            assert_eq!(free_reserves_balance, balance!(40.120436328358829805));

            // attempt for distribution, still not enough reserves
            MBCPool::on_initialize(RETRY_DISTRIBUTION_FREQUENCY.into());
            let free_reserves_balance_2 =
                Assets::free_balance(&USDT, &MBCPool::free_reserves_account_id().unwrap()).unwrap();
            assert_eq!(
                MBCPool::pending_free_reserves(),
                vec![(USDT, free_reserves_balance.clone())]
            );
            assert_eq!(free_reserves_balance_2, free_reserves_balance);

            // exchange becomes possible for stored free reserves
<<<<<<< HEAD
            MockDEXApi::add_reserves(vec![(XOR, balance!(100000)), (VAL, balance!(100000)), (USDT, balance!(1000000)), (XST, balance!(1000000))]).unwrap();

            // actual accounts check before distribution
            ensure_distribution_accounts_balances(distribution_accounts.clone(), vec![
                balance!(0),
                balance!(0),
                balance!(0),
            ]);
=======
            MockDEXApi::add_reserves(vec![
                (XOR, balance!(100000)),
                (VAL, balance!(100000)),
                (USDT, balance!(1000000)),
                (XST, balance!(1000000)),
            ])
            .unwrap();

            // actual accounts check before distribution
            ensure_distribution_accounts_balances(
                distribution_accounts.clone(),
                vec![balance!(0), balance!(0), balance!(0)],
            );
>>>>>>> 40653598

            // attempt for distribution before retry period
            MBCPool::on_initialize((RETRY_DISTRIBUTION_FREQUENCY - 1).into());
            let free_reserves_balance_3 =
                Assets::free_balance(&USDT, &MBCPool::free_reserves_account_id().unwrap()).unwrap();
            assert_eq!(
                MBCPool::pending_free_reserves(),
                vec![(USDT, free_reserves_balance.clone())]
            );
            assert_eq!(free_reserves_balance_3, free_reserves_balance);

            // successful attempt for distribution
            MBCPool::on_initialize((RETRY_DISTRIBUTION_FREQUENCY * 2).into());
            let free_reserves_balance =
                Assets::free_balance(&USDT, &MBCPool::free_reserves_account_id().unwrap()).unwrap();
            assert_eq!(MBCPool::pending_free_reserves(), vec![]);
            assert_eq!(free_reserves_balance, balance!(0));

            // actual accounts check after distribution
<<<<<<< HEAD
            ensure_distribution_accounts_balances(distribution_accounts, vec![
                balance!(0.002000003750968687),
                balance!(0.008000015003874750),
                balance!(0.180000337587181890),
            ]);
=======
            ensure_distribution_accounts_balances(
                distribution_accounts,
                vec![
                    balance!(0.002000003750968687),
                    balance!(0.008000015003874750),
                    balance!(0.180000337587181890),
                ],
            );
>>>>>>> 40653598
        })
    }

    #[test]
    fn multiple_pending_distributions_are_executed() {
        let mut ext = ExtBuilder::new(vec![
            (
                alice(),
                USDT,
                balance!(10000),
                AssetSymbol(b"USDT".to_vec()),
                AssetName(b"Tether USD".to_vec()),
                DEFAULT_BALANCE_PRECISION,
            ),
<<<<<<< HEAD
            (alice(), XOR, 350000, AssetSymbol(b"XOR".to_vec()), AssetName(b"SORA".to_vec()), DEFAULT_BALANCE_PRECISION),
            (alice(), VAL, 0, AssetSymbol(b"VAL".to_vec()), AssetName(b"SORA Validator Token".to_vec()), DEFAULT_BALANCE_PRECISION),
            (alice(), XST, 0, AssetSymbol(b"XST".to_vec()), AssetName(b"XST".to_vec()), DEFAULT_BALANCE_PRECISION),
            (alice(), XSTUSD, 0, AssetSymbol(b"XSTUSD".to_vec()), AssetName(b"SORA Synthetic USD".to_vec()), DEFAULT_BALANCE_PRECISION),
=======
            (
                alice(),
                XOR,
                350000,
                AssetSymbol(b"XOR".to_vec()),
                AssetName(b"SORA".to_vec()),
                DEFAULT_BALANCE_PRECISION,
            ),
            (
                alice(),
                VAL,
                0,
                AssetSymbol(b"VAL".to_vec()),
                AssetName(b"SORA Validator Token".to_vec()),
                DEFAULT_BALANCE_PRECISION,
            ),
            (
                alice(),
                XST,
                0,
                AssetSymbol(b"XST".to_vec()),
                AssetName(b"XST".to_vec()),
                DEFAULT_BALANCE_PRECISION,
            ),
            (
                alice(),
                XSTUSD,
                0,
                AssetSymbol(b"XSTUSD".to_vec()),
                AssetName(b"SORA Synthetic USD".to_vec()),
                DEFAULT_BALANCE_PRECISION,
            ),
>>>>>>> 40653598
        ])
        .build();
        ext.execute_with(|| {
            // secondary market is initialized without funds
            MockDEXApi::init_without_reserves().unwrap();
            let _distribution_accounts = bonding_curve_pool_init(Vec::new()).unwrap();
            let alice = &alice();
            TradingPair::register(
                RuntimeOrigin::signed(alice.clone()),
                DEXId::Polkaswap.into(),
                XOR,
                USDT,
            )
            .expect("Failed to register trading pair.");
            TradingPair::register(
                RuntimeOrigin::signed(alice.clone()),
                DEXId::Polkaswap.into(),
                XOR,
                VAL,
            )
            .expect("Failed to register trading pair.");
            MBCPool::initialize_pool_unchecked(USDT, false).expect("Failed to initialize pool.");

            // check pending list and reserves before trade
            let free_reserves_balance =
                Assets::free_balance(&USDT, &MBCPool::free_reserves_account_id().unwrap()).unwrap();
            assert_eq!(MBCPool::pending_free_reserves(), vec![]);
            assert_eq!(free_reserves_balance, balance!(0));

            // perform buy on tbc multiple times
            assert_swap_outcome(
                MBCPool::exchange(
                    alice,
                    alice,
                    &DEXId::Polkaswap.into(),
                    &USDT,
                    &XOR,
                    SwapAmount::with_desired_output(balance!(1), Balance::max_value()),
                )
                .unwrap()
                .0,
                SwapOutcome::new(
                    balance!(200.602181641794149028),
                    balance!(0.003009027081243731),
                ),
                balance!(0.0001),
            );
            assert_swap_outcome(
                MBCPool::exchange(
                    alice,
                    alice,
                    &DEXId::Polkaswap.into(),
                    &USDT,
                    &XOR,
                    SwapAmount::with_desired_output(balance!(1), Balance::max_value()),
                )
                .unwrap()
                .0,
                SwapOutcome::new(
                    balance!(200.602931835531681746),
                    balance!(0.003009027081243731),
                ),
                balance!(0.0001),
            );
            assert_swap_outcome(
                MBCPool::exchange(
                    alice,
                    alice,
                    &DEXId::Polkaswap.into(),
                    &USDT,
                    &XOR,
                    SwapAmount::with_desired_output(balance!(1), Balance::max_value()),
                )
                .unwrap()
                .0,
                SwapOutcome::new(
                    balance!(200.603682029269214463),
                    balance!(0.003009027081243731),
                ),
                balance!(0.0001),
            );

            // check pending list and reserves after trade
            let free_reserves_balance =
                Assets::free_balance(&USDT, &MBCPool::free_reserves_account_id().unwrap()).unwrap();
            let expected_balances = [
                balance!(40.120436328358829805),
                balance!(40.120586367106336349),
                balance!(40.120736405853842892),
            ];
            assert_eq!(
                MBCPool::pending_free_reserves(),
                vec![
                    (USDT, expected_balances[0]),
                    (USDT, expected_balances[1]),
                    (USDT, expected_balances[2])
                ]
            );
            assert_eq!(
                free_reserves_balance,
                expected_balances.iter().fold(balance!(0), |a, b| a + b)
            );

            // exchange becomes available
<<<<<<< HEAD
            MockDEXApi::add_reserves(vec![(XOR, balance!(100000)), (VAL, balance!(100000)), (USDT, balance!(1000000)), (XST, balance!(1000000))]).unwrap();
=======
            MockDEXApi::add_reserves(vec![
                (XOR, balance!(100000)),
                (VAL, balance!(100000)),
                (USDT, balance!(1000000)),
                (XST, balance!(1000000)),
            ])
            .unwrap();
>>>>>>> 40653598
            MBCPool::on_initialize(RETRY_DISTRIBUTION_FREQUENCY.into());
            let free_reserves_balance =
                Assets::free_balance(&USDT, &MBCPool::free_reserves_account_id().unwrap()).unwrap();
            assert_eq!(MBCPool::pending_free_reserves(), vec![]);
            assert_eq!(free_reserves_balance, balance!(0));
        })
    }

    #[test]
    fn large_pending_amount_dont_interfere_new_trades() {
        let mut ext = ExtBuilder::new(vec![
            (
                alice(),
                USDT,
                balance!(999999999999999),
                AssetSymbol(b"USDT".to_vec()),
                AssetName(b"Tether USD".to_vec()),
                DEFAULT_BALANCE_PRECISION,
            ),
            (
                alice(),
                XOR,
                0,
                AssetSymbol(b"XOR".to_vec()),
                AssetName(b"SORA".to_vec()),
                DEFAULT_BALANCE_PRECISION,
            ),
            (
                alice(),
                VAL,
                0,
                AssetSymbol(b"VAL".to_vec()),
                AssetName(b"SORA Validator Token".to_vec()),
                DEFAULT_BALANCE_PRECISION,
            ),
            (
                alice(),
                XSTUSD,
                0,
                AssetSymbol(b"XSTUSD".to_vec()),
                AssetName(b"SORA Synthetic USD".to_vec()),
                DEFAULT_BALANCE_PRECISION,
            ),
        ])
        .build();
        ext.execute_with(|| {
            MockDEXApi::init().unwrap();
            let _distribution_accounts = bonding_curve_pool_init(Vec::new()).unwrap();
            let alice = &alice();
            TradingPair::register(
                RuntimeOrigin::signed(alice.clone()),
                DEXId::Polkaswap.into(),
                XOR,
                USDT,
            )
            .expect("Failed to register trading pair.");
            TradingPair::register(
                RuntimeOrigin::signed(alice.clone()),
                DEXId::Polkaswap.into(),
                XOR,
                VAL,
            )
            .expect("Failed to register trading pair.");
            MBCPool::initialize_pool_unchecked(USDT, false).expect("Failed to initialize pool.");

            // perform large buy on tbc
            assert_swap_outcome(
                MBCPool::exchange(
                    alice,
                    alice,
                    &DEXId::Polkaswap.into(),
                    &USDT,
                    &XOR,
                    SwapAmount::with_desired_output(balance!(100000000), Balance::max_value()),
                )
                .unwrap()
                .0,
                SwapOutcome::new(
                    balance!(3789817571942.618173119057163101),
                    balance!(300902.708124373119358074),
                ),
                balance!(0.0001),
            );

            // check that failed distribution was postponed
            let free_reserves_balance =
                Assets::free_balance(&USDT, &MBCPool::free_reserves_account_id().unwrap()).unwrap();
            assert_eq!(
                MBCPool::pending_free_reserves(),
                vec![(USDT, free_reserves_balance)]
            );
            assert_eq!(
                free_reserves_balance,
                balance!(757963514388.523634623811432620)
            );

            // attempt for distribution
            MBCPool::on_initialize(RETRY_DISTRIBUTION_FREQUENCY.into());
            let free_reserves_balance_2 =
                Assets::free_balance(&USDT, &MBCPool::free_reserves_account_id().unwrap()).unwrap();
            assert_eq!(
                MBCPool::pending_free_reserves(),
                vec![(USDT, free_reserves_balance_2)]
            );
            assert_eq!(free_reserves_balance_2, free_reserves_balance);

            // another exchange with reasonable amount
            assert_swap_outcome(
                MBCPool::exchange(
                    alice,
                    alice,
                    &DEXId::Polkaswap.into(),
                    &USDT,
                    &XOR,
                    SwapAmount::with_desired_output(balance!(100), Balance::max_value()),
                )
                .unwrap()
                .0,
                SwapOutcome::new(
                    balance!(7529503.255499584322288265),
                    balance!(0.300902708124373119),
                ),
                balance!(0.0001),
            );

            // second distribution was successful, pending list didn't change
            let free_reserves_balance_3 =
                Assets::free_balance(&USDT, &MBCPool::free_reserves_account_id().unwrap()).unwrap();
            assert_eq!(
                MBCPool::pending_free_reserves(),
                vec![(USDT, free_reserves_balance_3)]
            );
            assert_eq!(free_reserves_balance_3, free_reserves_balance_2);
        })
    }

    #[test]
    fn multiple_pending_distributions_with_large_request_dont_interfere_when_exchange_becomes_available(
    ) {
        let mut ext = ExtBuilder::new(vec![
            (
                alice(),
                USDT,
                balance!(999999999999999),
                AssetSymbol(b"USDT".to_vec()),
                AssetName(b"Tether USD".to_vec()),
                DEFAULT_BALANCE_PRECISION,
            ),
<<<<<<< HEAD
            (alice(), XOR, 350000, AssetSymbol(b"XOR".to_vec()), AssetName(b"SORA".to_vec()), DEFAULT_BALANCE_PRECISION),
            (alice(), VAL, 0, AssetSymbol(b"VAL".to_vec()), AssetName(b"SORA Validator Token".to_vec()), DEFAULT_BALANCE_PRECISION),
            (alice(), XST, 0, AssetSymbol(b"XST".to_vec()), AssetName(b"XST".to_vec()), DEFAULT_BALANCE_PRECISION),
            (alice(), XSTUSD, 0, AssetSymbol(b"XSTUSD".to_vec()), AssetName(b"SORA Synthetic USD".to_vec()), DEFAULT_BALANCE_PRECISION),
=======
            (
                alice(),
                XOR,
                350000,
                AssetSymbol(b"XOR".to_vec()),
                AssetName(b"SORA".to_vec()),
                DEFAULT_BALANCE_PRECISION,
            ),
            (
                alice(),
                VAL,
                0,
                AssetSymbol(b"VAL".to_vec()),
                AssetName(b"SORA Validator Token".to_vec()),
                DEFAULT_BALANCE_PRECISION,
            ),
            (
                alice(),
                XST,
                0,
                AssetSymbol(b"XST".to_vec()),
                AssetName(b"XST".to_vec()),
                DEFAULT_BALANCE_PRECISION,
            ),
            (
                alice(),
                XSTUSD,
                0,
                AssetSymbol(b"XSTUSD".to_vec()),
                AssetName(b"SORA Synthetic USD".to_vec()),
                DEFAULT_BALANCE_PRECISION,
            ),
>>>>>>> 40653598
        ])
        .build();
        ext.execute_with(|| {
            // secondary market is initialized without funds
            MockDEXApi::init_without_reserves().unwrap();
            let _distribution_accounts = bonding_curve_pool_init(Vec::new()).unwrap();
            let alice = &alice();
            TradingPair::register(
                RuntimeOrigin::signed(alice.clone()),
                DEXId::Polkaswap.into(),
                XOR,
                USDT,
            )
            .expect("Failed to register trading pair.");
            TradingPair::register(
                RuntimeOrigin::signed(alice.clone()),
                DEXId::Polkaswap.into(),
                XOR,
                VAL,
            )
            .expect("Failed to register trading pair.");
            MBCPool::initialize_pool_unchecked(USDT, false).expect("Failed to initialize pool.");

            // perform large buy on tbc
            assert_swap_outcome(
                MBCPool::exchange(
                    alice,
                    alice,
                    &DEXId::Polkaswap.into(),
                    &USDT,
                    &XOR,
                    SwapAmount::with_desired_output(balance!(100000000), Balance::max_value()),
                )
                .unwrap()
                .0,
                SwapOutcome::new(
                    balance!(3782315634567.290994901504505143),
                    balance!(300902.708124373119358074),
                ),
                balance!(0.0001),
            );

            // another exchange with reasonable amount, still current market can't handle it
            assert_swap_outcome(
                MBCPool::exchange(
                    alice,
                    alice,
                    &DEXId::Polkaswap.into(),
                    &USDT,
                    &XOR,
                    SwapAmount::with_desired_output(balance!(100), Balance::max_value()),
                )
                .unwrap()
                .0,
                SwapOutcome::new(
                    balance!(7522001.318124257144070739),
                    balance!(0.300902708124373119),
                ),
                balance!(0.0001),
            );

            // attempt for distribution
            MBCPool::on_initialize(RETRY_DISTRIBUTION_FREQUENCY.into());
            let free_reserves_balance =
                Assets::free_balance(&USDT, &MBCPool::free_reserves_account_id().unwrap()).unwrap();
            let expected_balances = [
                balance!(756463126913.458198980300901028),
                balance!(1504400.263624851428814147),
            ];
            assert_eq!(
                MBCPool::pending_free_reserves(),
                vec![(USDT, expected_balances[0]), (USDT, expected_balances[1])]
            );
            assert_eq!(
                free_reserves_balance,
                expected_balances.iter().fold(balance!(0), |a, b| a + b)
            );

            // funds are added and one of exchanges becomes available, unavailable is left as pending
<<<<<<< HEAD
            MockDEXApi::add_reserves(vec![(XOR, balance!(100000)), (VAL, balance!(100000)), (USDT, balance!(1000000)), (XST, balance!(1000000))]).unwrap();
=======
            MockDEXApi::add_reserves(vec![
                (XOR, balance!(100000)),
                (VAL, balance!(100000)),
                (USDT, balance!(1000000)),
                (XST, balance!(1000000)),
            ])
            .unwrap();
>>>>>>> 40653598
            MBCPool::on_initialize(RETRY_DISTRIBUTION_FREQUENCY.into());
            let free_reserves_balance =
                Assets::free_balance(&USDT, &MBCPool::free_reserves_account_id().unwrap()).unwrap();
            assert_eq!(
                MBCPool::pending_free_reserves(),
                vec![(USDT, expected_balances[0])]
            );
            assert_eq!(free_reserves_balance, expected_balances[0]);
        })
    }

    #[test]
    fn xor_exchange_passes_but_val_exchange_fails_reserves_are_reverted() {
        let mut ext = ExtBuilder::new(vec![
            (
                alice(),
                USDT,
                balance!(10000),
                AssetSymbol(b"USDT".to_vec()),
                AssetName(b"Tether USD".to_vec()),
                DEFAULT_BALANCE_PRECISION,
            ),
<<<<<<< HEAD
            (alice(), XOR, 350000, AssetSymbol(b"XOR".to_vec()), AssetName(b"SORA".to_vec()), DEFAULT_BALANCE_PRECISION),
            (alice(), VAL, 0, AssetSymbol(b"VAL".to_vec()), AssetName(b"SORA Validator Token".to_vec()), DEFAULT_BALANCE_PRECISION),
            (alice(), XST, 0, AssetSymbol(b"XST".to_vec()), AssetName(b"XST".to_vec()), DEFAULT_BALANCE_PRECISION),
            (alice(), XSTUSD, 0, AssetSymbol(b"XSTUSD".to_vec()), AssetName(b"SORA Synthetic USD".to_vec()), DEFAULT_BALANCE_PRECISION),
=======
            (
                alice(),
                XOR,
                350000,
                AssetSymbol(b"XOR".to_vec()),
                AssetName(b"SORA".to_vec()),
                DEFAULT_BALANCE_PRECISION,
            ),
            (
                alice(),
                VAL,
                0,
                AssetSymbol(b"VAL".to_vec()),
                AssetName(b"SORA Validator Token".to_vec()),
                DEFAULT_BALANCE_PRECISION,
            ),
            (
                alice(),
                XST,
                0,
                AssetSymbol(b"XST".to_vec()),
                AssetName(b"XST".to_vec()),
                DEFAULT_BALANCE_PRECISION,
            ),
            (
                alice(),
                XSTUSD,
                0,
                AssetSymbol(b"XSTUSD".to_vec()),
                AssetName(b"SORA Synthetic USD".to_vec()),
                DEFAULT_BALANCE_PRECISION,
            ),
>>>>>>> 40653598
        ])
        .build();
        ext.execute_with(|| {
            // secondary market is initialized without funds
            MockDEXApi::init_without_reserves().unwrap();
            let distribution_accounts = bonding_curve_pool_init(Vec::new()).unwrap();
            let alice = &alice();
            TradingPair::register(
                RuntimeOrigin::signed(alice.clone()),
                DEXId::Polkaswap.into(),
                XOR,
                USDT,
            )
            .expect("Failed to register trading pair.");
            TradingPair::register(
                RuntimeOrigin::signed(alice.clone()),
                DEXId::Polkaswap.into(),
                XOR,
                VAL,
            )
            .expect("Failed to register trading pair.");
            MBCPool::initialize_pool_unchecked(USDT, false).expect("Failed to initialize pool.");

            // perform buy on tbc
            assert_swap_outcome(
                MBCPool::exchange(
                    alice,
                    alice,
                    &DEXId::Polkaswap.into(),
                    &USDT,
                    &XOR,
                    SwapAmount::with_desired_output(balance!(1), Balance::max_value()),
                )
                .unwrap()
                .0,
                SwapOutcome::new(
                    balance!(200.602181641794149028),
                    balance!(0.003009027081243731),
                ),
                balance!(0.0001),
            );

            // check pending list and free reserves account
            let free_reserves_balance =
                Assets::free_balance(&USDT, &MBCPool::free_reserves_account_id().unwrap()).unwrap();
            assert_eq!(
                MBCPool::pending_free_reserves(),
                vec![(USDT, free_reserves_balance.clone())]
            );
            assert_eq!(free_reserves_balance, balance!(40.120436328358829805));

            // exchange becomes possible, but not for val, so second part of distribution fails
            MockDEXApi::add_reserves(vec![
                (XOR, balance!(100000)),
                (VAL, balance!(0)),
                (USDT, balance!(1000000)),
            ])
            .unwrap();

            // check pending list
            MBCPool::on_initialize(RETRY_DISTRIBUTION_FREQUENCY.into());
            let free_reserves_balance_2 =
                Assets::free_balance(&USDT, &MBCPool::free_reserves_account_id().unwrap()).unwrap();
            assert_eq!(
                MBCPool::pending_free_reserves(),
                vec![(USDT, free_reserves_balance.clone())]
            );

            // val buy back and burn failed so exchanged xor is reverted
            assert_eq!(free_reserves_balance_2, free_reserves_balance);
<<<<<<< HEAD
            ensure_distribution_accounts_balances(distribution_accounts.clone(), vec![
                balance!(0),
                balance!(0),
                balance!(0),
            ]);
=======
            ensure_distribution_accounts_balances(
                distribution_accounts.clone(),
                vec![balance!(0), balance!(0), balance!(0)],
            );
>>>>>>> 40653598

            // another buy is performed
            assert_swap_outcome(
                MBCPool::exchange(
                    alice,
                    alice,
                    &DEXId::Polkaswap.into(),
                    &USDT,
                    &XOR,
                    SwapAmount::with_desired_output(balance!(1), Balance::max_value()),
                )
                .unwrap()
                .0,
                SwapOutcome::new(
                    balance!(275.622305588803464169),
                    balance!(0.003009027081243731),
                ),
                balance!(0.0001),
            );

            // there are two pending distributions
            let free_reserves_balance_3 =
                Assets::free_balance(&USDT, &MBCPool::free_reserves_account_id().unwrap()).unwrap();
            let second_pending_balance = balance!(55.124461117760692833);
            assert_eq!(
                MBCPool::pending_free_reserves(),
                vec![
                    (USDT, free_reserves_balance),
                    (USDT, second_pending_balance)
                ]
            );
            assert_eq!(
                free_reserves_balance_3,
                free_reserves_balance + second_pending_balance
            );

            // exchange becomes possible, but val is enough only to fulfill one of pending distributions
            MockDEXApi::add_reserves(vec![(VAL, balance!(0.4))]).unwrap();
            MockDEXApi::add_reserves(vec![(XST, balance!(0.4))]).unwrap();

            // val is not enough for one of distributions, it's still present
            MBCPool::on_initialize(RETRY_DISTRIBUTION_FREQUENCY.into());
            let free_reserves_balance_4 =
                Assets::free_balance(&USDT, &MBCPool::free_reserves_account_id().unwrap()).unwrap();
            assert_eq!(
                MBCPool::pending_free_reserves(),
                vec![(USDT, second_pending_balance)]
            );
            assert_eq!(free_reserves_balance_4, second_pending_balance);

            // check distribution accounts
<<<<<<< HEAD
            ensure_distribution_accounts_balances(distribution_accounts.clone(), vec![
                balance!(0.002000003750968687),
                balance!(0.008000015003874750),
                balance!(0.180000337587181890),
            ]);
=======
            ensure_distribution_accounts_balances(
                distribution_accounts.clone(),
                vec![
                    balance!(0.002000003750968687),
                    balance!(0.008000015003874750),
                    balance!(0.180000337587181890),
                ],
            );
>>>>>>> 40653598

            // enough val is added to fulfill second exchange
            MockDEXApi::add_reserves(vec![(VAL, balance!(1))]).unwrap();

            // second pending distribution is performed
            MBCPool::on_initialize(RETRY_DISTRIBUTION_FREQUENCY.into());
            let free_reserves_balance_5 =
                Assets::free_balance(&USDT, &MBCPool::free_reserves_account_id().unwrap()).unwrap();
            assert_eq!(MBCPool::pending_free_reserves(), vec![]);
            assert_eq!(free_reserves_balance_5, balance!(0));

            // check distribution accounts
<<<<<<< HEAD
            ensure_distribution_accounts_balances(distribution_accounts, vec![
                balance!(0.004747958137689057),
                balance!(0.018991832550756232),
                balance!(0.427316232392015238),
            ]);
=======
            ensure_distribution_accounts_balances(
                distribution_accounts,
                vec![
                    balance!(0.004747958137689057),
                    balance!(0.018991832550756232),
                    balance!(0.427316232392015238),
                ],
            );
>>>>>>> 40653598
        })
    }

    #[test]
    fn rewards_for_small_values() {
        let mut ext = ExtBuilder::new(vec![
            (
                alice(),
                USDT,
                balance!(0),
                AssetSymbol(b"USDT".to_vec()),
                AssetName(b"Tether USD".to_vec()),
                DEFAULT_BALANCE_PRECISION,
            ),
            (
                alice(),
                XOR,
                balance!(6000000000),
                AssetSymbol(b"XOR".to_vec()),
                AssetName(b"SORA".to_vec()),
                DEFAULT_BALANCE_PRECISION,
            ),
            (
                alice(),
                VAL,
                0,
                AssetSymbol(b"VAL".to_vec()),
                AssetName(b"SORA Validator Token".to_vec()),
                DEFAULT_BALANCE_PRECISION,
            ),
            (
                alice(),
                XSTUSD,
                0,
                AssetSymbol(b"XSTUSD".to_vec()),
                AssetName(b"SORA Synthetic USD".to_vec()),
                DEFAULT_BALANCE_PRECISION,
            ),
        ])
        .build();
        ext.execute_with(|| {
            MockDEXApi::init_without_reserves().unwrap();
            let _ = bonding_curve_pool_init(Vec::new()).unwrap();
            let alice = &alice();
            TradingPair::register(
                RuntimeOrigin::signed(alice.clone()),
                DEXId::Polkaswap.into(),
                XOR,
                USDT,
            )
            .expect("Failed to register trading pair.");
            TradingPair::register(
                RuntimeOrigin::signed(alice.clone()),
                DEXId::Polkaswap.into(),
                XOR,
                VAL,
            )
            .expect("Failed to register trading pair.");
            MBCPool::initialize_pool_unchecked(USDT, false).expect("Failed to initialize pool.");
            let reward = MBCPool::calculate_buy_reward(
                alice,
                &USDT,
                balance!(0.000000002499999999),
                balance!(0.000000000000001),
            );
            assert_eq!(reward.unwrap(), balance!(0.000000002499999999));
            let reward = MBCPool::calculate_buy_reward(
                alice,
                &USDT,
                balance!(0.000000002499999999),
                balance!(0.000000000000000001),
            );
            assert_eq!(reward.unwrap(), balance!(0.000000002499999999));
        })
    }

    #[test]
    fn price_without_impact_small_amount() {
        let mut ext = ExtBuilder::new(vec![
            (
                alice(),
                DAI,
                balance!(0),
                AssetSymbol(b"DAI".to_vec()),
                AssetName(b"DAI".to_vec()),
                DEFAULT_BALANCE_PRECISION,
            ),
            (
                alice(),
                USDT,
                balance!(0),
                AssetSymbol(b"USDT".to_vec()),
                AssetName(b"Tether USD".to_vec()),
                DEFAULT_BALANCE_PRECISION,
            ),
            (
                alice(),
                XOR,
                balance!(0),
                AssetSymbol(b"XOR".to_vec()),
                AssetName(b"SORA".to_vec()),
                DEFAULT_BALANCE_PRECISION,
            ),
            (
                alice(),
                VAL,
                balance!(4000),
                AssetSymbol(b"VAL".to_vec()),
                AssetName(b"SORA Validator Token".to_vec()),
                DEFAULT_BALANCE_PRECISION,
            ),
            (
                alice(),
                XSTUSD,
                0,
                AssetSymbol(b"XSTUSD".to_vec()),
                AssetName(b"SORA Synthetic USD".to_vec()),
                DEFAULT_BALANCE_PRECISION,
            ),
        ])
        .build();
        ext.execute_with(|| {
            MockDEXApi::init().unwrap();
            let _ = bonding_curve_pool_init(vec![]).unwrap();
            TradingPair::register(
                RuntimeOrigin::signed(alice()),
                DEXId::Polkaswap.into(),
                XOR,
                VAL,
            )
            .expect("Failed to register trading pair.");
            MBCPool::initialize_pool_unchecked(VAL, false).expect("Failed to initialize pool.");

            // Buy with desired input
            let amount_a: Balance = balance!(2000);
            let (quote_outcome_a, _) = MBCPool::quote(
                &DEXId::Polkaswap.into(),
                &VAL,
                &XOR,
                QuoteAmount::with_desired_input(amount_a.clone()),
                true,
            )
            .unwrap();
            let quote_without_impact_a = MBCPool::quote_without_impact(
                &DEXId::Polkaswap.into(),
                &VAL,
                &XOR,
                QuoteAmount::with_desired_input(amount_a.clone()),
                true,
            )
            .unwrap();
            MBCPool::exchange(
                &alice(),
                &alice(),
                &DEXId::Polkaswap.into(),
                &VAL,
                &XOR,
                SwapAmount::with_desired_input(amount_a.clone(), Balance::zero()),
            )
            .unwrap();
            assert_eq!(quote_outcome_a.amount, balance!(361.549938632002690452));
            assert_eq!(
                quote_without_impact_a.amount,
                balance!(361.728370440936309235)
            );
            assert!(quote_outcome_a.amount < quote_without_impact_a.amount);

            // Buy with desired output
            let amount_b: Balance = balance!(200);
            let (quote_outcome_b, _) = MBCPool::quote(
                &DEXId::Polkaswap.into(),
                &VAL,
                &XOR,
                QuoteAmount::with_desired_output(amount_b.clone()),
                true,
            )
            .unwrap();
            let quote_without_impact_b = MBCPool::quote_without_impact(
                &DEXId::Polkaswap.into(),
                &VAL,
                &XOR,
                QuoteAmount::with_desired_output(amount_b.clone()),
                true,
            )
            .unwrap();
            MBCPool::exchange(
                &alice(),
                &alice(),
                &DEXId::Polkaswap.into(),
                &VAL,
                &XOR,
                SwapAmount::with_desired_output(amount_b.clone(), Balance::max_value()),
            )
            .unwrap();
            assert_eq!(quote_outcome_b.amount, balance!(1107.192203724646374562));
            assert_eq!(
                quote_without_impact_b.amount,
                balance!(1106.890317630040503506)
            );
            assert!(quote_outcome_b.amount > quote_without_impact_b.amount);

            // Sell with desired input
            let amount_c: Balance = balance!(1);
            let (quote_outcome_c, _) = MBCPool::quote(
                &DEXId::Polkaswap.into(),
                &XOR,
                &VAL,
                QuoteAmount::with_desired_input(amount_c.clone()),
                true,
            )
            .unwrap();
            let quote_without_impact_c = MBCPool::quote_without_impact(
                &DEXId::Polkaswap.into(),
                &XOR,
                &VAL,
                QuoteAmount::with_desired_input(amount_c.clone()),
                true,
            )
            .unwrap();
            MBCPool::exchange(
                &alice(),
                &alice(),
                &DEXId::Polkaswap.into(),
                &XOR,
                &VAL,
                SwapAmount::with_desired_input(amount_c.clone(), Balance::zero()),
            )
            .unwrap();
            assert_eq!(quote_outcome_c.amount, balance!(3.999482655569353236));
            assert_eq!(
                quote_without_impact_c.amount,
                balance!(4.005928040448516546)
            );
            assert!(quote_outcome_c.amount < quote_without_impact_c.amount);

            // Sell with desired output
            let amount_d: Balance = balance!(1);
            let (quote_outcome_d, _) = MBCPool::quote(
                &DEXId::Polkaswap.into(),
                &XOR,
                &VAL,
                QuoteAmount::with_desired_output(amount_d.clone()),
                true,
            )
            .unwrap();
            let quote_without_impact_d = MBCPool::quote_without_impact(
                &DEXId::Polkaswap.into(),
                &XOR,
                &VAL,
                QuoteAmount::with_desired_output(amount_d.clone()),
                true,
            )
            .unwrap();
            MBCPool::exchange(
                &alice(),
                &alice(),
                &DEXId::Polkaswap.into(),
                &XOR,
                &VAL,
                SwapAmount::with_desired_output(amount_d.clone(), Balance::max_value()),
            )
            .unwrap();
            assert_eq!(quote_outcome_d.amount, balance!(0.249731351108007183));
            assert_eq!(
                quote_without_impact_d.amount,
                balance!(0.249630724163152921)
            );
            assert!(quote_outcome_d.amount > quote_without_impact_d.amount);
        });
    }

    #[test]
    fn price_without_impact_large_amount() {
        let mut ext = ExtBuilder::new(vec![
            (
                alice(),
                DAI,
                balance!(0),
                AssetSymbol(b"DAI".to_vec()),
                AssetName(b"DAI".to_vec()),
                DEFAULT_BALANCE_PRECISION,
            ),
            (
                alice(),
                USDT,
                balance!(0),
                AssetSymbol(b"USDT".to_vec()),
                AssetName(b"Tether USD".to_vec()),
                DEFAULT_BALANCE_PRECISION,
            ),
            (
                alice(),
                XOR,
                balance!(0),
                AssetSymbol(b"XOR".to_vec()),
                AssetName(b"SORA".to_vec()),
                DEFAULT_BALANCE_PRECISION,
            ),
            (
                alice(),
                VAL,
                balance!(200000),
                AssetSymbol(b"VAL".to_vec()),
                AssetName(b"SORA Validator Token".to_vec()),
                DEFAULT_BALANCE_PRECISION,
            ),
            (
                alice(),
                XSTUSD,
                0,
                AssetSymbol(b"XSTUSD".to_vec()),
                AssetName(b"SORA Synthetic USD".to_vec()),
                DEFAULT_BALANCE_PRECISION,
            ),
        ])
        .build();
        ext.execute_with(|| {
            MockDEXApi::init().unwrap();
            let _ = bonding_curve_pool_init(vec![]).unwrap();
            TradingPair::register(
                RuntimeOrigin::signed(alice()),
                DEXId::Polkaswap.into(),
                XOR,
                VAL,
            )
            .expect("Failed to register trading pair.");
            MBCPool::initialize_pool_unchecked(VAL, false).expect("Failed to initialize pool.");

            // Buy with desired input
            let amount_a: Balance = balance!(70000);
            let (quote_outcome_a, _) = MBCPool::quote(
                &DEXId::Polkaswap.into(),
                &VAL,
                &XOR,
                QuoteAmount::with_desired_input(amount_a.clone()),
                true,
            )
            .unwrap();
            let quote_without_impact_a = MBCPool::quote_without_impact(
                &DEXId::Polkaswap.into(),
                &VAL,
                &XOR,
                QuoteAmount::with_desired_input(amount_a.clone()),
                true,
            )
            .unwrap();
            MBCPool::exchange(
                &alice(),
                &alice(),
                &DEXId::Polkaswap.into(),
                &VAL,
                &XOR,
                SwapAmount::with_desired_input(amount_a.clone(), Balance::zero()),
            )
            .unwrap();
            assert_eq!(quote_outcome_a.amount, balance!(12448.948798121038068728));
            assert_eq!(
                quote_without_impact_a.amount,
                balance!(12660.492965432770823211)
            );
            assert!(quote_outcome_a.amount < quote_without_impact_a.amount);

            // Buy with desired output
            let amount_b: Balance = balance!(14000);
            let (quote_outcome_b, _) = MBCPool::quote(
                &DEXId::Polkaswap.into(),
                &VAL,
                &XOR,
                QuoteAmount::with_desired_output(amount_b.clone()),
                true,
            )
            .unwrap();
            let quote_without_impact_b = MBCPool::quote_without_impact(
                &DEXId::Polkaswap.into(),
                &VAL,
                &XOR,
                QuoteAmount::with_desired_output(amount_b.clone()),
                true,
            )
            .unwrap();
            MBCPool::exchange(
                &alice(),
                &alice(),
                &DEXId::Polkaswap.into(),
                &VAL,
                &XOR,
                SwapAmount::with_desired_output(amount_b.clone(), Balance::max_value()),
            )
            .unwrap();
            assert_eq!(quote_outcome_b.amount, balance!(81508.213505580992097736));
            assert_eq!(
                quote_without_impact_b.amount,
                balance!(80028.971642012224670009)
            );
            assert!(quote_outcome_b.amount > quote_without_impact_b.amount);

            // Sell with desired input
            let amount_c: Balance = balance!(7000);
            let (quote_outcome_c, _) = MBCPool::quote(
                &DEXId::Polkaswap.into(),
                &XOR,
                &VAL,
                QuoteAmount::with_desired_input(amount_c.clone()),
                true,
            )
            .unwrap();
            let quote_without_impact_c = MBCPool::quote_without_impact(
                &DEXId::Polkaswap.into(),
                &XOR,
                &VAL,
                QuoteAmount::with_desired_input(amount_c.clone()),
                true,
            )
            .unwrap();
            MBCPool::exchange(
                &alice(),
                &alice(),
                &DEXId::Polkaswap.into(),
                &XOR,
                &VAL,
                SwapAmount::with_desired_input(amount_c.clone(), Balance::zero()),
            )
            .unwrap();
            assert_eq!(quote_outcome_c.amount, balance!(25316.104888559067750898));
            assert_eq!(
                quote_without_impact_c.amount,
                balance!(31999.826368133346115316)
            );
            assert!(quote_outcome_c.amount < quote_without_impact_c.amount);

            // Sell with desired output
            let amount_d: Balance = balance!(7000);
            let (quote_outcome_d, _) = MBCPool::quote(
                &DEXId::Polkaswap.into(),
                &XOR,
                &VAL,
                QuoteAmount::with_desired_output(amount_d.clone()),
                true,
            )
            .unwrap();
            let quote_without_impact_d = MBCPool::quote_without_impact(
                &DEXId::Polkaswap.into(),
                &XOR,
                &VAL,
                QuoteAmount::with_desired_output(amount_d.clone()),
                true,
            )
            .unwrap();
            MBCPool::exchange(
                &alice(),
                &alice(),
                &DEXId::Polkaswap.into(),
                &XOR,
                &VAL,
                SwapAmount::with_desired_output(amount_d.clone(), Balance::max_value()),
            )
            .unwrap();
            assert_eq!(quote_outcome_d.amount, balance!(1681.732720328623106924));
            assert_eq!(
                quote_without_impact_d.amount,
                balance!(1558.966302104893601417)
            );
            assert!(quote_outcome_d.amount > quote_without_impact_d.amount);
        });
    }
}<|MERGE_RESOLUTION|>--- conflicted
+++ resolved
@@ -35,15 +35,6 @@
     };
     use common::assert_approx_eq;
     use common::{
-<<<<<<< HEAD
-        self, balance, fixed, fixed_wrapper, Fixed, fixnum::ops::One as _, fixnum::ops::Zero as _,
-        prelude::{Balance, SwapAmount, SwapOutcome, QuoteAmount, FixedWrapper,},
-        AssetName, AssetSymbol, DEXId, LiquiditySource, TechPurpose, USDT, VAL, XOR, PSWAP, XSTUSD, DAI, LiquiditySourceFilter,
-        DEFAULT_BALANCE_PRECISION,
-        LiquidityProxyTrait, PriceVariant, TBCD, XST,
-    };
-    use frame_support::traits::OnInitialize;
-=======
         self, balance, fixed, fixed_wrapper,
         fixnum::ops::One as _,
         fixnum::ops::Zero as _,
@@ -52,7 +43,6 @@
         LiquiditySource, LiquiditySourceFilter, PriceVariant, TechPurpose, DAI,
         DEFAULT_BALANCE_PRECISION, PSWAP, TBCD, USDT, VAL, XOR, XST, XSTUSD,
     };
->>>>>>> 40653598
     use frame_support::assert_err;
     use frame_support::assert_noop;
     use frame_support::storage::{with_transaction, TransactionOutcome};
@@ -717,17 +707,6 @@
                     &XOR,
                     SwapAmount::with_desired_output(balance!(1000), Balance::max_value()),
                 )
-<<<<<<< HEAD
-                .unwrap().0,
-                SwapOutcome::new(balance!(5536.708257819426729513), balance!(3.009027081243731193)),
-                balance!(0.0001)
-            );
-            ensure_distribution_accounts_balances(distribution_accounts, vec![
-                balance!(2.760049066522984224),
-                balance!(11.040196266091936898),
-                balance!(248.404415987068580219),
-            ]);
-=======
                 .unwrap()
                 .0,
                 SwapOutcome::new(
@@ -744,7 +723,6 @@
                     balance!(248.404415987068580219),
                 ],
             );
->>>>>>> 40653598
             assert_swap_outcome(
                 MBCPool::exchange(
                     alice,
@@ -840,17 +818,6 @@
                     &XOR,
                     SwapAmount::with_desired_output(balance!(1000), Balance::max_value()),
                 )
-<<<<<<< HEAD
-                .unwrap().0,
-                SwapOutcome::new(balance!(5536.708257819426729513), balance!(3.009027081243731193)),
-                balance!(0.0001)
-            );
-            ensure_distribution_accounts_balances(distribution_accounts, vec![
-                balance!(2.760049066522984224),
-                balance!(11.040196266091936898),
-                balance!(248.404415987068580219),
-            ]);
-=======
                 .unwrap()
                 .0,
                 SwapOutcome::new(
@@ -867,7 +834,6 @@
                     balance!(248.404415987068580219),
                 ],
             );
->>>>>>> 40653598
             assert_swap_outcome(
                 MBCPool::exchange(
                     alice,
@@ -2554,12 +2520,6 @@
                 AssetName(b"Tether USD".to_vec()),
                 DEFAULT_BALANCE_PRECISION,
             ),
-<<<<<<< HEAD
-            (alice(), XOR, 0, AssetSymbol(b"XOR".to_vec()), AssetName(b"SORA".to_vec()), DEFAULT_BALANCE_PRECISION),
-            (alice(), VAL, 0, AssetSymbol(b"VAL".to_vec()), AssetName(b"SORA Validator Token".to_vec()), DEFAULT_BALANCE_PRECISION),
-            (alice(), XST, 0, AssetSymbol(b"XST".to_vec()), AssetName(b"XST".to_vec()), DEFAULT_BALANCE_PRECISION),
-            (alice(), XSTUSD, 0, AssetSymbol(b"XSTUSD".to_vec()), AssetName(b"SORA Synthetic USD".to_vec()), DEFAULT_BALANCE_PRECISION),
-=======
             (
                 alice(),
                 XOR,
@@ -2592,7 +2552,6 @@
                 AssetName(b"SORA Synthetic USD".to_vec()),
                 DEFAULT_BALANCE_PRECISION,
             ),
->>>>>>> 40653598
         ])
         .build();
         ext.execute_with(|| {
@@ -2622,18 +2581,10 @@
             assert_eq!(MBCPool::pending_free_reserves(), vec![]);
             assert_eq!(free_reserves_balance, balance!(0));
 
-<<<<<<< HEAD
-            ensure_distribution_accounts_balances(distribution_accounts.clone(), vec![
-                balance!(0),
-                balance!(0),
-                balance!(0),
-            ]);
-=======
             ensure_distribution_accounts_balances(
                 distribution_accounts.clone(),
                 vec![balance!(0), balance!(0), balance!(0)],
             );
->>>>>>> 40653598
 
             // perform buy on tbc
             assert_eq!(
@@ -2659,13 +2610,6 @@
             assert_eq!(MBCPool::pending_free_reserves(), vec![]);
             assert_eq!(free_reserves_balance, balance!(0));
 
-<<<<<<< HEAD
-            ensure_distribution_accounts_balances(distribution_accounts, vec![
-                balance!(0.002747946907288807),
-                balance!(0.010991787629155229),
-                balance!(0.247315221655992660),
-            ]);
-=======
             ensure_distribution_accounts_balances(
                 distribution_accounts,
                 vec![
@@ -2674,7 +2618,6 @@
                     balance!(0.247315221655992660),
                 ],
             );
->>>>>>> 40653598
         })
     }
 
@@ -2721,13 +2664,6 @@
                 AssetName(b"SORA Synthetic USD".to_vec()),
                 DEFAULT_BALANCE_PRECISION,
             ),
-<<<<<<< HEAD
-            (alice(), XOR, 350000, AssetSymbol(b"XOR".to_vec()), AssetName(b"SORA".to_vec()), DEFAULT_BALANCE_PRECISION),
-            (alice(), VAL, 0, AssetSymbol(b"VAL".to_vec()), AssetName(b"SORA Validator Token".to_vec()), DEFAULT_BALANCE_PRECISION),
-            (alice(), XST, 0, AssetSymbol(b"XST".to_vec()), AssetName(b"XST".to_vec()), DEFAULT_BALANCE_PRECISION),
-            (alice(), XSTUSD, 0, AssetSymbol(b"XSTUSD".to_vec()), AssetName(b"SORA Synthetic USD".to_vec()), DEFAULT_BALANCE_PRECISION),
-=======
->>>>>>> 40653598
         ])
         .build();
         ext.execute_with(|| {
@@ -2796,16 +2732,6 @@
             assert_eq!(free_reserves_balance_2, free_reserves_balance);
 
             // exchange becomes possible for stored free reserves
-<<<<<<< HEAD
-            MockDEXApi::add_reserves(vec![(XOR, balance!(100000)), (VAL, balance!(100000)), (USDT, balance!(1000000)), (XST, balance!(1000000))]).unwrap();
-
-            // actual accounts check before distribution
-            ensure_distribution_accounts_balances(distribution_accounts.clone(), vec![
-                balance!(0),
-                balance!(0),
-                balance!(0),
-            ]);
-=======
             MockDEXApi::add_reserves(vec![
                 (XOR, balance!(100000)),
                 (VAL, balance!(100000)),
@@ -2819,7 +2745,6 @@
                 distribution_accounts.clone(),
                 vec![balance!(0), balance!(0), balance!(0)],
             );
->>>>>>> 40653598
 
             // attempt for distribution before retry period
             MBCPool::on_initialize((RETRY_DISTRIBUTION_FREQUENCY - 1).into());
@@ -2839,13 +2764,6 @@
             assert_eq!(free_reserves_balance, balance!(0));
 
             // actual accounts check after distribution
-<<<<<<< HEAD
-            ensure_distribution_accounts_balances(distribution_accounts, vec![
-                balance!(0.002000003750968687),
-                balance!(0.008000015003874750),
-                balance!(0.180000337587181890),
-            ]);
-=======
             ensure_distribution_accounts_balances(
                 distribution_accounts,
                 vec![
@@ -2854,7 +2772,6 @@
                     balance!(0.180000337587181890),
                 ],
             );
->>>>>>> 40653598
         })
     }
 
@@ -2869,12 +2786,6 @@
                 AssetName(b"Tether USD".to_vec()),
                 DEFAULT_BALANCE_PRECISION,
             ),
-<<<<<<< HEAD
-            (alice(), XOR, 350000, AssetSymbol(b"XOR".to_vec()), AssetName(b"SORA".to_vec()), DEFAULT_BALANCE_PRECISION),
-            (alice(), VAL, 0, AssetSymbol(b"VAL".to_vec()), AssetName(b"SORA Validator Token".to_vec()), DEFAULT_BALANCE_PRECISION),
-            (alice(), XST, 0, AssetSymbol(b"XST".to_vec()), AssetName(b"XST".to_vec()), DEFAULT_BALANCE_PRECISION),
-            (alice(), XSTUSD, 0, AssetSymbol(b"XSTUSD".to_vec()), AssetName(b"SORA Synthetic USD".to_vec()), DEFAULT_BALANCE_PRECISION),
-=======
             (
                 alice(),
                 XOR,
@@ -2907,7 +2818,6 @@
                 AssetName(b"SORA Synthetic USD".to_vec()),
                 DEFAULT_BALANCE_PRECISION,
             ),
->>>>>>> 40653598
         ])
         .build();
         ext.execute_with(|| {
@@ -3012,9 +2922,6 @@
             );
 
             // exchange becomes available
-<<<<<<< HEAD
-            MockDEXApi::add_reserves(vec![(XOR, balance!(100000)), (VAL, balance!(100000)), (USDT, balance!(1000000)), (XST, balance!(1000000))]).unwrap();
-=======
             MockDEXApi::add_reserves(vec![
                 (XOR, balance!(100000)),
                 (VAL, balance!(100000)),
@@ -3022,7 +2929,6 @@
                 (XST, balance!(1000000)),
             ])
             .unwrap();
->>>>>>> 40653598
             MBCPool::on_initialize(RETRY_DISTRIBUTION_FREQUENCY.into());
             let free_reserves_balance =
                 Assets::free_balance(&USDT, &MBCPool::free_reserves_account_id().unwrap()).unwrap();
@@ -3171,12 +3077,6 @@
                 AssetName(b"Tether USD".to_vec()),
                 DEFAULT_BALANCE_PRECISION,
             ),
-<<<<<<< HEAD
-            (alice(), XOR, 350000, AssetSymbol(b"XOR".to_vec()), AssetName(b"SORA".to_vec()), DEFAULT_BALANCE_PRECISION),
-            (alice(), VAL, 0, AssetSymbol(b"VAL".to_vec()), AssetName(b"SORA Validator Token".to_vec()), DEFAULT_BALANCE_PRECISION),
-            (alice(), XST, 0, AssetSymbol(b"XST".to_vec()), AssetName(b"XST".to_vec()), DEFAULT_BALANCE_PRECISION),
-            (alice(), XSTUSD, 0, AssetSymbol(b"XSTUSD".to_vec()), AssetName(b"SORA Synthetic USD".to_vec()), DEFAULT_BALANCE_PRECISION),
-=======
             (
                 alice(),
                 XOR,
@@ -3209,7 +3109,6 @@
                 AssetName(b"SORA Synthetic USD".to_vec()),
                 DEFAULT_BALANCE_PRECISION,
             ),
->>>>>>> 40653598
         ])
         .build();
         ext.execute_with(|| {
@@ -3289,9 +3188,6 @@
             );
 
             // funds are added and one of exchanges becomes available, unavailable is left as pending
-<<<<<<< HEAD
-            MockDEXApi::add_reserves(vec![(XOR, balance!(100000)), (VAL, balance!(100000)), (USDT, balance!(1000000)), (XST, balance!(1000000))]).unwrap();
-=======
             MockDEXApi::add_reserves(vec![
                 (XOR, balance!(100000)),
                 (VAL, balance!(100000)),
@@ -3299,7 +3195,6 @@
                 (XST, balance!(1000000)),
             ])
             .unwrap();
->>>>>>> 40653598
             MBCPool::on_initialize(RETRY_DISTRIBUTION_FREQUENCY.into());
             let free_reserves_balance =
                 Assets::free_balance(&USDT, &MBCPool::free_reserves_account_id().unwrap()).unwrap();
@@ -3322,12 +3217,6 @@
                 AssetName(b"Tether USD".to_vec()),
                 DEFAULT_BALANCE_PRECISION,
             ),
-<<<<<<< HEAD
-            (alice(), XOR, 350000, AssetSymbol(b"XOR".to_vec()), AssetName(b"SORA".to_vec()), DEFAULT_BALANCE_PRECISION),
-            (alice(), VAL, 0, AssetSymbol(b"VAL".to_vec()), AssetName(b"SORA Validator Token".to_vec()), DEFAULT_BALANCE_PRECISION),
-            (alice(), XST, 0, AssetSymbol(b"XST".to_vec()), AssetName(b"XST".to_vec()), DEFAULT_BALANCE_PRECISION),
-            (alice(), XSTUSD, 0, AssetSymbol(b"XSTUSD".to_vec()), AssetName(b"SORA Synthetic USD".to_vec()), DEFAULT_BALANCE_PRECISION),
-=======
             (
                 alice(),
                 XOR,
@@ -3360,7 +3249,6 @@
                 AssetName(b"SORA Synthetic USD".to_vec()),
                 DEFAULT_BALANCE_PRECISION,
             ),
->>>>>>> 40653598
         ])
         .build();
         ext.execute_with(|| {
@@ -3431,18 +3319,10 @@
 
             // val buy back and burn failed so exchanged xor is reverted
             assert_eq!(free_reserves_balance_2, free_reserves_balance);
-<<<<<<< HEAD
-            ensure_distribution_accounts_balances(distribution_accounts.clone(), vec![
-                balance!(0),
-                balance!(0),
-                balance!(0),
-            ]);
-=======
             ensure_distribution_accounts_balances(
                 distribution_accounts.clone(),
                 vec![balance!(0), balance!(0), balance!(0)],
             );
->>>>>>> 40653598
 
             // another buy is performed
             assert_swap_outcome(
@@ -3494,13 +3374,6 @@
             assert_eq!(free_reserves_balance_4, second_pending_balance);
 
             // check distribution accounts
-<<<<<<< HEAD
-            ensure_distribution_accounts_balances(distribution_accounts.clone(), vec![
-                balance!(0.002000003750968687),
-                balance!(0.008000015003874750),
-                balance!(0.180000337587181890),
-            ]);
-=======
             ensure_distribution_accounts_balances(
                 distribution_accounts.clone(),
                 vec![
@@ -3509,7 +3382,6 @@
                     balance!(0.180000337587181890),
                 ],
             );
->>>>>>> 40653598
 
             // enough val is added to fulfill second exchange
             MockDEXApi::add_reserves(vec![(VAL, balance!(1))]).unwrap();
@@ -3522,13 +3394,6 @@
             assert_eq!(free_reserves_balance_5, balance!(0));
 
             // check distribution accounts
-<<<<<<< HEAD
-            ensure_distribution_accounts_balances(distribution_accounts, vec![
-                balance!(0.004747958137689057),
-                balance!(0.018991832550756232),
-                balance!(0.427316232392015238),
-            ]);
-=======
             ensure_distribution_accounts_balances(
                 distribution_accounts,
                 vec![
@@ -3537,7 +3402,6 @@
                     balance!(0.427316232392015238),
                 ],
             );
->>>>>>> 40653598
         })
     }
 
