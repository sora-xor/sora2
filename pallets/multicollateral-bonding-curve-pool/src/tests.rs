// This file is part of the SORA network and Polkaswap app.

// Copyright (c) 2020, 2021, Polka Biome Ltd. All rights reserved.
// SPDX-License-Identifier: BSD-4-Clause

// Redistribution and use in source and binary forms, with or without modification,
// are permitted provided that the following conditions are met:

// Redistributions of source code must retain the above copyright notice, this list
// of conditions and the following disclaimer.
// Redistributions in binary form must reproduce the above copyright notice, this
// list of conditions and the following disclaimer in the documentation and/or other
// materials provided with the distribution.
//
// All advertising materials mentioning features or use of this software must display
// the following acknowledgement: This product includes software developed by Polka Biome
// Ltd., SORA, and Polkaswap.
//
// Neither the name of the Polka Biome Ltd. nor the names of its contributors may be used
// to endorse or promote products derived from this software without specific prior written permission.

// THIS SOFTWARE IS PROVIDED BY Polka Biome Ltd. AS IS AND ANY EXPRESS OR IMPLIED WARRANTIES,
// INCLUDING, BUT NOT LIMITED TO, THE IMPLIED WARRANTIES OF MERCHANTABILITY AND FITNESS FOR
// A PARTICULAR PURPOSE ARE DISCLAIMED. IN NO EVENT SHALL Polka Biome Ltd. BE LIABLE FOR ANY
// DIRECT, INDIRECT, INCIDENTAL, SPECIAL, EXEMPLARY, OR CONSEQUENTIAL DAMAGES (INCLUDING,
// BUT NOT LIMITED TO, PROCUREMENT OF SUBSTITUTE GOODS OR SERVICES; LOSS OF USE, DATA, OR PROFITS;
// OR BUSINESS INTERRUPTION) HOWEVER CAUSED AND ON ANY THEORY OF LIABILITY, WHETHER IN CONTRACT,
// STRICT LIABILITY, OR TORT (INCLUDING NEGLIGENCE OR OTHERWISE) ARISING IN ANY WAY OUT OF THE
// USE OF THIS SOFTWARE, EVEN IF ADVISED OF THE POSSIBILITY OF SUCH DAMAGE.

#[rustfmt::skip]
mod tests {
    use crate::{mock::*, DistributionAccountData, Pallet, DistributionAccounts, DistributionAccount, Error, RETRY_DISTRIBUTION_FREQUENCY};
    use common::{
        self, balance, fixed, fixed_wrapper, Fixed, fixnum::ops::One as _, fixnum::ops::Zero as _,
        prelude::{Balance, SwapAmount, SwapOutcome, QuoteAmount, FixedWrapper,},
        AssetName, AssetSymbol, DEXId, LiquiditySource, TechPurpose, USDT, VAL, XOR, PSWAP, XSTUSD, DAI, LiquiditySourceFilter,
        DEFAULT_BALANCE_PRECISION,
        LiquidityProxyTrait, PriceVariant, TBCD,
    };
    use hex_literal::hex;
    use frame_support::traits::OnInitialize;
    use frame_support::assert_err;
    use frame_support::assert_noop;
<<<<<<< HEAD
=======
    use common::assert_approx_eq;
>>>>>>> adbfee6e
    use frame_support::storage::{with_transaction, TransactionOutcome};
    use frame_support::weights::Weight;
    use sp_arithmetic::traits::{Zero};
    use sp_runtime::DispatchError;

    type MBCPool = Pallet<Runtime>;

    fn assert_swap_outcome(left: SwapOutcome<Balance>, right: SwapOutcome<Balance>, tolerance: Balance) {
        assert_approx_eq!(left.amount, right.amount, tolerance);
        assert_approx_eq!(left.fee, right.fee, tolerance);
    }

    fn ensure_distribution_accounts_balances(distribution_accounts: DistributionAccounts<DistributionAccountData<DistributionAccount<AccountId, TechAccountId>>>, balances: Vec<Balance>) {
        let distribution_accounts_array = distribution_accounts.xor_distribution_accounts_as_array();
        for (account, balance) in distribution_accounts_array
            .to_vec()
            .into_iter()
            .zip(balances)
        {
            match account {
                DistributionAccount::Account(account_id) => {
                    assert_eq!(
                        Assets::total_balance(&XOR, &account_id).unwrap(),
                        balance,
                    );
                }
                DistributionAccount::TechAccount(account_id) => {
                    assert_eq!(
                        Technical::total_balance(&XOR, &account_id).unwrap(),
                        balance,
                    );
                }
            }
        }
    }

    #[test]
    fn should_calculate_price() {
        let mut ext = ExtBuilder::default().build();
        ext.execute_with(|| {
            MockDEXApi::init().unwrap();
            let _ = bonding_curve_pool_init(Vec::new()).unwrap();
            let alice = &alice();
            TradingPair::register(RuntimeOrigin::signed(alice.clone()),DEXId::Polkaswap.into(), XOR, VAL).expect("Failed to register trading pair.");
            MBCPool::initialize_pool_unchecked(VAL, false).expect("Failed to initialize pool.");

            // base case for buy
            assert_eq!(
                MBCPool::buy_function(&XOR, &VAL, PriceVariant::Buy, Fixed::ZERO)
                    .expect("failed to calculate buy price"),
                    fixed!(536.574420344053851907)
            );
            assert_eq!(
                MBCPool::buy_price(&XOR, &VAL, QuoteAmount::with_desired_output(balance!(100000)))
                    .expect("failed to calculate buy assets price"),
                fixed!(1151397.348365215316854563)
            );
            assert_eq!(
                MBCPool::buy_price(&XOR, &VAL, QuoteAmount::with_desired_input(balance!(1151397.348365215316854563)))
                    .expect("failed to calculate buy assets price"),
                fixed!(99999.99999999999998516) // TODO: try to improve precision
            );

            // base case for sell with empty reserves
            assert_eq!(
                MBCPool::sell_function(&XOR, &VAL, Fixed::ZERO)
                    .expect("failed to calculate sell price"),
                    fixed!(429.259536275243081525)
            );
            assert_noop!(
                MBCPool::sell_price(&XOR, &VAL, QuoteAmount::with_desired_output(balance!(100000))),
                Error::<Runtime>::NotEnoughReserves,
            );
            assert_noop!(
                MBCPool::sell_price(&XOR, &VAL, QuoteAmount::with_desired_input(balance!(100000))),
                Error::<Runtime>::NotEnoughReserves,
            );

            // base case for sell with some reserves
            MBCPool::exchange(alice, alice, &DEXId::Polkaswap, &VAL, &XOR, SwapAmount::with_desired_input(balance!(100000), 0)).expect("Failed to buy XOR.");
            assert_eq!(
                MBCPool::sell_price(&XOR, &VAL, QuoteAmount::with_desired_output(balance!(50000)))
                    .expect("failed to calculate buy assets price"),
                fixed!(15287.903511880099065775)
            );
            assert_eq!(
                MBCPool::sell_price(&XOR, &VAL, QuoteAmount::with_desired_input(balance!(15287.903511880099065528)))
                    .expect("failed to calculate buy assets price"),
                fixed!(49999.999999999999999697) // TODO: improve precision
            );
        });
    }

    #[test]
    fn should_calculate_tbcd_price() {
        let mut ext = ExtBuilder::default().with_tbcd().build();
        ext.execute_with(|| {
            MockDEXApi::init().unwrap();
            let _ = bonding_curve_pool_init(Vec::new()).unwrap();
            let alice = &alice();
            TradingPair::register(RuntimeOrigin::signed(alice.clone()),DEXId::Polkaswap.into(), XOR, TBCD).expect("Failed to register trading pair.");
            MBCPool::initialize_pool_unchecked(TBCD, false).expect("Failed to initialize pool.");

            // base case for buy
            assert_eq!(
                MBCPool::buy_function(&XOR, &TBCD, PriceVariant::Buy, Fixed::ZERO)
                    .expect("failed to calculate buy price"),
                    fixed!(100.7),
            );
            assert_eq!(
                MBCPool::buy_price(&XOR, &TBCD, QuoteAmount::with_desired_output(balance!(1000)))
                    .expect("failed to calculate buy assets price"),
                fixed!(100700.0),
            );
            assert_eq!(
                MBCPool::buy_price(&XOR, &TBCD, QuoteAmount::with_desired_input(balance!(100700.0)))
                    .expect("failed to calculate buy assets price"),
                fixed!(1000.0),
            );

            assert_eq!(
                MBCPool::buy_price(&XOR, &TBCD, QuoteAmount::with_desired_output(balance!(100000)))
                    .expect("failed to calculate buy assets price"),
                fixed!(10070000.0),
            );
            assert_eq!(
                MBCPool::buy_price(&XOR, &TBCD, QuoteAmount::with_desired_input(balance!(10070000.0)))
                    .expect("failed to calculate buy assets price"),
                fixed!(100000.0),
            );

            // base case for sell with empty reserves
            assert_eq!(
                MBCPool::sell_function(&XOR, &TBCD, Fixed::ZERO)
                    .expect("failed to calculate sell price"),
                fixed!(80.56)
            );
            assert_noop!(
                MBCPool::sell_price(&XOR, &TBCD, QuoteAmount::with_desired_output(balance!(100000))),
                Error::<Runtime>::NotEnoughReserves,
            );
            assert_noop!(
                MBCPool::sell_price(&XOR, &TBCD, QuoteAmount::with_desired_input(balance!(100000))),
                Error::<Runtime>::NotEnoughReserves,
            );

            // base case for sell with some reserves
            MBCPool::exchange(alice, alice, &DEXId::Polkaswap, &TBCD, &XOR, SwapAmount::with_desired_input(balance!(100000), 0)).expect("Failed to buy XOR.");
            assert_eq!(
                MBCPool::sell_price(&XOR, &TBCD, QuoteAmount::with_desired_output(balance!(50000)))
                    .expect("failed to calculate buy assets price"),
                fixed!(1655.081098973849718635),
            );
            assert_eq!(
                MBCPool::sell_price(&XOR, &TBCD, QuoteAmount::with_desired_input(balance!(1655.081098973849718635)))
                    .expect("failed to calculate buy assets price"),
                fixed!(50000),
            );
        });
    }

    #[test]
    fn calculate_price_for_boundary_values() {
        let mut ext = ExtBuilder::default().build();
        ext.execute_with(|| {
            MockDEXApi::init().unwrap();
            let _distribution_accounts = bonding_curve_pool_init(Vec::new()).unwrap();
            let alice = alice();
            TradingPair::register(RuntimeOrigin::signed(alice.clone()), DEXId::Polkaswap.into(), XOR, VAL).expect("Failed to register trading pair.");
            MBCPool::initialize_pool_unchecked(VAL, false).expect("Failed to initialize pool.");
            // add some reserves
            MBCPool::exchange(&alice, &alice, &DEXId::Polkaswap, &VAL, &XOR, SwapAmount::with_desired_input(balance!(1), 0)).expect("Failed to buy XOR.");

            assert_noop!(
                MBCPool::sell_price(
                    &XOR,
                    &VAL,
                    QuoteAmount::with_desired_input(Balance::max_value()),
                ),
                Error::<Runtime>::PriceCalculationFailed,
            );
            assert_noop!(
                MBCPool::sell_price(
                    &XOR,
                    &VAL,
                    QuoteAmount::with_desired_output(Balance::max_value()),
                ),
                Error::<Runtime>::NotEnoughReserves,
            );
            assert_eq!(
                MBCPool::sell_price(
                    &XOR,
                    &VAL,
                    QuoteAmount::with_desired_input(Balance::zero()),
                ),
                Ok(fixed!(0)),
            );
            assert_eq!(
                MBCPool::sell_price(
                    &XOR,
                    &VAL,
                    QuoteAmount::with_desired_output(Balance::zero()),
                ),
                Ok(fixed!(0)),
            );

            assert_noop!(
                MBCPool::buy_price(
                    &XOR,
                    &VAL,
                    QuoteAmount::with_desired_input(Balance::max_value()),
                ),
                Error::<Runtime>::PriceCalculationFailed,
            );
            assert_noop!(
                MBCPool::buy_price(
                    &XOR,
                    &VAL,
                    QuoteAmount::with_desired_output(Balance::max_value()),
                ),
                Error::<Runtime>::PriceCalculationFailed,
            );
            assert_eq!(
                MBCPool::buy_price(
                    &XOR,
                    &VAL,
                    QuoteAmount::with_desired_input(Balance::zero()),
                ),
                Ok(fixed!(0)),
            );
            assert_eq!(
                MBCPool::buy_price(
                    &XOR,
                    &VAL,
                    QuoteAmount::with_desired_output(Balance::zero()),
                ),
                Ok(fixed!(0)),
            );
        });
    }

    fn bonding_curve_pool_init(
        initial_reserves: Vec<(AssetId, Balance)>,
    ) -> Result<
        DistributionAccounts<DistributionAccountData<DistributionAccount<
            <Runtime as frame_system::Config>::AccountId,
            <Runtime as technical::Config>::TechAccountId>>>,
        DispatchError,
    > {
        let bonding_curve_tech_account_id = TechAccountId::Pure(
            DEXId::Polkaswap,
            TechPurpose::Identifier(b"bonding_curve_tech_account_id".to_vec()),
        );
        Technical::register_tech_account_id(bonding_curve_tech_account_id.clone())?;
        MBCPool::set_reserves_account_id(bonding_curve_tech_account_id.clone())?;
        for (asset_id, balance) in initial_reserves {
            Technical::mint(&asset_id, &bonding_curve_tech_account_id, balance)?;
        }
        let initial_price: Fixed = fixed!(200);
        crate::InitialPrice::<Runtime>::put(initial_price);

        let val_holders_coefficient = fixed_wrapper!(0.5);
        let val_holders_xor_alloc_coeff = val_holders_coefficient.clone() * fixed_wrapper!(0.9);
        let val_holders_buy_back_coefficient =
            val_holders_coefficient.clone() * fixed_wrapper!(0.1);
        let projects_coefficient: FixedWrapper = fixed_wrapper!(1) - val_holders_coefficient;
        let projects_sora_citizens_coeff: FixedWrapper = projects_coefficient.clone() * fixed_wrapper!(0.01);
        let projects_stores_and_shops_coeff: FixedWrapper = projects_coefficient.clone()* fixed_wrapper!(0.04);
        let projects_parliament_and_development_coeff: FixedWrapper = projects_coefficient.clone() * fixed_wrapper!(0.05);
        let projects_other_coeff: FixedWrapper = projects_coefficient * fixed_wrapper!(0.9);

        debug_assert_eq!(
            Fixed::ONE,
            (val_holders_xor_alloc_coeff.clone()
                + projects_sora_citizens_coeff.clone()
                + projects_stores_and_shops_coeff.clone()
                + projects_parliament_and_development_coeff.clone()
                + projects_other_coeff.clone()
                + val_holders_buy_back_coefficient.clone()).get().unwrap()
        );

        let xor_allocation = DistributionAccountData::new(
            DistributionAccount::TechAccount(TechAccountId::Pure(
                DEXId::Polkaswap,
                TechPurpose::Identifier(b"xor_allocation".to_vec()),
            )),
            val_holders_xor_alloc_coeff.get().unwrap(),
        );
        let sora_citizens = DistributionAccountData::new(
            DistributionAccount::TechAccount(TechAccountId::Pure(
                DEXId::Polkaswap,
                TechPurpose::Identifier(b"sora_citizens".to_vec()),
            )),
            projects_sora_citizens_coeff.get().unwrap(),
        );
        let stores_and_shops = DistributionAccountData::new(
            DistributionAccount::TechAccount(TechAccountId::Pure(
                DEXId::Polkaswap,
                TechPurpose::Identifier(b"stores_and_shops".to_vec()),
            )),
            projects_stores_and_shops_coeff.get().unwrap(),
        );
        let parliament_and_development = DistributionAccountData::new(
            DistributionAccount::Account(hex!("881b87c9f83664b95bd13e2bb40675bfa186287da93becc0b22683334d411e4e").into()),
            projects_parliament_and_development_coeff.get().unwrap(),
        );
        let projects = DistributionAccountData::new(
            DistributionAccount::TechAccount(TechAccountId::Pure(
                DEXId::Polkaswap,
                TechPurpose::Identifier(b"projects".to_vec()),
            )),
            projects_other_coeff.get().unwrap(),
        );
        let val_holders = DistributionAccountData::new(
            DistributionAccount::TechAccount(TechAccountId::Pure(
                DEXId::Polkaswap,
                TechPurpose::Identifier(b"val_holders".to_vec()),
            )),
            val_holders_buy_back_coefficient.get().unwrap(),
        );
        let accounts = DistributionAccounts::<_> {
            xor_allocation,
            sora_citizens,
            stores_and_shops,
            parliament_and_development,
            projects,
            val_holders,
        };
        for account in &accounts.xor_distribution_accounts_as_array() {
            match account {
                DistributionAccount::Account(_) => continue,
                DistributionAccount::TechAccount(account) => {
                    Technical::register_tech_account_id(account.clone())?;
                }
            }
        }
        MBCPool::set_distribution_accounts(accounts.clone());
        Ok(accounts)
    }

    #[test]
    fn should_exchange_with_empty_reserves() {
        let mut ext = ExtBuilder::new(vec![
            (
                alice(),
                USDT,
                balance!(10000),
                AssetSymbol(b"USDT".to_vec()),
                AssetName(b"Tether USD".to_vec()),
                DEFAULT_BALANCE_PRECISION,
            ),
            (alice(), XOR, 0, AssetSymbol(b"XOR".to_vec()), AssetName(b"SORA".to_vec()), DEFAULT_BALANCE_PRECISION),
            (alice(), VAL, balance!(205), AssetSymbol(b"VAL".to_vec()), AssetName(b"SORA Validator Token".to_vec()), DEFAULT_BALANCE_PRECISION),
            (alice(), XSTUSD, 0, AssetSymbol(b"XSTUSD".to_vec()), AssetName(b"SORA Synthetic USD".to_vec()), DEFAULT_BALANCE_PRECISION),
        ])
        .build();
        ext.execute_with(|| {
            MockDEXApi::init().unwrap();
            let _distribution_accounts = bonding_curve_pool_init(Vec::new()).unwrap();
            let alice = &alice();
            TradingPair::register(RuntimeOrigin::signed(alice.clone()),DEXId::Polkaswap.into(), XOR, VAL).expect("Failed to register trading pair.");
            MBCPool::initialize_pool_unchecked(VAL, false).expect("Failed to initialize pool.");
            assert_swap_outcome(
                MBCPool::exchange(
                    alice,
                    alice,
                    &DEXId::Polkaswap.into(),
                    &VAL,
                    &XOR,
                    SwapAmount::with_desired_output(balance!(1), Balance::max_value()),
                )
<<<<<<< HEAD
                .unwrap().0,
                SwapOutcome::new(balance!(5.529018162388484076), balance!(0.003009027081243731))
=======
                .unwrap(),
                SwapOutcome::new(balance!(5.529018162388484076), balance!(0.003009027081243731)),
                balance!(0.0001)
>>>>>>> adbfee6e
            );
            assert_swap_outcome(
                MBCPool::exchange(
                    alice,
                    alice,
                    &DEXId::Polkaswap.into(),
                    &XOR,
                    &VAL,
                    SwapAmount::with_desired_input(balance!(1), Balance::zero()),
                )
                .unwrap().0,
                SwapOutcome::new(
                    balance!(2.100439516374830873),
                    balance!(0.093)
                ),
                balance!(0.0001)
            );
        });
    }

    #[test]
    fn should_exchange_tbcd_with_empty_reserves() {
        let mut ext = ExtBuilder::new(vec![
            (alice(), XOR, 0, AssetSymbol(b"XOR".to_vec()), AssetName(b"SORA".to_vec()), DEFAULT_BALANCE_PRECISION),
            (alice(), TBCD, balance!(205), AssetSymbol(b"TBCD".to_vec()), AssetName(b"SORA TBC Dollar".to_vec()), DEFAULT_BALANCE_PRECISION),
        ])
        .build();
        ext.execute_with(|| {
            MockDEXApi::init().unwrap();
            let _distribution_accounts = bonding_curve_pool_init(Vec::new()).unwrap();
            let alice = &alice();
            TradingPair::register(RuntimeOrigin::signed(alice.clone()),DEXId::Polkaswap.into(), XOR, TBCD).expect("Failed to register trading pair.");
            MBCPool::initialize_pool_unchecked(TBCD, false).expect("Failed to initialize pool.");
            assert_swap_outcome(
                MBCPool::exchange(
                    alice,
                    alice,
                    &DEXId::Polkaswap.into(),
                    &TBCD,
                    &XOR,
                    SwapAmount::with_desired_output(balance!(1), Balance::max_value()),
                )
                .unwrap(),
                SwapOutcome::new(balance!(101.003009027081243711), balance!(0.003009027081243731)),
                balance!(0.0001)
            );
            assert_swap_outcome(
                MBCPool::exchange(
                    alice,
                    alice,
                    &DEXId::Polkaswap.into(),
                    &XOR,
                    &TBCD,
                    SwapAmount::with_desired_input(balance!(1), Balance::zero()),
                )
                .unwrap(),
                SwapOutcome::new(
                    balance!(38.370385852073146860),
                    balance!(0.093)
                ),
                balance!(0.0001)
            );
        });
    }

    #[test]
    fn should_exchange_with_nearly_full_reserves() {
        let mut ext = ExtBuilder::new(vec![
            (alice(), XOR, balance!(10), AssetSymbol(b"XOR".to_vec()), AssetName(b"SORA".to_vec()), DEFAULT_BALANCE_PRECISION),
            (alice(), VAL, balance!(10000), AssetSymbol(b"VAL".to_vec()), AssetName(b"SORA Validator Token".to_vec()), DEFAULT_BALANCE_PRECISION),
            (alice(), XSTUSD, balance!(10000), AssetSymbol(b"XSTUSD".to_vec()), AssetName(b"SORA Synthetic USD".to_vec()), DEFAULT_BALANCE_PRECISION),
        ])
        .build();
        ext.execute_with(|| {
            MockDEXApi::init().unwrap();
            let initial_price: Fixed = fixed!(200);
            crate::InitialPrice::<Runtime>::put(initial_price);
            TradingPair::register(RuntimeOrigin::signed(alice()),DEXId::Polkaswap.into(), XOR, VAL).expect("Failed to register trading pair.");
            MBCPool::initialize_pool_unchecked(VAL, false).expect("Failed to initialize pool.");
            let total_issuance = Assets::total_issuance(&XOR).unwrap();
            let reserve_amount_expected = FixedWrapper::from(total_issuance) * MBCPool::sell_function(&XOR,&VAL, Fixed::ZERO).unwrap();
            let pool_reference_amount = reserve_amount_expected
                - FixedWrapper::from(MBCPool::buy_function(&XOR, &VAL, PriceVariant::Buy, Fixed::ZERO).unwrap())
                    / balance!(2);
            let pool_reference_amount = pool_reference_amount.into_balance();
            let pool_val_amount = MockDEXApi::quote(DEXId::Polkaswap, &USDT, &VAL, QuoteAmount::with_desired_input(pool_reference_amount), LiquiditySourceFilter::empty(DEXId::Polkaswap), true).unwrap();
            let distribution_accounts =
                bonding_curve_pool_init(vec![(VAL, pool_val_amount.amount)]).unwrap();
            let alice = &alice();
            assert_swap_outcome(
                MBCPool::exchange(
                    alice,
                    alice,
                    &DEXId::Polkaswap.into(),
                    &VAL,
                    &XOR,
                    SwapAmount::with_desired_output(balance!(1000), Balance::max_value()),
                )
<<<<<<< HEAD
                .unwrap().0,
                SwapOutcome::new(balance!(5538.217688292456084016), balance!(3.009027081243731193))
=======
                .unwrap(),
                SwapOutcome::new(balance!(5536.708257819426729513), balance!(3.009027081243731193)),
                balance!(0.0001)
>>>>>>> adbfee6e
            );
            ensure_distribution_accounts_balances(distribution_accounts, vec![
                balance!(2.760049066522984224),
                balance!(11.040196266091936898),
                balance!(13.800245332614921123),
                balance!(248.404415987068580219),
            ]);
            assert_swap_outcome(
                MBCPool::exchange(
                    alice,
                    alice,
                    &DEXId::Polkaswap.into(),
                    &XOR,
                    &VAL,
                    SwapAmount::with_desired_input(balance!(1000), Balance::zero()),
                )
                .unwrap().0,
                SwapOutcome::new(
                    balance!(4365.335149368998667748),
                    balance!(3.000000000000000000)
                ),
                balance!(0.0001)
            );
        });
    }

    #[test]
    fn should_exchange_with_full_reserves() {
        let mut ext = ExtBuilder::new(vec![
            (alice(), XOR, balance!(10), AssetSymbol(b"XOR".to_vec()), AssetName(b"SORA".to_vec()), DEFAULT_BALANCE_PRECISION),
            (alice(), VAL, balance!(10000), AssetSymbol(b"VAL".to_vec()), AssetName(b"SORA Validator Token".to_vec()), DEFAULT_BALANCE_PRECISION),
            (alice(), XSTUSD, balance!(10000), AssetSymbol(b"XSTUSD".to_vec()), AssetName(b"SORA Synthetic USD".to_vec()), DEFAULT_BALANCE_PRECISION),
        ])
        .build();
        ext.execute_with(|| {
            MockDEXApi::init().unwrap();
            let initial_price: Fixed = fixed!(200);
            crate::InitialPrice::<Runtime>::put(initial_price);
            let total_issuance = Assets::total_issuance(&XOR).unwrap();
            TradingPair::register(RuntimeOrigin::signed(alice()),DEXId::Polkaswap.into(), XOR, VAL).expect("Failed to register trading pair.");
            TradingPair::register(RuntimeOrigin::signed(alice()),DEXId::Polkaswap.into(), XOR, XSTUSD).expect("Failed to register trading pair.");
            MBCPool::initialize_pool_unchecked(VAL, false).expect("Failed to initialize pool.");

            let pool_reference_amount =
                FixedWrapper::from(total_issuance) * MBCPool::sell_function(&XOR, &VAL, Fixed::ZERO).unwrap();
            let pool_reference_amount = pool_reference_amount.into_balance();
            let pool_val_amount = MockDEXApi::quote(DEXId::Polkaswap, &USDT, &VAL, QuoteAmount::with_desired_input(pool_reference_amount), LiquiditySourceFilter::empty(DEXId::Polkaswap), true).unwrap();

            let distribution_accounts =
                bonding_curve_pool_init(vec![(VAL, pool_val_amount.amount)]).unwrap();
            let alice = &alice();
            assert_swap_outcome(
                MBCPool::exchange(
                    alice,
                    alice,
                    &DEXId::Polkaswap.into(),
                    &VAL,
                    &XOR,
                    SwapAmount::with_desired_output(balance!(1000), Balance::max_value()),
                )
<<<<<<< HEAD
                .unwrap().0,
                SwapOutcome::new(balance!(5538.217688292456084016), balance!(3.009027081243731193))
=======
                .unwrap(),
                SwapOutcome::new(balance!(5536.708257819426729513), balance!(3.009027081243731193)),
                balance!(0.0001)
>>>>>>> adbfee6e
            );
            ensure_distribution_accounts_balances(distribution_accounts, vec![
                balance!(2.760049066522984224),
                balance!(11.040196266091936898),
                balance!(13.800245332614921123),
                balance!(248.404415987068580219),
            ]);
            assert_swap_outcome(
                MBCPool::exchange(
                    alice,
                    alice,
                    &DEXId::Polkaswap.into(),
                    &XOR,
                    &VAL,
                    SwapAmount::with_desired_input(balance!(1000), Balance::zero()),
                )
                .unwrap().0,
                SwapOutcome::new(
                    balance!(4365.335415603766574971),
                    balance!(3.000000000000000000)
                ),
                balance!(0.0001)
            );
        });
    }

    #[test]
    fn should_not_sell_without_reserves() {
        let mut ext = ExtBuilder::new(vec![
            (alice(), USDT, 0, AssetSymbol(b"USDT".to_vec()), AssetName(b"Tether USD".to_vec()), DEFAULT_BALANCE_PRECISION),
            (alice(), XOR, balance!(1), AssetSymbol(b"XOR".to_vec()), AssetName(b"SORA".to_vec()), DEFAULT_BALANCE_PRECISION),
            (alice(), VAL, 0, AssetSymbol(b"VAL".to_vec()), AssetName(b"SORA Validator Token".to_vec()), DEFAULT_BALANCE_PRECISION),
            (alice(), XSTUSD, 0, AssetSymbol(b"XSTUSD".to_vec()), AssetName(b"SORA Synthetic USD".to_vec()), DEFAULT_BALANCE_PRECISION),
        ])
        .with_tbcd()
        .build();
        ext.execute_with(|| {
            MockDEXApi::init().unwrap();
            let _ = bonding_curve_pool_init(vec![]).unwrap();
            TradingPair::register(RuntimeOrigin::signed(alice()), DEXId::Polkaswap.into(), XOR, VAL).expect("Failed to register trading pair.");
            TradingPair::register(RuntimeOrigin::signed(alice()), DEXId::Polkaswap.into(), XOR, TBCD).expect("Failed to register trading pair.");
            MBCPool::initialize_pool_unchecked(VAL, false).expect("Failed to initialize pool.");
            MBCPool::initialize_pool_unchecked(TBCD, false).expect("Failed to initialize pool.");
            let alice = &alice();

            assert_err!(
                MBCPool::exchange(
                    alice,
                    alice,
                    &DEXId::Polkaswap.into(),
                    &XOR,
                    &VAL,
                    SwapAmount::with_desired_input(balance!(1), Balance::zero()),
                ),
                Error::<Runtime>::NotEnoughReserves
            );

            assert_err!(
                MBCPool::exchange(
                    alice,
                    alice,
                    &DEXId::Polkaswap.into(),
                    &XOR,
                    &TBCD,
                    SwapAmount::with_desired_input(balance!(1), Balance::zero()),
                ),
                Error::<Runtime>::NotEnoughReserves
            );
        });
    }

    #[test]
    fn swaps_should_be_additive() {
        let mut ext = ExtBuilder::new(vec![
            (
                alice(),
                USDT,
                0,
                AssetSymbol(b"USDT".to_vec()),
                AssetName(b"Tether USD".to_vec()),
                DEFAULT_BALANCE_PRECISION,
            ),
            (alice(), XOR, 0, AssetSymbol(b"XOR".to_vec()), AssetName(b"SORA".to_vec()), DEFAULT_BALANCE_PRECISION),
            (alice(), VAL, balance!(10000), AssetSymbol(b"VAL".to_vec()), AssetName(b"SORA Validator Token".to_vec()), DEFAULT_BALANCE_PRECISION),
        ])
        .build();
        ext.execute_with(|| {
            MockDEXApi::init().unwrap();
            let alice = &alice();
            let _ = bonding_curve_pool_init(Vec::new()).unwrap();
            TradingPair::register(RuntimeOrigin::signed(alice.clone()),DEXId::Polkaswap.into(), XOR, VAL).expect("Failed to register trading pair.");
            MBCPool::initialize_pool_unchecked(VAL, false).expect("Failed to initialize pool.");
            let amount = balance!(100); // TODO: investigate strange precision error dependency on value
            let parts = 5;

            let whole_outcome = with_transaction(|| {
                let whole_outcome = MBCPool::exchange(
                    alice,
                    alice,
                    &DEXId::Polkaswap.into(),
                    &VAL,
                    &XOR,
                    SwapAmount::with_desired_output(amount.into(), Balance::max_value()),
                );
                TransactionOutcome::Rollback(whole_outcome)
            });

            let cumulative_outcome = (0..parts)
                .into_iter()
                .map(|_i| {
                    MBCPool::exchange(
                        alice,
                        alice,
                        &DEXId::Polkaswap.into(),
                        &VAL,
                        &XOR,
                        SwapAmount::with_desired_output(
                            (amount / parts).into(),
                            Balance::max_value(),
                        ),
                    )
                    .unwrap()
                })
                .fold(
                    SwapOutcome::new(Balance::zero(), Balance::zero()),
                    |acc, x| SwapOutcome {
                        amount: acc.amount + x.0.amount,
                        fee: acc.fee + x.0.fee,
                    },
                );
<<<<<<< HEAD
            assert_eq!(whole_outcome, Ok((cumulative_outcome, Weight::zero())));
=======
            assert_swap_outcome(whole_outcome.unwrap(), cumulative_outcome, balance!(0.001)); 
            // TODO: improve precision if possible
>>>>>>> adbfee6e
        });
    }

    #[test]
    fn should_set_new_reference_token() {
        let mut ext = ExtBuilder::new(vec![
            (alice(), DAI, balance!(0), AssetSymbol(b"DAI".to_vec()), AssetName(b"DAI".to_vec()), DEFAULT_BALANCE_PRECISION),
            (alice(), USDT, balance!(0), AssetSymbol(b"USDT".to_vec()), AssetName(b"Tether USD".to_vec()), DEFAULT_BALANCE_PRECISION),
            (alice(), XOR, balance!(1), AssetSymbol(b"XOR".to_vec()), AssetName(b"SORA".to_vec()), DEFAULT_BALANCE_PRECISION),
            (alice(), VAL, balance!(0), AssetSymbol(b"VAL".to_vec()), AssetName(b"SORA Validator Token".to_vec()), DEFAULT_BALANCE_PRECISION),
            (alice(), XSTUSD, 0, AssetSymbol(b"XSTUSD".to_vec()), AssetName(b"SORA Synthetic USD".to_vec()), DEFAULT_BALANCE_PRECISION),
        ])
        .build();
        ext.execute_with(|| {
            MockDEXApi::init().unwrap();
            let _ = bonding_curve_pool_init(vec![]).unwrap();
            TradingPair::register(RuntimeOrigin::signed(alice()),DEXId::Polkaswap.into(), XOR, VAL).expect("Failed to register trading pair.");
            MBCPool::initialize_pool_unchecked(VAL, false).expect("Failed to initialize pool.");

            let price_a = MBCPool::quote(
                    &DEXId::Polkaswap.into(),
                    &VAL,
                    &XOR,
                    QuoteAmount::with_desired_output(balance!(1)),
                    true,
            )
                .unwrap();

            MBCPool::set_reference_asset(RuntimeOrigin::signed(alice()), DAI).expect("Failed to set new reference asset.");

            let price_b = MBCPool::quote(
                    &DEXId::Polkaswap.into(),
                    &VAL,
                    &XOR,
                    QuoteAmount::with_desired_output(balance!(1)),
                    true,
            )
                .unwrap();

            assert_ne!(price_a, price_b);
        });
    }

    #[test]
    fn should_set_price_bias() {
        let mut ext = ExtBuilder::new(vec![
            (alice(), DAI, balance!(0), AssetSymbol(b"DAI".to_vec()), AssetName(b"DAI".to_vec()), 18),
            (alice(), USDT, balance!(0), AssetSymbol(b"USDT".to_vec()), AssetName(b"Tether USD".to_vec()), 18),
            (alice(), XOR, balance!(1), AssetSymbol(b"XOR".to_vec()), AssetName(b"SORA".to_vec()), 18),
            (alice(), VAL, balance!(0), AssetSymbol(b"VAL".to_vec()), AssetName(b"SORA Validator Token".to_vec()), 18),
            (alice(), XSTUSD, 0, AssetSymbol(b"XSTUSD".to_vec()), AssetName(b"SORA Synthetic USD".to_vec()), 18),
        ])
        .build();
        ext.execute_with(|| {
            MockDEXApi::init().unwrap();
            let _ = bonding_curve_pool_init(vec![]).unwrap();
            TradingPair::register(RuntimeOrigin::signed(alice()),DEXId::Polkaswap.into(), XOR, VAL).expect("Failed to register trading pair.");
            MBCPool::initialize_pool_unchecked(VAL, false).expect("Failed to initialize pool.");

            let price_a = MBCPool::quote(
                    &DEXId::Polkaswap.into(),
                    &VAL,
                    &XOR,
                    QuoteAmount::with_desired_output(balance!(1)),
                    true
                )
                .unwrap();

            MBCPool::set_price_bias(RuntimeOrigin::root(), balance!(123)).expect("Failed to set price bias");
            assert_eq!(MBCPool::initial_price(), FixedWrapper::from(balance!(123)).get().unwrap());


            let price_b = MBCPool::quote(
                    &DEXId::Polkaswap.into(),
                    &VAL,
                    &XOR,
                    QuoteAmount::with_desired_output(balance!(1)),
                    true
                )
                .unwrap();

            assert_ne!(price_a, price_b);
        });
    }

    #[test]
    fn should_set_price_change_config() {
        let mut ext = ExtBuilder::new(vec![
            (alice(), DAI, balance!(0), AssetSymbol(b"DAI".to_vec()), AssetName(b"DAI".to_vec()), 18),
            (alice(), USDT, balance!(0), AssetSymbol(b"USDT".to_vec()), AssetName(b"Tether USD".to_vec()), 18),
            (alice(), XOR, balance!(1), AssetSymbol(b"XOR".to_vec()), AssetName(b"SORA".to_vec()), 18),
            (alice(), VAL, balance!(0), AssetSymbol(b"VAL".to_vec()), AssetName(b"SORA Validator Token".to_vec()), 18),
            (alice(), XSTUSD, 0, AssetSymbol(b"XSTUSD".to_vec()), AssetName(b"SORA Synthetic USD".to_vec()), 18),
        ])
        .build();
        ext.execute_with(|| {
            MockDEXApi::init().unwrap();
            let _ = bonding_curve_pool_init(vec![]).unwrap();
            TradingPair::register(RuntimeOrigin::signed(alice()),DEXId::Polkaswap.into(), XOR, VAL).expect("Failed to register trading pair.");
            MBCPool::initialize_pool_unchecked(VAL, false).expect("Failed to initialize pool.");

            let price_a = MBCPool::quote(
                    &DEXId::Polkaswap.into(),
                    &VAL,
                    &XOR,
                    QuoteAmount::with_desired_output(balance!(1)),
                    true
                )
                .unwrap();

            MBCPool::set_price_change_config(RuntimeOrigin::root(), balance!(12), balance!(2543)).expect("Failed to set price bias");

            assert_eq!(MBCPool::price_change_rate(), FixedWrapper::from(balance!(12)).get().unwrap());
            assert_eq!(MBCPool::price_change_step(), FixedWrapper::from(balance!(2543)).get().unwrap());

            let price_b = MBCPool::quote(
                    &DEXId::Polkaswap.into(),
                    &VAL,
                    &XOR,
                    QuoteAmount::with_desired_output(balance!(1)),
                    true
                )
                .unwrap();

            assert_ne!(price_a, price_b);
        });
    }

    #[test]
    fn test_deducing_fee() {
        let mut ext = ExtBuilder::new(vec![
            (alice(), DAI, balance!(0), AssetSymbol(b"DAI".to_vec()), AssetName(b"DAI".to_vec()), DEFAULT_BALANCE_PRECISION),
            (alice(), USDT, balance!(0), AssetSymbol(b"USDT".to_vec()), AssetName(b"Tether USD".to_vec()), DEFAULT_BALANCE_PRECISION),
            (alice(), XOR, balance!(0), AssetSymbol(b"XOR".to_vec()), AssetName(b"SORA".to_vec()), DEFAULT_BALANCE_PRECISION),
            (alice(), VAL, balance!(4000), AssetSymbol(b"VAL".to_vec()), AssetName(b"SORA Validator Token".to_vec()), DEFAULT_BALANCE_PRECISION),
            (alice(), XSTUSD, 0, AssetSymbol(b"XSTUSD".to_vec()), AssetName(b"SORA Synthetic USD".to_vec()), DEFAULT_BALANCE_PRECISION),
        ])
        .build();
        ext.execute_with(|| {
            MockDEXApi::init().unwrap();
            let _ = bonding_curve_pool_init(vec![]).unwrap();
            TradingPair::register(RuntimeOrigin::signed(alice()), DEXId::Polkaswap.into(), XOR, VAL).expect("Failed to register trading pair.");
            MBCPool::initialize_pool_unchecked(VAL, false).expect("Failed to initialize pool.");

            let amount: Balance = balance!(2000);
            let (quote_outcome_a, _) = MBCPool::quote(
                &DEXId::Polkaswap.into(),
                &VAL,
                &XOR,
                QuoteAmount::with_desired_input(amount.clone()),
                true,
            )
            .unwrap();

            assert_eq!(quote_outcome_a.amount, balance!(361.549938632002690452));
            assert_eq!(quote_outcome_a.fee, balance!(1.087913556565705186));

            let (quote_outcome_b, _) = MBCPool::quote(
                &DEXId::Polkaswap.into(),
                &VAL,
                &XOR,
                QuoteAmount::with_desired_input(amount.clone()),
                false,
            )
            .unwrap();

            assert_eq!(quote_outcome_b.amount, quote_outcome_a.amount + quote_outcome_a.fee);
            assert_eq!(quote_outcome_b.fee, balance!(0));

            let (quote_outcome_a, _) = MBCPool::quote(
                &DEXId::Polkaswap.into(),
                &VAL,
                &XOR,
                QuoteAmount::with_desired_output(amount.clone()),
                true,
            )
            .unwrap();

            assert_eq!(quote_outcome_a.amount, balance!(11088.209839932824950839));
            assert_eq!(quote_outcome_a.fee, balance!(6.018054162487462387));

            let (quote_outcome_b, _) = MBCPool::quote(
                &DEXId::Polkaswap.into(),
                &VAL,
                &XOR,
                QuoteAmount::with_desired_output(amount.clone()),
                false,
            )
            .unwrap();

            assert_eq!(quote_outcome_b.amount, balance!(11054.854916282129860020));
            assert_eq!(quote_outcome_b.fee, balance!(0));
        })
    }

    #[test]
    fn similar_returns_should_be_identical() {
        let mut ext = ExtBuilder::new(vec![
            (alice(), DAI, balance!(0), AssetSymbol(b"DAI".to_vec()), AssetName(b"DAI".to_vec()), DEFAULT_BALANCE_PRECISION),
            (alice(), USDT, balance!(0), AssetSymbol(b"USDT".to_vec()), AssetName(b"Tether USD".to_vec()), DEFAULT_BALANCE_PRECISION),
            (alice(), XOR, balance!(0), AssetSymbol(b"XOR".to_vec()), AssetName(b"SORA".to_vec()), DEFAULT_BALANCE_PRECISION),
            (alice(), VAL, balance!(4000), AssetSymbol(b"VAL".to_vec()), AssetName(b"SORA Validator Token".to_vec()), DEFAULT_BALANCE_PRECISION),
            (alice(), XSTUSD, 0, AssetSymbol(b"XSTUSD".to_vec()), AssetName(b"SORA Synthetic USD".to_vec()), DEFAULT_BALANCE_PRECISION),
        ])
        .build();
        ext.execute_with(|| {
            MockDEXApi::init().unwrap();
            let _ = bonding_curve_pool_init(vec![]).unwrap();
            TradingPair::register(RuntimeOrigin::signed(alice()),DEXId::Polkaswap.into(), XOR, VAL).expect("Failed to register trading pair.");
            MBCPool::initialize_pool_unchecked(VAL, false).expect("Failed to initialize pool.");

            // Buy with desired input
            let amount_a: Balance = balance!(2000);
            let (quote_outcome_a, _) = MBCPool::quote(
                &DEXId::Polkaswap.into(),
                &VAL,
                &XOR,
                QuoteAmount::with_desired_input(amount_a.clone()),
                true,
            )
            .unwrap();
            let (exchange_outcome_a, _) = MBCPool::exchange(
                &alice(),
                &alice(),
                &DEXId::Polkaswap.into(),
                &VAL,
                &XOR,
                SwapAmount::with_desired_input(amount_a.clone(), Balance::zero()),
            )
            .unwrap();
            let val_balance_a = Assets::free_balance(&VAL, &alice()).unwrap();
            let xor_balance_a = Assets::free_balance(&XOR, &alice()).unwrap();
            assert_eq!(quote_outcome_a.amount, exchange_outcome_a.amount);
            assert_eq!(exchange_outcome_a.amount, xor_balance_a);
            assert_eq!(val_balance_a, amount_a.clone());

            // Buy with desired output
            let amount_b: Balance = balance!(200);
            let (quote_outcome_b, _) = MBCPool::quote(
                &DEXId::Polkaswap.into(),
                &VAL,
                &XOR,
                QuoteAmount::with_desired_output(amount_b.clone()),
                true,
            )
            .unwrap();
            let (exchange_outcome_b, _) = MBCPool::exchange(
                &alice(),
                &alice(),
                &DEXId::Polkaswap.into(),
                &VAL,
                &XOR,
                SwapAmount::with_desired_output(amount_b.clone(), Balance::max_value()),
            )
            .unwrap();
            let val_balance_b = Assets::free_balance(&VAL, &alice()).unwrap();
            let xor_balance_b = Assets::free_balance(&XOR, &alice()).unwrap();
            assert_eq!(quote_outcome_b.amount, exchange_outcome_b.amount);
            assert_eq!(xor_balance_a + amount_b.clone(), xor_balance_b);
            assert_eq!(val_balance_b, amount_a.clone() - quote_outcome_b.amount);

            // Sell with desired input
            let amount_c: Balance = balance!(300);
            let (quote_outcome_c, _) = MBCPool::quote(
                &DEXId::Polkaswap.into(),
                &XOR,
                &VAL,
                QuoteAmount::with_desired_input(amount_c.clone()),
                true,
            )
            .unwrap();
            let (exchange_outcome_c, _) = MBCPool::exchange(
                &alice(),
                &alice(),
                &DEXId::Polkaswap.into(),
                &XOR,
                &VAL,
                SwapAmount::with_desired_input(amount_c.clone(), Balance::zero()),
            )
            .unwrap();
            let val_balance_c = Assets::free_balance(&VAL, &alice()).unwrap();
            let xor_balance_c = Assets::free_balance(&XOR, &alice()).unwrap();
            assert_eq!(quote_outcome_c.amount, exchange_outcome_c.amount);
            assert_eq!(val_balance_b + exchange_outcome_c.amount, val_balance_c);
            assert_eq!(xor_balance_b - amount_c.clone(), xor_balance_c.clone());

            // Sell with desired output
            let amount_d: Balance = balance!(100);
            let (quote_outcome_d, _) = MBCPool::quote(
                &DEXId::Polkaswap.into(),
                &VAL,
                &XOR,
                QuoteAmount::with_desired_output(amount_d.clone()),
                true,
            )
            .unwrap();
            let (exchange_outcome_d, _) = MBCPool::exchange(
                &alice(),
                &alice(),
                &DEXId::Polkaswap.into(),
                &VAL,
                &XOR,
                SwapAmount::with_desired_output(amount_d.clone(), Balance::max_value()),
            )
            .unwrap();
            let val_balance_d = Assets::free_balance(&VAL, &alice()).unwrap();
            let xor_balance_d = Assets::free_balance(&XOR, &alice()).unwrap();
            assert_eq!(quote_outcome_d.amount, exchange_outcome_d.amount);
            assert_eq!(val_balance_c - quote_outcome_d.amount, val_balance_d);
            assert_eq!(xor_balance_c + amount_d.clone(), xor_balance_d);
        });
    }

    #[test]
    fn similar_returns_should_be_identical_tbcd() {
        let mut ext = ExtBuilder::new(vec![
            (alice(), XOR, balance!(0), AssetSymbol(b"XOR".to_vec()), AssetName(b"SORA".to_vec()), DEFAULT_BALANCE_PRECISION),
            (alice(), TBCD, balance!(4000), AssetSymbol(b"TBCD".to_vec()), AssetName(b"SORA TBC Dollar".to_vec()), DEFAULT_BALANCE_PRECISION),
        ])
        .build();
        ext.execute_with(|| {
            MockDEXApi::init().unwrap();
            let _ = bonding_curve_pool_init(vec![]).unwrap();
            TradingPair::register(RuntimeOrigin::signed(alice()),DEXId::Polkaswap.into(), XOR, TBCD).expect("Failed to register trading pair.");
            MBCPool::initialize_pool_unchecked(TBCD, false).expect("Failed to initialize pool.");

            // Buy with desired input
            let amount_a: Balance = balance!(2000);
            let quote_outcome_a = MBCPool::quote(
                &DEXId::Polkaswap.into(),
                &TBCD,
                &XOR,
                QuoteAmount::with_desired_input(amount_a.clone()),
                true,
            )
            .unwrap();
            let exchange_outcome_a = MBCPool::exchange(
                &alice(),
                &alice(),
                &DEXId::Polkaswap.into(),
                &TBCD,
                &XOR,
                SwapAmount::with_desired_input(amount_a.clone(), Balance::zero()),
            )
            .unwrap();
            let tbcd_balance_a = Assets::free_balance(&TBCD, &alice()).unwrap();
            let xor_balance_a = Assets::free_balance(&XOR, &alice()).unwrap();
            assert_eq!(quote_outcome_a.amount, exchange_outcome_a.amount);
            assert_eq!(exchange_outcome_a.amount, xor_balance_a);
            assert_eq!(tbcd_balance_a, amount_a.clone());

            // Buy with desired output
            let amount_b: Balance = balance!(10);
            let quote_outcome_b = MBCPool::quote(
                &DEXId::Polkaswap.into(),
                &TBCD,
                &XOR,
                QuoteAmount::with_desired_output(amount_b.clone()),
                true,
            )
            .unwrap();
            let exchange_outcome_b = MBCPool::exchange(
                &alice(),
                &alice(),
                &DEXId::Polkaswap.into(),
                &TBCD,
                &XOR,
                SwapAmount::with_desired_output(amount_b.clone(), Balance::max_value()),
            )
            .unwrap();
            let val_balance_b = Assets::free_balance(&TBCD, &alice()).unwrap();
            let tbcd_balance_b = Assets::free_balance(&XOR, &alice()).unwrap();
            assert_eq!(quote_outcome_b.amount, exchange_outcome_b.amount);
            assert_eq!(xor_balance_a + amount_b.clone(), tbcd_balance_b);
            assert_eq!(val_balance_b, amount_a.clone() - quote_outcome_b.amount);

            // Sell with desired input
            let amount_c: Balance = balance!(10);
            let quote_outcome_c = MBCPool::quote(
                &DEXId::Polkaswap.into(),
                &XOR,
                &TBCD,
                QuoteAmount::with_desired_input(amount_c.clone()),
                true,
            )
            .unwrap();
            let exchange_outcome_c = MBCPool::exchange(
                &alice(),
                &alice(),
                &DEXId::Polkaswap.into(),
                &XOR,
                &TBCD,
                SwapAmount::with_desired_input(amount_c.clone(), Balance::zero()),
            )
            .unwrap();
            let tbcd_balance_c = Assets::free_balance(&TBCD, &alice()).unwrap();
            let xor_balance_c = Assets::free_balance(&XOR, &alice()).unwrap();
            assert_eq!(quote_outcome_c.amount, exchange_outcome_c.amount);
            assert_eq!(val_balance_b + exchange_outcome_c.amount, tbcd_balance_c);
            assert_eq!(tbcd_balance_b - amount_c.clone(), xor_balance_c.clone());

            // Sell with desired output
            let amount_d: Balance = balance!(10);
            let quote_outcome_d = MBCPool::quote(
                &DEXId::Polkaswap.into(),
                &TBCD,
                &XOR,
                QuoteAmount::with_desired_output(amount_d.clone()),
                true,
            )
            .unwrap();
            let exchange_outcome_d = MBCPool::exchange(
                &alice(),
                &alice(),
                &DEXId::Polkaswap.into(),
                &TBCD,
                &XOR,
                SwapAmount::with_desired_output(amount_d.clone(), Balance::max_value()),
            )
            .unwrap();
            let tbcd_balance_d = Assets::free_balance(&TBCD, &alice()).unwrap();
            let xor_balance_d = Assets::free_balance(&XOR, &alice()).unwrap();
            assert_eq!(quote_outcome_d.amount, exchange_outcome_d.amount);
            assert_eq!(tbcd_balance_c - quote_outcome_d.amount, tbcd_balance_d);
            assert_eq!(xor_balance_c + amount_d.clone(), xor_balance_d);
        });
    }

    #[test]
    fn should_receive_pswap_reward() {
        let mut ext = ExtBuilder::new(vec![
            (alice(), XOR, balance!(700000), AssetSymbol(b"XOR".to_vec()), AssetName(b"SORA".to_vec()), DEFAULT_BALANCE_PRECISION),
            (alice(), VAL, balance!(2000), AssetSymbol(b"VAL".to_vec()), AssetName(b"SORA Validator Token".to_vec()), DEFAULT_BALANCE_PRECISION),
            (alice(), DAI, balance!(200000), AssetSymbol(b"DAI".to_vec()), AssetName(b"DAI".to_vec()), DEFAULT_BALANCE_PRECISION),
            (alice(), USDT, balance!(0), AssetSymbol(b"USDT".to_vec()), AssetName(b"Tether USD".to_vec()), DEFAULT_BALANCE_PRECISION),
            (alice(), PSWAP, balance!(0), AssetSymbol(b"PSWAP".to_vec()), AssetName(b"Polkaswap".to_vec()), DEFAULT_BALANCE_PRECISION),
            (alice(), XSTUSD, 0, AssetSymbol(b"XSTUSD".to_vec()), AssetName(b"SORA Synthetic USD".to_vec()), DEFAULT_BALANCE_PRECISION),
        ])
        .build();
        ext.execute_with(|| {
            MockDEXApi::init().unwrap();
            let _ = bonding_curve_pool_init(vec![]).unwrap();
            TradingPair::register(RuntimeOrigin::signed(alice()),DEXId::Polkaswap.into(), XOR, VAL).expect("Failed to register trading pair.");
            TradingPair::register(RuntimeOrigin::signed(alice()),DEXId::Polkaswap.into(), XOR, DAI).expect("Failed to register trading pair.");
            MBCPool::initialize_pool_unchecked(VAL, false).expect("Failed to initialize pool.");
            MBCPool::initialize_pool_unchecked(DAI, false).expect("Failed to initialize pool.");

            MBCPool::exchange(
                &alice(),
                &alice(),
                &DEXId::Polkaswap.into(),
                &VAL,
                &XOR,
                SwapAmount::with_desired_input(balance!(2000), Balance::zero()),
            )
            .unwrap();

            // no reward for non-incentived asset - VAL
            let (limit, owned) = MBCPool::rewards(&alice());
            assert!(limit.is_zero());
            assert!(owned.is_zero());

            MBCPool::exchange(
                &alice(),
                &alice(),
                &DEXId::Polkaswap.into(),
                &DAI,
                &XOR,
                SwapAmount::with_desired_input(balance!(1000), Balance::zero()),
            )
            .unwrap();

            let (limit, owned) = MBCPool::rewards(&alice());
            assert!(limit.is_zero());
            assert_eq!(owned, balance!(6099.239593179625249492));
        });
    }

    #[test]
    fn should_calculate_ideal_reserves() {
        let mut ext = ExtBuilder::new(vec![
            (alice(), XOR, balance!(0), AssetSymbol(b"XOR".to_vec()), AssetName(b"SORA".to_vec()), DEFAULT_BALANCE_PRECISION),
            (alice(), VAL, balance!(2000), AssetSymbol(b"VAL".to_vec()), AssetName(b"SORA Validator Token".to_vec()), DEFAULT_BALANCE_PRECISION),
            (alice(), USDT, balance!(0), AssetSymbol(b"USDT".to_vec()), AssetName(b"Tether USD".to_vec()), DEFAULT_BALANCE_PRECISION),
            (alice(), XSTUSD, 0, AssetSymbol(b"XSTUSD".to_vec()), AssetName(b"SORA Synthetic USD".to_vec()), DEFAULT_BALANCE_PRECISION),
        ])
        .build();
        ext.execute_with(|| {
            MockDEXApi::init().unwrap();
            let _ = bonding_curve_pool_init(vec![]).unwrap();
            TradingPair::register(RuntimeOrigin::signed(alice()),DEXId::Polkaswap.into(), XOR, VAL).expect("Failed to register trading pair.");
            MBCPool::initialize_pool_unchecked(VAL, false).expect("Failed to initialize pool.");

            // calculate buy amount from zero to total supply of XOR
            let xor_supply = Assets::total_issuance(&XOR).unwrap();
            let initial_state = MBCPool::buy_function(&XOR, &VAL, PriceVariant::Buy, (fixed_wrapper!(0) - FixedWrapper::from(xor_supply)).get().unwrap()).unwrap();
            let current_state = MBCPool::buy_function(&XOR, &VAL, PriceVariant::Buy, Fixed::ZERO).unwrap();
            let buy_amount: Balance = ((FixedWrapper::from(initial_state) + FixedWrapper::from(current_state)) / fixed_wrapper!(2) * FixedWrapper::from(xor_supply)).try_into_balance().unwrap();

            // get ideal reserves
            let ideal_reserves = MBCPool::ideal_reserves_reference_price(&VAL, PriceVariant::Buy, Fixed::ZERO).unwrap();

            // actual amount should match to 80% of buy amount
            assert_eq!(buy_amount, ideal_reserves);
        });
    }

    #[test]
    fn should_calculate_actual_reserves() {
        let mut ext = ExtBuilder::new(vec![
            (alice(), XOR, balance!(0), AssetSymbol(b"XOR".to_vec()), AssetName(b"SORA".to_vec()), DEFAULT_BALANCE_PRECISION),
            (alice(), VAL, balance!(2000), AssetSymbol(b"VAL".to_vec()), AssetName(b"SORA Validator Token".to_vec()), DEFAULT_BALANCE_PRECISION),
            (alice(), DAI, balance!(200000), AssetSymbol(b"DAI".to_vec()), AssetName(b"DAI".to_vec()), DEFAULT_BALANCE_PRECISION),
            (alice(), USDT, balance!(0), AssetSymbol(b"USDT".to_vec()), AssetName(b"Tether USD".to_vec()), DEFAULT_BALANCE_PRECISION),
            (alice(), PSWAP, balance!(0), AssetSymbol(b"PSWAP".to_vec()), AssetName(b"Polkaswap".to_vec()), DEFAULT_BALANCE_PRECISION),
            (alice(), XSTUSD, 0, AssetSymbol(b"XSTUSD".to_vec()), AssetName(b"SORA Synthetic USD".to_vec()), DEFAULT_BALANCE_PRECISION),
        ])
        .build();
        ext.execute_with(|| {
            MockDEXApi::init().unwrap();
            let _ = bonding_curve_pool_init(vec![]).unwrap();
            TradingPair::register(RuntimeOrigin::signed(alice()),DEXId::Polkaswap.into(), XOR, VAL).expect("Failed to register trading pair.");
            TradingPair::register(RuntimeOrigin::signed(alice()),DEXId::Polkaswap.into(), XOR, DAI).expect("Failed to register trading pair.");
            MBCPool::initialize_pool_unchecked(VAL, false).expect("Failed to initialize pool.");
            MBCPool::initialize_pool_unchecked(DAI, false).expect("Failed to initialize pool.");
            MBCPool::set_reference_asset(RuntimeOrigin::signed(alice()), DAI).unwrap();

            let val_amount: Balance = balance!(2000);
            let dai_amount: Balance = balance!(200000);

            MBCPool::exchange(
                &alice(),
                &alice(),
                &DEXId::Polkaswap.into(),
                &VAL,
                &XOR,
                SwapAmount::with_desired_input(val_amount.clone(), Balance::zero()),
            )
            .unwrap();

            MBCPool::exchange(
                &alice(),
                &alice(),
                &DEXId::Polkaswap.into(),
                &DAI,
                &XOR,
                SwapAmount::with_desired_input(dai_amount.clone(), Balance::zero()),
            )
            .unwrap();

            let val_actual_reserves = MBCPool::actual_reserves_reference_price(
                    &crate::mock::get_pool_reserves_account_id(),
                    &VAL,
                    PriceVariant::Buy,
                ).unwrap();
            let dai_actual_reserves = MBCPool::actual_reserves_reference_price(
                    &crate::mock::get_pool_reserves_account_id(),
                    &DAI,
                    PriceVariant::Buy,
                ).unwrap();
            let val_supposed_price = MockDEXApi::quote(DEXId::Polkaswap, &VAL, &DAI, QuoteAmount::with_desired_input(val_amount), LiquiditySourceFilter::empty(DEXId::Polkaswap.into()), true).unwrap().amount;
            let dai_supposed_price = dai_amount;

            // compare values, also deduce 20% which are distributed and not stored in reserves
            assert_eq!(val_actual_reserves, (FixedWrapper::from(val_supposed_price) * fixed_wrapper!(0.8)).into_balance());
            assert_eq!(dai_actual_reserves, (FixedWrapper::from(dai_supposed_price) * fixed_wrapper!(0.8)).into_balance());
        });
    }

    #[test]
    fn fees_for_equivalent_trades_should_match() {
        let mut ext = ExtBuilder::new(vec![
            (alice(), DAI, balance!(0), AssetSymbol(b"DAI".to_vec()), AssetName(b"DAI".to_vec()), DEFAULT_BALANCE_PRECISION),
            (alice(), USDT, balance!(0), AssetSymbol(b"USDT".to_vec()), AssetName(b"Tether USD".to_vec()), DEFAULT_BALANCE_PRECISION),
            (alice(), XOR, balance!(0), AssetSymbol(b"XOR".to_vec()), AssetName(b"SORA".to_vec()), DEFAULT_BALANCE_PRECISION),
            (alice(), VAL, balance!(2000), AssetSymbol(b"VAL".to_vec()), AssetName(b"SORA Validator Token".to_vec()), DEFAULT_BALANCE_PRECISION),
            (alice(), XSTUSD, 0, AssetSymbol(b"XSTUSD".to_vec()), AssetName(b"SORA Synthetic USD".to_vec()), DEFAULT_BALANCE_PRECISION),
        ])
        .build();
        ext.execute_with(|| {
            MockDEXApi::init().unwrap();
            let _ = bonding_curve_pool_init(vec![]).unwrap();
            TradingPair::register(RuntimeOrigin::signed(alice()),DEXId::Polkaswap.into(), XOR, VAL).expect("Failed to register trading pair.");
            MBCPool::initialize_pool_unchecked(VAL, false).expect("Failed to initialize pool.");

            MBCPool::exchange(
                &alice(),
                &alice(),
                &DEXId::Polkaswap.into(),
                &VAL,
                &XOR,
                SwapAmount::with_desired_input(balance!(1000), Balance::zero()),
            )
            .unwrap();

            // Buy
            let (price_a, _) = MBCPool::quote(
                &DEXId::Polkaswap.into(),
                &VAL,
                &XOR,
                QuoteAmount::with_desired_input(balance!(100)),
                true,
            )
            .unwrap();
            let (price_b, _) = MBCPool::quote(
                &DEXId::Polkaswap.into(),
                &VAL,
                &XOR,
                QuoteAmount::with_desired_output(price_a.amount.clone()),
                true,
            )
            .unwrap();
            assert_eq!(price_a.fee, price_b.fee);
            assert_eq!(price_a.fee, balance!(0.054394410184082514));

            // Sell
            let (price_c, _) = MBCPool::quote(
                &DEXId::Polkaswap.into(),
                &XOR,
                &VAL,
                QuoteAmount::with_desired_output(balance!(100)),
                true,
            )
            .unwrap();
            let (price_d, _) = MBCPool::quote(
                &DEXId::Polkaswap.into(),
                &XOR,
                &VAL,
                QuoteAmount::with_desired_input(price_c.amount.clone()),
                true,
            )
            .unwrap();
            assert_eq!(price_c.fee, price_d.fee);
            assert_eq!(price_c.fee, balance!(2.655958896716961113));
        });
    }

    #[test]
    fn check_sell_penalty_based_on_collateralized_fraction() {
        assert_eq!(MBCPool::map_collateralized_fraction_to_penalty(fixed!(0)), fixed!(0.09));
        assert_eq!(MBCPool::map_collateralized_fraction_to_penalty(fixed!(0.03)), fixed!(0.09));
        assert_eq!(MBCPool::map_collateralized_fraction_to_penalty(fixed!(0.05)), fixed!(0.06));
        assert_eq!(MBCPool::map_collateralized_fraction_to_penalty(fixed!(0.075)), fixed!(0.06));
        assert_eq!(MBCPool::map_collateralized_fraction_to_penalty(fixed!(0.1)), fixed!(0.03));
        assert_eq!(MBCPool::map_collateralized_fraction_to_penalty(fixed!(0.15)), fixed!(0.03));
        assert_eq!(MBCPool::map_collateralized_fraction_to_penalty(fixed!(0.2)), fixed!(0.01));
        assert_eq!(MBCPool::map_collateralized_fraction_to_penalty(fixed!(0.25)), fixed!(0.01));
        assert_eq!(MBCPool::map_collateralized_fraction_to_penalty(fixed!(0.3)), fixed!(0));
        assert_eq!(MBCPool::map_collateralized_fraction_to_penalty(fixed!(0.35)), fixed!(0));
        assert_eq!(MBCPool::map_collateralized_fraction_to_penalty(fixed!(0.5)), fixed!(0));
        assert_eq!(MBCPool::map_collateralized_fraction_to_penalty(fixed!(1)), fixed!(0));
        assert_eq!(MBCPool::map_collateralized_fraction_to_penalty(fixed!(2)), fixed!(0));
        assert_eq!(MBCPool::map_collateralized_fraction_to_penalty(fixed!(10)), fixed!(0));
    }

    #[test]
    fn fee_penalties_should_be_applied() {
        let mut ext = ExtBuilder::new(vec![
            (alice(), XOR, balance!(0), AssetSymbol(b"XOR".to_vec()), AssetName(b"SORA".to_vec()), DEFAULT_BALANCE_PRECISION),
            (alice(), VAL, balance!(2000), AssetSymbol(b"VAL".to_vec()), AssetName(b"SORA Validator Token".to_vec()), DEFAULT_BALANCE_PRECISION),
            (alice(), DAI, balance!(20000000), AssetSymbol(b"DAI".to_vec()), AssetName(b"DAI".to_vec()), DEFAULT_BALANCE_PRECISION),
            (alice(), USDT, balance!(0), AssetSymbol(b"USDT".to_vec()), AssetName(b"Tether USD".to_vec()), DEFAULT_BALANCE_PRECISION),
            (alice(), PSWAP, balance!(0), AssetSymbol(b"PSWAP".to_vec()), AssetName(b"Polkaswap".to_vec()), DEFAULT_BALANCE_PRECISION),
            (alice(), XSTUSD, 0, AssetSymbol(b"XSTUSD".to_vec()), AssetName(b"SORA Synthetic USD".to_vec()), DEFAULT_BALANCE_PRECISION),
        ])
        .build();
        ext.execute_with(|| {
            MockDEXApi::init().unwrap();
            let _ = bonding_curve_pool_init(vec![]).unwrap();
            TradingPair::register(RuntimeOrigin::signed(alice()),DEXId::Polkaswap.into(), XOR, DAI).expect("Failed to register trading pair.");
            MBCPool::initialize_pool_unchecked(DAI, false).expect("Failed to initialize pool.");
            MBCPool::set_reference_asset(RuntimeOrigin::signed(alice()), DAI).unwrap();

            let xor_supply = Assets::total_issuance(&XOR).unwrap();
            assert_eq!(xor_supply, balance!(100000));

            // Depositing collateral #1: under 5% collateralized
            MBCPool::exchange(
                &alice(),
                &alice(),
                &DEXId::Polkaswap.into(),
                &DAI,
                &XOR,
                SwapAmount::with_desired_input(balance!(200000), Balance::zero()),
            )
            .unwrap();
            let xor_supply = Assets::total_issuance(&XOR).unwrap();
            assert_eq!(xor_supply, balance!(100724.916324262414168899));

            let (sell_price, _) = MBCPool::quote(
                &DEXId::Polkaswap.into(),
                &XOR,
                &DAI,
                QuoteAmount::with_desired_input(balance!(100)),
                true,
            )
            .unwrap();
            assert_eq!(sell_price.fee, balance!(9.3));

            // Depositing collateral #2: under 10% collateralized
            MBCPool::exchange(
                &alice(),
                &alice(),
                &DEXId::Polkaswap.into(),
                &DAI,
                &XOR,
                SwapAmount::with_desired_input(balance!(2000000), Balance::zero()),
            )
            .unwrap();
            let xor_supply = Assets::total_issuance(&XOR).unwrap();
            assert_eq!(xor_supply, balance!(107896.889465954935399866));

            let (sell_price, _) = MBCPool::quote(
                &DEXId::Polkaswap.into(),
                &XOR,
                &DAI,
                QuoteAmount::with_desired_input(balance!(100)),
                true,
            )
            .unwrap();
            assert_eq!(sell_price.fee, balance!(6.3));

            // Depositing collateral #3: under 20% collateralized
            MBCPool::exchange(
                &alice(),
                &alice(),
                &DEXId::Polkaswap.into(),
                &DAI,
                &XOR,
                SwapAmount::with_desired_input(balance!(2000000), Balance::zero()),
            )
            .unwrap();
            let xor_supply = Assets::total_issuance(&XOR).unwrap();
            assert_eq!(xor_supply, balance!(114934.359190755661026458));

            let (sell_price, _) = MBCPool::quote(
                &DEXId::Polkaswap.into(),
                &XOR,
                &DAI,
                QuoteAmount::with_desired_input(balance!(100)),
                true,
            )
            .unwrap();
            assert_eq!(sell_price.fee, balance!(3.3));

            // Depositing collateral #4: under 30% collateralized
            MBCPool::exchange(
                &alice(),
                &alice(),
                &DEXId::Polkaswap.into(),
                &DAI,
                &XOR,
                SwapAmount::with_desired_input(balance!(4000000), Balance::zero()),
            )
            .unwrap();
            let xor_supply = Assets::total_issuance(&XOR).unwrap();
            assert_eq!(xor_supply, balance!(128633.975165230400000080));

            let (sell_price, _) = MBCPool::quote(
                &DEXId::Polkaswap.into(),
                &XOR,
                &DAI,
                QuoteAmount::with_desired_input(balance!(100)),
                true,
            )
            .unwrap();
            assert_eq!(sell_price.fee, balance!(1.3));

            // Depositing collateral #5: over 30% collateralized
            MBCPool::exchange(
                &alice(),
                &alice(),
                &DEXId::Polkaswap.into(),
                &DAI,
                &XOR,
                SwapAmount::with_desired_input(balance!(7000000), Balance::zero()),
            )
            .unwrap();
            let xor_supply = Assets::total_issuance(&XOR).unwrap();
            assert_eq!(xor_supply, balance!(151530.994236602104619871));

            let (sell_price, _) = MBCPool::quote(
                &DEXId::Polkaswap.into(),
                &XOR,
                &DAI,
                QuoteAmount::with_desired_input(balance!(100)),
                true,
            )
            .unwrap();
            assert_eq!(sell_price.fee, balance!(0.3));
        });
    }

    #[test]
    fn sequential_rewards_adequacy_check() {
        let mut ext = ExtBuilder::new(vec![
            (alice(), XOR, balance!(250000), AssetSymbol(b"XOR".to_vec()), AssetName(b"SORA".to_vec()), DEFAULT_BALANCE_PRECISION),
            (alice(), VAL, balance!(2000), AssetSymbol(b"VAL".to_vec()), AssetName(b"SORA Validator Token".to_vec()), DEFAULT_BALANCE_PRECISION),
            (alice(), DAI, balance!(2000000), AssetSymbol(b"DAI".to_vec()), AssetName(b"DAI".to_vec()), DEFAULT_BALANCE_PRECISION),
            (alice(), USDT, balance!(0), AssetSymbol(b"USDT".to_vec()), AssetName(b"Tether USD".to_vec()), DEFAULT_BALANCE_PRECISION),
            (alice(), PSWAP, balance!(0), AssetSymbol(b"PSWAP".to_vec()), AssetName(b"Polkaswap".to_vec()), DEFAULT_BALANCE_PRECISION),
            (alice(), XSTUSD, 0, AssetSymbol(b"XSTUSD".to_vec()), AssetName(b"SORA Synthetic USD".to_vec()), DEFAULT_BALANCE_PRECISION),
        ])
        .build();
        ext.execute_with(|| {
            MockDEXApi::init().unwrap();
            let _ = bonding_curve_pool_init(vec![]).unwrap();
            TradingPair::register(RuntimeOrigin::signed(alice()),DEXId::Polkaswap.into(), XOR, VAL).expect("Failed to register trading pair.");
            TradingPair::register(RuntimeOrigin::signed(alice()),DEXId::Polkaswap.into(), XOR, DAI).expect("Failed to register trading pair.");
            MBCPool::initialize_pool_unchecked(VAL, false).expect("Failed to initialize pool.");
            MBCPool::initialize_pool_unchecked(DAI, false).expect("Failed to initialize pool.");

            // XOR total supply in network is 350000
            let xor_total_supply: FixedWrapper = Assets::total_issuance(&XOR).unwrap().into();
            assert_eq!(xor_total_supply.clone().into_balance(), balance!(350000));
            // initial XOR price is $264
            let xor_ideal_reserves: FixedWrapper = MBCPool::ideal_reserves_reference_price(&VAL, PriceVariant::Buy, Default::default()).unwrap().into();
            assert_eq!((xor_ideal_reserves / xor_total_supply).into_balance(), balance!(330.890052356020942408));
            // pswap price is $10 on mock secondary market
            assert_eq!(
                MockDEXApi::quote(DEXId::Polkaswap, &PSWAP, &DAI, QuoteAmount::with_desired_input(balance!(1)), MBCPool::self_excluding_filter(),true).unwrap().amount,
                balance!(10.173469387755102041)
            );

            MBCPool::exchange(
                &alice(),
                &alice(),
                &DEXId::Polkaswap.into(),
                &DAI,
                &XOR,
                SwapAmount::with_desired_input(balance!(1000), Balance::zero()),
            )
            .unwrap();

            let (limit, owned_1) = MBCPool::rewards(&alice());
            assert!(limit.is_zero());
            assert_eq!(owned_1, balance!(21036.472370353787480367));

            MBCPool::exchange(
                &alice(),
                &alice(),
                &DEXId::Polkaswap.into(),
                &DAI,
                &XOR,
                SwapAmount::with_desired_input(balance!(10000), Balance::zero()),
            )
            .unwrap();

            let (limit, owned_2) = MBCPool::rewards(&alice());
            assert!(limit.is_zero());
            assert_eq!(owned_2 - owned_1, balance!(210336.209418679523304856));

            MBCPool::exchange(
                &alice(),
                &alice(),
                &DEXId::Polkaswap.into(),
                &DAI,
                &XOR,
                SwapAmount::with_desired_input(balance!(1000000), Balance::zero()),
            )
            .unwrap();

            let (limit, owned_3) = MBCPool::rewards(&alice());
            assert!(limit.is_zero());
            assert_eq!(owned_3 - owned_2, balance!(20769070.485987076318293437));
        });
    }

    #[test]
    fn distribution_passes_on_first_attempt() {
        let mut ext = ExtBuilder::new(vec![
            (
                alice(),
                USDT,
                balance!(10000),
                AssetSymbol(b"USDT".to_vec()),
                AssetName(b"Tether USD".to_vec()),
                DEFAULT_BALANCE_PRECISION,
            ),
            (alice(), XOR, 0, AssetSymbol(b"XOR".to_vec()), AssetName(b"SORA".to_vec()), DEFAULT_BALANCE_PRECISION),
            (alice(), VAL, 0, AssetSymbol(b"VAL".to_vec()), AssetName(b"SORA Validator Token".to_vec()), DEFAULT_BALANCE_PRECISION),
            (alice(), XSTUSD, 0, AssetSymbol(b"XSTUSD".to_vec()), AssetName(b"SORA Synthetic USD".to_vec()), DEFAULT_BALANCE_PRECISION),
        ])
        .build();
        ext.execute_with(|| {
            // secondary market is initialized with enough funds
            MockDEXApi::init().unwrap();
            let distribution_accounts = bonding_curve_pool_init(Vec::new()).unwrap();
            let alice = &alice();
            TradingPair::register(RuntimeOrigin::signed(alice.clone()),DEXId::Polkaswap.into(), XOR, USDT).expect("Failed to register trading pair.");
            TradingPair::register(RuntimeOrigin::signed(alice.clone()),DEXId::Polkaswap.into(), XOR, VAL).expect("Failed to register trading pair.");
            MBCPool::initialize_pool_unchecked(USDT, false).expect("Failed to initialize pool.");

            // check pending list and reserves before trade
            let free_reserves_balance = Assets::free_balance(&USDT, &MBCPool::free_reserves_account_id().unwrap()).unwrap();
            assert_eq!(MBCPool::pending_free_reserves(), vec![]);
            assert_eq!(free_reserves_balance, balance!(0));

            ensure_distribution_accounts_balances(distribution_accounts.clone(), vec![
                balance!(0),
                balance!(0),
                balance!(0),
                balance!(0),
            ]);

            // perform buy on tbc
            assert_eq!(
                MBCPool::exchange(
                    alice,
                    alice,
                    &DEXId::Polkaswap.into(),
                    &USDT,
                    &XOR,
                    SwapAmount::with_desired_output(balance!(1), Balance::max_value()),
                )
                .unwrap().0,
                SwapOutcome::new(balance!(275.621555395065931189), balance!(0.003009027081243731))
            );

            // check pending list and free reserves account
            let free_reserves_balance = Assets::free_balance(&USDT, &MBCPool::free_reserves_account_id().unwrap()).unwrap();
            assert_eq!(MBCPool::pending_free_reserves(), vec![]);
            assert_eq!(free_reserves_balance, balance!(0));

            ensure_distribution_accounts_balances(distribution_accounts, vec![
                balance!(0.002747946907288807),
                balance!(0.010991787629155229),
                balance!(0.013739734536444036),
                balance!(0.247315221655992660),
            ]);
        })
    }

    #[test]
    fn distribution_fails_on_first_attempt() {
        let mut ext = ExtBuilder::new(vec![
            (
                alice(),
                USDT,
                balance!(10000),
                AssetSymbol(b"USDT".to_vec()),
                AssetName(b"Tether USD".to_vec()),
                DEFAULT_BALANCE_PRECISION,
            ),
            (alice(), XOR, 350000, AssetSymbol(b"XOR".to_vec()), AssetName(b"SORA".to_vec()), DEFAULT_BALANCE_PRECISION),
            (alice(), VAL, 0, AssetSymbol(b"VAL".to_vec()), AssetName(b"SORA Validator Token".to_vec()), DEFAULT_BALANCE_PRECISION),
            (alice(), XSTUSD, 0, AssetSymbol(b"XSTUSD".to_vec()), AssetName(b"SORA Synthetic USD".to_vec()), DEFAULT_BALANCE_PRECISION),
        ])
        .build();
        ext.execute_with(|| {
            // secondary market is initialized without funds
            MockDEXApi::init_without_reserves().unwrap();
            let distribution_accounts = bonding_curve_pool_init(Vec::new()).unwrap();
            let alice = &alice();
            TradingPair::register(RuntimeOrigin::signed(alice.clone()),DEXId::Polkaswap.into(), XOR, USDT).expect("Failed to register trading pair.");
            TradingPair::register(RuntimeOrigin::signed(alice.clone()),DEXId::Polkaswap.into(), XOR, VAL).expect("Failed to register trading pair.");
            MBCPool::initialize_pool_unchecked(USDT, false).expect("Failed to initialize pool.");

            // check pending list and reserves before trade
            let free_reserves_balance = Assets::free_balance(&USDT, &MBCPool::free_reserves_account_id().unwrap()).unwrap();
            assert_eq!(MBCPool::pending_free_reserves(), vec![]);
            assert_eq!(free_reserves_balance, balance!(0));

            // perform buy on tbc
            assert_swap_outcome(
                MBCPool::exchange(
                    alice,
                    alice,
                    &DEXId::Polkaswap.into(),
                    &USDT,
                    &XOR,
                    SwapAmount::with_desired_output(balance!(1), Balance::max_value()),
                )
<<<<<<< HEAD
                .unwrap().0,
                SwapOutcome::new(balance!(200.602181641794149028), balance!(0.003009027081243731))
=======
                .unwrap(),
                SwapOutcome::new(balance!(200.602181641794149028), balance!(0.003009027081243731)),
                balance!(0.0001)
>>>>>>> adbfee6e
            );

            // check pending list and free reserves account
            let free_reserves_balance = Assets::free_balance(&USDT, &MBCPool::free_reserves_account_id().unwrap()).unwrap();
            assert_eq!(MBCPool::pending_free_reserves(), vec![(USDT, free_reserves_balance.clone())]);
            assert_eq!(free_reserves_balance, balance!(40.120436328358829805));

            // attempt for distribution, still not enough reserves
            MBCPool::on_initialize(RETRY_DISTRIBUTION_FREQUENCY.into());
            let free_reserves_balance_2 = Assets::free_balance(&USDT, &MBCPool::free_reserves_account_id().unwrap()).unwrap();
            assert_eq!(MBCPool::pending_free_reserves(), vec![(USDT, free_reserves_balance.clone())]);
            assert_eq!(free_reserves_balance_2, free_reserves_balance);

            // exchange becomes possible for stored free reserves
            MockDEXApi::add_reserves(vec![(XOR, balance!(100000)), (VAL, balance!(100000)), (USDT, balance!(1000000))]).unwrap();

            // actual accounts check before distribution
            ensure_distribution_accounts_balances(distribution_accounts.clone(), vec![
                balance!(0),
                balance!(0),
                balance!(0),
                balance!(0),
            ]);

            // attempt for distribution before retry period
            MBCPool::on_initialize((RETRY_DISTRIBUTION_FREQUENCY - 1).into());
            let free_reserves_balance_3 = Assets::free_balance(&USDT, &MBCPool::free_reserves_account_id().unwrap()).unwrap();
            assert_eq!(MBCPool::pending_free_reserves(), vec![(USDT, free_reserves_balance.clone())]);
            assert_eq!(free_reserves_balance_3, free_reserves_balance);

            // successful attempt for distribution
            MBCPool::on_initialize((RETRY_DISTRIBUTION_FREQUENCY * 2).into());
            let free_reserves_balance = Assets::free_balance(&USDT, &MBCPool::free_reserves_account_id().unwrap()).unwrap();
            assert_eq!(MBCPool::pending_free_reserves(), vec![]);
            assert_eq!(free_reserves_balance, balance!(0));

            // actual accounts check after distribution
            ensure_distribution_accounts_balances(distribution_accounts, vec![
                balance!(0.002000003750968687),
                balance!(0.008000015003874750),
                balance!(0.010000018754843438),
                balance!(0.180000337587181890),
            ]);
        })
    }

    #[test]
    fn multiple_pending_distributions_are_executed() {
        let mut ext = ExtBuilder::new(vec![
            (
                alice(),
                USDT,
                balance!(10000),
                AssetSymbol(b"USDT".to_vec()),
                AssetName(b"Tether USD".to_vec()),
                DEFAULT_BALANCE_PRECISION,
            ),
            (alice(), XOR, 350000, AssetSymbol(b"XOR".to_vec()), AssetName(b"SORA".to_vec()), DEFAULT_BALANCE_PRECISION),
            (alice(), VAL, 0, AssetSymbol(b"VAL".to_vec()), AssetName(b"SORA Validator Token".to_vec()), DEFAULT_BALANCE_PRECISION),
            (alice(), XSTUSD, 0, AssetSymbol(b"XSTUSD".to_vec()), AssetName(b"SORA Synthetic USD".to_vec()), DEFAULT_BALANCE_PRECISION),
        ])
        .build();
        ext.execute_with(|| {
            // secondary market is initialized without funds
            MockDEXApi::init_without_reserves().unwrap();
            let _distribution_accounts = bonding_curve_pool_init(Vec::new()).unwrap();
            let alice = &alice();
            TradingPair::register(RuntimeOrigin::signed(alice.clone()),DEXId::Polkaswap.into(), XOR, USDT).expect("Failed to register trading pair.");
            TradingPair::register(RuntimeOrigin::signed(alice.clone()),DEXId::Polkaswap.into(), XOR, VAL).expect("Failed to register trading pair.");
            MBCPool::initialize_pool_unchecked(USDT, false).expect("Failed to initialize pool.");

            // check pending list and reserves before trade
            let free_reserves_balance = Assets::free_balance(&USDT, &MBCPool::free_reserves_account_id().unwrap()).unwrap();
            assert_eq!(MBCPool::pending_free_reserves(), vec![]);
            assert_eq!(free_reserves_balance, balance!(0));

            // perform buy on tbc multiple times
            assert_swap_outcome(
                MBCPool::exchange(
                    alice,
                    alice,
                    &DEXId::Polkaswap.into(),
                    &USDT,
                    &XOR,
                    SwapAmount::with_desired_output(balance!(1), Balance::max_value()),
                )
<<<<<<< HEAD
                .unwrap().0,
                SwapOutcome::new(balance!(200.602181641794149028), balance!(0.003009027081243731))
=======
                .unwrap(),
                SwapOutcome::new(balance!(200.602181641794149028), balance!(0.003009027081243731)),
                balance!(0.0001)
>>>>>>> adbfee6e
            );
            assert_swap_outcome(
                MBCPool::exchange(
                    alice,
                    alice,
                    &DEXId::Polkaswap.into(),
                    &USDT,
                    &XOR,
                    SwapAmount::with_desired_output(balance!(1), Balance::max_value()),
                )
<<<<<<< HEAD
                .unwrap().0,
                SwapOutcome::new(balance!(200.602931835531681746), balance!(0.003009027081243731))
=======
                .unwrap(),
                SwapOutcome::new(balance!(200.602931835531681746), balance!(0.003009027081243731)),
                balance!(0.0001)
>>>>>>> adbfee6e
            );
            assert_swap_outcome(
                MBCPool::exchange(
                    alice,
                    alice,
                    &DEXId::Polkaswap.into(),
                    &USDT,
                    &XOR,
                    SwapAmount::with_desired_output(balance!(1), Balance::max_value()),
                )
<<<<<<< HEAD
                .unwrap().0,
                SwapOutcome::new(balance!(200.603682029269214463), balance!(0.003009027081243731))
=======
                .unwrap(),
                SwapOutcome::new(balance!(200.603682029269214463), balance!(0.003009027081243731)),
                balance!(0.0001)
>>>>>>> adbfee6e
            );

            // check pending list and reserves after trade
            let free_reserves_balance = Assets::free_balance(&USDT, &MBCPool::free_reserves_account_id().unwrap()).unwrap();
            let expected_balances = [balance!(40.120436328358829805), balance!(40.120586367106336349), balance!(40.120736405853842892)];
            assert_eq!(MBCPool::pending_free_reserves(), vec![(USDT, expected_balances[0]), (USDT, expected_balances[1]), (USDT, expected_balances[2])]);
            assert_eq!(free_reserves_balance, expected_balances.iter().fold(balance!(0), |a, b| a + b));

            // exchange becomes available
            MockDEXApi::add_reserves(vec![(XOR, balance!(100000)), (VAL, balance!(100000)), (USDT, balance!(1000000))]).unwrap();
            MBCPool::on_initialize(RETRY_DISTRIBUTION_FREQUENCY.into());
            let free_reserves_balance = Assets::free_balance(&USDT, &MBCPool::free_reserves_account_id().unwrap()).unwrap();
            assert_eq!(MBCPool::pending_free_reserves(), vec![]);
            assert_eq!(free_reserves_balance, balance!(0));
        })
    }

    #[test]
    fn large_pending_amount_dont_interfere_new_trades() {
        let mut ext = ExtBuilder::new(vec![
            (
                alice(),
                USDT,
                balance!(999999999999999),
                AssetSymbol(b"USDT".to_vec()),
                AssetName(b"Tether USD".to_vec()),
                DEFAULT_BALANCE_PRECISION,
            ),
            (alice(), XOR, 0, AssetSymbol(b"XOR".to_vec()), AssetName(b"SORA".to_vec()), DEFAULT_BALANCE_PRECISION),
            (alice(), VAL, 0, AssetSymbol(b"VAL".to_vec()), AssetName(b"SORA Validator Token".to_vec()), DEFAULT_BALANCE_PRECISION),
            (alice(), XSTUSD, 0, AssetSymbol(b"XSTUSD".to_vec()), AssetName(b"SORA Synthetic USD".to_vec()), DEFAULT_BALANCE_PRECISION),
        ])
        .build();
        ext.execute_with(|| {
            MockDEXApi::init().unwrap();
            let _distribution_accounts = bonding_curve_pool_init(Vec::new()).unwrap();
            let alice = &alice();
            TradingPair::register(RuntimeOrigin::signed(alice.clone()),DEXId::Polkaswap.into(), XOR, USDT).expect("Failed to register trading pair.");
            TradingPair::register(RuntimeOrigin::signed(alice.clone()),DEXId::Polkaswap.into(), XOR, VAL).expect("Failed to register trading pair.");
            MBCPool::initialize_pool_unchecked(USDT, false).expect("Failed to initialize pool.");

            // perform large buy on tbc
            assert_swap_outcome(
                MBCPool::exchange(
                    alice,
                    alice,
                    &DEXId::Polkaswap.into(),
                    &USDT,
                    &XOR,
                    SwapAmount::with_desired_output(balance!(100000000), Balance::max_value()),
                )
<<<<<<< HEAD
                .unwrap().0,
                SwapOutcome::new(balance!(3789817571942.618173119057163101), balance!(300902.708124373119358074))
=======
                .unwrap(),
                SwapOutcome::new(balance!(3789817571942.618173119057163101), balance!(300902.708124373119358074)),
                balance!(0.0001)
>>>>>>> adbfee6e
            );

            // check that failed distribution was postponed
            let free_reserves_balance = Assets::free_balance(&USDT, &MBCPool::free_reserves_account_id().unwrap()).unwrap();
            assert_eq!(MBCPool::pending_free_reserves(), vec![(USDT, free_reserves_balance)]);
            assert_eq!(free_reserves_balance, balance!(757963514388.523634623811432620));

            // attempt for distribution
            MBCPool::on_initialize(RETRY_DISTRIBUTION_FREQUENCY.into());
            let free_reserves_balance_2 = Assets::free_balance(&USDT, &MBCPool::free_reserves_account_id().unwrap()).unwrap();
            assert_eq!(MBCPool::pending_free_reserves(), vec![(USDT, free_reserves_balance_2)]);
            assert_eq!(free_reserves_balance_2, free_reserves_balance);

            // another exchange with reasonable amount
            assert_swap_outcome(
                MBCPool::exchange(
                    alice,
                    alice,
                    &DEXId::Polkaswap.into(),
                    &USDT,
                    &XOR,
                    SwapAmount::with_desired_output(balance!(100), Balance::max_value()),
                )
<<<<<<< HEAD
                .unwrap().0,
                SwapOutcome::new(balance!(7529503.255499584322288265), balance!(0.300902708124373119))
=======
                .unwrap(),
                SwapOutcome::new(balance!(7529503.255499584322288265), balance!(0.300902708124373119)),
                balance!(0.0001)
>>>>>>> adbfee6e
            );

            // second distribution was successful, pending list didn't change
            let free_reserves_balance_3 = Assets::free_balance(&USDT, &MBCPool::free_reserves_account_id().unwrap()).unwrap();
            assert_eq!(MBCPool::pending_free_reserves(), vec![(USDT, free_reserves_balance_3)]);
            assert_eq!(free_reserves_balance_3, free_reserves_balance_2);
        })
    }

    #[test]
    fn multiple_pending_distributions_with_large_request_dont_interfere_when_exchange_becomes_available() {
        let mut ext = ExtBuilder::new(vec![
            (
                alice(),
                USDT,
                balance!(999999999999999),
                AssetSymbol(b"USDT".to_vec()),
                AssetName(b"Tether USD".to_vec()),
                DEFAULT_BALANCE_PRECISION,
            ),
            (alice(), XOR, 350000, AssetSymbol(b"XOR".to_vec()), AssetName(b"SORA".to_vec()), DEFAULT_BALANCE_PRECISION),
            (alice(), VAL, 0, AssetSymbol(b"VAL".to_vec()), AssetName(b"SORA Validator Token".to_vec()), DEFAULT_BALANCE_PRECISION),
            (alice(), XSTUSD, 0, AssetSymbol(b"XSTUSD".to_vec()), AssetName(b"SORA Synthetic USD".to_vec()), DEFAULT_BALANCE_PRECISION),
        ])
        .build();
        ext.execute_with(|| {
            // secondary market is initialized without funds
            MockDEXApi::init_without_reserves().unwrap();
            let _distribution_accounts = bonding_curve_pool_init(Vec::new()).unwrap();
            let alice = &alice();
            TradingPair::register(RuntimeOrigin::signed(alice.clone()),DEXId::Polkaswap.into(), XOR, USDT).expect("Failed to register trading pair.");
            TradingPair::register(RuntimeOrigin::signed(alice.clone()),DEXId::Polkaswap.into(), XOR, VAL).expect("Failed to register trading pair.");
            MBCPool::initialize_pool_unchecked(USDT, false).expect("Failed to initialize pool.");

            // perform large buy on tbc
            assert_swap_outcome(
                MBCPool::exchange(
                    alice,
                    alice,
                    &DEXId::Polkaswap.into(),
                    &USDT,
                    &XOR,
                    SwapAmount::with_desired_output(balance!(100000000), Balance::max_value()),
                )
<<<<<<< HEAD
                .unwrap().0,
                SwapOutcome::new(balance!(3782315634567.290994901504505143), balance!(300902.708124373119358074))
=======
                .unwrap(),
                SwapOutcome::new(balance!(3782315634567.290994901504505143), balance!(300902.708124373119358074)),
                balance!(0.0001)
>>>>>>> adbfee6e
            );

            // another exchange with reasonable amount, still current market can't handle it
            assert_swap_outcome(
                MBCPool::exchange(
                    alice,
                    alice,
                    &DEXId::Polkaswap.into(),
                    &USDT,
                    &XOR,
                    SwapAmount::with_desired_output(balance!(100), Balance::max_value()),
                )
<<<<<<< HEAD
                .unwrap().0,
                SwapOutcome::new(balance!(7522001.318124257144070739), balance!(0.300902708124373119))
=======
                .unwrap(),
                SwapOutcome::new(balance!(7522001.318124257144070739), balance!(0.300902708124373119)),
                balance!(0.0001)
>>>>>>> adbfee6e
            );

            // attempt for distribution
            MBCPool::on_initialize(RETRY_DISTRIBUTION_FREQUENCY.into());
            let free_reserves_balance = Assets::free_balance(&USDT, &MBCPool::free_reserves_account_id().unwrap()).unwrap();
            let expected_balances = [balance!(756463126913.458198980300901028), balance!(1504400.263624851428814147)];
            assert_eq!(MBCPool::pending_free_reserves(), vec![(USDT, expected_balances[0]), (USDT, expected_balances[1])]);
            assert_eq!(free_reserves_balance, expected_balances.iter().fold(balance!(0), |a, b| a + b));

            // funds are added and one of exchanges becomes available, unavailable is left as pending
            MockDEXApi::add_reserves(vec![(XOR, balance!(100000)), (VAL, balance!(100000)), (USDT, balance!(1000000))]).unwrap();
            MBCPool::on_initialize(RETRY_DISTRIBUTION_FREQUENCY.into());
            let free_reserves_balance = Assets::free_balance(&USDT, &MBCPool::free_reserves_account_id().unwrap()).unwrap();
            assert_eq!(MBCPool::pending_free_reserves(), vec![(USDT, expected_balances[0])]);
            assert_eq!(free_reserves_balance, expected_balances[0]);
        })
    }

    #[test]
    fn xor_exchange_passes_but_val_exchange_fails_reserves_are_reverted() {
        let mut ext = ExtBuilder::new(vec![
            (
                alice(),
                USDT,
                balance!(10000),
                AssetSymbol(b"USDT".to_vec()),
                AssetName(b"Tether USD".to_vec()),
                DEFAULT_BALANCE_PRECISION,
            ),
            (alice(), XOR, 350000, AssetSymbol(b"XOR".to_vec()), AssetName(b"SORA".to_vec()), DEFAULT_BALANCE_PRECISION),
            (alice(), VAL, 0, AssetSymbol(b"VAL".to_vec()), AssetName(b"SORA Validator Token".to_vec()), DEFAULT_BALANCE_PRECISION),
            (alice(), XSTUSD, 0, AssetSymbol(b"XSTUSD".to_vec()), AssetName(b"SORA Synthetic USD".to_vec()), DEFAULT_BALANCE_PRECISION),
        ])
        .build();
        ext.execute_with(|| {
            // secondary market is initialized without funds
            MockDEXApi::init_without_reserves().unwrap();
            let distribution_accounts = bonding_curve_pool_init(Vec::new()).unwrap();
            let alice = &alice();
            TradingPair::register(RuntimeOrigin::signed(alice.clone()),DEXId::Polkaswap.into(), XOR, USDT).expect("Failed to register trading pair.");
            TradingPair::register(RuntimeOrigin::signed(alice.clone()),DEXId::Polkaswap.into(), XOR, VAL).expect("Failed to register trading pair.");
            MBCPool::initialize_pool_unchecked(USDT, false).expect("Failed to initialize pool.");

            // perform buy on tbc
            assert_swap_outcome(
                MBCPool::exchange(
                    alice,
                    alice,
                    &DEXId::Polkaswap.into(),
                    &USDT,
                    &XOR,
                    SwapAmount::with_desired_output(balance!(1), Balance::max_value()),
                )
<<<<<<< HEAD
                .unwrap().0,
                SwapOutcome::new(balance!(200.602181641794149028), balance!(0.003009027081243731))
=======
                .unwrap(),
                SwapOutcome::new(balance!(200.602181641794149028), balance!(0.003009027081243731)),
                balance!(0.0001)
>>>>>>> adbfee6e
            );

            // check pending list and free reserves account
            let free_reserves_balance = Assets::free_balance(&USDT, &MBCPool::free_reserves_account_id().unwrap()).unwrap();
            assert_eq!(MBCPool::pending_free_reserves(), vec![(USDT, free_reserves_balance.clone())]);
            assert_eq!(free_reserves_balance, balance!(40.120436328358829805));

            // exchange becomes possible, but not for val, so second part of distribution fails
            MockDEXApi::add_reserves(vec![(XOR, balance!(100000)), (VAL, balance!(0)), (USDT, balance!(1000000))]).unwrap();

            // check pending list
            MBCPool::on_initialize(RETRY_DISTRIBUTION_FREQUENCY.into());
            let free_reserves_balance_2 = Assets::free_balance(&USDT, &MBCPool::free_reserves_account_id().unwrap()).unwrap();
            assert_eq!(MBCPool::pending_free_reserves(), vec![(USDT, free_reserves_balance.clone())]);

            // val buy back and burn failed so exchanged xor is reverted
            assert_eq!(free_reserves_balance_2, free_reserves_balance);
            ensure_distribution_accounts_balances(distribution_accounts.clone(), vec![
                balance!(0),
                balance!(0),
                balance!(0),
                balance!(0),
            ]);

            // another buy is performed
            assert_swap_outcome(
                MBCPool::exchange(
                    alice,
                    alice,
                    &DEXId::Polkaswap.into(),
                    &USDT,
                    &XOR,
                    SwapAmount::with_desired_output(balance!(1), Balance::max_value()),
                )
<<<<<<< HEAD
                .unwrap().0,
                SwapOutcome::new(balance!(275.622305588803464169), balance!(0.003009027081243731))
=======
                .unwrap(),
                SwapOutcome::new(balance!(275.622305588803464169), balance!(0.003009027081243731)),
                balance!(0.0001)
>>>>>>> adbfee6e
            );

            // there are two pending distributions
            let free_reserves_balance_3 = Assets::free_balance(&USDT, &MBCPool::free_reserves_account_id().unwrap()).unwrap();
            let second_pending_balance = balance!(55.124461117760692833);
            assert_eq!(MBCPool::pending_free_reserves(), vec![(USDT, free_reserves_balance), (USDT, second_pending_balance)]);
            assert_eq!(free_reserves_balance_3, free_reserves_balance + second_pending_balance);

            // exchange becomes possible, but val is enough only to fulfill one of pending distributions
            MockDEXApi::add_reserves(vec![(VAL, balance!(0.4))]).unwrap();

            // val is not enough for one of distributions, it's still present
            MBCPool::on_initialize(RETRY_DISTRIBUTION_FREQUENCY.into());
            let free_reserves_balance_4 = Assets::free_balance(&USDT, &MBCPool::free_reserves_account_id().unwrap()).unwrap();
            assert_eq!(MBCPool::pending_free_reserves(), vec![(USDT, second_pending_balance)]);
            assert_eq!(free_reserves_balance_4, second_pending_balance);

            // check distribution accounts
            ensure_distribution_accounts_balances(distribution_accounts.clone(), vec![
                balance!(0.002000003750968687),
                balance!(0.008000015003874750),
                balance!(0.010000018754843438),
                balance!(0.180000337587181890),
            ]);

            // enough val is added to fulfill second exchange
            MockDEXApi::add_reserves(vec![(VAL, balance!(1))]).unwrap();

            // second pending distribution is performed
            MBCPool::on_initialize(RETRY_DISTRIBUTION_FREQUENCY.into());
            let free_reserves_balance_5 = Assets::free_balance(&USDT, &MBCPool::free_reserves_account_id().unwrap()).unwrap();
            assert_eq!(MBCPool::pending_free_reserves(), vec![]);
            assert_eq!(free_reserves_balance_5, balance!(0));

            // check distribution accounts
            ensure_distribution_accounts_balances(distribution_accounts, vec![
                balance!(0.004747958137689057),
                balance!(0.018991832550756232),
                balance!(0.023739790688445290),
                balance!(0.427316232392015238),
            ]);
        })
    }

    #[test]
    fn rewards_for_small_values() {
        let mut ext = ExtBuilder::new(vec![
            (
                alice(),
                USDT,
                balance!(0),
                AssetSymbol(b"USDT".to_vec()),
                AssetName(b"Tether USD".to_vec()),
                DEFAULT_BALANCE_PRECISION,
            ),
            (alice(), XOR, balance!(6000000000), AssetSymbol(b"XOR".to_vec()), AssetName(b"SORA".to_vec()), DEFAULT_BALANCE_PRECISION),
            (alice(), VAL, 0, AssetSymbol(b"VAL".to_vec()), AssetName(b"SORA Validator Token".to_vec()), DEFAULT_BALANCE_PRECISION),
            (alice(), XSTUSD, 0, AssetSymbol(b"XSTUSD".to_vec()), AssetName(b"SORA Synthetic USD".to_vec()), DEFAULT_BALANCE_PRECISION),
        ])
        .build();
        ext.execute_with(|| {
            MockDEXApi::init_without_reserves().unwrap();
            let _ = bonding_curve_pool_init(Vec::new()).unwrap();
            let alice = &alice();
            TradingPair::register(RuntimeOrigin::signed(alice.clone()),DEXId::Polkaswap.into(), XOR, USDT).expect("Failed to register trading pair.");
            TradingPair::register(RuntimeOrigin::signed(alice.clone()),DEXId::Polkaswap.into(), XOR, VAL).expect("Failed to register trading pair.");
            MBCPool::initialize_pool_unchecked(USDT, false).expect("Failed to initialize pool.");
            let reward = MBCPool::calculate_buy_reward(alice, &USDT, balance!(0.000000002499999999), balance!(0.000000000000001));
            assert_eq!(reward.unwrap(), balance!(0.000000002499999999));
            let reward = MBCPool::calculate_buy_reward(alice, &USDT, balance!(0.000000002499999999), balance!(0.000000000000000001));
            assert_eq!(reward.unwrap(), balance!(0.000000002499999999));
        })
    }

    #[test]
    fn price_without_impact_small_amount() {
        let mut ext = ExtBuilder::new(vec![
            (alice(), DAI, balance!(0), AssetSymbol(b"DAI".to_vec()), AssetName(b"DAI".to_vec()), DEFAULT_BALANCE_PRECISION),
            (alice(), USDT, balance!(0), AssetSymbol(b"USDT".to_vec()), AssetName(b"Tether USD".to_vec()), DEFAULT_BALANCE_PRECISION),
            (alice(), XOR, balance!(0), AssetSymbol(b"XOR".to_vec()), AssetName(b"SORA".to_vec()), DEFAULT_BALANCE_PRECISION),
            (alice(), VAL, balance!(4000), AssetSymbol(b"VAL".to_vec()), AssetName(b"SORA Validator Token".to_vec()), DEFAULT_BALANCE_PRECISION),
            (alice(), XSTUSD, 0, AssetSymbol(b"XSTUSD".to_vec()), AssetName(b"SORA Synthetic USD".to_vec()), DEFAULT_BALANCE_PRECISION),
        ])
        .build();
        ext.execute_with(|| {
            MockDEXApi::init().unwrap();
            let _ = bonding_curve_pool_init(vec![]).unwrap();
            TradingPair::register(RuntimeOrigin::signed(alice()),DEXId::Polkaswap.into(), XOR, VAL).expect("Failed to register trading pair.");
            MBCPool::initialize_pool_unchecked(VAL, false).expect("Failed to initialize pool.");

            // Buy with desired input
            let amount_a: Balance = balance!(2000);
            let (quote_outcome_a, _) = MBCPool::quote(
                &DEXId::Polkaswap.into(),
                &VAL,
                &XOR,
                QuoteAmount::with_desired_input(amount_a.clone()),
                true,
            )
            .unwrap();
            let quote_without_impact_a = MBCPool::quote_without_impact(
                &DEXId::Polkaswap.into(),
                &VAL,
                &XOR,
                QuoteAmount::with_desired_input(amount_a.clone()),
                true,
            )
            .unwrap();
            MBCPool::exchange(
                &alice(),
                &alice(),
                &DEXId::Polkaswap.into(),
                &VAL,
                &XOR,
                SwapAmount::with_desired_input(amount_a.clone(), Balance::zero()),
            )
            .unwrap();
            assert_eq!(quote_outcome_a.amount, balance!(361.549938632002690452));
            assert_eq!(quote_without_impact_a.amount, balance!(361.728370440936309235));
            assert!(quote_outcome_a.amount < quote_without_impact_a.amount);

            // Buy with desired output
            let amount_b: Balance = balance!(200);
            let (quote_outcome_b, _) = MBCPool::quote(
                &DEXId::Polkaswap.into(),
                &VAL,
                &XOR,
                QuoteAmount::with_desired_output(amount_b.clone()),
                true,
            )
            .unwrap();
            let quote_without_impact_b = MBCPool::quote_without_impact(
                &DEXId::Polkaswap.into(),
                &VAL,
                &XOR,
                QuoteAmount::with_desired_output(amount_b.clone()),
                true,
            )
            .unwrap();
            MBCPool::exchange(
                &alice(),
                &alice(),
                &DEXId::Polkaswap.into(),
                &VAL,
                &XOR,
                SwapAmount::with_desired_output(amount_b.clone(), Balance::max_value()),
            )
            .unwrap();
            assert_eq!(quote_outcome_b.amount, balance!(1107.192203724646374562));
            assert_eq!(quote_without_impact_b.amount, balance!(1106.890317630040503506));
            assert!(quote_outcome_b.amount > quote_without_impact_b.amount);

            // Sell with desired input
            let amount_c: Balance = balance!(1);
            let (quote_outcome_c, _) = MBCPool::quote(
                &DEXId::Polkaswap.into(),
                &XOR,
                &VAL,
                QuoteAmount::with_desired_input(amount_c.clone()),
                true,
            )
            .unwrap();
            let quote_without_impact_c = MBCPool::quote_without_impact(
                &DEXId::Polkaswap.into(),
                &XOR,
                &VAL,
                QuoteAmount::with_desired_input(amount_c.clone()),
                true,
            )
            .unwrap();
            MBCPool::exchange(
                &alice(),
                &alice(),
                &DEXId::Polkaswap.into(),
                &XOR,
                &VAL,
                SwapAmount::with_desired_input(amount_c.clone(), Balance::zero()),
            )
            .unwrap();
            assert_eq!(quote_outcome_c.amount, balance!(3.999482655569353236));
            assert_eq!(quote_without_impact_c.amount, balance!(4.005928040448516546));
            assert!(quote_outcome_c.amount < quote_without_impact_c.amount);

            // Sell with desired output
            let amount_d: Balance = balance!(1);
            let (quote_outcome_d, _) = MBCPool::quote(
                &DEXId::Polkaswap.into(),
                &XOR,
                &VAL,
                QuoteAmount::with_desired_output(amount_d.clone()),
                true,
            )
            .unwrap();
            let quote_without_impact_d = MBCPool::quote_without_impact(
                &DEXId::Polkaswap.into(),
                &XOR,
                &VAL,
                QuoteAmount::with_desired_output(amount_d.clone()),
                true,
            )
            .unwrap();
            MBCPool::exchange(
                &alice(),
                &alice(),
                &DEXId::Polkaswap.into(),
                &XOR,
                &VAL,
                SwapAmount::with_desired_output(amount_d.clone(), Balance::max_value()),
            )
            .unwrap();
            assert_eq!(quote_outcome_d.amount, balance!(0.249731351108007183));
            assert_eq!(quote_without_impact_d.amount, balance!(0.249630724163152921));
            assert!(quote_outcome_d.amount > quote_without_impact_d.amount);
        });
    }

    #[test]
    fn price_without_impact_large_amount() {
        let mut ext = ExtBuilder::new(vec![
            (alice(), DAI, balance!(0), AssetSymbol(b"DAI".to_vec()), AssetName(b"DAI".to_vec()), DEFAULT_BALANCE_PRECISION),
            (alice(), USDT, balance!(0), AssetSymbol(b"USDT".to_vec()), AssetName(b"Tether USD".to_vec()), DEFAULT_BALANCE_PRECISION),

            (alice(), XOR, balance!(0), AssetSymbol(b"XOR".to_vec()), AssetName(b"SORA".to_vec()), DEFAULT_BALANCE_PRECISION),
            (alice(), VAL, balance!(200000), AssetSymbol(b"VAL".to_vec()), AssetName(b"SORA Validator Token".to_vec()), DEFAULT_BALANCE_PRECISION),
            (alice(), XSTUSD, 0, AssetSymbol(b"XSTUSD".to_vec()), AssetName(b"SORA Synthetic USD".to_vec()), DEFAULT_BALANCE_PRECISION),
        ])
        .build();
        ext.execute_with(|| {
            MockDEXApi::init().unwrap();
            let _ = bonding_curve_pool_init(vec![]).unwrap();
            TradingPair::register(RuntimeOrigin::signed(alice()),DEXId::Polkaswap.into(), XOR, VAL).expect("Failed to register trading pair.");
            MBCPool::initialize_pool_unchecked(VAL, false).expect("Failed to initialize pool.");

            // Buy with desired input
            let amount_a: Balance = balance!(70000);
            let (quote_outcome_a, _) = MBCPool::quote(
                &DEXId::Polkaswap.into(),
                &VAL,
                &XOR,
                QuoteAmount::with_desired_input(amount_a.clone()),
                true,
            )
            .unwrap();
            let quote_without_impact_a = MBCPool::quote_without_impact(
                &DEXId::Polkaswap.into(),
                &VAL,
                &XOR,
                QuoteAmount::with_desired_input(amount_a.clone()),
                true,
            )
            .unwrap();
            MBCPool::exchange(
                &alice(),
                &alice(),
                &DEXId::Polkaswap.into(),
                &VAL,
                &XOR,
                SwapAmount::with_desired_input(amount_a.clone(), Balance::zero()),
            )
            .unwrap();
            assert_eq!(quote_outcome_a.amount, balance!(12448.948798121038068728));
            assert_eq!(quote_without_impact_a.amount, balance!(12660.492965432770823211));
            assert!(quote_outcome_a.amount < quote_without_impact_a.amount);

            // Buy with desired output
            let amount_b: Balance = balance!(14000);
            let (quote_outcome_b, _) = MBCPool::quote(
                &DEXId::Polkaswap.into(),
                &VAL,
                &XOR,
                QuoteAmount::with_desired_output(amount_b.clone()),
                true,
            )
            .unwrap();
            let quote_without_impact_b = MBCPool::quote_without_impact(
                &DEXId::Polkaswap.into(),
                &VAL,
                &XOR,
                QuoteAmount::with_desired_output(amount_b.clone()),
                true,
            )
            .unwrap();
            MBCPool::exchange(
                &alice(),
                &alice(),
                &DEXId::Polkaswap.into(),
                &VAL,
                &XOR,
                SwapAmount::with_desired_output(amount_b.clone(), Balance::max_value()),
            )
            .unwrap();
            assert_eq!(quote_outcome_b.amount, balance!(81508.213505580992097736));
            assert_eq!(quote_without_impact_b.amount, balance!(80028.971642012224670009));
            assert!(quote_outcome_b.amount > quote_without_impact_b.amount);

            // Sell with desired input
            let amount_c: Balance = balance!(7000);
            let (quote_outcome_c, _) = MBCPool::quote(
                &DEXId::Polkaswap.into(),
                &XOR,
                &VAL,
                QuoteAmount::with_desired_input(amount_c.clone()),
                true,
            )
            .unwrap();
            let quote_without_impact_c = MBCPool::quote_without_impact(
                &DEXId::Polkaswap.into(),
                &XOR,
                &VAL,
                QuoteAmount::with_desired_input(amount_c.clone()),
                true,
            )
            .unwrap();
            MBCPool::exchange(
                &alice(),
                &alice(),
                &DEXId::Polkaswap.into(),
                &XOR,
                &VAL,
                SwapAmount::with_desired_input(amount_c.clone(), Balance::zero()),
            )
            .unwrap();
            assert_eq!(quote_outcome_c.amount, balance!(25316.104888559067750898));
            assert_eq!(quote_without_impact_c.amount, balance!(31999.826368133346115316));
            assert!(quote_outcome_c.amount < quote_without_impact_c.amount);

            // Sell with desired output
            let amount_d: Balance = balance!(7000);
            let (quote_outcome_d, _) = MBCPool::quote(
                &DEXId::Polkaswap.into(),
                &XOR,
                &VAL,
                QuoteAmount::with_desired_output(amount_d.clone()),
                true,
            )
            .unwrap();
            let quote_without_impact_d = MBCPool::quote_without_impact(
                &DEXId::Polkaswap.into(),
                &XOR,
                &VAL,
                QuoteAmount::with_desired_output(amount_d.clone()),
                true,
            )
            .unwrap();
            MBCPool::exchange(
                &alice(),
                &alice(),
                &DEXId::Polkaswap.into(),
                &XOR,
                &VAL,
                SwapAmount::with_desired_output(amount_d.clone(), Balance::max_value()),
            )
            .unwrap();
            assert_eq!(quote_outcome_d.amount, balance!(1681.732720328623106924));
            assert_eq!(quote_without_impact_d.amount, balance!(1558.966302104893601417));
            assert!(quote_outcome_d.amount > quote_without_impact_d.amount);
        });
    }
}<|MERGE_RESOLUTION|>--- conflicted
+++ resolved
@@ -42,12 +42,8 @@
     use frame_support::traits::OnInitialize;
     use frame_support::assert_err;
     use frame_support::assert_noop;
-<<<<<<< HEAD
-=======
     use common::assert_approx_eq;
->>>>>>> adbfee6e
     use frame_support::storage::{with_transaction, TransactionOutcome};
-    use frame_support::weights::Weight;
     use sp_arithmetic::traits::{Zero};
     use sp_runtime::DispatchError;
 
@@ -417,14 +413,9 @@
                     &XOR,
                     SwapAmount::with_desired_output(balance!(1), Balance::max_value()),
                 )
-<<<<<<< HEAD
                 .unwrap().0,
-                SwapOutcome::new(balance!(5.529018162388484076), balance!(0.003009027081243731))
-=======
-                .unwrap(),
                 SwapOutcome::new(balance!(5.529018162388484076), balance!(0.003009027081243731)),
                 balance!(0.0001)
->>>>>>> adbfee6e
             );
             assert_swap_outcome(
                 MBCPool::exchange(
@@ -467,7 +458,7 @@
                     &XOR,
                     SwapAmount::with_desired_output(balance!(1), Balance::max_value()),
                 )
-                .unwrap(),
+                .unwrap().0,
                 SwapOutcome::new(balance!(101.003009027081243711), balance!(0.003009027081243731)),
                 balance!(0.0001)
             );
@@ -480,7 +471,7 @@
                     &TBCD,
                     SwapAmount::with_desired_input(balance!(1), Balance::zero()),
                 )
-                .unwrap(),
+                .unwrap().0,
                 SwapOutcome::new(
                     balance!(38.370385852073146860),
                     balance!(0.093)
@@ -523,14 +514,9 @@
                     &XOR,
                     SwapAmount::with_desired_output(balance!(1000), Balance::max_value()),
                 )
-<<<<<<< HEAD
                 .unwrap().0,
-                SwapOutcome::new(balance!(5538.217688292456084016), balance!(3.009027081243731193))
-=======
-                .unwrap(),
                 SwapOutcome::new(balance!(5536.708257819426729513), balance!(3.009027081243731193)),
                 balance!(0.0001)
->>>>>>> adbfee6e
             );
             ensure_distribution_accounts_balances(distribution_accounts, vec![
                 balance!(2.760049066522984224),
@@ -591,14 +577,9 @@
                     &XOR,
                     SwapAmount::with_desired_output(balance!(1000), Balance::max_value()),
                 )
-<<<<<<< HEAD
                 .unwrap().0,
-                SwapOutcome::new(balance!(5538.217688292456084016), balance!(3.009027081243731193))
-=======
-                .unwrap(),
                 SwapOutcome::new(balance!(5536.708257819426729513), balance!(3.009027081243731193)),
                 balance!(0.0001)
->>>>>>> adbfee6e
             );
             ensure_distribution_accounts_balances(distribution_accounts, vec![
                 balance!(2.760049066522984224),
@@ -729,12 +710,8 @@
                         fee: acc.fee + x.0.fee,
                     },
                 );
-<<<<<<< HEAD
-            assert_eq!(whole_outcome, Ok((cumulative_outcome, Weight::zero())));
-=======
-            assert_swap_outcome(whole_outcome.unwrap(), cumulative_outcome, balance!(0.001)); 
+            assert_swap_outcome(whole_outcome.unwrap().0, cumulative_outcome, balance!(0.001)); 
             // TODO: improve precision if possible
->>>>>>> adbfee6e
         });
     }
 
@@ -1063,7 +1040,7 @@
 
             // Buy with desired input
             let amount_a: Balance = balance!(2000);
-            let quote_outcome_a = MBCPool::quote(
+            let (quote_outcome_a, _) = MBCPool::quote(
                 &DEXId::Polkaswap.into(),
                 &TBCD,
                 &XOR,
@@ -1071,7 +1048,7 @@
                 true,
             )
             .unwrap();
-            let exchange_outcome_a = MBCPool::exchange(
+            let (exchange_outcome_a, _) = MBCPool::exchange(
                 &alice(),
                 &alice(),
                 &DEXId::Polkaswap.into(),
@@ -1088,7 +1065,7 @@
 
             // Buy with desired output
             let amount_b: Balance = balance!(10);
-            let quote_outcome_b = MBCPool::quote(
+            let (quote_outcome_b, _) = MBCPool::quote(
                 &DEXId::Polkaswap.into(),
                 &TBCD,
                 &XOR,
@@ -1096,7 +1073,7 @@
                 true,
             )
             .unwrap();
-            let exchange_outcome_b = MBCPool::exchange(
+            let (exchange_outcome_b, _) = MBCPool::exchange(
                 &alice(),
                 &alice(),
                 &DEXId::Polkaswap.into(),
@@ -1113,7 +1090,7 @@
 
             // Sell with desired input
             let amount_c: Balance = balance!(10);
-            let quote_outcome_c = MBCPool::quote(
+            let (quote_outcome_c, _) = MBCPool::quote(
                 &DEXId::Polkaswap.into(),
                 &XOR,
                 &TBCD,
@@ -1121,7 +1098,7 @@
                 true,
             )
             .unwrap();
-            let exchange_outcome_c = MBCPool::exchange(
+            let (exchange_outcome_c, _) = MBCPool::exchange(
                 &alice(),
                 &alice(),
                 &DEXId::Polkaswap.into(),
@@ -1138,7 +1115,7 @@
 
             // Sell with desired output
             let amount_d: Balance = balance!(10);
-            let quote_outcome_d = MBCPool::quote(
+            let (quote_outcome_d, _) = MBCPool::quote(
                 &DEXId::Polkaswap.into(),
                 &TBCD,
                 &XOR,
@@ -1146,7 +1123,7 @@
                 true,
             )
             .unwrap();
-            let exchange_outcome_d = MBCPool::exchange(
+            let (exchange_outcome_d, _) = MBCPool::exchange(
                 &alice(),
                 &alice(),
                 &DEXId::Polkaswap.into(),
@@ -1708,14 +1685,9 @@
                     &XOR,
                     SwapAmount::with_desired_output(balance!(1), Balance::max_value()),
                 )
-<<<<<<< HEAD
                 .unwrap().0,
-                SwapOutcome::new(balance!(200.602181641794149028), balance!(0.003009027081243731))
-=======
-                .unwrap(),
                 SwapOutcome::new(balance!(200.602181641794149028), balance!(0.003009027081243731)),
                 balance!(0.0001)
->>>>>>> adbfee6e
             );
 
             // check pending list and free reserves account
@@ -1802,14 +1774,9 @@
                     &XOR,
                     SwapAmount::with_desired_output(balance!(1), Balance::max_value()),
                 )
-<<<<<<< HEAD
                 .unwrap().0,
-                SwapOutcome::new(balance!(200.602181641794149028), balance!(0.003009027081243731))
-=======
-                .unwrap(),
                 SwapOutcome::new(balance!(200.602181641794149028), balance!(0.003009027081243731)),
                 balance!(0.0001)
->>>>>>> adbfee6e
             );
             assert_swap_outcome(
                 MBCPool::exchange(
@@ -1820,14 +1787,9 @@
                     &XOR,
                     SwapAmount::with_desired_output(balance!(1), Balance::max_value()),
                 )
-<<<<<<< HEAD
                 .unwrap().0,
-                SwapOutcome::new(balance!(200.602931835531681746), balance!(0.003009027081243731))
-=======
-                .unwrap(),
                 SwapOutcome::new(balance!(200.602931835531681746), balance!(0.003009027081243731)),
                 balance!(0.0001)
->>>>>>> adbfee6e
             );
             assert_swap_outcome(
                 MBCPool::exchange(
@@ -1838,14 +1800,9 @@
                     &XOR,
                     SwapAmount::with_desired_output(balance!(1), Balance::max_value()),
                 )
-<<<<<<< HEAD
                 .unwrap().0,
-                SwapOutcome::new(balance!(200.603682029269214463), balance!(0.003009027081243731))
-=======
-                .unwrap(),
                 SwapOutcome::new(balance!(200.603682029269214463), balance!(0.003009027081243731)),
                 balance!(0.0001)
->>>>>>> adbfee6e
             );
 
             // check pending list and reserves after trade
@@ -1897,14 +1854,9 @@
                     &XOR,
                     SwapAmount::with_desired_output(balance!(100000000), Balance::max_value()),
                 )
-<<<<<<< HEAD
                 .unwrap().0,
-                SwapOutcome::new(balance!(3789817571942.618173119057163101), balance!(300902.708124373119358074))
-=======
-                .unwrap(),
                 SwapOutcome::new(balance!(3789817571942.618173119057163101), balance!(300902.708124373119358074)),
                 balance!(0.0001)
->>>>>>> adbfee6e
             );
 
             // check that failed distribution was postponed
@@ -1928,14 +1880,9 @@
                     &XOR,
                     SwapAmount::with_desired_output(balance!(100), Balance::max_value()),
                 )
-<<<<<<< HEAD
                 .unwrap().0,
-                SwapOutcome::new(balance!(7529503.255499584322288265), balance!(0.300902708124373119))
-=======
-                .unwrap(),
                 SwapOutcome::new(balance!(7529503.255499584322288265), balance!(0.300902708124373119)),
                 balance!(0.0001)
->>>>>>> adbfee6e
             );
 
             // second distribution was successful, pending list didn't change
@@ -1980,14 +1927,9 @@
                     &XOR,
                     SwapAmount::with_desired_output(balance!(100000000), Balance::max_value()),
                 )
-<<<<<<< HEAD
                 .unwrap().0,
-                SwapOutcome::new(balance!(3782315634567.290994901504505143), balance!(300902.708124373119358074))
-=======
-                .unwrap(),
                 SwapOutcome::new(balance!(3782315634567.290994901504505143), balance!(300902.708124373119358074)),
                 balance!(0.0001)
->>>>>>> adbfee6e
             );
 
             // another exchange with reasonable amount, still current market can't handle it
@@ -2000,14 +1942,9 @@
                     &XOR,
                     SwapAmount::with_desired_output(balance!(100), Balance::max_value()),
                 )
-<<<<<<< HEAD
                 .unwrap().0,
-                SwapOutcome::new(balance!(7522001.318124257144070739), balance!(0.300902708124373119))
-=======
-                .unwrap(),
                 SwapOutcome::new(balance!(7522001.318124257144070739), balance!(0.300902708124373119)),
                 balance!(0.0001)
->>>>>>> adbfee6e
             );
 
             // attempt for distribution
@@ -2061,14 +1998,9 @@
                     &XOR,
                     SwapAmount::with_desired_output(balance!(1), Balance::max_value()),
                 )
-<<<<<<< HEAD
                 .unwrap().0,
-                SwapOutcome::new(balance!(200.602181641794149028), balance!(0.003009027081243731))
-=======
-                .unwrap(),
                 SwapOutcome::new(balance!(200.602181641794149028), balance!(0.003009027081243731)),
                 balance!(0.0001)
->>>>>>> adbfee6e
             );
 
             // check pending list and free reserves account
@@ -2103,14 +2035,9 @@
                     &XOR,
                     SwapAmount::with_desired_output(balance!(1), Balance::max_value()),
                 )
-<<<<<<< HEAD
                 .unwrap().0,
-                SwapOutcome::new(balance!(275.622305588803464169), balance!(0.003009027081243731))
-=======
-                .unwrap(),
                 SwapOutcome::new(balance!(275.622305588803464169), balance!(0.003009027081243731)),
                 balance!(0.0001)
->>>>>>> adbfee6e
             );
 
             // there are two pending distributions
