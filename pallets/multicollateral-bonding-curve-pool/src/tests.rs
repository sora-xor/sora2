--- conflicted
+++ resolved
@@ -764,106 +764,7 @@
 
             let (limit, owned) = MBCPool::rewards(&alice());
             assert!(limit.is_zero());
-<<<<<<< HEAD
             assert_eq!(owned, balance!(6099.239593179625249492));
-=======
-            assert_eq!(owned, balance!(2285.723213183077032149));
-        });
-    }
-
-    #[test]
-    fn multiple_users_should_be_able_to_claim_rewards() {
-        let mut ext = ExtBuilder::new(vec![
-            (alice(), XOR, balance!(700000), AssetSymbol(b"XOR".to_vec()), AssetName(b"SORA".to_vec()), 18),
-            (alice(), VAL, balance!(2000), AssetSymbol(b"VAL".to_vec()), AssetName(b"SORA Validator Token".to_vec()), 18),
-            (alice(), DAI, balance!(200000), AssetSymbol(b"DAI".to_vec()), AssetName(b"DAI".to_vec()), 18),
-            (alice(), USDT, balance!(0), AssetSymbol(b"USDT".to_vec()), AssetName(b"Tether USD".to_vec()), 18),
-            (alice(), PSWAP, balance!(0), AssetSymbol(b"PSWAP".to_vec()), AssetName(b"Polkaswap".to_vec()), 18),
-        ])
-        .build();
-        ext.execute_with(|| {
-            MockDEXApi::init().unwrap();
-            let _ = bonding_curve_pool_init(vec![]).unwrap();
-            TradingPair::register(Origin::signed(alice()),DEXId::Polkaswap.into(), XOR, VAL).expect("Failed to register trading pair.");
-            TradingPair::register(Origin::signed(alice()),DEXId::Polkaswap.into(), XOR, DAI).expect("Failed to register trading pair.");
-            MBCPool::initialize_pool_unchecked(VAL, false).expect("Failed to initialize pool.");
-            MBCPool::initialize_pool_unchecked(DAI, false).expect("Failed to initialize pool.");
-            Assets::transfer(Origin::signed(alice()), DAI, bob(), balance!(50000)).unwrap();
-            Currencies::deposit(PSWAP, &incentives_account(), balance!(25000000)).unwrap();
-
-            // performing exchanges which are eligible for rewards
-            MBCPool::exchange(
-                &alice(),
-                &alice(),
-                &DEXId::Polkaswap.into(),
-                &DAI,
-                &XOR,
-                SwapAmount::with_desired_input(balance!(100000), Balance::zero()),
-            )
-            .unwrap();
-            MBCPool::exchange(
-                &bob(),
-                &bob(),
-                &DEXId::Polkaswap.into(),
-                &DAI,
-                &XOR,
-                SwapAmount::with_desired_input(balance!(50000), Balance::zero()),
-            )
-            .unwrap();
-
-            // trying to claim with limit of 0
-            assert!(Assets::free_balance(&PSWAP, &alice()).unwrap().is_zero());
-            assert!(Assets::free_balance(&PSWAP, &bob()).unwrap().is_zero());
-            assert_noop!(MBCPool::claim_incentives(Origin::signed(alice())), Error::<Runtime>::NothingToClaim);
-            assert_noop!(MBCPool::claim_incentives(Origin::signed(bob())), Error::<Runtime>::NothingToClaim);
-            assert!(Assets::free_balance(&PSWAP, &alice()).unwrap().is_zero());
-            assert!(Assets::free_balance(&PSWAP, &bob()).unwrap().is_zero());
-
-            // limit is updated via PSWAP burn
-            let (limit_alice, owned_alice) = MBCPool::rewards(&alice());
-            let (limit_bob, owned_bob) = MBCPool::rewards(&bob());
-            assert!(limit_alice.is_zero());
-            assert!(limit_bob.is_zero());
-            assert!(!owned_alice.is_zero());
-            assert!(!owned_bob.is_zero());
-            let vesting_amount = (FixedWrapper::from(owned_alice + owned_bob) / fixed_wrapper!(2)).into_balance();
-            let remint_info = pswap_distribution::PswapRemintInfo {
-                vesting: vesting_amount,
-                ..Default::default()
-            };
-            MBCPool::on_pswap_burned(remint_info);
-            let (limit_alice, _) = MBCPool::rewards(&alice());
-            let (limit_bob, _) = MBCPool::rewards(&bob());
-            assert_eq!(limit_alice, balance!(114222.435361664001811945));
-            assert_eq!(limit_bob, balance!(57093.659227285572355551));
-
-            // claiming incentives partially
-            assert_ok!(MBCPool::claim_incentives(Origin::signed(alice())));
-            assert_ok!(MBCPool::claim_incentives(Origin::signed(bob())));
-            let (limit_alice, remaining_owned_alice) = MBCPool::rewards(&alice());
-            let (limit_bob, remaining_owned_bob) = MBCPool::rewards(&bob());
-            assert_eq!(remaining_owned_alice, balance!(114222.435361664001811947));
-            assert_eq!(remaining_owned_bob, balance!(57093.659227285572355553));
-            assert!(limit_alice.is_zero());
-            assert!(limit_bob.is_zero());
-            assert_eq!(Assets::free_balance(&PSWAP, &alice()).unwrap(), owned_alice - remaining_owned_alice);
-            assert_eq!(Assets::free_balance(&PSWAP, &bob()).unwrap(), owned_bob - remaining_owned_bob);
-
-            // claiming remainder
-            let remint_info = pswap_distribution::PswapRemintInfo {
-                vesting: vesting_amount + balance!(100),
-                ..Default::default()
-            };
-            MBCPool::on_pswap_burned(remint_info);
-            assert_ok!(MBCPool::claim_incentives(Origin::signed(alice())));
-            assert_ok!(MBCPool::claim_incentives(Origin::signed(bob())));
-            let (_, empty_owned_alice) = MBCPool::rewards(&alice());
-            let (_, empty_owned_bob) = MBCPool::rewards(&bob());
-            assert!(empty_owned_alice.is_zero());
-            assert!(empty_owned_bob.is_zero());
-            assert_eq!(Assets::free_balance(&PSWAP, &alice()).unwrap(), owned_alice);
-            assert_eq!(Assets::free_balance(&PSWAP, &bob()).unwrap(), owned_bob);
->>>>>>> e76e3c09
         });
     }
 
@@ -1203,11 +1104,7 @@
 
             let (limit, owned_1) = MBCPool::rewards(&alice());
             assert!(limit.is_zero());
-<<<<<<< HEAD
             assert_eq!(owned_1, balance!(21036.472370353787480367));
-=======
-            assert_eq!(owned_1, balance!(5962.647792179707772518));
->>>>>>> e76e3c09
 
             MBCPool::exchange(
                 &alice(),
@@ -1221,11 +1118,7 @@
 
             let (limit, owned_2) = MBCPool::rewards(&alice());
             assert!(limit.is_zero());
-<<<<<<< HEAD
             assert_eq!(owned_2 - owned_1, balance!(210336.209418679523304856));
-=======
-            assert_eq!(owned_2, owned_1 + balance!(59611.949642870042863089));
->>>>>>> e76e3c09
 
             MBCPool::exchange(
                 &alice(),
@@ -1239,11 +1132,7 @@
 
             let (limit, owned_3) = MBCPool::rewards(&alice());
             assert!(limit.is_zero());
-<<<<<<< HEAD
             assert_eq!(owned_3 - owned_2, balance!(20769070.485987076318293437));
-=======
-            assert_eq!(owned_3, owned_2 + balance!(5817298.302275982010191881));
->>>>>>> e76e3c09
         });
     }
 
@@ -1757,8 +1646,8 @@
             MBCPool::initialize_pool_unchecked(USDT, false).expect("Failed to initialize pool.");
             let reward = MBCPool::calculate_buy_reward(alice, &USDT, balance!(0.000000002499999999), balance!(0.000000000000001));
             assert_eq!(reward.unwrap(), balance!(0.000000002499999999));
-            let reward = MBCPool::calculate_buy_reward(alice, &USDT, balance!(0.000000002499999999), balance!(0.00000000000000001));
-            assert_eq!(reward.unwrap(), balance!(0));
+            let reward = MBCPool::calculate_buy_reward(alice, &USDT, balance!(0.000000002499999999), balance!(0.000000000000000001));
+            assert_eq!(reward.unwrap(), balance!(0.000000002499999999));
         })
     }
 }