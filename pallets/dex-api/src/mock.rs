--- conflicted
+++ resolved
@@ -33,13 +33,10 @@
 use common::mock::{ExistentialDeposits, GetTradingPairRestrictedFlag};
 use common::prelude::{Balance, QuoteAmount, SwapAmount, SwapOutcome};
 use common::{
-<<<<<<< HEAD
     balance, fixed, fixed_from_basis_points, hash, mock_currencies_config,
-=======
-    balance, fixed, fixed_from_basis_points, hash, mock_frame_system_config,
->>>>>>> b2a9d843
-    mock_pallet_balances_config, mock_technical_config, Amount, AssetId32, DEXInfo, Fixed,
-    LiquiditySource, LiquiditySourceType, RewardReason, DOT, KSM, PSWAP, TBCD, VAL, XOR, XST,
+    mock_frame_system_config, mock_pallet_balances_config, mock_technical_config, Amount,
+    AssetId32, DEXInfo, Fixed, LiquiditySource, LiquiditySourceType, RewardReason, DOT, KSM, PSWAP,
+    TBCD, VAL, XOR, XST,
 };
 use currencies::BasicCurrencyAdapter;
 use frame_support::sp_runtime::DispatchError;
@@ -81,6 +78,7 @@
 mock_technical_config!(Runtime, pool_xyk::PolySwapAction<DEXId, AssetId, AccountId, TechAccountId>);
 mock_currencies_config!(Runtime);
 mock_pallet_balances_config!(Runtime);
+mock_frame_system_config!(Runtime);
 
 parameter_types! {
     pub const BlockHashCount: u64 = 250;
@@ -130,8 +128,6 @@
     }
 }
 
-mock_frame_system_config!(Runtime);
-
 // We need non-zero weight for testing weight calculation
 pub struct WeightedEmptyLiquiditySource;
 
