// This file is part of the SORA network and Polkaswap app.

// Copyright (c) 2020, 2021, Polka Biome Ltd. All rights reserved.
// SPDX-License-Identifier: BSD-4-Clause

// Redistribution and use in source and binary forms, with or without modification,
// are permitted provided that the following conditions are met:

// Redistributions of source code must retain the above copyright notice, this list
// of conditions and the following disclaimer.
// Redistributions in binary form must reproduce the above copyright notice, this
// list of conditions and the following disclaimer in the documentation and/or other
// materials provided with the distribution.
//
// All advertising materials mentioning features or use of this software must display
// the following acknowledgement: This product includes software developed by Polka Biome
// Ltd., SORA, and Polkaswap.
//
// Neither the name of the Polka Biome Ltd. nor the names of its contributors may be used
// to endorse or promote products derived from this software without specific prior written permission.

// THIS SOFTWARE IS PROVIDED BY Polka Biome Ltd. AS IS AND ANY EXPRESS OR IMPLIED WARRANTIES,
// INCLUDING, BUT NOT LIMITED TO, THE IMPLIED WARRANTIES OF MERCHANTABILITY AND FITNESS FOR
// A PARTICULAR PURPOSE ARE DISCLAIMED. IN NO EVENT SHALL Polka Biome Ltd. BE LIABLE FOR ANY
// DIRECT, INDIRECT, INCIDENTAL, SPECIAL, EXEMPLARY, OR CONSEQUENTIAL DAMAGES (INCLUDING,
// BUT NOT LIMITED TO, PROCUREMENT OF SUBSTITUTE GOODS OR SERVICES; LOSS OF USE, DATA, OR PROFITS;
// OR BUSINESS INTERRUPTION) HOWEVER CAUSED AND ON ANY THEORY OF LIABILITY, WHETHER IN CONTRACT,
// STRICT LIABILITY, OR TORT (INCLUDING NEGLIGENCE OR OTHERWISE) ARISING IN ANY WAY OUT OF THE
// USE OF THIS SOFTWARE, EVEN IF ADVISED OF THE POSSIBILITY OF SUCH DAMAGE.

#![cfg_attr(not(feature = "std"), no_std)]
// TODO #167: fix clippy warnings
#![allow(clippy::all)]

use common::prelude::{Balance, QuoteAmount, SwapAmount, SwapOutcome};
use common::{
<<<<<<< HEAD
    DexInfoProvider, LiquidityRegistry, LiquiditySource, LiquiditySourceFilter, LiquiditySourceId,
    LiquiditySourceType, RewardReason, SwapChunk,
=======
    DEXInfo, DexInfoProvider, LiquidityRegistry, LiquiditySource, LiquiditySourceFilter,
    LiquiditySourceId, LiquiditySourceType, RewardReason,
>>>>>>> 37e31ff4
};
use frame_support::sp_runtime::DispatchError;
use frame_support::weights::Weight;
use sp_std::collections::vec_deque::VecDeque;
use sp_std::vec::Vec;

mod benchmarking;
pub mod weights;

#[cfg(test)]
mod mock;

#[cfg(test)]
mod tests;

pub use weights::WeightInfo;

impl<T: Config>
    LiquiditySource<
        LiquiditySourceId<T::DEXId, LiquiditySourceType>,
        T::AccountId,
        T::AssetId,
        Balance,
        DispatchError,
    > for Pallet<T>
{
    fn can_exchange(
        liquidity_source_id: &LiquiditySourceId<T::DEXId, LiquiditySourceType>,
        input_asset_id: &T::AssetId,
        output_asset_id: &T::AssetId,
    ) -> bool {
        use LiquiditySourceType::*;
        macro_rules! can_exchange {
            ($source_type:ident) => {
                T::$source_type::can_exchange(
                    &liquidity_source_id.dex_id,
                    input_asset_id,
                    output_asset_id,
                )
            };
        }
        match liquidity_source_id.liquidity_source_index {
            XYKPool => can_exchange!(XYKPool),
            MulticollateralBondingCurvePool => can_exchange!(MulticollateralBondingCurvePool),
            XSTPool => can_exchange!(XSTPool),
            OrderBook => can_exchange!(OrderBook),
            MockPool => can_exchange!(MockLiquiditySource),
            MockPool2 => can_exchange!(MockLiquiditySource2),
            MockPool3 => can_exchange!(MockLiquiditySource3),
            MockPool4 => can_exchange!(MockLiquiditySource4),
            BondingCurvePool => unreachable!(),
        }
    }

    fn quote(
        liquidity_source_id: &LiquiditySourceId<T::DEXId, LiquiditySourceType>,
        input_asset_id: &T::AssetId,
        output_asset_id: &T::AssetId,
        amount: QuoteAmount<Balance>,
        deduce_fee: bool,
    ) -> Result<(SwapOutcome<Balance>, Weight), DispatchError> {
        use LiquiditySourceType::*;
        macro_rules! quote {
            ($source_type:ident) => {
                T::$source_type::quote(
                    &liquidity_source_id.dex_id,
                    input_asset_id,
                    output_asset_id,
                    amount,
                    deduce_fee,
                )
            };
        }
        match liquidity_source_id.liquidity_source_index {
            LiquiditySourceType::XYKPool => quote!(XYKPool),
            MulticollateralBondingCurvePool => quote!(MulticollateralBondingCurvePool),
            XSTPool => quote!(XSTPool),
            OrderBook => quote!(OrderBook),
            MockPool => quote!(MockLiquiditySource),
            MockPool2 => quote!(MockLiquiditySource2),
            MockPool3 => quote!(MockLiquiditySource3),
            MockPool4 => quote!(MockLiquiditySource4),
            BondingCurvePool => unreachable!(),
        }
    }

    fn step_quote(
        liquidity_source_id: &LiquiditySourceId<T::DEXId, LiquiditySourceType>,
        input_asset_id: &T::AssetId,
        output_asset_id: &T::AssetId,
        amount: QuoteAmount<Balance>,
        recommended_samples_count: usize,
        deduce_fee: bool,
    ) -> Result<(VecDeque<SwapChunk<Balance>>, Weight), DispatchError> {
        use LiquiditySourceType::*;
        macro_rules! step_quote {
            ($source_type:ident) => {
                T::$source_type::step_quote(
                    &liquidity_source_id.dex_id,
                    input_asset_id,
                    output_asset_id,
                    amount,
                    recommended_samples_count,
                    deduce_fee,
                )
            };
        }
        match liquidity_source_id.liquidity_source_index {
            LiquiditySourceType::XYKPool => step_quote!(XYKPool),
            MulticollateralBondingCurvePool => step_quote!(MulticollateralBondingCurvePool),
            XSTPool => step_quote!(XSTPool),

            #[cfg(feature = "wip")] // order-book
            OrderBook => step_quote!(OrderBook),

            MockPool => step_quote!(MockLiquiditySource),
            MockPool2 => step_quote!(MockLiquiditySource2),
            MockPool3 => step_quote!(MockLiquiditySource3),
            MockPool4 => step_quote!(MockLiquiditySource4),
            BondingCurvePool => unreachable!(),
        }
    }

    fn exchange(
        sender: &T::AccountId,
        receiver: &T::AccountId,
        liquidity_source_id: &LiquiditySourceId<T::DEXId, LiquiditySourceType>,
        input_asset_id: &T::AssetId,
        output_asset_id: &T::AssetId,
        swap_amount: SwapAmount<Balance>,
    ) -> Result<(SwapOutcome<Balance>, Weight), DispatchError> {
        use LiquiditySourceType::*;
        macro_rules! exchange {
            ($source_type:ident) => {
                T::$source_type::exchange(
                    sender,
                    receiver,
                    &liquidity_source_id.dex_id,
                    input_asset_id,
                    output_asset_id,
                    swap_amount,
                )
            };
        }
        match liquidity_source_id.liquidity_source_index {
            XYKPool => exchange!(XYKPool),
            MulticollateralBondingCurvePool => exchange!(MulticollateralBondingCurvePool),
            XSTPool => exchange!(XSTPool),
            OrderBook => exchange!(OrderBook),
            MockPool => exchange!(MockLiquiditySource),
            MockPool2 => exchange!(MockLiquiditySource2),
            MockPool3 => exchange!(MockLiquiditySource3),
            MockPool4 => exchange!(MockLiquiditySource4),
            BondingCurvePool => unreachable!(),
        }
    }

    fn check_rewards(
        liquidity_source_id: &LiquiditySourceId<T::DEXId, LiquiditySourceType>,
        input_asset_id: &T::AssetId,
        output_asset_id: &T::AssetId,
        input_amount: Balance,
        output_amount: Balance,
    ) -> Result<(Vec<(Balance, T::AssetId, RewardReason)>, Weight), DispatchError> {
        use LiquiditySourceType::*;
        macro_rules! check_rewards {
            ($source_type:ident) => {
                T::$source_type::check_rewards(
                    &liquidity_source_id.dex_id,
                    input_asset_id,
                    output_asset_id,
                    input_amount,
                    output_amount,
                )
            };
        }
        match liquidity_source_id.liquidity_source_index {
            XYKPool => check_rewards!(XYKPool),
            MulticollateralBondingCurvePool => check_rewards!(MulticollateralBondingCurvePool),
            XSTPool => check_rewards!(XSTPool),
            OrderBook => check_rewards!(OrderBook),
            MockPool => check_rewards!(MockLiquiditySource),
            MockPool2 => check_rewards!(MockLiquiditySource2),
            MockPool3 => check_rewards!(MockLiquiditySource3),
            MockPool4 => check_rewards!(MockLiquiditySource4),
            BondingCurvePool => unreachable!(),
        }
    }

    fn quote_without_impact(
        liquidity_source_id: &LiquiditySourceId<T::DEXId, LiquiditySourceType>,
        input_asset_id: &T::AssetId,
        output_asset_id: &T::AssetId,
        amount: QuoteAmount<Balance>,
        deduce_fee: bool,
    ) -> Result<SwapOutcome<Balance>, DispatchError> {
        use LiquiditySourceType::*;
        macro_rules! quote_without_impact {
            ($source_type:ident) => {
                T::$source_type::quote_without_impact(
                    &liquidity_source_id.dex_id,
                    input_asset_id,
                    output_asset_id,
                    amount,
                    deduce_fee,
                )
            };
        }
        match liquidity_source_id.liquidity_source_index {
            XYKPool => quote_without_impact!(XYKPool),
            MulticollateralBondingCurvePool => {
                quote_without_impact!(MulticollateralBondingCurvePool)
            }
            XSTPool => quote_without_impact!(XSTPool),
            OrderBook => quote_without_impact!(OrderBook),
            MockPool => quote_without_impact!(MockLiquiditySource),
            MockPool2 => quote_without_impact!(MockLiquiditySource2),
            MockPool3 => quote_without_impact!(MockLiquiditySource3),
            MockPool4 => quote_without_impact!(MockLiquiditySource4),
            BondingCurvePool => unreachable!(),
        }
    }

    fn quote_weight() -> Weight {
        T::XSTPool::quote_weight()
            .max(T::XYKPool::quote_weight())
            .max(T::MulticollateralBondingCurvePool::quote_weight())
            .max(T::OrderBook::quote_weight())
    }

    fn step_quote_weight(samples_count: usize) -> Weight {
        #[allow(unused_mut)] // order-book
        #[allow(unused_assignments)] // order-book
        let mut weight = Weight::zero();

        #[cfg(feature = "wip")] // order-book
        {
            weight = T::OrderBook::step_quote_weight(samples_count);
        }

        weight
            .max(T::XSTPool::step_quote_weight(samples_count))
            .max(T::XYKPool::step_quote_weight(samples_count))
            .max(T::MulticollateralBondingCurvePool::step_quote_weight(
                samples_count,
            ))
    }

    fn exchange_weight() -> Weight {
        Self::exchange_weight_filtered(
            [
                LiquiditySourceType::XYKPool,
                LiquiditySourceType::MulticollateralBondingCurvePool,
                LiquiditySourceType::XSTPool,
                LiquiditySourceType::OrderBook,
            ]
            .into_iter(),
        )
    }

    fn check_rewards_weight() -> Weight {
        T::XSTPool::check_rewards_weight()
            .max(T::XYKPool::check_rewards_weight())
            .max(T::MulticollateralBondingCurvePool::check_rewards_weight())
            .max(T::OrderBook::check_rewards_weight())
    }
}

impl<T: Config> Pallet<T> {
    /// List liquidity source types which are enabled on chain, this applies to all DEX'es.
    /// Used in aggregation pallets, such as liquidity-proxy.
    pub fn get_supported_types() -> Vec<LiquiditySourceType> {
        EnabledSourceTypes::<T>::get()
    }
}

impl<T: Config>
    LiquidityRegistry<
        T::DEXId,
        T::AccountId,
        T::AssetId,
        LiquiditySourceType,
        Balance,
        DispatchError,
    > for Pallet<T>
{
    fn list_liquidity_sources(
        input_asset_id: &T::AssetId,
        output_asset_id: &T::AssetId,
        filter: &LiquiditySourceFilter<T::DEXId, LiquiditySourceType>,
    ) -> Result<Vec<LiquiditySourceId<T::DEXId, LiquiditySourceType>>, DispatchError> {
        let supported_types = Self::get_supported_types();
        T::DexInfoProvider::ensure_dex_exists(&filter.dex_id)?;
        Ok(supported_types
            .iter()
            .filter_map(|source_type| {
                if filter.matches_index(*source_type)
                    && Self::can_exchange(
                        &LiquiditySourceId::new(filter.dex_id, *source_type),
                        input_asset_id,
                        output_asset_id,
                    )
                {
                    Some(LiquiditySourceId::new(
                        filter.dex_id.clone(),
                        source_type.clone(),
                    ))
                } else {
                    None
                }
            })
            .collect())
    }

    fn exchange_weight_filtered(
        enabled_sources: impl Iterator<Item = LiquiditySourceType>,
    ) -> Weight {
        enabled_sources
            .map(|source| match source {
                LiquiditySourceType::XYKPool => T::XYKPool::exchange_weight(),
                LiquiditySourceType::MulticollateralBondingCurvePool => {
                    T::MulticollateralBondingCurvePool::exchange_weight()
                }
                LiquiditySourceType::XSTPool => T::XSTPool::exchange_weight(),
                LiquiditySourceType::OrderBook => T::OrderBook::exchange_weight(),
                LiquiditySourceType::BondingCurvePool
                | LiquiditySourceType::MockPool
                | LiquiditySourceType::MockPool2
                | LiquiditySourceType::MockPool3
                | LiquiditySourceType::MockPool4 => Weight::zero(),
            })
            .fold(Weight::zero(), |acc, next| acc.max(next))
    }
}
pub use pallet::*;

#[frame_support::pallet]
pub mod pallet {
    use super::*;
    use crate::WeightInfo;
    use frame_support::pallet_prelude::*;
    use frame_support::traits::StorageVersion;
    use frame_system::pallet_prelude::*;

    #[pallet::config]
    pub trait Config: frame_system::Config + common::Config + assets::Config {
        type RuntimeEvent: From<Event<Self>> + IsType<<Self as frame_system::Config>::RuntimeEvent>;
        type MockLiquiditySource: LiquiditySource<
            Self::DEXId,
            Self::AccountId,
            Self::AssetId,
            Balance,
            DispatchError,
        >;
        type MockLiquiditySource2: LiquiditySource<
            Self::DEXId,
            Self::AccountId,
            Self::AssetId,
            Balance,
            DispatchError,
        >;
        type MockLiquiditySource3: LiquiditySource<
            Self::DEXId,
            Self::AccountId,
            Self::AssetId,
            Balance,
            DispatchError,
        >;
        type MockLiquiditySource4: LiquiditySource<
            Self::DEXId,
            Self::AccountId,
            Self::AssetId,
            Balance,
            DispatchError,
        >;
        type MulticollateralBondingCurvePool: LiquiditySource<
            Self::DEXId,
            Self::AccountId,
            Self::AssetId,
            Balance,
            DispatchError,
        >;
        type XSTPool: LiquiditySource<
            Self::DEXId,
            Self::AccountId,
            Self::AssetId,
            Balance,
            DispatchError,
        >;
        type XYKPool: LiquiditySource<
            Self::DEXId,
            Self::AccountId,
            Self::AssetId,
            Balance,
            DispatchError,
        >;
        type DexInfoProvider: DexInfoProvider<Self::DEXId, DEXInfo<Self::AssetId>>;
        type OrderBook: LiquiditySource<
            Self::DEXId,
            Self::AccountId,
            Self::AssetId,
            Balance,
            DispatchError,
        >;

        type WeightInfo: WeightInfo;
    }

    /// The current storage version.
    const STORAGE_VERSION: StorageVersion = StorageVersion::new(1);

    #[pallet::pallet]
    #[pallet::generate_store(pub(super) trait Store)]
    #[pallet::storage_version(STORAGE_VERSION)]
    #[pallet::without_storage_info]
    pub struct Pallet<T>(PhantomData<T>);

    #[pallet::hooks]
    impl<T: Config> Hooks<BlockNumberFor<T>> for Pallet<T> {}

    #[pallet::error]
    pub enum Error<T> {
        /// Liquidity source is already enabled
        LiquiditySourceAlreadyEnabled,
        /// Liquidity source is already disabled
        LiquiditySourceAlreadyDisabled,
    }

    #[pallet::event]
    #[pallet::generate_deposit(pub(super) fn deposit_event)]
    pub enum Event<T: Config> {
        /// Liquidity source is enabled
        LiquiditySourceEnabled(LiquiditySourceType),
        /// Liquidity source is disabled
        LiquiditySourceDisabled(LiquiditySourceType),
    }

    #[pallet::call]
    impl<T: Config> Pallet<T> {
        #[pallet::call_index(0)]
        #[pallet::weight(<T as Config>::WeightInfo::enable_liquidity_source())]
        pub fn enable_liquidity_source(
            origin: OriginFor<T>,
            source: LiquiditySourceType,
        ) -> DispatchResult {
            ensure_root(origin)?;

            let mut sources = EnabledSourceTypes::<T>::get();
            ensure!(
                !sources.contains(&source),
                Error::<T>::LiquiditySourceAlreadyEnabled
            );
            sources.push(source);
            EnabledSourceTypes::<T>::put(sources);
            Self::deposit_event(Event::<T>::LiquiditySourceEnabled(source));

            Ok(().into())
        }

        #[pallet::call_index(1)]
        #[pallet::weight(<T as Config>::WeightInfo::disable_liquidity_source())]
        pub fn disable_liquidity_source(
            origin: OriginFor<T>,
            source: LiquiditySourceType,
        ) -> DispatchResult {
            ensure_root(origin)?;

            let mut sources = EnabledSourceTypes::<T>::get();
            ensure!(
                sources.contains(&source),
                Error::<T>::LiquiditySourceAlreadyDisabled
            );
            sources.retain(|&x| x != source);
            EnabledSourceTypes::<T>::put(sources);
            Self::deposit_event(Event::<T>::LiquiditySourceDisabled(source));

            Ok(().into())
        }
    }

    #[pallet::storage]
    pub type EnabledSourceTypes<T: Config> = StorageValue<_, Vec<LiquiditySourceType>, ValueQuery>;

    #[pallet::genesis_config]
    pub struct GenesisConfig {
        pub source_types: Vec<LiquiditySourceType>,
    }

    #[cfg(feature = "std")]
    impl Default for GenesisConfig {
        fn default() -> Self {
            Self {
                source_types: Default::default(),
            }
        }
    }

    #[pallet::genesis_build]
    impl<T: Config> GenesisBuild<T> for GenesisConfig {
        fn build(&self) {
            EnabledSourceTypes::<T>::put(&self.source_types);
        }
    }
}<|MERGE_RESOLUTION|>--- conflicted
+++ resolved
@@ -34,13 +34,8 @@
 
 use common::prelude::{Balance, QuoteAmount, SwapAmount, SwapOutcome};
 use common::{
-<<<<<<< HEAD
-    DexInfoProvider, LiquidityRegistry, LiquiditySource, LiquiditySourceFilter, LiquiditySourceId,
-    LiquiditySourceType, RewardReason, SwapChunk,
-=======
     DEXInfo, DexInfoProvider, LiquidityRegistry, LiquiditySource, LiquiditySourceFilter,
-    LiquiditySourceId, LiquiditySourceType, RewardReason,
->>>>>>> 37e31ff4
+    LiquiditySourceId, LiquiditySourceType, RewardReason, SwapChunk,
 };
 use frame_support::sp_runtime::DispatchError;
 use frame_support::weights::Weight;
@@ -152,10 +147,7 @@
             LiquiditySourceType::XYKPool => step_quote!(XYKPool),
             MulticollateralBondingCurvePool => step_quote!(MulticollateralBondingCurvePool),
             XSTPool => step_quote!(XSTPool),
-
-            #[cfg(feature = "wip")] // order-book
             OrderBook => step_quote!(OrderBook),
-
             MockPool => step_quote!(MockLiquiditySource),
             MockPool2 => step_quote!(MockLiquiditySource2),
             MockPool3 => step_quote!(MockLiquiditySource3),
@@ -272,21 +264,12 @@
     }
 
     fn step_quote_weight(samples_count: usize) -> Weight {
-        #[allow(unused_mut)] // order-book
-        #[allow(unused_assignments)] // order-book
-        let mut weight = Weight::zero();
-
-        #[cfg(feature = "wip")] // order-book
-        {
-            weight = T::OrderBook::step_quote_weight(samples_count);
-        }
-
-        weight
-            .max(T::XSTPool::step_quote_weight(samples_count))
+        T::XSTPool::step_quote_weight(samples_count)
             .max(T::XYKPool::step_quote_weight(samples_count))
             .max(T::MulticollateralBondingCurvePool::step_quote_weight(
                 samples_count,
             ))
+            .max(T::OrderBook::step_quote_weight(samples_count))
     }
 
     fn exchange_weight() -> Weight {
