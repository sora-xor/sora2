--- conflicted
+++ resolved
@@ -101,12 +101,7 @@
 /// Due to bug in stability fee update some extra KUSD were minted, this migration burns and sets
 /// correct amounts.
 pub mod stage_correction {
-<<<<<<< HEAD
-    use crate::{CDPDepository, CollateralInfos, Config, Error};
-=======
     use crate::{BadDebt, CDPDepository, CollateralInfos, Config, Error};
-    use common::AssetInfoProvider;
->>>>>>> fd4d7e3b
     use common::Balance;
     use common::{AssetInfoProvider, AssetManager};
     use core::marker::PhantomData;
@@ -152,7 +147,8 @@
 
             // kusd supply must be equal to aggregated debt:
             // kusd_supply == sum(cdp.debt) + bad_debt
-            let kusd_supply = T::AssetInfoProvider::total_issuance(&T::KusdAssetId::get())?;
+            let kusd_supply =
+                <T as Config>::AssetInfoProvider::total_issuance(&T::KusdAssetId::get())?;
             *weight += <T as frame_system::Config>::DbWeight::get().reads(1);
 
             let (surplus, shortage) = if kusd_supply > total_debt {
@@ -164,21 +160,10 @@
             let treasury_account_id = technical::Pallet::<T>::tech_account_id_to_account_id(
                 &T::TreasuryTechAccount::get(),
             )?;
-<<<<<<< HEAD
-            let balance = <T as Config>::AssetInfoProvider::free_balance(
+            let profit = <T as Config>::AssetInfoProvider::free_balance(
                 &T::KusdAssetId::get(),
                 &treasury_account_id,
             )?;
-            let to_burn = balance - total_debt;
-            T::AssetManager::burn_from(
-                T::KusdAssetId::get(),
-                &treasury_account_id,
-                &treasury_account_id,
-                to_burn,
-            )?;
-=======
-            let profit =
-                T::AssetInfoProvider::free_balance(&T::KusdAssetId::get(), &treasury_account_id)?;
             *weight += <T as frame_system::Config>::DbWeight::get().reads(1);
 
             // burn KUSD surplus on tech acc profit or add to bad debt
@@ -188,8 +173,8 @@
                 } else {
                     (profit, surplus - profit)
                 };
-                assets::Pallet::<T>::burn_from(
-                    &T::KusdAssetId::get(),
+                T::AssetManager::burn_from(
+                    T::KusdAssetId::get(),
                     &treasury_account_id,
                     &treasury_account_id,
                     to_burn,
@@ -207,7 +192,6 @@
                 } else {
                     (bad_debt, shortage - bad_debt)
                 };
->>>>>>> fd4d7e3b
 
                 technical::Pallet::<T>::mint(
                     &T::KusdAssetId::get(),
