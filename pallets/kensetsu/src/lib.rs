// This file is part of the SORA network and Polkaswap app.

// Copyright (c) 2020, 2021, Polka Biome Ltd. All rights reserved.
// SPDX-License-Identifier: BSD-4-Clause

// Redistribution and use in source and binary forms, with or without modification,
// are permitted provided that the following conditions are met:

// Redistributions of source code must retain the above copyright notice, this list
// of conditions and the following disclaimer.
// Redistributions in binary form must reproduce the above copyright notice, this
// list of conditions and the following disclaimer in the documentation and/or other
// materials provided with the distribution.
//
// All advertising materials mentioning features or use of this software must display
// the following acknowledgement: This product includes software developed by Polka Biome
// Ltd., SORA, and Polkaswap.
//
// Neither the name of the Polka Biome Ltd. nor the names of its contributors may be used
// to endorse or promote products derived from this software without specific prior written permission.

// THIS SOFTWARE IS PROVIDED BY Polka Biome Ltd. AS IS AND ANY EXPRESS OR IMPLIED WARRANTIES,
// INCLUDING, BUT NOT LIMITED TO, THE IMPLIED WARRANTIES OF MERCHANTABILITY AND FITNESS FOR
// A PARTICULAR PURPOSE ARE DISCLAIMED. IN NO EVENT SHALL Polka Biome Ltd. BE LIABLE FOR ANY
// DIRECT, INDIRECT, INCIDENTAL, SPECIAL, EXEMPLARY, OR CONSEQUENTIAL DAMAGES (INCLUDING,
// BUT NOT LIMITED TO, PROCUREMENT OF SUBSTITUTE GOODS OR SERVICES; LOSS OF USE, DATA, OR PROFITS;
// OR BUSINESS INTERRUPTION) HOWEVER CAUSED AND ON ANY THEORY OF LIABILITY, WHETHER IN CONTRACT,
// STRICT LIABILITY, OR TORT (INCLUDING NEGLIGENCE OR OTHERWISE) ARISING IN ANY WAY OUT OF THE
// USE OF THIS SOFTWARE, EVEN IF ADVISED OF THE POSSIBILITY OF SUCH DAMAGE.

#![cfg_attr(not(feature = "std"), no_std)]

//! Kensetsu is a over collateralized lending protocol, clone of MakerDAO.
//! An individual can create a collateral debt positions (CDPs) for one of the listed token and
//! deposit or lock amount of the token in CDP as collateral. Then the individual is allowed to
//! borrow new minted Kensetsu USD (KUSD) in amount up to value of collateral corrected by
//! `liquidation_ratio` coefficient. The debt in KUSD is a subject of `stability_fee` interest rate.
//! Collateral may be unlocked only when the debt and the interest are paid back. If the value of
//! collateral has changed in a way that it does not secure the debt, the collateral is liquidated
//! to cover the debt and the interest.

pub use pallet::*;

use assets::AssetIdOf;
use codec::{Decode, Encode, MaxEncodedLen};
use common::{balance, Balance};
use frame_support::log::{debug, warn};
use scale_info::TypeInfo;
use sp_arithmetic::{FixedU128, Perbill};

#[cfg(test)]
mod mock;

#[cfg(test)]
mod tests;

#[cfg(test)]
mod test_utils;

mod compounding;
pub mod weights;

pub const TECH_ACCOUNT_PREFIX: &[u8] = b"kensetsu";
pub const TECH_ACCOUNT_TREASURY_MAIN: &[u8] = b"treasury";

/// Custom errors for unsigned tx validation, InvalidTransaction::Custom(u8)
const VALIDATION_ERROR_ACCRUE: u8 = 1;
const VALIDATION_ERROR_ACCRUE_NO_DEBT: u8 = 2;
const VALIDATION_ERROR_CHECK_SAFE: u8 = 3;
const VALIDATION_ERROR_CDP_SAFE: u8 = 4;
/// Liquidation limit reached
const VALIDATION_ERROR_LIQUIDATION_LIMIT: u8 = 5;

#[derive(
    Debug, Clone, Encode, Decode, PartialEq, Eq, PartialOrd, Ord, Copy, scale_info::TypeInfo,
)]
pub enum CdpType {
    /// Pays stability fee in underlying collateral, cannot be liquidated.
    V1,
    /// Pays stability fee in stable coins, can be liquidated.
    V2,
}

/// Risk management parameters for the specific collateral type.
#[derive(
    Debug, Clone, Encode, Decode, MaxEncodedLen, TypeInfo, PartialEq, Eq, PartialOrd, Ord, Copy,
)]
pub struct CollateralRiskParameters {
    /// Hard cap of total KUSD issued for the collateral.
    pub hard_cap: Balance,

    /// Loan-to-value liquidation threshold
    pub liquidation_ratio: Perbill,

    /// The max amount of collateral can be liquidated in one round
    pub max_liquidation_lot: Balance,

    /// Protocol Interest rate per millisecond
    pub stability_fee_rate: FixedU128,

    /// Minimal deposit in collateral AssetId.
    /// In order to protect from empty CDPs.
    pub minimal_collateral_deposit: Balance,
}

/// Collateral parameters, includes risk info and additional data for interest rate calculation
#[derive(Debug, Clone, Encode, Decode, MaxEncodedLen, TypeInfo, PartialEq, Eq, PartialOrd, Ord)]
pub struct CollateralInfo<Moment> {
    /// Collateral Risk parameters set by risk management
    pub risk_parameters: CollateralRiskParameters,

    /// Amount of KUSD issued for the collateral
    pub kusd_supply: Balance,

    /// the last timestamp when stability fee was accrued
    pub last_fee_update_time: Moment,

    /// Interest accrued for collateral for all time
    pub interest_coefficient: FixedU128,
}

/// CDP - Collateralized Debt Position. It is a single collateral/debt record.
#[derive(Debug, Clone, Encode, Decode, MaxEncodedLen, TypeInfo, PartialEq, Eq, PartialOrd, Ord)]
pub struct CollateralizedDebtPosition<AccountId, AssetId> {
    /// CDP owner
    pub owner: AccountId,

    /// Collateral
    pub collateral_asset_id: AssetId,
    pub collateral_amount: Balance,

    /// normalized outstanding debt in KUSD
    pub debt: Balance,

    /// Interest accrued for CDP.
    /// Initializes on creation with collateral interest coefficient equal to 1.
    /// The coefficient is growing over time with interest rate.
    /// Actual interest is: (collateral.coefficient - cdp.coefficient) / cdp.coefficient
    pub interest_coefficient: FixedU128,
}

#[frame_support::pallet]
pub mod pallet {
    use super::*;
    use crate::compounding::compound;
    use crate::weights::WeightInfo;
    use common::prelude::{QuoteAmount, SwapAmount, SwapOutcome};
    use common::{
        AccountIdOf, AssetInfoProvider, AssetName, AssetSymbol, BalancePrecision, ContentSource,
        DEXId, Description, LiquidityProxyTrait, LiquiditySourceFilter, PriceToolsProvider,
        PriceVariant, DAI,
    };
    use frame_support::pallet_prelude::*;
    use frame_support::traits::Randomness;
    use frame_system::offchain::{SendTransactionTypes, SubmitTransaction};
    use frame_system::pallet_prelude::*;
    use pallet_timestamp as timestamp;
    use sp_arithmetic::traits::{CheckedDiv, CheckedMul, CheckedSub, One, Saturating, Zero};
    use sp_arithmetic::Percent;
    use sp_core::bounded::{BoundedBTreeSet, BoundedVec};
    use sp_runtime::traits::CheckedConversion;
    use sp_std::collections::{btree_set::BTreeSet, vec_deque::VecDeque};
    use sp_std::vec::Vec;

    /// CDP id type
    pub type CdpId = u128;

    /// The current storage version.
    const STORAGE_VERSION: StorageVersion = StorageVersion::new(1);

    #[pallet::pallet]
    #[pallet::generate_store(pub(super) trait Store)]
    #[pallet::storage_version(STORAGE_VERSION)]
    pub struct Pallet<T>(PhantomData<T>);

    #[pallet::hooks]
    impl<T: Config> Hooks<BlockNumberFor<T>> for Pallet<T> {
        /// Resets liquidation flag.
        fn on_initialize(_now: T::BlockNumber) -> Weight {
            LiquidatedThisBlock::<T>::put(false);
            T::DbWeight::get().writes(1)
        }

        /// Main off-chain worker procedure.
        ///
        /// Accrues fees and calls liquidations
        fn offchain_worker(block_number: T::BlockNumber) {
            debug!(
                "Entering off-chain worker, block number is {:?}",
                block_number
            );
            let now = Timestamp::<T>::get();
            let outdated_timestamp = now.saturating_sub(T::AccrueInterestPeriod::get());
            let mut collaterals_to_update = BTreeSet::new();
            for (collateral_asset_id, collateral_info) in CollateralInfos::<T>::iter() {
                if collateral_info.last_fee_update_time <= outdated_timestamp {
                    collaterals_to_update.insert(collateral_asset_id);
                }
            }
            let mut unsafe_cdp_ids = VecDeque::<CdpId>::new();
            // TODO optimize CDP accrue (https://github.com/sora-xor/sora2-network/issues/878)
            for (cdp_id, cdp) in CDPDepository::<T>::iter() {
                // Debt recalculation with interest
                if collaterals_to_update.contains(&cdp.collateral_asset_id) {
                    debug!("Accrue for CDP {:?}", cdp_id);
                    let call = Call::<T>::accrue { cdp_id };
                    if let Err(err) =
                        SubmitTransaction::<T, Call<T>>::submit_unsigned_transaction(call.into())
                    {
                        warn!(
                            "Failed in offchain_worker send accrue(cdp_id: {:?}): {:?}",
                            cdp_id, err
                        );
                    }
                }

                // Liquidation
                match Self::check_cdp_is_safe(
                    cdp.debt,
                    cdp.collateral_amount,
                    cdp.collateral_asset_id,
                ) {
                    Ok(true) => {}
                    Ok(false) => {
                        debug!("CDP {:?} unsafe", cdp_id);
                        unsafe_cdp_ids.push_back(cdp_id);
                    }
                    Err(err) => {
                        warn!(
                            "Failed in offchain_worker check cdp {:?} safety: {:?}",
                            cdp_id, err
                        );
                    }
                }
            }
            if !unsafe_cdp_ids.is_empty() {
                // Randomly choose one of CDPs to liquidate.
                // This CDP id can be predicted and manipulated in front-running attack. It is a
                // known problem. The purpose of the code is not to protect from the attack but to
                // make choosing of CDP to liquidate more 'fair' then incremental order.
                let (randomness, _) = T::Randomness::random(&b"kensetsu"[..]);
                match randomness {
                    Some(randomness) => {
                        match u32::decode(&mut randomness.as_ref()) {
                            Ok(random_number) => {
                                // Random bias by modulus operation is acceptable here
                                let random_id = random_number as usize % unsafe_cdp_ids.len();
                                unsafe_cdp_ids
                                    .get(random_id)
                                    .map_or_else(
                                        || {
                                            warn!("Failed to get random cdp_id {}.", random_id);
                                        },
                                        |cdp_id| {
                                        debug!("Liquidation of CDP {:?}", cdp_id);
                                        let call = Call::<T>::liquidate { cdp_id: *cdp_id };
                                        if let Err(err) =
                                            SubmitTransaction::<T, Call<T>>::submit_unsigned_transaction(
                                                call.into(),
                                            )
                                        {
                                            warn!(
                                                "Failed in offchain_worker send liquidate(cdp_id: {:?}): {:?}",
                                                cdp_id, err
                                            );
                                        }
                                    });
                            }
                            Err(error) => {
                                warn!("Failed to get randomness during liquidation: {}", error);
                            }
                        }
                    }
                    None => {
                        warn!("No randomness provided.");
                    }
                }
            }
        }
    }

    #[pallet::config]
    pub trait Config:
        assets::Config
        + frame_system::Config
        + technical::Config
        + timestamp::Config
        + SendTransactionTypes<Call<Self>>
    {
        type RuntimeEvent: From<Event<Self>> + IsType<<Self as frame_system::Config>::RuntimeEvent>;
        type Randomness: Randomness<Option<Self::Hash>, Self::BlockNumber>;
        type AssetInfoProvider: AssetInfoProvider<
            Self::AssetId,
            Self::AccountId,
            AssetSymbol,
            AssetName,
            BalancePrecision,
            ContentSource,
            Description,
        >;
        type TreasuryTechAccount: Get<Self::TechAccountId>;
        type KenAssetId: Get<Self::AssetId>;
        type KusdAssetId: Get<Self::AssetId>;
        type PriceTools: PriceToolsProvider<Self::AssetId>;
        type LiquidityProxy: LiquidityProxyTrait<Self::DEXId, Self::AccountId, Self::AssetId>;

        /// Percent of KEN that is reminted and goes to Demeter farming incentivization
        #[pallet::constant]
        type KenIncentiveRemintPercent: Get<Percent>;

        /// Maximum number of CDP that one user can create
        #[pallet::constant]
        type MaxCdpsPerOwner: Get<u32>;

        /// Maximum number of risk manager team members
        #[pallet::constant]
        type MaxRiskManagementTeamSize: Get<u32>;

        /// Accrue() for a single CDP can be called once per this period
        #[pallet::constant]
        type AccrueInterestPeriod: Get<Self::Moment>;

        /// A configuration for base priority of unsigned transactions.
        #[pallet::constant]
        type UnsignedPriority: Get<TransactionPriority>;

        /// A configuration for longevity of unsigned transactions.
        #[pallet::constant]
        type UnsignedLongevity: Get<u64>;

        /// Weight information for extrinsics in this pallet.
        type WeightInfo: WeightInfo;
    }

    pub type Timestamp<T> = timestamp::Pallet<T>;

    /// Default value for LiquidatedThisBlock storage
    #[pallet::type_value]
    pub fn DefaultLiquidatedThisBlock() -> bool {
        false
    }

    /// Flag indicates that liquidation took place in this block. Only one liquidation per block is
    /// allowed, the flag is dropped every block.
    #[pallet::storage]
    #[pallet::getter(fn liquidated_this_block)]
    pub type LiquidatedThisBlock<T> = StorageValue<_, bool, ValueQuery, DefaultLiquidatedThisBlock>;

    /// System bad debt, the amount of KUSD not secured with collateral.
    #[pallet::storage]
    #[pallet::getter(fn bad_debt)]
    pub type BadDebt<T> = StorageValue<_, Balance, ValueQuery>;

    /// Parametes for collaterals, include risk parameters and interest recalculation coefficients
    #[pallet::storage]
    #[pallet::getter(fn collateral_infos)]
    pub type CollateralInfos<T: Config> =
        StorageMap<_, Identity, AssetIdOf<T>, CollateralInfo<T::Moment>>;

    /// Risk parameter
    /// Hard cap of KUSD may be minted by the system
    #[pallet::storage]
    #[pallet::getter(fn max_supply)]
    pub type KusdHardCap<T> = StorageValue<_, Balance, ValueQuery>;

    /// Risk parameter
    /// Borrows tax to buy back and burn KEN
    #[pallet::storage]
    #[pallet::getter(fn borrow_tax)]
    pub type BorrowTax<T> = StorageValue<_, Percent, ValueQuery>;

    /// Liquidation penalty
    #[pallet::storage]
    #[pallet::getter(fn liquidation_penalty)]
    pub type LiquidationPenalty<T> = StorageValue<_, Percent, ValueQuery>;

    /// CDP counter used for CDP id
    #[pallet::storage]
    pub type NextCDPId<T> = StorageValue<_, CdpId, ValueQuery>;

    /// Storage of all CDPs, where key is an unique CDP identifier
    #[pallet::storage]
    #[pallet::getter(fn cdp)]
    pub type CDPDepository<T: Config> =
        StorageMap<_, Identity, CdpId, CollateralizedDebtPosition<AccountIdOf<T>, AssetIdOf<T>>>;

    /// Index links owner to CDP ids, not needed by protocol, but used by front-end
    #[pallet::storage]
    #[pallet::getter(fn cdp_owner_index)]
    pub type CdpOwnerIndex<T: Config> =
        StorageMap<_, Identity, AccountIdOf<T>, BoundedVec<CdpId, T::MaxCdpsPerOwner>>;

    /// Accounts of risk management team
    #[pallet::storage]
    #[pallet::getter(fn risk_managers)]
    pub type RiskManagers<T: Config> =
        StorageValue<_, BoundedBTreeSet<T::AccountId, T::MaxRiskManagementTeamSize>>;

    #[pallet::event]
    #[pallet::generate_deposit(pub(super) fn deposit_event)]
    pub enum Event<T: Config> {
        CDPCreated {
            cdp_id: CdpId,
            owner: AccountIdOf<T>,
            collateral_asset_id: AssetIdOf<T>,
            debt_asset_id: AssetIdOf<T>,
            cdp_type: CdpType,
        },
        CDPClosed {
            cdp_id: CdpId,
            owner: AccountIdOf<T>,
            collateral_asset_id: AssetIdOf<T>,
            /// Amount of collateral returned to the CDP owner. 0 means the collateral was
            /// liquidated.
            collateral_amount: Balance,
        },
        CollateralDeposit {
            cdp_id: CdpId,
            owner: AccountIdOf<T>,
            collateral_asset_id: AssetIdOf<T>,
            amount: Balance,
        },
        DebtIncreased {
            cdp_id: CdpId,
            owner: AccountIdOf<T>,
            debt_asset_id: AssetIdOf<T>,
            /// Amount borrowed in debt asset id.
            amount: Balance,
        },
        DebtPayment {
            cdp_id: CdpId,
            owner: AccountIdOf<T>,
            debt_asset_id: AssetIdOf<T>,
            // KUSD amount paid off
            amount: Balance,
        },
        Liquidated {
            cdp_id: CdpId,
            // what was liquidated
            collateral_asset_id: AssetIdOf<T>,
            collateral_amount: Balance,
            debt_asset_id: AssetIdOf<T>,
            // KUSD amount from liquidation to cover debt
            proceeds: Balance,
            // liquidation penalty
            penalty: Balance,
        },
        CollateralRiskParametersUpdated {
            collateral_asset_id: AssetIdOf<T>,
            risk_parameters: CollateralRiskParameters,
        },
<<<<<<< HEAD
        DebtTokenHardCapUpdated {
            debt_asset_id: AssetIdOf<T>,
            hard_cap: Balance,
=======
        KusdHardCapUpdated {
            new_hard_cap: Balance,
            old_hard_cap: Balance,
        },
        BorrowTaxUpdated {
            old_borrow_tax: Percent,
            new_borrow_tax: Percent,
>>>>>>> 3432b0b9
        },
        LiquidationPenaltyUpdated {
            new_liquidation_penalty: Percent,
            old_liquidation_penalty: Percent,
        },
        ProfitWithdrawn {
            debt_asset_id: AssetIdOf<T>,
            amount: Balance,
        },
        Donation {
            debt_asset_id: AssetIdOf<T>,
            amount: Balance,
        },
    }

    #[pallet::error]
    pub enum Error<T> {
        ArithmeticError,
        WrongAssetId,
        CDPNotFound,
        CollateralInfoNotFound,
        CollateralBelowMinimal,
        CDPSafe,
        CDPUnsafe,
        /// Too many CDPs per user
        CDPLimitPerUser,
        /// Risk management team size exceeded
        TooManyManagers,
        OperationNotPermitted,
        NoDebt,
        /// Too many CDPs per user
        CDPsPerUserLimitReached,
        HardCapSupply,
        BalanceNotEnough,
        WrongCollateralAssetId,
        AccrueWrongTime,
        /// Liquidation lot set in risk parameters is zero, cannot liquidate
        ZeroLiquidationLot,
        /// Liquidation limit reached
        LiquidationLimit,
        /// Wrong borrow amounts
        WrongBorrowAmounts,
    }

    #[pallet::call]
    impl<T: Config> Pallet<T> {
        /// Creates a Collateralized Debt Position (CDP).
        /// The extrinsic combines depositing collateral and borrowing.
        /// Borrow amount will be as max as possible in the range
        /// `[borrow_amount_min, borrow_amount_max]` in order to confrom the slippage tolerance.
        ///
        /// ## Parameters
        ///
        /// - `origin`: The origin of the transaction.
        /// - `collateral_asset_id`: The identifier of the asset used as collateral.
        /// - `collateral_amount`: The amount of collateral to be deposited.
        /// - `borrow_amount_min`: The minimum amount the user wants to borrow.
        /// - `borrow_amount_max`: The maximum amount the user wants to borrow.
        #[pallet::call_index(0)]
        #[pallet::weight(<T as Config>::WeightInfo::create_cdp())]
        pub fn create_cdp(
            origin: OriginFor<T>,
            collateral_asset_id: AssetIdOf<T>,
            collateral_amount: Balance,
            borrow_amount_min: Balance,
            borrow_amount_max: Balance,
        ) -> DispatchResult {
            let who = ensure_signed(origin)?;
            ensure!(
                borrow_amount_min <= borrow_amount_max,
                Error::<T>::WrongBorrowAmounts
            );
            let collateral_info = Self::collateral_infos(collateral_asset_id)
                .ok_or(Error::<T>::CollateralInfoNotFound)?;
            let interest_coefficient = collateral_info.interest_coefficient;
            ensure!(
                collateral_amount >= collateral_info.risk_parameters.minimal_collateral_deposit,
                Error::<T>::CollateralBelowMinimal
            );
            let cdp_id = Self::increment_cdp_id()?;
            Self::insert_cdp(
                &who,
                cdp_id,
                CollateralizedDebtPosition {
                    owner: who.clone(),
                    collateral_asset_id,
                    collateral_amount: balance!(0),
                    debt: balance!(0),
                    interest_coefficient,
                },
            )?;
            Self::deposit_event(Event::CDPCreated {
                cdp_id,
                owner: who.clone(),
                collateral_asset_id,
                debt_asset_id: T::KusdAssetId::get(),
                cdp_type: CdpType::V2,
            });
            if collateral_amount > 0 {
                Self::deposit_internal(&who, cdp_id, collateral_amount)?;
            }
            if borrow_amount_max > 0 {
                Self::borrow_internal(&who, cdp_id, borrow_amount_min, borrow_amount_max)?;
            }
            Ok(())
        }

        /// Closes a Collateralized Debt Position (CDP).
        ///
        /// If a CDP has outstanding debt, this amount is covered with owner balance. Collateral
        /// then is returned to the owner and CDP is deleted.
        ///
        /// ## Parameters
        ///
        /// - `origin`: The origin of the transaction, only CDP owner is allowed.
        /// - `cdp_id`: The ID of the CDP to be closed.
        #[pallet::call_index(1)]
        #[pallet::weight(<T as Config>::WeightInfo::close_cdp())]
        pub fn close_cdp(origin: OriginFor<T>, cdp_id: CdpId) -> DispatchResult {
            let who = ensure_signed(origin)?;
            let cdp = Self::cdp(cdp_id).ok_or(Error::<T>::CDPNotFound)?;
            ensure!(who == cdp.owner, Error::<T>::OperationNotPermitted);
            Self::repay_debt_internal(cdp_id, cdp.debt)?;
            Self::delete_cdp(cdp_id)
        }

        /// Deposits collateral into a Collateralized Debt Position (CDP).
        ///
        /// ## Parameters
        ///
        /// - `origin`: The origin of the transaction.
        /// - `cdp_id`: The ID of the CDP to deposit collateral into.
        /// - `collateral_amount`: The amount of collateral to deposit.
        #[pallet::call_index(2)]
        #[pallet::weight(<T as Config>::WeightInfo::deposit_collateral())]
        pub fn deposit_collateral(
            origin: OriginFor<T>,
            cdp_id: CdpId,
            collateral_amount: Balance,
        ) -> DispatchResult {
            let who = ensure_signed(origin)?;
            Self::deposit_internal(&who, cdp_id, collateral_amount)
        }

        /// Borrows funds against a Collateralized Debt Position (CDP).
        /// Borrow amount will be as max as possible in the range
        /// `[borrow_amount_min, borrow_amount_max]` in order to confrom the slippage tolerance.
        /// ## Parameters
        ///
        /// - `origin`: The origin of the transaction.
        /// - `cdp_id`: The ID of the CDP to borrow against.
        /// - `borrow_amount_min`: The minimum amount the user wants to borrow.
        /// - `borrow_amount_max`: The maximum amount the user wants to borrow.
        #[pallet::call_index(3)]
        #[pallet::weight(<T as Config>::WeightInfo::borrow())]
        pub fn borrow(
            origin: OriginFor<T>,
            cdp_id: CdpId,
            borrow_amount_min: Balance,
            borrow_amount_max: Balance,
        ) -> DispatchResult {
            let who = ensure_signed(origin)?;
            ensure!(
                borrow_amount_min <= borrow_amount_max,
                Error::<T>::WrongBorrowAmounts
            );
            Self::borrow_internal(&who, cdp_id, borrow_amount_min, borrow_amount_max)
        }

        /// Repays debt against a Collateralized Debt Position (CDP).
        ///
        /// ## Parameters
        ///
        /// - `origin`: The origin of the transaction.
        /// - `cdp_id`: The ID of the CDP to repay debt for.
        /// - `amount`: The amount to repay against the CDP's debt.
        #[pallet::call_index(4)]
        #[pallet::weight(<T as Config>::WeightInfo::repay_debt())]
        pub fn repay_debt(origin: OriginFor<T>, cdp_id: CdpId, amount: Balance) -> DispatchResult {
            // any account can repay debt
            let _ = ensure_signed(origin)?;
            Self::repay_debt_internal(cdp_id, amount)
        }

        /// Liquidates a Collateralized Debt Position (CDP) if it becomes unsafe.
        ///
        /// ## Parameters
        ///
        /// - `_origin`: The origin of the transaction (unused).
        /// - `cdp_id`: The ID of the CDP to be liquidated.
        #[pallet::call_index(5)]
        #[pallet::weight(<T as Config>::WeightInfo::liquidate())]
        pub fn liquidate(_origin: OriginFor<T>, cdp_id: CdpId) -> DispatchResult {
            ensure!(
                Self::check_liquidation_available(),
                Error::<T>::LiquidationLimit
            );
            let cdp = Self::accrue_internal(cdp_id)?;
            ensure!(
                !Self::check_cdp_is_safe(cdp.debt, cdp.collateral_amount, cdp.collateral_asset_id)?,
                Error::<T>::CDPSafe
            );
            let technical_account_id = technical::Pallet::<T>::tech_account_id_to_account_id(
                &T::TreasuryTechAccount::get(),
            )?;
            let (collateral_liquidated, proceeds, penalty) =
                Self::swap(&cdp, &technical_account_id)?;
            Self::update_cdp_collateral(
                cdp_id,
                cdp.collateral_amount
                    .checked_sub(collateral_liquidated)
                    .ok_or(Error::<T>::ArithmeticError)?,
            )?;
            // KUSD supply change for collateral.
            let kusd_supply_change: Balance;
            if cdp.debt >= proceeds {
                Self::burn_treasury(proceeds)?;
                let shortage = cdp
                    .debt
                    .checked_sub(proceeds)
                    .ok_or(Error::<T>::CDPNotFound)?;
                if cdp.collateral_amount <= collateral_liquidated {
                    // no collateral, total default
                    // CDP debt is not covered with liquidation, now it is a protocol bad debt
                    Self::cover_with_protocol(shortage)?;
                    // close empty CDP, debt == 0, collateral == 0
                    Self::delete_cdp(cdp_id)?;
                    kusd_supply_change = cdp.debt;
                } else {
                    // partly covered
                    Self::update_cdp_debt(cdp_id, shortage)?;
                    kusd_supply_change = proceeds;
                }
            } else {
                Self::burn_treasury(cdp.debt)?;
                // CDP debt is covered
                Self::update_cdp_debt(cdp_id, 0)?;
                kusd_supply_change = cdp.debt;
                // There is more KUSD than to cover debt and penalty, leftover goes to cdp.owner
                let leftover = proceeds
                    .checked_sub(cdp.debt)
                    .ok_or(Error::<T>::ArithmeticError)?;
                assets::Pallet::<T>::transfer_from(
                    &T::KusdAssetId::get(),
                    &technical_account_id,
                    &cdp.owner,
                    leftover,
                )?;
            };
            Self::decrease_collateral_kusd_supply(&cdp.collateral_asset_id, kusd_supply_change)?;
            LiquidatedThisBlock::<T>::put(true);
            Self::deposit_event(Event::Liquidated {
                cdp_id,
                collateral_asset_id: cdp.collateral_asset_id,
                collateral_amount: collateral_liquidated,
                debt_asset_id: T::KusdAssetId::get(),
                proceeds,
                penalty,
            });

            Ok(())
        }

        /// Accrues interest on a Collateralized Debt Position (CDP).
        ///
        /// ## Parameters
        ///
        /// - `_origin`: The origin of the transaction (unused).
        /// - `cdp_id`: The ID of the CDP to accrue interest on.
        #[pallet::call_index(6)]
        #[pallet::weight(<T as Config>::WeightInfo::accrue())]
        pub fn accrue(_origin: OriginFor<T>, cdp_id: CdpId) -> DispatchResult {
            ensure!(Self::is_accruable(&cdp_id)?, Error::<T>::NoDebt);
            Self::accrue_internal(cdp_id)?;
            Ok(())
        }

        /// Updates the risk parameters for a specific collateral asset.
        ///
        /// ## Parameters
        ///
        /// - `origin`: The origin of the transaction.
        /// - `collateral_asset_id`: The identifier of the collateral asset.
        /// - `new_risk_parameters`: The new risk parameters to be set for the collateral asset.
        #[pallet::call_index(7)]
        #[pallet::weight(<T as Config>::WeightInfo::update_collateral_risk_parameters())]
        pub fn update_collateral_risk_parameters(
            origin: OriginFor<T>,
            collateral_asset_id: AssetIdOf<T>,
            new_risk_parameters: CollateralRiskParameters,
        ) -> DispatchResult {
            let who = ensure_signed(origin)?;
            Self::ensure_risk_manager(&who)?;
            ensure!(
                T::AssetInfoProvider::asset_exists(&collateral_asset_id),
                Error::<T>::WrongAssetId
            );
            Self::upsert_collateral_info(&collateral_asset_id, new_risk_parameters)?;
            Self::deposit_event(Event::CollateralRiskParametersUpdated {
                collateral_asset_id,
                risk_parameters: new_risk_parameters,
            });

            Ok(())
        }

        /// Updates the hard cap for the total supply of a stablecoin.
        ///
        /// ## Parameters
        ///
        /// - `origin`: The origin of the transaction.
        /// - `new_hard_cap`: The new hard cap value to be set for the total supply.
        #[pallet::call_index(8)]
        #[pallet::weight(<T as Config>::WeightInfo::update_hard_cap_total_supply())]
        pub fn update_hard_cap_total_supply(
            origin: OriginFor<T>,
            new_hard_cap: Balance,
        ) -> DispatchResult {
            let who = ensure_signed(origin)?;
            Self::ensure_risk_manager(&who)?;
<<<<<<< HEAD
            KusdHardCap::<T>::mutate({
                |hard_cap| {
                    *hard_cap = new_hard_cap;
                }
            });
            Self::deposit_event(Event::DebtTokenHardCapUpdated {
                debt_asset_id: T::KusdAssetId::get(),
                hard_cap: new_hard_cap,
=======
            let old_hard_cap = KusdHardCap::<T>::get();
            KusdHardCap::<T>::set(new_hard_cap);
            Self::deposit_event(Event::KusdHardCapUpdated {
                new_hard_cap,
                old_hard_cap,
>>>>>>> 3432b0b9
            });
            Ok(())
        }

        /// Updates the borrow tax applied during borrow.
        ///
        /// ## Parameters
        ///
        /// - `origin`: The origin of the transaction.
        /// - `new_borrow_tax`: The new borrow tax percentage to be set.
        #[pallet::call_index(9)]
        #[pallet::weight(<T as Config>::WeightInfo::update_borrow_tax())]
        pub fn update_borrow_tax(origin: OriginFor<T>, new_borrow_tax: Percent) -> DispatchResult {
            let who = ensure_signed(origin)?;
            Self::ensure_risk_manager(&who)?;
            let old_borrow_tax = BorrowTax::<T>::get();
            BorrowTax::<T>::set(new_borrow_tax);
            Self::deposit_event(Event::BorrowTaxUpdated {
                new_borrow_tax,
                old_borrow_tax,
            });

            Ok(())
        }

        /// Updates the liquidation penalty applied during CDP liquidation.
        ///
        /// ## Parameters
        ///
        /// - `origin`: The origin of the transaction.
        /// - `new_liquidation_penalty`: The new liquidation penalty percentage to be set.
        #[pallet::call_index(10)]
        #[pallet::weight(<T as Config>::WeightInfo::update_liquidation_penalty())]
        pub fn update_liquidation_penalty(
            origin: OriginFor<T>,
            new_liquidation_penalty: Percent,
        ) -> DispatchResult {
            let who = ensure_signed(origin)?;
            Self::ensure_risk_manager(&who)?;
            let old_liquidation_penalty = LiquidationPenalty::<T>::get();
            LiquidationPenalty::<T>::set(new_liquidation_penalty);
            Self::deposit_event(Event::LiquidationPenaltyUpdated {
                new_liquidation_penalty,
                old_liquidation_penalty,
            });

            Ok(())
        }

        /// Withdraws protocol profit in the form of stablecoin (KUSD).
        ///
        /// ## Parameters
        ///
        /// - `origin`: The origin of the transaction.
        /// - `kusd_amount`: The amount of stablecoin (KUSD) to withdraw as protocol profit.
        #[pallet::call_index(11)]
        #[pallet::weight(<T as Config>::WeightInfo::withdraw_profit())]
        pub fn withdraw_profit(origin: OriginFor<T>, kusd_amount: Balance) -> DispatchResult {
            let who = ensure_signed(origin)?;
            Self::ensure_protocol_owner(&who)?;
            technical::Pallet::<T>::transfer_out(
                &T::KusdAssetId::get(),
                &T::TreasuryTechAccount::get(),
                &who,
                kusd_amount,
            )?;
            Self::deposit_event(Event::ProfitWithdrawn {
                debt_asset_id: T::KusdAssetId::get(),
                amount: kusd_amount,
            });

            Ok(())
        }

        /// Donates stablecoin (KUSD) to cover protocol bad debt.
        ///
        /// ## Parameters
        ///
        /// - `origin`: The origin of the transaction.
        /// - `kusd_amount`: The amount of stablecoin (KUSD) to donate to cover bad debt.
        #[pallet::call_index(12)]
        #[pallet::weight(<T as Config>::WeightInfo::donate())]
        pub fn donate(origin: OriginFor<T>, kusd_amount: Balance) -> DispatchResult {
            let who = ensure_signed(origin)?;
            Self::cover_bad_debt(&who, kusd_amount)?;
            Self::deposit_event(Event::Donation {
                debt_asset_id: T::KusdAssetId::get(),
                amount: kusd_amount,
            });

            Ok(())
        }

        /// Adds a new account ID to the set of risk managers.
        ///
        /// ## Parameters
        ///
        /// - `origin`: The origin of the transaction.
        /// - `account_id`: The account ID to be added as a risk manager.
        #[pallet::call_index(13)]
        #[pallet::weight(<T as Config>::WeightInfo::add_risk_manager())]
        pub fn add_risk_manager(origin: OriginFor<T>, account_id: T::AccountId) -> DispatchResult {
            ensure_root(origin)?;
            RiskManagers::<T>::try_mutate(|option_risk_managers| {
                option_risk_managers
                    .get_or_insert(BoundedBTreeSet::new())
                    .try_insert(account_id)
                    .map_err(|_| Error::<T>::TooManyManagers)
            })?;

            Ok(())
        }

        /// Removes an account ID from the set of risk managers.
        ///
        /// ## Parameters
        ///
        /// - `origin`: The origin of the transaction.
        /// - `account_id`: The account ID to be removed from the set of risk managers.
        #[pallet::call_index(14)]
        #[pallet::weight(<T as Config>::WeightInfo::remove_risk_manager())]
        pub fn remove_risk_manager(
            origin: OriginFor<T>,
            account_id: T::AccountId,
        ) -> DispatchResult {
            ensure_root(origin)?;
            RiskManagers::<T>::mutate(|option_risk_managers| match option_risk_managers {
                Some(risk_managers) => {
                    let _ = risk_managers.remove(&account_id);
                }
                None => {}
            });

            Ok(())
        }
    }

    /// Validate unsigned call to this pallet.
    #[pallet::validate_unsigned]
    impl<T: Config> ValidateUnsigned for Pallet<T> {
        type Call = Call<T>;

        /// It is allowed to call only accrue() and liquidate() and only if
        /// it fulfills conditions.
        fn validate_unsigned(_source: TransactionSource, call: &Self::Call) -> TransactionValidity {
            if !Self::check_liquidation_available() {
                return InvalidTransaction::Custom(VALIDATION_ERROR_LIQUIDATION_LIMIT).into();
            }
            match call {
                // TODO spamming with accrue calls, add some filter to not call too often
                // https://github.com/sora-xor/sora2-network/issues/878
                Call::accrue { cdp_id } => {
                    if Self::is_accruable(cdp_id)
                        .map_err(|_| InvalidTransaction::Custom(VALIDATION_ERROR_ACCRUE))?
                    {
                        ValidTransaction::with_tag_prefix("Kensetsu::accrue")
                            .priority(T::UnsignedPriority::get())
                            .longevity(T::UnsignedLongevity::get())
                            .and_provides([&cdp_id])
                            .propagate(true)
                            .build()
                    } else {
                        InvalidTransaction::Custom(VALIDATION_ERROR_ACCRUE_NO_DEBT).into()
                    }
                }
                Call::liquidate { cdp_id } => {
                    let cdp = Self::cdp(cdp_id)
                        .ok_or(InvalidTransaction::Custom(VALIDATION_ERROR_CHECK_SAFE))?;
                    if !Self::check_cdp_is_safe(
                        cdp.debt,
                        cdp.collateral_amount,
                        cdp.collateral_asset_id,
                    )
                    .map_err(|_| InvalidTransaction::Custom(VALIDATION_ERROR_CHECK_SAFE))?
                    {
                        ValidTransaction::with_tag_prefix("Kensetsu::liquidate")
                            .priority(T::UnsignedPriority::get())
                            .longevity(T::UnsignedLongevity::get())
                            .and_provides([&cdp_id])
                            .propagate(true)
                            .build()
                    } else {
                        InvalidTransaction::Custom(VALIDATION_ERROR_CDP_SAFE).into()
                    }
                }
                _ => {
                    warn!("Unknown unsigned call {:?}", call);
                    InvalidTransaction::Call.into()
                }
            }
        }
    }

    impl<T: Config> Pallet<T> {
        /// Ensures that `who` is a risk manager
        /// Risk manager can set protocol risk parameters.
        fn ensure_risk_manager(who: &AccountIdOf<T>) -> DispatchResult {
            if !Self::risk_managers().map_or(false, |risk_managers| risk_managers.contains(who)) {
                return Err(Error::<T>::OperationNotPermitted.into());
            }

            Ok(())
        }

        /// Ensures that `who` is a protocol owner.
        /// Protocol owner can withdraw profit from the protocol.
        fn ensure_protocol_owner(who: &AccountIdOf<T>) -> DispatchResult {
            if !Self::risk_managers().map_or(false, |risk_managers| risk_managers.contains(who)) {
                return Err(Error::<T>::OperationNotPermitted.into());
            }

            Ok(())
        }

        /// Checks if liquidation is available now.
        /// Returns `false` if liquidation took place this block since only one liquidation per
        /// block is allowed.
        fn check_liquidation_available() -> bool {
            !LiquidatedThisBlock::<T>::get()
        }

        /// Checks whether a Collateralized Debt Position (CDP) is currently considered safe based on its debt and collateral.
        /// The function evaluates the safety of a CDP based on predefined liquidation ratios and collateral values,
        /// providing an indication of its current safety status.
        ///
        /// ## Parameters
        ///
        /// - `debt`: The current debt amount in the CDP.
        /// - `collateral`: The current collateral amount in the CDP.
        /// - `collateral_asset_id`: The asset ID associated with the collateral in the CDP.
        pub(crate) fn get_max_safe_debt(
            collateral: Balance,
            collateral_asset_id: AssetIdOf<T>,
        ) -> Result<Balance, DispatchError> {
            let liquidation_ratio = Self::collateral_infos(collateral_asset_id)
                .ok_or(Error::<T>::CollateralInfoNotFound)?
                .risk_parameters
                .liquidation_ratio;
            // DAI is assumed as $1
            let collateral_reference_price =
                FixedU128::from_inner(T::PriceTools::get_average_price(
                    &collateral_asset_id,
                    &DAI.into(),
                    PriceVariant::Sell,
                )?);
            let collateral_volume = collateral_reference_price
                .checked_mul(&FixedU128::from_inner(collateral))
                .ok_or(Error::<T>::ArithmeticError)?;
            let res = FixedU128::from_perbill(liquidation_ratio)
                .checked_mul(&collateral_volume)
                .ok_or(Error::<T>::ArithmeticError)?;
            Ok(res.into_inner())
        }

        /// Checks whether a Collateralized Debt Position (CDP) is currently considered safe based on its debt and collateral.
        /// The function evaluates the safety of a CDP based on predefined liquidation ratios and collateral values,
        /// providing an indication of its current safety status.
        ///
        /// ## Parameters
        ///
        /// - `debt`: The current debt amount in the CDP.
        /// - `collateral`: The current collateral amount in the CDP.
        /// - `collateral_asset_id`: The asset ID associated with the collateral in the CDP.
        pub(crate) fn check_cdp_is_safe(
            debt: Balance,
            collateral: Balance,
            collateral_asset_id: AssetIdOf<T>,
        ) -> Result<bool, DispatchError> {
            if debt == Balance::zero() {
                Ok(true)
            } else {
                let max_safe_debt = Self::get_max_safe_debt(collateral, collateral_asset_id)?;
                Ok(debt <= max_safe_debt)
            }
        }

        /// Ensures that new emission will not exceed collateral hard cap
        fn ensure_collateral_cap(
            collateral_asset_id: AssetIdOf<T>,
            new_emission: Balance,
        ) -> DispatchResult {
            let collateral_info = Self::collateral_infos(collateral_asset_id)
                .ok_or(Error::<T>::CollateralInfoNotFound)?;
            let hard_cap = collateral_info.risk_parameters.hard_cap;
            ensure!(
                collateral_info
                    .kusd_supply
                    .checked_add(new_emission)
                    .ok_or(Error::<T>::ArithmeticError)?
                    <= hard_cap,
                Error::<T>::HardCapSupply
            );
            Ok(())
        }

        /// Ensures that new emission will not exceed system KUSD hard cap
        fn ensure_protocol_cap(new_emission: Balance) -> DispatchResult {
            let current_supply = T::AssetInfoProvider::total_issuance(&T::KusdAssetId::get())?;
            ensure!(
                current_supply
                    .checked_add(new_emission)
                    .ok_or(Error::<T>::ArithmeticError)?
                    <= Self::max_supply(),
                Error::<T>::HardCapSupply
            );
            Ok(())
        }

        /// Deposits collateral to CDP.
        /// Handles internal deposit of collateral into a Collateralized Debt Position (CDP).
        ///
        /// ## Parameters
        ///
        /// - `who`: The account making the collateral deposit.
        /// - `cdp_id`: The ID of the CDP where the collateral is being deposited.
        /// - `collateral_amount`: The amount of collateral being deposited.
        fn deposit_internal(
            who: &AccountIdOf<T>,
            cdp_id: CdpId,
            collateral_amount: Balance,
        ) -> DispatchResult {
            let cdp = Self::cdp(cdp_id).ok_or(Error::<T>::CDPNotFound)?;
            technical::Pallet::<T>::transfer_in(
                &cdp.collateral_asset_id,
                who,
                &T::TreasuryTechAccount::get(),
                collateral_amount,
            )?;
            Self::update_cdp_collateral(
                cdp_id,
                cdp.collateral_amount
                    .checked_add(collateral_amount)
                    .ok_or(Error::<T>::ArithmeticError)?,
            )?;
            Self::deposit_event(Event::CollateralDeposit {
                cdp_id,
                owner: who.clone(),
                collateral_asset_id: cdp.collateral_asset_id,
                amount: collateral_amount,
            });

            Ok(())
        }

        /// Handles the internal borrowing operation within a Collateralized Debt Position (CDP).
        /// Borrow amount will be as max as possible in the range
        /// `[borrow_amount_min, borrow_amount_max]` in order to confrom the slippage tolerance.
        /// ## Parameters
        ///
        /// - `who`: The account ID initiating the borrowing operation.
        /// - `cdp_id`: The ID of the CDP involved in the borrowing.
        /// - `will_to_borrow_amount`: The amount to be borrowed.
        fn borrow_internal(
            who: &AccountIdOf<T>,
            cdp_id: CdpId,
            borrow_amount_min: Balance,
            borrow_amount_max: Balance,
        ) -> DispatchResult {
            let cdp = Self::accrue_internal(cdp_id)?;
            ensure!(*who == cdp.owner, Error::<T>::OperationNotPermitted);
            let max_safe_debt =
                Self::get_max_safe_debt(cdp.collateral_amount, cdp.collateral_asset_id)?;
            let borrow_amount_safe_with_tax = max_safe_debt
                .checked_sub(cdp.debt)
                .ok_or(Error::<T>::ArithmeticError)?;

            let borrow_amount_safe = FixedU128::from_inner(borrow_amount_safe_with_tax)
                .checked_div(&(FixedU128::one() + FixedU128::from(Self::borrow_tax())))
                .ok_or(Error::<T>::ArithmeticError)?
                .into_inner();
            let borrow_tax_safe = borrow_amount_safe_with_tax
                .checked_sub(borrow_amount_safe)
                .ok_or(Error::<T>::ArithmeticError)?;

            let borrow_tax_min = Self::borrow_tax() * borrow_amount_min;
            let borrow_amount_min_with_tax = borrow_amount_min
                .checked_add(borrow_tax_min)
                .ok_or(Error::<T>::ArithmeticError)?;

            let borrow_tax_max = Self::borrow_tax() * borrow_amount_max;
            let borrow_amount_max_with_tax = borrow_amount_max
                .checked_add(borrow_tax_max)
                .ok_or(Error::<T>::ArithmeticError)?;
            ensure!(
                borrow_amount_min_with_tax <= borrow_amount_safe,
                Error::<T>::CDPUnsafe
            );

            let (borrow_amount, borrow_tax, borrow_amount_with_tax) =
                if borrow_amount_max_with_tax <= borrow_amount_safe_with_tax {
                    (
                        borrow_amount_max,
                        borrow_tax_max,
                        borrow_amount_max_with_tax,
                    )
                } else {
                    (
                        borrow_amount_safe,
                        borrow_tax_safe,
                        borrow_amount_safe_with_tax,
                    )
                };

            // stablecoin minted is taxed by `borrow_tax` to buy back and burn KEN, the tax
            // increases debt
            Self::incentivize_ken_token(borrow_tax)?;
            let new_debt = cdp
                .debt
                .checked_add(borrow_amount_with_tax)
                .ok_or(Error::<T>::ArithmeticError)?;

            Self::ensure_collateral_cap(cdp.collateral_asset_id, borrow_amount_with_tax)?;
            Self::ensure_protocol_cap(borrow_amount_with_tax)?;
            Self::mint_to(who, borrow_amount)?;
            Self::update_cdp_debt(cdp_id, new_debt)?;
            CollateralInfos::<T>::try_mutate(cdp.collateral_asset_id, |collateral_info| {
                let collateral_info = collateral_info
                    .as_mut()
                    .ok_or(Error::<T>::CollateralInfoNotFound)?;
                collateral_info.kusd_supply = collateral_info
                    .kusd_supply
                    .checked_add(borrow_amount_with_tax)
                    .ok_or(Error::<T>::ArithmeticError)?;
                DispatchResult::Ok(())
            })?;
            Self::deposit_event(Event::DebtIncreased {
                cdp_id,
                owner: who.clone(),
<<<<<<< HEAD
                debt_asset_id: T::KusdAssetId::get(),
                amount: borrow_amount,
=======
                collateral_asset_id: cdp.collateral_asset_id,
                amount: borrow_amount_with_tax,
>>>>>>> 3432b0b9
            });

            Ok(())
        }

        /// Repays debt
        /// Burns KUSD amount from CDP owner, updates CDP balances.
        ///
        /// ## Parameters
        ///
        /// - 'cdp_id' - CDP id
        /// - `amount` - The maximum amount to repay, if exceeds debt, the debt amount is repayed.
        fn repay_debt_internal(cdp_id: CdpId, amount: Balance) -> DispatchResult {
            let cdp = Self::accrue_internal(cdp_id)?;
            // if repaying amount exceeds debt, leftover is not burned
            let to_cover_debt = amount.min(cdp.debt);
            Self::burn_from(&cdp.owner, to_cover_debt)?;
            Self::update_cdp_debt(
                cdp_id,
                cdp.debt
                    .checked_sub(to_cover_debt)
                    .ok_or(Error::<T>::ArithmeticError)?,
            )?;
            Self::decrease_collateral_kusd_supply(&cdp.collateral_asset_id, to_cover_debt)?;
            Self::deposit_event(Event::DebtPayment {
                cdp_id,
                owner: cdp.owner,
                debt_asset_id: T::KusdAssetId::get(),
                amount: to_cover_debt,
            });

            Ok(())
        }

        /// Covers bad debt using a specified amount of stablecoin (KUSD).
        /// The function facilitates the covering of bad debt using stablecoin from a specific account,
        /// handling the transfer and burning of stablecoin as needed to cover the bad debt.
        ///
        /// ## Parameters
        ///
        /// - `from`: The account from which the stablecoin will be used to cover bad debt.
        /// - `kusd_amount`: The amount of stablecoin to cover bad debt.
        fn cover_bad_debt(from: &AccountIdOf<T>, kusd_amount: Balance) -> DispatchResult {
            let bad_debt = BadDebt::<T>::get();
            let to_cover_debt = if kusd_amount <= bad_debt {
                kusd_amount
            } else {
                technical::Pallet::<T>::transfer_in(
                    &T::KusdAssetId::get(),
                    from,
                    &T::TreasuryTechAccount::get(),
                    kusd_amount
                        .checked_sub(bad_debt)
                        .ok_or(Error::<T>::ArithmeticError)?,
                )?;
                bad_debt
            };
            Self::burn_from(from, to_cover_debt)?;
            BadDebt::<T>::try_mutate(|bad_debt| {
                *bad_debt = bad_debt
                    .checked_sub(to_cover_debt)
                    .ok_or(Error::<T>::ArithmeticError)?;
                DispatchResult::Ok(())
            })?;

            Ok(())
        }

        /// Returns true if CDP has debt.
        fn is_accruable(cdp_id: &CdpId) -> Result<bool, DispatchError> {
            let cdp = Self::cdp(cdp_id).ok_or(Error::<T>::CDPNotFound)?;
            Ok(cdp.debt > 0)
        }

        /// Recalculates collateral interest coefficient with the current timestamp
        fn update_collateral_interest_coefficient(
            collateral_asset_id: &AssetIdOf<T>,
        ) -> Result<CollateralInfo<T::Moment>, DispatchError> {
            let collateral_info =
                CollateralInfos::<T>::try_mutate(collateral_asset_id, |collateral_info| {
                    let collateral_info = collateral_info
                        .as_mut()
                        .ok_or(Error::<T>::CollateralInfoNotFound)?;
                    let now = Timestamp::<T>::get();
                    ensure!(
                        now >= collateral_info.last_fee_update_time,
                        Error::<T>::AccrueWrongTime
                    );
                    // do not update if time is the same
                    if now > collateral_info.last_fee_update_time {
                        let time_passed = now
                            .checked_sub(&collateral_info.last_fee_update_time)
                            .ok_or(Error::<T>::ArithmeticError)?;
                        let new_coefficient = compound(
                            collateral_info.interest_coefficient.into_inner(),
                            collateral_info.risk_parameters.stability_fee_rate,
                            time_passed
                                .checked_into::<u64>()
                                .ok_or(Error::<T>::ArithmeticError)?,
                        )
                        .map_err(|_| Error::<T>::ArithmeticError)?;
                        collateral_info.last_fee_update_time = now;
                        collateral_info.interest_coefficient =
                            FixedU128::from_inner(new_coefficient);
                    }
                    Ok::<CollateralInfo<T::Moment>, DispatchError>(collateral_info.clone())
                })?;

            Ok(collateral_info)
        }

        /// Accrues interest on a Collateralized Debt Position (CDP) and updates relevant parameters.
        ///
        /// ## Parameters
        ///
        /// - `cdp_id`: The ID of the CDP for interest accrual.
        fn accrue_internal(
            cdp_id: CdpId,
        ) -> Result<CollateralizedDebtPosition<AccountIdOf<T>, AssetIdOf<T>>, DispatchError>
        {
            let mut cdp = Self::cdp(cdp_id).ok_or(Error::<T>::CDPNotFound)?;
            let collateral_info =
                Self::update_collateral_interest_coefficient(&cdp.collateral_asset_id)?;
            let new_coefficient = collateral_info.interest_coefficient;
            let interest_percent = (new_coefficient
                .checked_sub(&cdp.interest_coefficient)
                .ok_or(Error::<T>::ArithmeticError)?)
            .checked_div(&cdp.interest_coefficient)
            .ok_or(Error::<T>::ArithmeticError)?;
            let mut stability_fee = FixedU128::from_inner(cdp.debt)
                .checked_mul(&interest_percent)
                .ok_or(Error::<T>::ArithmeticError)?
                .into_inner();
            let new_debt = cdp
                .debt
                .checked_add(stability_fee)
                .ok_or(Error::<T>::ArithmeticError)?;
            Self::increase_collateral_kusd_supply(&cdp.collateral_asset_id, stability_fee)?;
            cdp = CDPDepository::<T>::try_mutate(cdp_id, |cdp| {
                let cdp = cdp.as_mut().ok_or(Error::<T>::CDPNotFound)?;
                cdp.debt = new_debt;
                cdp.interest_coefficient = new_coefficient;
                Ok::<CollateralizedDebtPosition<T::AccountId, T::AssetId>, DispatchError>(
                    cdp.clone(),
                )
            })?;
            let mut new_bad_debt = BadDebt::<T>::get();
            if new_bad_debt > 0 {
                if stability_fee <= new_bad_debt {
                    new_bad_debt = new_bad_debt
                        .checked_sub(stability_fee)
                        .ok_or(Error::<T>::ArithmeticError)?;
                    stability_fee = 0;
                } else {
                    stability_fee = stability_fee
                        .checked_sub(new_bad_debt)
                        .ok_or(Error::<T>::ArithmeticError)?;
                    new_bad_debt = balance!(0);
                };
                BadDebt::<T>::try_mutate(|bad_debt| {
                    *bad_debt = new_bad_debt;
                    DispatchResult::Ok(())
                })?;
            }
            Self::mint_treasury(&T::KusdAssetId::get(), stability_fee)?;

            Ok(cdp)
        }

        /// Mint token to protocol technical account
        fn mint_treasury(asset_id: &T::AssetId, amount: Balance) -> DispatchResult {
            technical::Pallet::<T>::mint(asset_id, &T::TreasuryTechAccount::get(), amount)?;
            Ok(())
        }

        /// Mint token to AccountId
        fn mint_to(account: &AccountIdOf<T>, amount: Balance) -> DispatchResult {
            let technical_account_id = technical::Pallet::<T>::tech_account_id_to_account_id(
                &T::TreasuryTechAccount::get(),
            )?;
            assets::Pallet::<T>::mint_to(
                &T::KusdAssetId::get(),
                &technical_account_id,
                account,
                amount,
            )?;
            Ok(())
        }

        /// Burns tokens from treasury technical account
        fn burn_treasury(to_burn: Balance) -> DispatchResult {
            let technical_account_id = technical::Pallet::<T>::tech_account_id_to_account_id(
                &T::TreasuryTechAccount::get(),
            )?;
            assets::Pallet::<T>::burn_from(
                &T::KusdAssetId::get(),
                &technical_account_id,
                &technical_account_id,
                to_burn,
            )?;
            Ok(())
        }

        /// Burns a specified amount of an asset from an account.
        ///
        /// ## Parameters
        ///
        /// - `account`: The account from which the asset will be burnt.
        /// - `amount`: The amount of the asset to be burnt.
        fn burn_from(account: &AccountIdOf<T>, amount: Balance) -> DispatchResult {
            let technical_account_id = technical::Pallet::<T>::tech_account_id_to_account_id(
                &T::TreasuryTechAccount::get(),
            )?;
            assets::Pallet::<T>::burn_from(
                &T::KusdAssetId::get(),
                &technical_account_id,
                account,
                amount,
            )?;
            Ok(())
        }

        /// Swaps collateral for KUSD
        /// ## Returns
        /// - sold - collateral sold (in swap amount)
        /// - proceeds - KUSD got from swap (out amount) minus liquidation penalty
        /// - penalty - liquidation penalty
        fn swap(
            cdp: &CollateralizedDebtPosition<AccountIdOf<T>, AssetIdOf<T>>,
            technical_account_id: &AccountIdOf<T>,
        ) -> Result<(Balance, Balance, Balance), DispatchError> {
            let risk_parameters = Self::collateral_infos(cdp.collateral_asset_id)
                .ok_or(Error::<T>::CollateralInfoNotFound)?
                .risk_parameters;
            let collateral_to_liquidate = cdp
                .collateral_amount
                .min(risk_parameters.max_liquidation_lot);
            ensure!(collateral_to_liquidate > 0, Error::<T>::ZeroLiquidationLot);

            // With quote before exchange we are sure that it will not result in infinite amount in for exchange and
            // there is enough liquidity for swap.
            let SwapOutcome { amount, .. } = T::LiquidityProxy::quote(
                DEXId::Polkaswap.into(),
                &cdp.collateral_asset_id,
                &T::KusdAssetId::get(),
                QuoteAmount::WithDesiredInput {
                    desired_amount_in: collateral_to_liquidate,
                },
                LiquiditySourceFilter::empty(DEXId::Polkaswap.into()),
                true,
            )?;
            let desired_kusd_amount = cdp
                .debt
                .checked_add(Self::liquidation_penalty() * cdp.debt)
                .ok_or(Error::<T>::ArithmeticError)?;
            let swap_amount = if amount > desired_kusd_amount {
                SwapAmount::with_desired_output(desired_kusd_amount, collateral_to_liquidate)
            } else {
                SwapAmount::with_desired_input(collateral_to_liquidate, Balance::zero())
            };

            // Since there is an issue with LiquidityProxy exchange amount that may differ from
            // requested one, we check balances here.
            let treasury_account_id = technical::Pallet::<T>::tech_account_id_to_account_id(
                &T::TreasuryTechAccount::get(),
            )?;
            let kusd_balance_before =
                T::AssetInfoProvider::free_balance(&T::KusdAssetId::get(), &treasury_account_id)?;
            let collateral_balance_before =
                T::AssetInfoProvider::free_balance(&cdp.collateral_asset_id, &treasury_account_id)?;

            T::LiquidityProxy::exchange(
                DEXId::Polkaswap.into(),
                technical_account_id,
                technical_account_id,
                &cdp.collateral_asset_id,
                &T::KusdAssetId::get(),
                swap_amount,
                LiquiditySourceFilter::empty(DEXId::Polkaswap.into()),
            )?;

            let kusd_balance_after =
                T::AssetInfoProvider::free_balance(&T::KusdAssetId::get(), &treasury_account_id)?;
            let collateral_balance_after =
                T::AssetInfoProvider::free_balance(&cdp.collateral_asset_id, &treasury_account_id)?;
            // This value may differ from `desired_kusd_amount`, so this is calculation of actual
            // amount swapped.
            let kusd_swapped = kusd_balance_after
                .checked_sub(kusd_balance_before)
                .ok_or(Error::<T>::ArithmeticError)?;
            let collateral_liquidated = collateral_balance_before
                .checked_sub(collateral_balance_after)
                .ok_or(Error::<T>::ArithmeticError)?;

            // penalty is a protocol profit which stays on treasury tech account
            let penalty = Self::liquidation_penalty() * kusd_swapped.min(cdp.debt);
            let proceeds = kusd_swapped - penalty;
            Ok((collateral_liquidated, proceeds, penalty))
        }

        /// Buys back KEN token with stablecoin and burns. Then 80% of burned is reminted for
        /// incentivization with Demeter farming for XOR/KUSD liquidity providers.
        ///
        /// ## Parameters
        /// - borrow_tax_kusd - borrow tax from borrowing amount.
        fn incentivize_ken_token(borrow_tax_kusd: Balance) -> DispatchResult {
            if borrow_tax_kusd > 0 {
                Self::mint_treasury(&T::KusdAssetId::get(), borrow_tax_kusd)?;
                let technical_account_id = technical::Pallet::<T>::tech_account_id_to_account_id(
                    &T::TreasuryTechAccount::get(),
                )?;
                let swap_outcome = T::LiquidityProxy::exchange(
                    DEXId::Polkaswap.into(),
                    &technical_account_id,
                    &technical_account_id,
                    &T::KusdAssetId::get(),
                    &T::KenAssetId::get(),
                    SwapAmount::with_desired_input(borrow_tax_kusd, balance!(0)),
                    LiquiditySourceFilter::empty(DEXId::Polkaswap.into()),
                )?;
                assets::Pallet::<T>::burn_from(
                    &T::KenAssetId::get(),
                    &technical_account_id,
                    &technical_account_id,
                    swap_outcome.amount,
                )?;
                let to_remint = T::KenIncentiveRemintPercent::get() * swap_outcome.amount;
                Self::mint_treasury(&T::KenAssetId::get(), to_remint)?;
            }

            Ok(())
        }

        /// Cover CDP debt with protocol balance
        /// If protocol balance is less than amount to cover, it is a bad debt
        fn cover_with_protocol(amount: Balance) -> DispatchResult {
            let treasury_account_id = technical::Pallet::<T>::tech_account_id_to_account_id(
                &T::TreasuryTechAccount::get(),
            )?;
            let protocol_positive_balance =
                T::AssetInfoProvider::free_balance(&T::KusdAssetId::get(), &treasury_account_id)?;
            let to_burn = if amount <= protocol_positive_balance {
                amount
            } else {
                BadDebt::<T>::try_mutate(|bad_debt| {
                    *bad_debt = bad_debt
                        .checked_add(
                            amount
                                .checked_sub(protocol_positive_balance)
                                .ok_or(Error::<T>::ArithmeticError)?,
                        )
                        .ok_or(Error::<T>::ArithmeticError)?;
                    DispatchResult::Ok(())
                })?;
                protocol_positive_balance
            };
            Self::burn_treasury(to_burn)?;

            Ok(())
        }

        /// Increments CDP Id counter, changes storage state.
        fn increment_cdp_id() -> Result<CdpId, DispatchError> {
            NextCDPId::<T>::try_mutate(|cdp_id| {
                *cdp_id = cdp_id
                    .checked_add(1)
                    .ok_or(crate::pallet::Error::<T>::ArithmeticError)?;
                Ok(*cdp_id)
            })
        }

        /// Inserts a new CDP
        /// Updates CDP storage and updates index owner -> CDP
        fn insert_cdp(
            owner: &AccountIdOf<T>,
            cdp_id: CdpId,
            cdp: CollateralizedDebtPosition<AccountIdOf<T>, AssetIdOf<T>>,
        ) -> DispatchResult {
            CDPDepository::<T>::insert(cdp_id, cdp);
            CdpOwnerIndex::<T>::try_append(owner, cdp_id)
                .map_err(|_| Error::<T>::CDPLimitPerUser.into())
        }

        /// Updates CDP collateral balance
        fn update_cdp_collateral(cdp_id: CdpId, collateral_amount: Balance) -> DispatchResult {
            CDPDepository::<T>::try_mutate(cdp_id, |cdp| {
                let cdp = cdp.as_mut().ok_or(Error::<T>::CDPNotFound)?;
                cdp.collateral_amount = collateral_amount;
                Ok(())
            })
        }

        /// Updates CDP debt balance
        fn update_cdp_debt(cdp_id: CdpId, debt: Balance) -> DispatchResult {
            crate::pallet::CDPDepository::<T>::try_mutate(cdp_id, |cdp| {
                let cdp = cdp.as_mut().ok_or(Error::<T>::CDPNotFound)?;
                cdp.debt = debt;
                Ok(())
            })
        }

        /// Removes CDP entry from the storage and sends collateral to the owner.
        fn delete_cdp(cdp_id: CdpId) -> DispatchResult {
            let cdp = CDPDepository::<T>::take(cdp_id).ok_or(Error::<T>::CDPNotFound)?;
            let transfer_out = cdp.collateral_amount;
            technical::Pallet::<T>::transfer_out(
                &cdp.collateral_asset_id,
                &T::TreasuryTechAccount::get(),
                &cdp.owner,
                transfer_out,
            )?;
            if let Some(mut cdp_ids) = CdpOwnerIndex::<T>::take(&cdp.owner) {
                cdp_ids.retain(|&x| x != cdp_id);
                if !cdp_ids.is_empty() {
                    CdpOwnerIndex::<T>::insert(&cdp.owner, cdp_ids);
                }
            }
            Self::deposit_event(Event::CDPClosed {
                cdp_id,
                owner: cdp.owner,
                collateral_asset_id: cdp.collateral_asset_id,
                collateral_amount: transfer_out,
            });
            Ok(())
        }

        /// Increases tracker of KUSD supply for collateral asset
        fn increase_collateral_kusd_supply(
            collateral_asset_id: &AssetIdOf<T>,
            additional_kusd_supply: Balance,
        ) -> DispatchResult {
            CollateralInfos::<T>::try_mutate(collateral_asset_id, |collateral_info| {
                let collateral_info = collateral_info
                    .as_mut()
                    .ok_or(Error::<T>::CollateralInfoNotFound)?;
                collateral_info.kusd_supply = collateral_info
                    .kusd_supply
                    .checked_add(additional_kusd_supply)
                    .ok_or(Error::<T>::ArithmeticError)?;
                Ok(())
            })
        }

        /// Decreases tracker of KUSD supply for collateral asset
        fn decrease_collateral_kusd_supply(
            collateral_asset_id: &AssetIdOf<T>,
            seized_kusd_supply: Balance,
        ) -> DispatchResult {
            CollateralInfos::<T>::try_mutate(collateral_asset_id, |collateral_info| {
                let collateral_info = collateral_info
                    .as_mut()
                    .ok_or(Error::<T>::CollateralInfoNotFound)?;
                collateral_info.kusd_supply = collateral_info
                    .kusd_supply
                    .checked_sub(seized_kusd_supply)
                    .ok_or(Error::<T>::ArithmeticError)?;
                Ok(())
            })
        }

        /// Inserts or updates `CollateralRiskParameters` for collateral asset id.
        /// If `CollateralRiskParameters` exists for asset id, then updates them.
        /// Else if `CollateralRiskParameters` does not exist, inserts a new value.
        fn upsert_collateral_info(
            collateral_asset_id: &AssetIdOf<T>,
            new_risk_parameters: CollateralRiskParameters,
        ) -> DispatchResult {
            CollateralInfos::<T>::try_mutate(collateral_asset_id, |option_collateral_info| {
                match option_collateral_info {
                    Some(collateral_info) => {
                        let mut new_info =
                            Self::update_collateral_interest_coefficient(collateral_asset_id)?;
                        new_info.risk_parameters = new_risk_parameters;
                        *collateral_info = new_info;
                    }
                    None => {
                        let _ = option_collateral_info.insert(CollateralInfo {
                            risk_parameters: new_risk_parameters,
                            kusd_supply: balance!(0),
                            last_fee_update_time: Timestamp::<T>::get(),
                            interest_coefficient: FixedU128::one(),
                        });
                    }
                }
                Ok(())
            })
        }

        /// Returns CDP ids where the account id is owner
        pub fn get_account_cdp_ids(
            account_id: &AccountIdOf<T>,
        ) -> Result<Vec<CdpId>, DispatchError> {
            Ok(CDPDepository::<T>::iter()
                .filter(|(_, cdp)| cdp.owner == *account_id)
                .map(|(cdp_id, _)| cdp_id)
                .collect())
        }
    }
}<|MERGE_RESOLUTION|>--- conflicted
+++ resolved
@@ -449,19 +449,14 @@
             collateral_asset_id: AssetIdOf<T>,
             risk_parameters: CollateralRiskParameters,
         },
-<<<<<<< HEAD
         DebtTokenHardCapUpdated {
             debt_asset_id: AssetIdOf<T>,
-            hard_cap: Balance,
-=======
-        KusdHardCapUpdated {
             new_hard_cap: Balance,
             old_hard_cap: Balance,
         },
         BorrowTaxUpdated {
             old_borrow_tax: Percent,
             new_borrow_tax: Percent,
->>>>>>> 3432b0b9
         },
         LiquidationPenaltyUpdated {
             new_liquidation_penalty: Percent,
@@ -782,22 +777,12 @@
         ) -> DispatchResult {
             let who = ensure_signed(origin)?;
             Self::ensure_risk_manager(&who)?;
-<<<<<<< HEAD
-            KusdHardCap::<T>::mutate({
-                |hard_cap| {
-                    *hard_cap = new_hard_cap;
-                }
-            });
+            let old_hard_cap = KusdHardCap::<T>::get();
+            KusdHardCap::<T>::set(new_hard_cap);
             Self::deposit_event(Event::DebtTokenHardCapUpdated {
                 debt_asset_id: T::KusdAssetId::get(),
-                hard_cap: new_hard_cap,
-=======
-            let old_hard_cap = KusdHardCap::<T>::get();
-            KusdHardCap::<T>::set(new_hard_cap);
-            Self::deposit_event(Event::KusdHardCapUpdated {
                 new_hard_cap,
                 old_hard_cap,
->>>>>>> 3432b0b9
             });
             Ok(())
         }
@@ -1226,13 +1211,8 @@
             Self::deposit_event(Event::DebtIncreased {
                 cdp_id,
                 owner: who.clone(),
-<<<<<<< HEAD
                 debt_asset_id: T::KusdAssetId::get(),
-                amount: borrow_amount,
-=======
-                collateral_asset_id: cdp.collateral_asset_id,
                 amount: borrow_amount_with_tax,
->>>>>>> 3432b0b9
             });
 
             Ok(())
