// This file is part of the SORA network and Polkaswap app.

// Copyright (c) 2020, 2021, Polka Biome Ltd. All rights reserved.
// SPDX-License-Identifier: BSD-4-Clause

// Redistribution and use in source and binary forms, with or without modification,
// are permitted provided that the following conditions are met:

// Redistributions of source code must retain the above copyright notice, this list
// of conditions and the following disclaimer.
// Redistributions in binary form must reproduce the above copyright notice, this
// list of conditions and the following disclaimer in the documentation and/or other
// materials provided with the distribution.
//
// All advertising materials mentioning features or use of this software must display
// the following acknowledgement: This product includes software developed by Polka Biome
// Ltd., SORA, and Polkaswap.
//
// Neither the name of the Polka Biome Ltd. nor the names of its contributors may be used
// to endorse or promote products derived from this software without specific prior written permission.

// THIS SOFTWARE IS PROVIDED BY Polka Biome Ltd. AS IS AND ANY EXPRESS OR IMPLIED WARRANTIES,
// INCLUDING, BUT NOT LIMITED TO, THE IMPLIED WARRANTIES OF MERCHANTABILITY AND FITNESS FOR
// A PARTICULAR PURPOSE ARE DISCLAIMED. IN NO EVENT SHALL Polka Biome Ltd. BE LIABLE FOR ANY
// DIRECT, INDIRECT, INCIDENTAL, SPECIAL, EXEMPLARY, OR CONSEQUENTIAL DAMAGES (INCLUDING,
// BUT NOT LIMITED TO, PROCUREMENT OF SUBSTITUTE GOODS OR SERVICES; LOSS OF USE, DATA, OR PROFITS;
// OR BUSINESS INTERRUPTION) HOWEVER CAUSED AND ON ANY THEORY OF LIABILITY, WHETHER IN CONTRACT,
// STRICT LIABILITY, OR TORT (INCLUDING NEGLIGENCE OR OTHERWISE) ARISING IN ANY WAY OUT OF THE
// USE OF THIS SOFTWARE, EVEN IF ADVISED OF THE POSSIBILITY OF SUCH DAMAGE.

#![cfg_attr(not(feature = "std"), no_std)]

/// Kensetsu is a over collateralized lending protocol, clone of MakerDAO.
/// An individual can create a collateral debt positions (CDPs) for one of the listed token and
/// deposit or lock amount of the token in CDP as collateral. Then the individual is allowed to
/// borrow new minted Kensetsu USD (KUSD) in amount up to value of collateral corrected by
/// `liquidation_ratio` coefficient. The debt in KUSD is a subject of `stability_fee` interest rate.
/// Collateral may be unlocked only when the debt and the interest are payed back. If the value of
/// collateral has changed in a way that it does not secure the debt, the collateral is liquidated
/// to cover the debt and the interest.
pub use pallet::*;

use assets::AssetIdOf;
use codec::{Decode, Encode, MaxEncodedLen};
use common::{balance, Balance};
use frame_support::log::{debug, warn};
use scale_info::TypeInfo;
use sp_arithmetic::FixedU128;
use sp_arithmetic::Perbill;

#[cfg(test)]
mod mock;

#[cfg(test)]
mod tests;

#[cfg(test)]
mod test_utils;

mod compounding;
pub mod weights;

pub const TECH_ACCOUNT_PREFIX: &[u8] = b"kensetsu";
pub const TECH_ACCOUNT_TREASURY_MAIN: &[u8] = b"treasury";

/// Custom errors for unsigned tx validation, InvalidTransaction::Custom(u8)
const VALIDATION_ERROR_ACCRUE: u8 = 1;
const VALIDATION_ERROR_ACCRUE_NO_DEBT: u8 = 2;
const VALIDATION_ERROR_CHECK_SAFE: u8 = 3;
const VALIDATION_ERROR_CDP_SAFE: u8 = 4;

/// Risk management parameters for the specific collateral type.
#[derive(
    Debug, Clone, Encode, Decode, MaxEncodedLen, TypeInfo, PartialEq, Eq, PartialOrd, Ord, Copy,
)]
pub struct CollateralRiskParameters {
    /// Hard cap of total KUSD issued for the collateral.
    pub hard_cap: Balance,

    /// Loan-to-value liquidation threshold
    pub liquidation_ratio: Perbill,

    /// The max amount of collateral can be liquidated in one round
    pub max_liquidation_lot: Balance,

    /// Protocol Interest rate per second
    pub stability_fee_rate: FixedU128,
}

/// Collateral parameters, includes risk info and additional data for interest rate calculation
#[derive(Debug, Clone, Encode, Decode, MaxEncodedLen, TypeInfo, PartialEq, Eq, PartialOrd, Ord)]
pub struct CollateralInfo<Moment> {
    /// Collateral Risk parameters set by risk management
    pub risk_parameters: CollateralRiskParameters,

    /// the last timestamp when stability fee was accrued
    pub last_fee_update_time: Moment,

    /// Interest accrued for collateral for all time
    pub interest_coefficient: FixedU128,
}

/// CDP - Collateralized Debt Position. It is a single collateral/debt record.
#[derive(Debug, Clone, Encode, Decode, MaxEncodedLen, TypeInfo, PartialEq, Eq, PartialOrd, Ord)]
pub struct CollateralizedDebtPosition<AccountId, AssetId> {
    /// CDP owner
    pub owner: AccountId,

    /// Collateral
    pub collateral_asset_id: AssetId,
    pub collateral_amount: Balance,

    /// normalized outstanding debt in KUSD
    pub debt: Balance,

    /// Interest accrued for CDP.
    /// Initializes on creation with collateral interest coefficient equal to 1.
    /// The coefficient is growing over time with interest rate.
    /// Actual interest is: (collateral.coefficient - cdp.coefficient) / cdp.coefficient
    pub interest_coefficient: FixedU128,
}

#[frame_support::pallet]
pub mod pallet {
    use super::*;
    use crate::compounding::compound;
    use crate::weights::WeightInfo;
    use common::prelude::{QuoteAmount, SwapAmount, SwapOutcome};
    use common::{
        AccountIdOf, AssetInfoProvider, AssetName, AssetSymbol, BalancePrecision, ContentSource,
        DEXId, Description, LiquidityProxyTrait, LiquiditySourceFilter, ReferencePriceProvider,
    };
    use frame_support::pallet_prelude::*;
    use frame_system::offchain::{SendTransactionTypes, SubmitTransaction};
    use frame_system::pallet_prelude::*;
    use pallet_timestamp as timestamp;
    use sp_arithmetic::traits::{CheckedMul, Saturating};
    use sp_arithmetic::Percent;
    use sp_core::U256;
    use sp_runtime::traits::{CheckedConversion, CheckedDiv, CheckedSub, One};
    use sp_std::collections::btree_set::BTreeSet;
    use sp_std::vec::Vec;

    #[pallet::pallet]
    #[pallet::generate_store(pub(super) trait Store)]
    #[pallet::without_storage_info]
    pub struct Pallet<T>(PhantomData<T>);

    #[pallet::hooks]
    impl<T: Config> Hooks<BlockNumberFor<T>> for Pallet<T> {
        /// Main off-chain worker procedure.
        ///
        /// Accrues fees and calls liquidations
        fn offchain_worker(block_number: T::BlockNumber) {
            debug!(
                "Entering off-chain worker, block number is {:?}",
                block_number
            );
            // TODO implement better solution, with offchain storage
            let now = Timestamp::<T>::get();
            let outdated_timestamp = now.saturating_sub(T::AccrueInterestPeriod::get());
            let mut collaterals_to_update = BTreeSet::new();
            for (collateral_asset_id, collateral_info) in <CollateralInfos<T>>::iter() {
                if collateral_info.last_fee_update_time <= outdated_timestamp {
                    collaterals_to_update.insert(collateral_asset_id);
                }
            }
            for (cdp_id, cdp) in <CDPDepository<T>>::iter() {
                // Debt recalculation with interest
                if collaterals_to_update.contains(&cdp.collateral_asset_id) {
                    debug!("Accrue for CDP {:?}", cdp_id);
                    let call = Call::<T>::accrue { cdp_id };
                    if let Err(err) =
                        SubmitTransaction::<T, Call<T>>::submit_unsigned_transaction(call.into())
                    {
                        warn!(
                            "Failed in offchain_worker send accrue(cdp_id: {:?}): {:?}",
                            cdp_id, err
                        );
                    }
                }

                // Liquidation
                match Self::check_cdp_is_safe(
                    cdp.debt,
                    cdp.collateral_amount,
                    cdp.collateral_asset_id,
                ) {
                    Ok(cdp_is_safe) => {
                        if !cdp_is_safe {
                            debug!("Liquidation of CDP {:?}", cdp_id);
                            let call = Call::<T>::liquidate { cdp_id };
                            if let Err(err) =
                                SubmitTransaction::<T, Call<T>>::submit_unsigned_transaction(
                                    call.into(),
                                )
                            {
                                warn!(
                                    "Failed in offchain_worker send liquidate(cdp_id: {:?}): {:?}",
                                    cdp_id, err
                                );
                            }
                        }
                    }
                    Err(err) => {
                        warn!(
                            "Failed in offchain_worker check cdp {:?} safety: {:?}",
                            cdp_id, err
                        );
                    }
                }
            }
        }
    }

    #[pallet::config]
    pub trait Config:
        assets::Config
        + frame_system::Config
        + technical::Config
        + timestamp::Config
        + SendTransactionTypes<Call<Self>>
    {
        type RuntimeEvent: From<Event<Self>> + IsType<<Self as frame_system::Config>::RuntimeEvent>;
        type AssetInfoProvider: AssetInfoProvider<
            Self::AssetId,
            Self::AccountId,
            AssetSymbol,
            AssetName,
            BalancePrecision,
            ContentSource,
            Description,
        >;
        type TreasuryTechAccount: Get<Self::TechAccountId>;
        type KusdAssetId: Get<Self::AssetId>;
        type ReferencePriceProvider: ReferencePriceProvider<AssetIdOf<Self>, Balance>;
        type LiquidityProxy: LiquidityProxyTrait<Self::DEXId, Self::AccountId, Self::AssetId>;

        /// Accrue() for a single CDP can be called once per this period
        #[pallet::constant]
        type AccrueInterestPeriod: Get<Self::Moment>;

        /// A configuration for base priority of unsigned transactions.
        #[pallet::constant]
        type UnsignedPriority: Get<TransactionPriority>;

        /// A configuration for longevity of unsigned transactions.
        #[pallet::constant]
        type UnsignedLongevity: Get<u64>;

        /// Weight information for extrinsics in this pallet.
        type WeightInfo: WeightInfo;
    }

    pub type Timestamp<T> = timestamp::Pallet<T>;

    // TODO system live parameter

    /// System bad debt, the amount of KUSD not secured with collateral.
    #[pallet::storage]
    #[pallet::getter(fn bad_debt)]
    pub type BadDebt<T> = StorageValue<_, Balance, ValueQuery>;

    /// Parametes for collaterals, include risk parameters and interest recalculation coefficients
    #[pallet::storage]
    #[pallet::getter(fn collateral_infos)]
    pub type CollateralInfos<T: Config> =
        StorageMap<_, Identity, AssetIdOf<T>, CollateralInfo<T::Moment>>;

    /// Risk parameter
    /// Hard cap of KUSD may be minted by the system
    #[pallet::storage]
    #[pallet::getter(fn max_supply)]
    pub type KusdHardCap<T> = StorageValue<_, Balance, ValueQuery>;

    /// Risk parameter
    /// Liquidation penalty
    #[pallet::storage]
    #[pallet::getter(fn liquidation_penalty)]
    pub type LiquidationPenalty<T> = StorageValue<_, Percent, ValueQuery>;

    /// CDP counter used for CDP id
    #[pallet::storage]
    pub type NextCDPId<T> = StorageValue<_, U256, ValueQuery>;

    /// Storage of all CDPs, where key is an unique CDP identifier
    #[pallet::storage]
    #[pallet::getter(fn cdp)]
    pub type CDPDepository<T: Config> =
        StorageMap<_, Identity, U256, CollateralizedDebtPosition<AccountIdOf<T>, AssetIdOf<T>>>;

<<<<<<< HEAD
    /// Accoutns of risk management team
=======
    /// Index links owner to CDP ids, not needed by protocol, but used by front-end
    #[pallet::storage]
    #[pallet::getter(fn cdp_owner_index)]
    pub type CdpOwnerIndex<T: Config> = StorageMap<_, Identity, AccountIdOf<T>, Vec<U256>>;

>>>>>>> 1bdb8207
    #[pallet::storage]
    #[pallet::getter(fn risk_managers)]
    pub type RiskManagers<T: Config> = StorageValue<_, BTreeSet<T::AccountId>>;

    #[pallet::event]
    #[pallet::generate_deposit(pub(super) fn deposit_event)]
    pub enum Event<T: Config> {
        CDPCreated {
            cdp_id: U256,
            owner: AccountIdOf<T>,
            collateral_asset_id: AssetIdOf<T>,
        },
        CDPClosed {
            cdp_id: U256,
            owner: AccountIdOf<T>,
            collateral_asset_id: AssetIdOf<T>,
        },
        CollateralDeposit {
            cdp_id: U256,
            owner: AccountIdOf<T>,
            collateral_asset_id: AssetIdOf<T>,
            amount: Balance,
        },
        CollateralWithdrawn {
            cdp_id: U256,
            owner: AccountIdOf<T>,
            collateral_asset_id: AssetIdOf<T>,
            amount: Balance,
        },
        DebtIncreased {
            cdp_id: U256,
            owner: AccountIdOf<T>,
            collateral_asset_id: AssetIdOf<T>,
            // KUSD amount borrowed
            amount: Balance,
        },
        DebtPayment {
            cdp_id: U256,
            owner: AccountIdOf<T>,
            collateral_asset_id: AssetIdOf<T>,
            // KUSD amount payed off
            amount: Balance,
        },
        Liquidated {
            cdp_id: U256,
            // what was liquidated
            collateral_asset_id: AssetIdOf<T>,
            collateral_amount: Balance,
            // KUSD amount from liquidation to cover debt
            proceeds: Balance,
            // liquidation penalty
            penalty: Balance,
        },
        CollateralRiskParametersUpdated {
            collateral_asset_id: AssetIdOf<T>,
            risk_parameters: CollateralRiskParameters,
        },
        KusdHardCapUpdated {
            hard_cap: Balance,
        },
        LiquidationPenaltyUpdated {
            liquidation_penalty: Percent,
        },
        ProfitWithdrawn {
            amount: Balance,
        },
        Donation {
            amount: Balance,
        },
    }

    #[pallet::error]
    pub enum Error<T> {
        ArithmeticError,
        WrongAssetId,
        CDPNotFound,
        CollateralInfoNotFound,
        CDPSafe,
        CDPUnsafe,
        NotEnoughCollateral,
        OperationNotPermitted,
        OutstandingDebt,
        NoDebt,
        CDPsPerUserLimitReached,
        HardCapSupply,
        BalanceNotEnough,
        WrongCollateralAssetId,
        AccrueWrongTime,
    }

    #[pallet::call]
    impl<T: Config> Pallet<T> {
        /// Creates a Collateralized Debt Position (CDP) allowing users to lock collateral assets and borrow against them.
        ///
        /// ## Parameters
        ///
        /// - `origin`: The origin of the transaction.
        /// - `collateral_asset_id`: The identifier of the asset used as collateral.
        /// - `collateral_amount`: The amount of collateral to be deposited.
        /// - `borrow_amount`: The amount the user wants to borrow.
        #[pallet::call_index(0)]
        #[pallet::weight(<T as Config>::WeightInfo::create_cdp())]
        pub fn create_cdp(
            origin: OriginFor<T>,
            collateral_asset_id: AssetIdOf<T>,
            collateral_amount: Balance,
            borrow_amount: Balance,
        ) -> DispatchResult {
            let who = ensure_signed(origin)?;
            ensure!(
                <CollateralInfos<T>>::contains_key(collateral_asset_id),
                Error::<T>::CollateralInfoNotFound
            );
            let interest_coefficient = Self::collateral_infos(collateral_asset_id)
                .ok_or(Error::<T>::CollateralInfoNotFound)?
                .interest_coefficient;
            NextCDPId::<T>::try_mutate(|cdp_id| {
                *cdp_id = cdp_id
                    .checked_add(U256::from(1))
                    .ok_or(Error::<T>::ArithmeticError)?;
                Self::deposit_event(Event::CDPCreated {
                    cdp_id: *cdp_id,
                    owner: who.clone(),
                    collateral_asset_id,
                });
                <CDPDepository<T>>::insert(
                    *cdp_id,
                    CollateralizedDebtPosition {
                        owner: who.clone(),
                        collateral_asset_id,
                        collateral_amount: balance!(0),
                        debt: balance!(0),
                        interest_coefficient,
                    },
                );
                CdpOwnerIndex::<T>::append(&who, *cdp_id);
                if collateral_amount > 0 {
                    Self::deposit_internal(&who, *cdp_id, collateral_amount)?;
                }
                if borrow_amount > 0 {
                    Self::borrow_internal(&who, *cdp_id, borrow_amount)?;
                }
                DispatchResult::Ok(())
            })?;
            Ok(())
        }

        /// Closes a Collateralized Debt Position (CDP).
        ///
        /// ## Parameters
        ///
        /// - `origin`: The origin of the transaction.
        /// - `cdp_id`: The ID of the CDP to be closed.
        #[pallet::call_index(1)]
        #[pallet::weight(<T as Config>::WeightInfo::close_cdp())]
        pub fn close_cdp(origin: OriginFor<T>, cdp_id: U256) -> DispatchResult {
            let who = ensure_signed(origin)?;
            let cdp = Self::accrue_internal(cdp_id)?;
            ensure!(who == cdp.owner, Error::<T>::OperationNotPermitted);
            ensure!(cdp.debt == 0, Error::<T>::OutstandingDebt);
            technical::Pallet::<T>::transfer_out(
                &cdp.collateral_asset_id,
                &T::TreasuryTechAccount::get(),
                &who,
                cdp.collateral_amount,
            )?;
            Self::delete_cdp(cdp_id, &who);
            Self::deposit_event(Event::CDPClosed {
                cdp_id,
                owner: who,
                collateral_asset_id: cdp.collateral_asset_id,
            });
            Ok(())
        }

        /// Deposits collateral into a Collateralized Debt Position (CDP).
        ///
        /// ## Parameters
        ///
        /// - `origin`: The origin of the transaction.
        /// - `cdp_id`: The ID of the CDP to deposit collateral into.
        /// - `collateral_amount`: The amount of collateral to deposit.
        #[pallet::call_index(2)]
        #[pallet::weight(<T as Config>::WeightInfo::deposit_collateral())]
        pub fn deposit_collateral(
            origin: OriginFor<T>,
            cdp_id: U256,
            collateral_amount: Balance,
        ) -> DispatchResult {
            let who = ensure_signed(origin)?;
            Self::deposit_internal(&who, cdp_id, collateral_amount)
        }

        /// Withdraws collateral from a Collateralized Debt Position (CDP).
        ///
        /// ## Parameters
        ///
        /// - `origin`: The origin of the transaction.
        /// - `cdp_id`: The ID of the CDP to withdraw collateral from.
        /// - `collateral_amount`: The amount of collateral to withdraw.
        #[pallet::call_index(3)]
        #[pallet::weight(<T as Config>::WeightInfo::withdraw_collateral())]
        pub fn withdraw_collateral(
            origin: OriginFor<T>,
            cdp_id: U256,
            collateral_amount: Balance,
        ) -> DispatchResult {
            let who = ensure_signed(origin)?;
            let cdp = Self::accrue_internal(cdp_id)?;
            ensure!(who == cdp.owner, Error::<T>::OperationNotPermitted);
            ensure!(
                cdp.collateral_amount >= collateral_amount,
                Error::<T>::NotEnoughCollateral
            );
            let new_collateral_amount = cdp
                .collateral_amount
                .checked_sub(collateral_amount)
                .ok_or(Error::<T>::ArithmeticError)?;
            ensure!(
                Self::check_cdp_is_safe(cdp.debt, new_collateral_amount, cdp.collateral_asset_id,)?,
                Error::<T>::CDPUnsafe
            );
            technical::Pallet::<T>::transfer_out(
                &cdp.collateral_asset_id,
                &T::TreasuryTechAccount::get(),
                &who,
                collateral_amount,
            )?;
            <CDPDepository<T>>::try_mutate(cdp_id, |cdp| {
                let cdp = cdp.as_mut().ok_or(Error::<T>::CDPNotFound)?;
                cdp.collateral_amount = new_collateral_amount;
                DispatchResult::Ok(())
            })?;
            Self::deposit_event(Event::CollateralWithdrawn {
                cdp_id,
                owner: who,
                collateral_asset_id: cdp.collateral_asset_id,
                amount: collateral_amount,
            });

            Ok(())
        }

        /// Borrows funds against a Collateralized Debt Position (CDP).
        ///
        /// ## Parameters
        ///
        /// - `origin`: The origin of the transaction.
        /// - `cdp_id`: The ID of the CDP to borrow against.
        /// - `will_to_borrow_amount`: The amount the user intends to borrow.
        #[pallet::call_index(4)]
        #[pallet::weight(<T as Config>::WeightInfo::borrow())]
        pub fn borrow(
            origin: OriginFor<T>,
            cdp_id: U256,
            will_to_borrow_amount: Balance,
        ) -> DispatchResult {
            let who = ensure_signed(origin)?;
            Self::borrow_internal(&who, cdp_id, will_to_borrow_amount)
        }

        /// Repays debt against a Collateralized Debt Position (CDP).
        ///
        /// ## Parameters
        ///
        /// - `origin`: The origin of the transaction.
        /// - `cdp_id`: The ID of the CDP to repay debt for.
        /// - `amount`: The amount to repay against the CDP's debt.
        #[pallet::call_index(5)]
        #[pallet::weight(<T as Config>::WeightInfo::repay_debt())]
        pub fn repay_debt(origin: OriginFor<T>, cdp_id: U256, amount: Balance) -> DispatchResult {
            let who = ensure_signed(origin)?;
            let cdp = Self::accrue_internal(cdp_id)?;
            // if repaying amount exceeds debt, leftover is not burned
            let to_cover_debt = amount.min(cdp.debt);
            Self::burn_from(&who, to_cover_debt)?;
            <CDPDepository<T>>::try_mutate(cdp_id, |cdp| {
                let cdp = cdp.as_mut().ok_or(Error::<T>::CDPNotFound)?;
                cdp.debt = cdp
                    .debt
                    .checked_sub(to_cover_debt)
                    .ok_or(Error::<T>::ArithmeticError)?;
                DispatchResult::Ok(())
            })?;
            Self::deposit_event(Event::DebtPayment {
                cdp_id,
                owner: who,
                collateral_asset_id: cdp.collateral_asset_id,
                amount: to_cover_debt,
            });

            Ok(())
        }

        /// Liquidates a Collateralized Debt Position (CDP) if it becomes unsafe.
        ///
        /// ## Parameters
        ///
        /// - `_origin`: The origin of the transaction (unused).
        /// - `cdp_id`: The ID of the CDP to be liquidated.
        #[pallet::call_index(6)]
        #[pallet::weight(<T as Config>::WeightInfo::liquidate())]
        pub fn liquidate(_origin: OriginFor<T>, cdp_id: U256) -> DispatchResult {
            let cdp = Self::accrue_internal(cdp_id)?;
            let cdp_debt = cdp.debt;
            let cdp_collateral_amount = cdp.collateral_amount;
            let cdp_owner = cdp.owner;
            ensure!(
                !Self::check_cdp_is_safe(cdp_debt, cdp_collateral_amount, cdp.collateral_asset_id)?,
                Error::<T>::CDPSafe
            );
            let risk_parameters = Self::collateral_infos(cdp.collateral_asset_id)
                .ok_or(Error::<T>::CollateralInfoNotFound)?
                .risk_parameters;
            let desired_kusd_amount = cdp_debt
                .checked_add(Self::liquidation_penalty() * cdp_debt)
                .ok_or(Error::<T>::ArithmeticError)?;
            // TODO if desired amount < LP liquidity, returns error which fails extrinsic
            // it must proceed with amount = cdp.collateral_amount
            let SwapOutcome { amount, .. } = T::LiquidityProxy::quote(
                DEXId::Polkaswap.into(),
                &cdp.collateral_asset_id,
                &T::KusdAssetId::get(),
                QuoteAmount::WithDesiredOutput {
                    desired_amount_out: desired_kusd_amount,
                },
                LiquiditySourceFilter::empty(DEXId::Polkaswap.into()),
                true,
            )?;
            let collateral_to_liquidate = amount
                .min(cdp.collateral_amount)
                .min(risk_parameters.max_liquidation_lot);
            let technical_account_id = technical::Pallet::<T>::tech_account_id_to_account_id(
                &T::TreasuryTechAccount::get(),
            )?;
            let swap_outcome = T::LiquidityProxy::exchange(
                DEXId::Polkaswap.into(),
                &technical_account_id,
                &technical_account_id,
                &cdp.collateral_asset_id,
                &T::KusdAssetId::get(),
                // desired output
                SwapAmount::with_desired_input(collateral_to_liquidate, balance!(0)),
                LiquiditySourceFilter::empty(DEXId::Polkaswap.into()),
            )?;
            <CDPDepository<T>>::try_mutate(cdp_id, |cdp| {
                let cdp = cdp.as_mut().ok_or(Error::<T>::CDPNotFound)?;
                cdp.collateral_amount = cdp
                    .collateral_amount
                    .checked_sub(collateral_to_liquidate)
                    .ok_or(Error::<T>::ArithmeticError)?;
                DispatchResult::Ok(())
            })?;
            // penalty is a protocol profit which stays on treasury tech account
            let penalty = Self::liquidation_penalty() * swap_outcome.amount.min(cdp_debt);
            let proceeds = swap_outcome.amount - penalty;
            if cdp_debt >= proceeds {
                Self::burn_treasury(proceeds)?;
                let shortage = cdp_debt
                    .checked_sub(proceeds)
                    .ok_or(Error::<T>::CDPNotFound)?;
                if cdp_collateral_amount <= collateral_to_liquidate {
                    // no collateral, total default
                    // CDP debt is not covered with liquidation, now it is a protocol bad debt
                    Self::cover_with_protocol(shortage)?;
                    // close empty CDP, debt == 0, collateral == 0
                    Self::delete_cdp(cdp_id, &cdp_owner);
                    Self::deposit_event(Event::CDPClosed {
                        cdp_id,
                        owner: cdp_owner,
                        collateral_asset_id: cdp.collateral_asset_id,
                    });
                } else {
                    // partly covered
<<<<<<< HEAD
                    <CDPDepository<T>>::try_mutate(cdp_id, {
                        |cdp| {
                            let cdp = cdp.as_mut().ok_or(Error::<T>::CDPNotFound)?;
                            cdp.debt = cdp
                                .debt
                                .checked_sub(proceeds)
                                .ok_or(Error::<T>::CDPNotFound)?;
                            DispatchResult::Ok(())
                        }
=======
                    <CDPDepository<T>>::try_mutate(cdp_id, |cdp| {
                        let cdp = cdp.as_mut().ok_or(Error::<T>::CDPNotFound)?;
                        cdp.debt = cdp
                            .debt
                            .checked_sub(kusd_amount)
                            .ok_or(Error::<T>::CDPNotFound)?;
                        DispatchResult::Ok(())
>>>>>>> 1bdb8207
                    })?;
                }
            } else {
                Self::burn_treasury(cdp_debt)?;
                // CDP debt is covered
                <CDPDepository<T>>::try_mutate(cdp_id, |cdp| {
                    let cdp = cdp.as_mut().ok_or(Error::<T>::CDPNotFound)?;
                    cdp.debt = 0;
                    DispatchResult::Ok(())
                })?;
                // There is more KUSD than to cover debt and penalty, leftover goes to cdp.owner
                let leftover = proceeds
                    .checked_sub(cdp_debt)
                    .ok_or(Error::<T>::CDPNotFound)?;
                assets::Pallet::<T>::transfer_from(
                    &T::KusdAssetId::get(),
                    &technical_account_id,
                    &cdp_owner,
                    leftover,
                )?;
            };
            Self::deposit_event(Event::Liquidated {
                cdp_id,
                collateral_asset_id: cdp.collateral_asset_id,
                collateral_amount: collateral_to_liquidate,
                proceeds,
                penalty,
            });

            Ok(())
        }

        /// Accrues interest on a Collateralized Debt Position (CDP).
        ///
        /// ## Parameters
        ///
        /// - `_origin`: The origin of the transaction (unused).
        /// - `cdp_id`: The ID of the CDP to accrue interest on.
        #[pallet::call_index(7)]
        #[pallet::weight(<T as Config>::WeightInfo::accrue())]
        pub fn accrue(_origin: OriginFor<T>, cdp_id: U256) -> DispatchResult {
            ensure!(Self::is_accruable(&cdp_id)?, Error::<T>::NoDebt);
            Self::accrue_internal(cdp_id)?;
            Ok(())
        }

        /// Updates the risk parameters for a specific collateral asset.
        ///
        /// ## Parameters
        ///
        /// - `origin`: The origin of the transaction.
        /// - `collateral_asset_id`: The identifier of the collateral asset.
        /// - `new_risk_parameters`: The new risk parameters to be set for the collateral asset.
        #[pallet::call_index(8)]
        #[pallet::weight(<T as Config>::WeightInfo::update_collateral_risk_parameters())]
        pub fn update_collateral_risk_parameters(
            origin: OriginFor<T>,
            collateral_asset_id: AssetIdOf<T>,
            new_risk_parameters: CollateralRiskParameters,
        ) -> DispatchResult {
            let who = ensure_signed(origin)?;
            Self::ensure_risk_manager(&who)?;
            ensure!(
                T::AssetInfoProvider::asset_exists(&collateral_asset_id),
                Error::<T>::WrongAssetId
            );
            <CollateralInfos<T>>::try_mutate(collateral_asset_id, |option_collateral_info| {
                match option_collateral_info {
                    Some(collateral_info) => {
                        let mut new_info =
                            Self::update_collateral_interest_coefficient(collateral_asset_id)?;
                        new_info.risk_parameters = new_risk_parameters;
                        *collateral_info = new_info;
                    }
                    None => {
                        let _ = option_collateral_info.insert(CollateralInfo {
                            risk_parameters: new_risk_parameters,
                            last_fee_update_time: Timestamp::<T>::get(),
                            interest_coefficient: FixedU128::one(),
                        });
                    }
                }
                DispatchResult::Ok(())
            })?;
            Self::deposit_event(Event::CollateralRiskParametersUpdated {
                collateral_asset_id,
                risk_parameters: new_risk_parameters,
            });

            Ok(())
        }

        /// Updates the hard cap for the total supply of a stablecoin.
        ///
        /// ## Parameters
        ///
        /// - `origin`: The origin of the transaction.
        /// - `new_hard_cap`: The new hard cap value to be set for the total supply.
        #[pallet::call_index(9)]
        #[pallet::weight(<T as Config>::WeightInfo::update_hard_cap_total_supply())]
        pub fn update_hard_cap_total_supply(
            origin: OriginFor<T>,
            new_hard_cap: Balance,
        ) -> DispatchResult {
            let who = ensure_signed(origin)?;
            Self::ensure_risk_manager(&who)?;
            <KusdHardCap<T>>::mutate({
                |hard_cap| {
                    *hard_cap = new_hard_cap;
                }
            });
            Self::deposit_event(Event::KusdHardCapUpdated {
                hard_cap: new_hard_cap,
            });
            Ok(())
        }

        /// Updates the liquidation penalty applied during CDP liquidation.
        ///
        /// ## Parameters
        ///
        /// - `origin`: The origin of the transaction.
        /// - `new_liquidation_penalty`: The new liquidation penalty percentage to be set.
        #[pallet::call_index(10)]
        #[pallet::weight(<T as Config>::WeightInfo::update_liquidation_penalty())]
        pub fn update_liquidation_penalty(
            origin: OriginFor<T>,
            new_liquidation_penalty: Percent,
        ) -> DispatchResult {
            let who = ensure_signed(origin)?;
            Self::ensure_risk_manager(&who)?;
            <LiquidationPenalty<T>>::mutate(|liquidation_penalty| {
                *liquidation_penalty = new_liquidation_penalty;
            });
            Self::deposit_event(Event::LiquidationPenaltyUpdated {
                liquidation_penalty: new_liquidation_penalty,
            });

            Ok(())
        }
        /// Withdraws protocol profit in the form of stablecoin (KUSD).
        ///
        /// ## Parameters
        ///
        /// - `origin`: The origin of the transaction.
        /// - `kusd_amount`: The amount of stablecoin (KUSD) to withdraw as protocol profit.
        #[pallet::call_index(11)]
        #[pallet::weight(<T as Config>::WeightInfo::withdraw_profit())]
        pub fn withdraw_profit(origin: OriginFor<T>, kusd_amount: Balance) -> DispatchResult {
            let who = ensure_signed(origin)?;
            Self::ensure_protocol_owner(&who)?;
            technical::Pallet::<T>::transfer_out(
                &T::KusdAssetId::get(),
                &T::TreasuryTechAccount::get(),
                &who,
                kusd_amount,
            )?;
            Self::deposit_event(Event::ProfitWithdrawn {
                amount: kusd_amount,
            });

            Ok(())
        }

        /// Donates stablecoin (KUSD) to cover protocol bad debt.
        ///
        /// ## Parameters
        ///
        /// - `origin`: The origin of the transaction.
        /// - `kusd_amount`: The amount of stablecoin (KUSD) to donate to cover bad debt.
        #[pallet::call_index(12)]
        #[pallet::weight(<T as Config>::WeightInfo::donate())]
        pub fn donate(origin: OriginFor<T>, kusd_amount: Balance) -> DispatchResult {
            let who = ensure_signed(origin)?;
            Self::cover_bad_debt(&who, kusd_amount)?;
            Self::deposit_event(Event::Donation {
                amount: kusd_amount,
            });

            Ok(())
        }

        /// Adds a new account ID to the set of risk managers.
        ///
        /// ## Parameters
        ///
        /// - `origin`: The origin of the transaction.
        /// - `account_id`: The account ID to be added as a risk manager.
        #[pallet::call_index(13)]
        #[pallet::weight(<T as Config>::WeightInfo::add_risk_manager())]
        pub fn add_risk_manager(origin: OriginFor<T>, account_id: T::AccountId) -> DispatchResult {
            ensure_root(origin)?;
            <RiskManagers<T>>::mutate(|option_risk_managers| match option_risk_managers {
                Some(risk_managers) => {
                    let _ = risk_managers.insert(account_id);
                }
                None => {
                    let mut risk_managers = BTreeSet::new();
                    let _ = risk_managers.insert(account_id);
                    let _ = option_risk_managers.insert(risk_managers);
                }
            });

            Ok(())
        }

        /// Removes an account ID from the set of risk managers.
        ///
        /// ## Parameters
        ///
        /// - `origin`: The origin of the transaction.
        /// - `account_id`: The account ID to be removed from the set of risk managers.
        #[pallet::call_index(14)]
        #[pallet::weight(<T as Config>::WeightInfo::remove_risk_manager())]
        pub fn remove_risk_manager(
            origin: OriginFor<T>,
            account_id: T::AccountId,
        ) -> DispatchResult {
            ensure_root(origin)?;
            <RiskManagers<T>>::mutate(|option_risk_managers| match option_risk_managers {
                Some(risk_managers) => {
                    let _ = risk_managers.remove(&account_id);
                }
                None => {}
            });

            Ok(())
        }
    }

    /// Validate unsigned call to this pallet.
    #[pallet::validate_unsigned]
    impl<T: Config> ValidateUnsigned for Pallet<T> {
        type Call = Call<T>;

        /// It is allowed to call only accrue() and liquidate() and only if
        /// it fulfills conditions.
        fn validate_unsigned(_source: TransactionSource, call: &Self::Call) -> TransactionValidity {
            match call {
                // TODO spamming with accrue calls, add some filter to not call too often
                Call::accrue { cdp_id } => {
                    if Self::is_accruable(cdp_id)
                        .map_err(|_| InvalidTransaction::Custom(VALIDATION_ERROR_ACCRUE))?
                    {
                        ValidTransaction::with_tag_prefix("Kensetsu::accrue")
                            .priority(T::UnsignedPriority::get())
                            .longevity(T::UnsignedLongevity::get())
                            .and_provides([&cdp_id])
                            .propagate(true)
                            .build()
                    } else {
                        InvalidTransaction::Custom(VALIDATION_ERROR_ACCRUE_NO_DEBT).into()
                    }
                }
                Call::liquidate { cdp_id } => {
                    let cdp = Self::cdp(cdp_id)
                        .ok_or(InvalidTransaction::Custom(VALIDATION_ERROR_CHECK_SAFE))?;
                    if !Self::check_cdp_is_safe(
                        cdp.debt,
                        cdp.collateral_amount,
                        cdp.collateral_asset_id,
                    )
                    .map_err(|_| InvalidTransaction::Custom(VALIDATION_ERROR_CHECK_SAFE))?
                    {
                        ValidTransaction::with_tag_prefix("Kensetsu::liquidate")
                            .priority(T::UnsignedPriority::get())
                            .longevity(T::UnsignedLongevity::get())
                            .and_provides([&cdp_id])
                            .propagate(true)
                            .build()
                    } else {
                        InvalidTransaction::Custom(VALIDATION_ERROR_CDP_SAFE).into()
                    }
                }
                _ => {
                    warn!("Unknown unsigned call {:?}", call);
                    InvalidTransaction::Call.into()
                }
            }
        }
    }

    impl<T: Config> Pallet<T> {
        /// Ensures that `who` is a risk manager
        /// Risk manager can set protocol risk parameters.
        fn ensure_risk_manager(who: &AccountIdOf<T>) -> DispatchResult {
            if !Self::risk_managers().map_or(false, |risk_managers| risk_managers.contains(who)) {
                return Err(Error::<T>::OperationNotPermitted.into());
            }

            Ok(())
        }

        /// Ensures that `who` is a protocol owner
        /// Protocol owner can withdraw profit from the protocol.
        fn ensure_protocol_owner(who: &AccountIdOf<T>) -> DispatchResult {
            if !Self::risk_managers().map_or(false, |risk_managers| risk_managers.contains(who)) {
                return Err(Error::<T>::OperationNotPermitted.into());
            }

            Ok(())
        }

        /// Checks whether a Collateralized Debt Position (CDP) is currently considered safe based on its debt and collateral.
        /// The function evaluates the safety of a CDP based on predefined liquidation ratios and collateral values,
        /// providing an indication of its current safety status.
        ///
        /// ## Parameters
        ///
        /// - `debt`: The current debt amount in the CDP.
        /// - `collateral`: The current collateral amount in the CDP.
        /// - `collateral_asset_id`: The asset ID associated with the collateral in the CDP.
        pub(crate) fn check_cdp_is_safe(
            debt: Balance,
            collateral: Balance,
            collateral_asset_id: AssetIdOf<T>,
        ) -> Result<bool, DispatchError> {
            let liquidation_ratio = Self::collateral_infos(collateral_asset_id)
                .ok_or(Error::<T>::CollateralInfoNotFound)?
                .risk_parameters
                .liquidation_ratio;
            let collateral_reference_price = FixedU128::from_inner(
                T::ReferencePriceProvider::get_reference_price(&collateral_asset_id)?,
            );
            let collateral_value = collateral_reference_price
                .checked_mul(&FixedU128::from_inner(collateral))
                .ok_or(Error::<T>::ArithmeticError)?;
            let max_safe_debt = FixedU128::from_perbill(liquidation_ratio)
                .checked_mul(&collateral_value)
                .ok_or(Error::<T>::ArithmeticError)?;
            let debt = FixedU128::from_inner(debt);
            Ok(debt <= max_safe_debt)
        }

        /// Ensures that new emission will not exceed collateral hard cap
        fn ensure_collateral_cap(
            collateral_asset_id: AssetIdOf<T>,
            new_emission: Balance,
        ) -> DispatchResult {
            let hard_cap = Self::collateral_infos(collateral_asset_id)
                .ok_or(Error::<T>::CollateralInfoNotFound)?
                .risk_parameters
                .hard_cap;

            let current_supply_for_collateral = balance!(0);
            for cdp in <CDPDepository<T>>::iter_values() {
                if cdp.collateral_asset_id == collateral_asset_id {
                    current_supply_for_collateral
                        .checked_add(cdp.debt)
                        .ok_or(Error::<T>::ArithmeticError)?;
                }
            }
            ensure!(
                current_supply_for_collateral
                    .checked_add(new_emission)
                    .ok_or(Error::<T>::ArithmeticError)?
                    <= hard_cap,
                Error::<T>::HardCapSupply
            );
            Ok(())
        }

        /// Ensures that new emission will not exceed system KUSD hard cap
        fn ensure_protocol_cap(new_emission: Balance) -> DispatchResult {
            let current_supply = T::AssetInfoProvider::total_issuance(&T::KusdAssetId::get())?;
            ensure!(
                current_supply
                    .checked_add(new_emission)
                    .ok_or(Error::<T>::ArithmeticError)?
                    <= Self::max_supply(),
                Error::<T>::HardCapSupply
            );
            Ok(())
        }

        /// Removes CDP entry from the storage
        fn delete_cdp(cdp_id: U256, cdp_owner: &AccountIdOf<T>) {
            <CDPDepository<T>>::remove(cdp_id);
            if let Some(mut cdp_ids) = <CdpOwnerIndex<T>>::take(cdp_owner) {
                cdp_ids.retain(|&x| x != cdp_id);
                if !cdp_ids.is_empty() {
                    <CdpOwnerIndex<T>>::insert(cdp_owner, cdp_ids);
                }
            }
        }

        /// Deposits collateral to CDP.
        /// Handles internal deposit of collateral into a Collateralized Debt Position (CDP).
        ///
        /// ## Parameters
        ///
        /// - `who`: The account making the collateral deposit.
        /// - `cdp_id`: The ID of the CDP where the collateral is being deposited.
        /// - `collateral_amount`: The amount of collateral being deposited.
        fn deposit_internal(
            who: &AccountIdOf<T>,
            cdp_id: U256,
            collateral_amount: Balance,
        ) -> DispatchResult {
            let cdp = Self::cdp(cdp_id).ok_or(Error::<T>::CDPNotFound)?;
            technical::Pallet::<T>::transfer_in(
                &cdp.collateral_asset_id,
                who,
                &T::TreasuryTechAccount::get(),
                collateral_amount,
            )?;
            <CDPDepository<T>>::try_mutate(cdp_id, |cdp| {
                let cdp = cdp.as_mut().ok_or(Error::<T>::CDPNotFound)?;
                cdp.collateral_amount = cdp
                    .collateral_amount
                    .checked_add(collateral_amount)
                    .ok_or(Error::<T>::ArithmeticError)?;
                DispatchResult::Ok(())
            })?;
            Self::deposit_event(Event::CollateralDeposit {
                cdp_id,
                owner: who.clone(),
                collateral_asset_id: cdp.collateral_asset_id,
                amount: collateral_amount,
            });

            Ok(())
        }

        /// Handles the internal borrowing operation within a Collateralized Debt Position (CDP).
        ///
        /// ## Parameters
        ///
        /// - `who`: The account ID initiating the borrowing operation.
        /// - `cdp_id`: The ID of the CDP involved in the borrowing.
        /// - `will_to_borrow_amount`: The amount to be borrowed.
        fn borrow_internal(
            who: &AccountIdOf<T>,
            cdp_id: U256,
            will_to_borrow_amount: Balance,
        ) -> DispatchResult {
            let cdp = Self::accrue_internal(cdp_id)?;
            ensure!(*who == cdp.owner, Error::<T>::OperationNotPermitted);
            let new_debt = cdp
                .debt
                .checked_add(will_to_borrow_amount)
                .ok_or(Error::<T>::ArithmeticError)?;
            ensure!(
                Self::check_cdp_is_safe(new_debt, cdp.collateral_amount, cdp.collateral_asset_id)?,
                Error::<T>::CDPUnsafe
            );
            Self::ensure_collateral_cap(cdp.collateral_asset_id, will_to_borrow_amount)?;
            Self::ensure_protocol_cap(will_to_borrow_amount)?;
            Self::mint_to(who, will_to_borrow_amount)?;
            <CDPDepository<T>>::try_mutate(cdp_id, |cdp| {
                let cdp = cdp.as_mut().ok_or(Error::<T>::CDPNotFound)?;
                cdp.debt = new_debt;
                DispatchResult::Ok(())
            })?;
            Self::deposit_event(Event::DebtIncreased {
                cdp_id,
                owner: who.clone(),
                collateral_asset_id: cdp.collateral_asset_id,
                amount: will_to_borrow_amount,
            });

            Ok(())
        }

        /// Covers bad debt using a specified amount of stablecoin (KUSD).
        /// The function facilitates the covering of bad debt using stablecoin from a specific account,
        /// handling the transfer and burning of stablecoin as needed to cover the bad debt.
        ///
        /// ## Parameters
        ///
        /// - `from`: The account from which the stablecoin will be used to cover bad debt.
        /// - `kusd_amount`: The amount of stablecoin to cover bad debt.
        fn cover_bad_debt(from: &AccountIdOf<T>, kusd_amount: Balance) -> DispatchResult {
            let bad_debt = <BadDebt<T>>::get();
            let to_cover_debt = if kusd_amount < bad_debt {
                kusd_amount
            } else {
                technical::Pallet::<T>::transfer_in(
                    &T::KusdAssetId::get(),
                    from,
                    &T::TreasuryTechAccount::get(),
                    kusd_amount
                        .checked_sub(bad_debt)
                        .ok_or(Error::<T>::ArithmeticError)?,
                )?;
                bad_debt
            };
            Self::burn_from(from, to_cover_debt)?;
            <BadDebt<T>>::try_mutate(|bad_debt| {
                *bad_debt = bad_debt
                    .checked_sub(to_cover_debt)
                    .ok_or(Error::<T>::ArithmeticError)?;
                DispatchResult::Ok(())
            })?;

            Ok(())
        }

        /// Returns true if CDP has debt.
        fn is_accruable(cdp_id: &U256) -> Result<bool, DispatchError> {
            let cdp = Self::cdp(cdp_id).ok_or(Error::<T>::CDPNotFound)?;
            Ok(cdp.debt > 0)
        }

        /// Recalculates collateral interest coefficient with the current timestamp
        fn update_collateral_interest_coefficient(
            collateral_asset_id: AssetIdOf<T>,
        ) -> Result<CollateralInfo<T::Moment>, DispatchError> {
            let collateral_info =
                <CollateralInfos<T>>::try_mutate(collateral_asset_id, |collateral_info| {
                    let collateral_info = collateral_info
                        .as_mut()
                        .ok_or(Error::<T>::CollateralInfoNotFound)?;
                    let now = Timestamp::<T>::get();
                    ensure!(
                        now >= collateral_info.last_fee_update_time,
                        Error::<T>::AccrueWrongTime
                    );
                    // do not update if time is the same
                    if now > collateral_info.last_fee_update_time {
                        let time_passed = now
                            .checked_sub(&collateral_info.last_fee_update_time)
                            .ok_or(Error::<T>::ArithmeticError)?;
                        let new_coefficient = compound(
                            collateral_info.interest_coefficient.into_inner(),
                            collateral_info.risk_parameters.stability_fee_rate,
                            time_passed
                                .checked_into::<u64>()
                                .ok_or(Error::<T>::ArithmeticError)?,
                        )
                        .map_err(|_| Error::<T>::ArithmeticError)?;
                        collateral_info.last_fee_update_time = now;
                        collateral_info.interest_coefficient =
                            FixedU128::from_inner(new_coefficient);
                    }
                    Ok::<CollateralInfo<T::Moment>, DispatchError>(collateral_info.clone())
                })?;

            Ok(collateral_info)
        }

        /// Accrues interest on a Collateralized Debt Position (CDP) and updates relevant parameters.
        ///
        /// ## Parameters
        ///
        /// - `cdp_id`: The ID of the CDP for interest accrual.
        fn accrue_internal(
            cdp_id: U256,
        ) -> Result<CollateralizedDebtPosition<AccountIdOf<T>, AssetIdOf<T>>, DispatchError>
        {
            let mut cdp = Self::cdp(cdp_id).ok_or(Error::<T>::CDPNotFound)?;
            let collateral_info =
                Self::update_collateral_interest_coefficient(cdp.collateral_asset_id)?;
            let new_coefficient = collateral_info.interest_coefficient;
            let interest_percent = (new_coefficient
                .checked_sub(&cdp.interest_coefficient)
                .ok_or(Error::<T>::ArithmeticError)?)
            .checked_div(&cdp.interest_coefficient)
            .ok_or(Error::<T>::ArithmeticError)?;
            let mut stability_fee = FixedU128::from_inner(cdp.debt)
                .checked_mul(&interest_percent)
                .ok_or(Error::<T>::ArithmeticError)?
                .into_inner();
            let new_debt = cdp
                .debt
                .checked_add(stability_fee)
                .ok_or(Error::<T>::ArithmeticError)?;
            cdp = <CDPDepository<T>>::try_mutate(cdp_id, |cdp| {
                let cdp = cdp.as_mut().ok_or(Error::<T>::CDPNotFound)?;
                cdp.debt = new_debt;
                cdp.interest_coefficient = new_coefficient;
                Ok::<CollateralizedDebtPosition<T::AccountId, T::AssetId>, DispatchError>(
                    cdp.clone(),
                )
            })?;
            let mut new_bad_debt = <BadDebt<T>>::get();
            if new_bad_debt > 0 {
                if stability_fee <= new_bad_debt {
                    new_bad_debt = new_bad_debt
                        .checked_sub(stability_fee)
                        .ok_or(Error::<T>::ArithmeticError)?;
                    stability_fee = 0;
                } else {
                    stability_fee = stability_fee
                        .checked_sub(new_bad_debt)
                        .ok_or(Error::<T>::ArithmeticError)?;
                    new_bad_debt = balance!(0);
                };
                <BadDebt<T>>::try_mutate(|bad_debt| {
                    *bad_debt = new_bad_debt;
                    DispatchResult::Ok(())
                })?;
            }
            Self::mint_treasury(stability_fee)?;

            Ok(cdp)
        }

        /// Mint token to protocol technical account
        fn mint_treasury(amount: Balance) -> DispatchResult {
            technical::Pallet::<T>::mint(
                &T::KusdAssetId::get(),
                &T::TreasuryTechAccount::get(),
                amount,
            )?;
            Ok(())
        }

        /// Mint token to AccountId
        fn mint_to(account: &AccountIdOf<T>, amount: Balance) -> DispatchResult {
            let technical_account_id = technical::Pallet::<T>::tech_account_id_to_account_id(
                &T::TreasuryTechAccount::get(),
            )?;
            assets::Pallet::<T>::mint_to(
                &T::KusdAssetId::get(),
                &technical_account_id,
                account,
                amount,
            )?;
            Ok(())
        }

        /// Burns tokens from treasury technical account
        fn burn_treasury(to_burn: Balance) -> DispatchResult {
            let technical_account_id = technical::Pallet::<T>::tech_account_id_to_account_id(
                &T::TreasuryTechAccount::get(),
            )?;
            assets::Pallet::<T>::burn_from(
                &T::KusdAssetId::get(),
                &technical_account_id,
                &technical_account_id,
                to_burn,
            )?;
            Ok(())
        }

        /// Burns a specified amount of an asset from an account.
        ///
        /// ## Parameters
        ///
        /// - `account`: The account from which the asset will be burnt.
        /// - `amount`: The amount of the asset to be burnt.
        fn burn_from(account: &AccountIdOf<T>, amount: Balance) -> DispatchResult {
            let technical_account_id = technical::Pallet::<T>::tech_account_id_to_account_id(
                &T::TreasuryTechAccount::get(),
            )?;
            assets::Pallet::<T>::burn_from(
                &T::KusdAssetId::get(),
                &technical_account_id,
                account,
                amount,
            )?;
            Ok(())
        }

        /// Cover CDP debt with protocol balance
        /// If protocol balance is less than amount to cover, it is a bad debt
        fn cover_with_protocol(amount: Balance) -> DispatchResult {
            let treasury_account_id = technical::Pallet::<T>::tech_account_id_to_account_id(
                &T::TreasuryTechAccount::get(),
            )?;
            let protocol_positive_balance =
                T::AssetInfoProvider::free_balance(&T::KusdAssetId::get(), &treasury_account_id)?;
            let to_burn = if amount <= protocol_positive_balance {
                amount
            } else {
                <BadDebt<T>>::try_mutate(|bad_debt| {
                    *bad_debt = bad_debt
                        .checked_add(
                            amount
                                .checked_sub(protocol_positive_balance)
                                .ok_or(Error::<T>::ArithmeticError)?,
                        )
                        .ok_or(Error::<T>::ArithmeticError)?;
                    DispatchResult::Ok(())
                })?;
                protocol_positive_balance
            };
            Self::burn_treasury(to_burn)?;

            Ok(())
        }

        /// Returns CDP ids where the account id is owner
        pub fn get_account_cdp_ids(
            account_id: &AccountIdOf<T>,
        ) -> Result<Vec<U256>, DispatchError> {
            Ok(<CDPDepository<T>>::iter()
                .filter(|(_, cdp)| cdp.owner == *account_id)
                .map(|(cdp_id, _)| cdp_id)
                .collect())
        }
    }
}<|MERGE_RESOLUTION|>--- conflicted
+++ resolved
@@ -30,14 +30,15 @@
 
 #![cfg_attr(not(feature = "std"), no_std)]
 
-/// Kensetsu is a over collateralized lending protocol, clone of MakerDAO.
-/// An individual can create a collateral debt positions (CDPs) for one of the listed token and
-/// deposit or lock amount of the token in CDP as collateral. Then the individual is allowed to
-/// borrow new minted Kensetsu USD (KUSD) in amount up to value of collateral corrected by
-/// `liquidation_ratio` coefficient. The debt in KUSD is a subject of `stability_fee` interest rate.
-/// Collateral may be unlocked only when the debt and the interest are payed back. If the value of
-/// collateral has changed in a way that it does not secure the debt, the collateral is liquidated
-/// to cover the debt and the interest.
+//! Kensetsu is a over collateralized lending protocol, clone of MakerDAO.
+//! An individual can create a collateral debt positions (CDPs) for one of the listed token and
+//! deposit or lock amount of the token in CDP as collateral. Then the individual is allowed to
+//! borrow new minted Kensetsu USD (KUSD) in amount up to value of collateral corrected by
+//! `liquidation_ratio` coefficient. The debt in KUSD is a subject of `stability_fee` interest rate.
+//! Collateral may be unlocked only when the debt and the interest are payed back. If the value of
+//! collateral has changed in a way that it does not secure the debt, the collateral is liquidated
+//! to cover the debt and the interest.
+
 pub use pallet::*;
 
 use assets::AssetIdOf;
@@ -289,15 +290,13 @@
     pub type CDPDepository<T: Config> =
         StorageMap<_, Identity, U256, CollateralizedDebtPosition<AccountIdOf<T>, AssetIdOf<T>>>;
 
-<<<<<<< HEAD
     /// Accoutns of risk management team
-=======
     /// Index links owner to CDP ids, not needed by protocol, but used by front-end
     #[pallet::storage]
     #[pallet::getter(fn cdp_owner_index)]
     pub type CdpOwnerIndex<T: Config> = StorageMap<_, Identity, AccountIdOf<T>, Vec<U256>>;
 
->>>>>>> 1bdb8207
+    /// Accounts of risk management team
     #[pallet::storage]
     #[pallet::getter(fn risk_managers)]
     pub type RiskManagers<T: Config> = StorageValue<_, BTreeSet<T::AccountId>>;
@@ -672,25 +671,13 @@
                     });
                 } else {
                     // partly covered
-<<<<<<< HEAD
-                    <CDPDepository<T>>::try_mutate(cdp_id, {
-                        |cdp| {
-                            let cdp = cdp.as_mut().ok_or(Error::<T>::CDPNotFound)?;
-                            cdp.debt = cdp
-                                .debt
-                                .checked_sub(proceeds)
-                                .ok_or(Error::<T>::CDPNotFound)?;
-                            DispatchResult::Ok(())
-                        }
-=======
                     <CDPDepository<T>>::try_mutate(cdp_id, |cdp| {
                         let cdp = cdp.as_mut().ok_or(Error::<T>::CDPNotFound)?;
                         cdp.debt = cdp
                             .debt
-                            .checked_sub(kusd_amount)
+                            .checked_sub(proceeds)
                             .ok_or(Error::<T>::CDPNotFound)?;
                         DispatchResult::Ok(())
->>>>>>> 1bdb8207
                     })?;
                 }
             } else {
