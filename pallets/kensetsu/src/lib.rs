--- conflicted
+++ resolved
@@ -900,23 +900,6 @@
             Ok(())
         }
 
-<<<<<<< HEAD
-        /// Ensures that new emission will not exceed system KUSD hard cap
-        fn ensure_protocol_cap(new_emission: Balance) -> DispatchResult {
-            let current_supply =
-                <T as Config>::AssetInfoProvider::total_issuance(&T::KusdAssetId::get())?;
-            ensure!(
-                current_supply
-                    .checked_add(new_emission)
-                    .ok_or(Error::<T>::ArithmeticError)?
-                    <= Self::max_supply(),
-                Error::<T>::HardCapSupply
-            );
-            Ok(())
-        }
-
-=======
->>>>>>> 2fbc5bcb
         /// Deposits collateral to CDP.
         /// Handles internal deposit of collateral into a Collateralized Debt Position (CDP).
         ///
