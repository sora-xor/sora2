--- conflicted
+++ resolved
@@ -46,8 +46,7 @@
 use common::{balance, Balance};
 use frame_support::log::{debug, warn};
 use scale_info::TypeInfo;
-use sp_arithmetic::Perbill;
-use sp_arithmetic::{FixedU128, Percent};
+use sp_arithmetic::{FixedU128, Perbill, Percent};
 
 #[cfg(test)]
 mod mock;
@@ -697,9 +696,8 @@
         ///
         /// - `origin`: The origin of the transaction.
         /// - `new_borrow_tax`: The new borrow tax percentage to be set.
-        #[pallet::call_index(10)]
-        // TODO change weight
-        #[pallet::weight(Weight::zero())]
+        #[pallet::call_index(9)]
+        #[pallet::weight(<T as Config>::WeightInfo::update_borrow_tax())]
         pub fn update_borrow_tax(origin: OriginFor<T>, new_borrow_tax: Percent) -> DispatchResult {
             let who = ensure_signed(origin)?;
             Self::ensure_risk_manager(&who)?;
@@ -719,11 +717,7 @@
         ///
         /// - `origin`: The origin of the transaction.
         /// - `new_liquidation_penalty`: The new liquidation penalty percentage to be set.
-<<<<<<< HEAD
-        #[pallet::call_index(11)]
-=======
-        #[pallet::call_index(9)]
->>>>>>> 2292d1b0
+        #[pallet::call_index(10)]
         #[pallet::weight(<T as Config>::WeightInfo::update_liquidation_penalty())]
         pub fn update_liquidation_penalty(
             origin: OriginFor<T>,
@@ -747,11 +741,7 @@
         ///
         /// - `origin`: The origin of the transaction.
         /// - `kusd_amount`: The amount of stablecoin (KUSD) to withdraw as protocol profit.
-<<<<<<< HEAD
-        #[pallet::call_index(12)]
-=======
-        #[pallet::call_index(10)]
->>>>>>> 2292d1b0
+        #[pallet::call_index(11)]
         #[pallet::weight(<T as Config>::WeightInfo::withdraw_profit())]
         pub fn withdraw_profit(origin: OriginFor<T>, kusd_amount: Balance) -> DispatchResult {
             let who = ensure_signed(origin)?;
@@ -775,11 +765,7 @@
         ///
         /// - `origin`: The origin of the transaction.
         /// - `kusd_amount`: The amount of stablecoin (KUSD) to donate to cover bad debt.
-<<<<<<< HEAD
-        #[pallet::call_index(13)]
-=======
-        #[pallet::call_index(11)]
->>>>>>> 2292d1b0
+        #[pallet::call_index(12)]
         #[pallet::weight(<T as Config>::WeightInfo::donate())]
         pub fn donate(origin: OriginFor<T>, kusd_amount: Balance) -> DispatchResult {
             let who = ensure_signed(origin)?;
@@ -797,11 +783,7 @@
         ///
         /// - `origin`: The origin of the transaction.
         /// - `account_id`: The account ID to be added as a risk manager.
-<<<<<<< HEAD
-        #[pallet::call_index(14)]
-=======
-        #[pallet::call_index(12)]
->>>>>>> 2292d1b0
+        #[pallet::call_index(13)]
         #[pallet::weight(<T as Config>::WeightInfo::add_risk_manager())]
         pub fn add_risk_manager(origin: OriginFor<T>, account_id: T::AccountId) -> DispatchResult {
             ensure_root(origin)?;
@@ -821,11 +803,7 @@
         ///
         /// - `origin`: The origin of the transaction.
         /// - `account_id`: The account ID to be removed from the set of risk managers.
-<<<<<<< HEAD
-        #[pallet::call_index(15)]
-=======
-        #[pallet::call_index(13)]
->>>>>>> 2292d1b0
+        #[pallet::call_index(14)]
         #[pallet::weight(<T as Config>::WeightInfo::remove_risk_manager())]
         pub fn remove_risk_manager(
             origin: OriginFor<T>,
