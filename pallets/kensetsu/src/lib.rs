// This file is part of the SORA network and Polkaswap app.

// Copyright (c) 2020, 2021, Polka Biome Ltd. All rights reserved.
// SPDX-License-Identifier: BSD-4-Clause

// Redistribution and use in source and binary forms, with or without modification,
// are permitted provided that the following conditions are met:

// Redistributions of source code must retain the above copyright notice, this list
// of conditions and the following disclaimer.
// Redistributions in binary form must reproduce the above copyright notice, this
// list of conditions and the following disclaimer in the documentation and/or other
// materials provided with the distribution.
//
// All advertising materials mentioning features or use of this software must display
// the following acknowledgement: This product includes software developed by Polka Biome
// Ltd., SORA, and Polkaswap.
//
// Neither the name of the Polka Biome Ltd. nor the names of its contributors may be used
// to endorse or promote products derived from this software without specific prior written permission.

// THIS SOFTWARE IS PROVIDED BY Polka Biome Ltd. AS IS AND ANY EXPRESS OR IMPLIED WARRANTIES,
// INCLUDING, BUT NOT LIMITED TO, THE IMPLIED WARRANTIES OF MERCHANTABILITY AND FITNESS FOR
// A PARTICULAR PURPOSE ARE DISCLAIMED. IN NO EVENT SHALL Polka Biome Ltd. BE LIABLE FOR ANY
// DIRECT, INDIRECT, INCIDENTAL, SPECIAL, EXEMPLARY, OR CONSEQUENTIAL DAMAGES (INCLUDING,
// BUT NOT LIMITED TO, PROCUREMENT OF SUBSTITUTE GOODS OR SERVICES; LOSS OF USE, DATA, OR PROFITS;
// OR BUSINESS INTERRUPTION) HOWEVER CAUSED AND ON ANY THEORY OF LIABILITY, WHETHER IN CONTRACT,
// STRICT LIABILITY, OR TORT (INCLUDING NEGLIGENCE OR OTHERWISE) ARISING IN ANY WAY OUT OF THE
// USE OF THIS SOFTWARE, EVEN IF ADVISED OF THE POSSIBILITY OF SUCH DAMAGE.

#![cfg_attr(not(feature = "std"), no_std)]

//! Kensetsu is an over collateralized lending protocol, clone of MakerDAO.
//! An individual can create a collateral debt positions (CDPs) for one of the listed token and
//! deposit or lock amount of the token in CDP as collateral. Then the individual is allowed to
//! borrow new minted stablecoins pegged to oracle price in amount up to value of collateral
//! corrected by `liquidation_ratio` coefficient. The debt in stablecoins is a subject of
//! `stability_fee` interest rate. Collateral may be unlocked only when the debt and the interest
//! are paid back. If the value of collateral has changed in a way that it does not secure the debt,
//! the collateral is liquidated to cover the debt and the interest.

pub use pallet::*;

use assets::AssetIdOf;
use codec::{Decode, Encode, MaxEncodedLen};
use common::{balance, Balance, DataFeed, Rate, SymbolName};
use frame_support::log::{debug, warn};
use scale_info::TypeInfo;
use sp_arithmetic::{FixedU128, Perbill};

#[cfg(test)]
mod mock;

#[cfg(test)]
mod tests;

#[cfg(test)]
mod test_utils;

mod compounding;
pub mod migrations;
pub mod weights;

pub const TECH_ACCOUNT_PREFIX: &[u8] = b"kensetsu";
pub const TECH_ACCOUNT_TREASURY_MAIN: &[u8] = b"treasury";

/// Custom errors for unsigned tx validation, InvalidTransaction::Custom(u8)
const VALIDATION_ERROR_ACCRUE: u8 = 1;
const VALIDATION_ERROR_ACCRUE_NO_DEBT: u8 = 2;
const VALIDATION_ERROR_CHECK_SAFE: u8 = 3;
const VALIDATION_ERROR_CDP_SAFE: u8 = 4;
/// Liquidation limit reached
const VALIDATION_ERROR_LIQUIDATION_LIMIT: u8 = 5;

/// Staiblecoin may be pegged either to Oracle (like XAU, BTC) or Price tools AssetId (like XOR,
/// DAI).
#[derive(Debug, Clone, Encode, Decode, TypeInfo)]
pub enum PegAsset<AssetId> {
    OracleSymbol(SymbolName),
    SoraAssetId(AssetId),
}

/// Parameters of the tokens created by the protocol.
#[derive(Debug, Clone, Encode, Decode, TypeInfo)]
pub struct StablecoinParameters<AssetId> {
    /// Maximum amount of tokens issued by the system.
    pub hard_cap: Balance,

    /// Peg of stablecoin.
    pub peg_asset: PegAsset<AssetId>,

    /// Minimal uncollected fee in stablecoins that triggers offchain worker to call accrue.
    pub minimal_stability_fee_accrue: Balance,
}

/// Parameters and additional variables related to stablecoins.
#[derive(Debug, Clone, Encode, Decode, TypeInfo)]
pub struct StablecoinInfo<AssetId> {
    /// System bad debt, the amount of stablecoins not secured with collateral.
    pub bad_debt: Balance,

    /// Configurable parameters
    pub stablecoin_parameters: StablecoinParameters<AssetId>,
}

#[derive(
    Debug, Clone, Encode, Decode, PartialEq, Eq, PartialOrd, Ord, Copy, scale_info::TypeInfo,
)]
pub enum CdpType {
    /// Pays stability fee in underlying collateral, cannot be liquidated.
    Type1,
    /// Pays stability fee in stable coins, can be liquidated.
    Type2,
}

/// Risk management parameters for the specific collateral type.
#[derive(
    Debug,
    Default,
    Clone,
    Encode,
    Decode,
    MaxEncodedLen,
    TypeInfo,
    PartialEq,
    Eq,
    PartialOrd,
    Ord,
    Copy,
)]
pub struct CollateralRiskParameters {
    /// Hard cap of total stablecoins issued for the collateral.
    pub hard_cap: Balance,

    /// Loan-to-value liquidation threshold
    pub liquidation_ratio: Perbill,

    /// The max amount of collateral can be liquidated in one round
    pub max_liquidation_lot: Balance,

    /// Protocol Interest rate per millisecond
    pub stability_fee_rate: FixedU128,

    /// Minimal deposit in collateral AssetId.
    /// In order to protect from empty CDPs.
    pub minimal_collateral_deposit: Balance,
}

/// Collateral parameters, includes risk info and additional data for interest rate calculation
#[derive(Debug, Clone, Encode, Decode, MaxEncodedLen, TypeInfo, PartialEq, Eq, PartialOrd, Ord)]
pub struct CollateralInfo<Moment> {
    /// Collateral Risk parameters set by risk management
    pub risk_parameters: CollateralRiskParameters,

<<<<<<< HEAD
    /// Amount of stablecoins issued for the collateral
    pub stablecoin_supply: Balance,
=======
    /// Total collateral locked in all CDPs
    pub total_collateral: Balance,

    /// Amount of KUSD issued for the collateral
    pub kusd_supply: Balance,
>>>>>>> fd4d7e3b

    /// the last timestamp when stability fee was accrued
    pub last_fee_update_time: Moment,

    /// Interest accrued for collateral for all time
    pub interest_coefficient: FixedU128,
}

/// CDP - Collateralized Debt Position. It is a single collateral/debt record.
#[derive(Debug, Clone, Encode, Decode, MaxEncodedLen, TypeInfo, PartialEq, Eq, PartialOrd, Ord)]
pub struct CollateralizedDebtPosition<AccountId, AssetId> {
    /// CDP owner
    pub owner: AccountId,

    /// Collateral
    pub collateral_asset_id: AssetId,
    pub collateral_amount: Balance,

    // Debt asset id
    pub stablecoin_asset_id: AssetId,

    /// Normalized outstanding debt in stablecoins.
    pub debt: Balance,

    /// Interest accrued for CDP.
    /// Initializes on creation with collateral interest coefficient equal to 1.
    /// The coefficient is growing over time with interest rate.
    /// Actual interest is: `(collateral.coefficient - cdp.coefficient) / cdp.coefficient`
    pub interest_coefficient: FixedU128,
}

#[frame_support::pallet]
pub mod pallet {
    use super::*;
    use crate::compounding::compound;
    use crate::weights::WeightInfo;
    use common::prelude::{QuoteAmount, SwapAmount, SwapOutcome};
    use common::{
        AccountIdOf, AssetInfoProvider, AssetName, AssetSymbol, BalancePrecision, ContentSource,
        DEXId, Description, LiquidityProxyTrait, LiquiditySourceFilter, PriceToolsProvider,
        PriceVariant, DAI,
    };
    use frame_support::pallet_prelude::*;
    use frame_support::traits::Randomness;
    use frame_system::offchain::{SendTransactionTypes, SubmitTransaction};
    use frame_system::pallet_prelude::*;
    use pallet_timestamp as timestamp;
    use permissions::{Scope, BURN, MINT};
    use sp_arithmetic::traits::{CheckedDiv, CheckedMul, CheckedSub};
    use sp_arithmetic::Percent;
    use sp_core::bounded::BoundedVec;
    use sp_runtime::traits::{CheckedConversion, One, Zero};
    use sp_std::collections::vec_deque::VecDeque;

    /// CDP id type
    pub type CdpId = u128;

    /// The current storage version.
    const STORAGE_VERSION: StorageVersion = StorageVersion::new(1);

    #[pallet::pallet]
    #[pallet::generate_store(pub(super) trait Store)]
    #[pallet::storage_version(STORAGE_VERSION)]
    pub struct Pallet<T>(PhantomData<T>);

    #[pallet::hooks]
    impl<T: Config> Hooks<BlockNumberFor<T>> for Pallet<T> {
        /// Resets liquidation flag.
        fn on_initialize(_now: T::BlockNumber) -> Weight {
            LiquidatedThisBlock::<T>::put(false);
            T::DbWeight::get().writes(1)
        }

        /// Main off-chain worker procedure.
        ///
        /// Accrues fees and calls liquidations
        fn offchain_worker(block_number: T::BlockNumber) {
            debug!(
                "Entering off-chain worker, block number is {:?}",
                block_number
            );
            let mut unsafe_cdp_ids = VecDeque::<CdpId>::new();
            for (cdp_id, cdp) in <CDPDepository<T>>::iter() {
                if let Ok(true) = Self::is_accruable(&cdp_id) {
                    debug!("Accrue for CDP {:?}", cdp_id);
                    let call = Call::<T>::accrue { cdp_id };
                    if let Err(err) =
                        SubmitTransaction::<T, Call<T>>::submit_unsigned_transaction(call.into())
                    {
                        warn!(
                            "Failed in offchain_worker send accrue(cdp_id: {:?}): {:?}",
                            cdp_id, err
                        );
                    }
                }

                // Liquidation
                match Self::check_cdp_is_safe(&cdp) {
                    Ok(true) => {}
                    Ok(false) => {
                        debug!("CDP {:?} unsafe", cdp_id);
                        unsafe_cdp_ids.push_back(cdp_id);
                    }
                    Err(err) => {
                        warn!(
                            "Failed in offchain_worker check cdp {:?} safety: {:?}",
                            cdp_id, err
                        );
                    }
                }
            }
            if !unsafe_cdp_ids.is_empty() {
                // Randomly choose one of CDPs to liquidate.
                // This CDP id can be predicted and manipulated in front-running attack. It is a
                // known problem. The purpose of the code is not to protect from the attack but to
                // make choosing of CDP to liquidate more 'fair' then incremental order.
                let (randomness, _) = T::Randomness::random(&b"kensetsu"[..]);
                match randomness {
                    Some(randomness) => {
                        match u32::decode(&mut randomness.as_ref()) {
                            Ok(random_number) => {
                                // Random bias by modulus operation is acceptable here
                                let random_id = random_number as usize % unsafe_cdp_ids.len();
                                unsafe_cdp_ids
                                    .get(random_id)
                                    .map_or_else(
                                        || {
                                            warn!("Failed to get random cdp_id {}.", random_id);
                                        },
                                        |cdp_id| {
                                        debug!("Liquidation of CDP {:?}", cdp_id);
                                        let call = Call::<T>::liquidate { cdp_id: *cdp_id };
                                        if let Err(err) =
                                            SubmitTransaction::<T, Call<T>>::submit_unsigned_transaction(
                                                call.into(),
                                            )
                                        {
                                            warn!(
                                                "Failed in offchain_worker send liquidate(cdp_id: {:?}): {:?}",
                                                cdp_id, err
                                            );
                                        }
                                    });
                            }
                            Err(error) => {
                                warn!("Failed to get randomness during liquidation: {}", error);
                            }
                        }
                    }
                    None => {
                        warn!("No randomness provided.");
                    }
                }
            }
        }
    }

    #[pallet::config]
    pub trait Config:
        assets::Config
        + frame_system::Config
        + technical::Config
        + timestamp::Config
        + SendTransactionTypes<Call<Self>>
    {
        type RuntimeEvent: From<Event<Self>> + IsType<<Self as frame_system::Config>::RuntimeEvent>;
        type Randomness: Randomness<Option<Self::Hash>, Self::BlockNumber>;
        type AssetInfoProvider: AssetInfoProvider<
            Self::AssetId,
            Self::AccountId,
            AssetSymbol,
            AssetName,
            BalancePrecision,
            ContentSource,
            Description,
        >;
        type PriceTools: PriceToolsProvider<Self::AssetId>;
        type LiquidityProxy: LiquidityProxyTrait<Self::DEXId, Self::AccountId, Self::AssetId>;
        type Oracle: DataFeed<SymbolName, Rate, u64>;
        type TreasuryTechAccount: Get<Self::TechAccountId>;
        type KenAssetId: Get<Self::AssetId>;

        /// Percent of KEN that is reminted and goes to Demeter farming incentivization
        #[pallet::constant]
        type KenIncentiveRemintPercent: Get<Percent>;

        /// Maximum number of CDP that one user can create
        #[pallet::constant]
        type MaxCdpsPerOwner: Get<u32>;

        /// A configuration for base priority of unsigned transactions.
        #[pallet::constant]
        type UnsignedPriority: Get<TransactionPriority>;

        /// A configuration for longevity of unsigned transactions.
        #[pallet::constant]
        type UnsignedLongevity: Get<u64>;

        /// Weight information for extrinsics in this pallet.
        type WeightInfo: WeightInfo;
    }

    pub type Timestamp<T> = timestamp::Pallet<T>;

    /// Default value for LiquidatedThisBlock storage
    #[pallet::type_value]
    pub fn DefaultLiquidatedThisBlock() -> bool {
        false
    }

    /// Flag indicates that liquidation took place in this block. Only one liquidation per block is
    /// allowed, the flag is dropped every block.
    #[pallet::storage]
    #[pallet::getter(fn liquidated_this_block)]
    pub type LiquidatedThisBlock<T> = StorageValue<_, bool, ValueQuery, DefaultLiquidatedThisBlock>;

    /// Stablecoin parameters
    #[pallet::storage]
    #[pallet::getter(fn stablecoin_infos)]
    #[pallet::unbounded]
    pub type StablecoinInfos<T: Config> =
        StorageMap<_, Identity, AssetIdOf<T>, StablecoinInfo<T::AssetId>>;

    /// Parameters for collaterals, include risk parameters and interest recalculation coefficients.
    /// Map (Collateral asset id, Stablecoin asset id => CollateralInfo)
    #[pallet::storage]
    #[pallet::getter(fn collateral_infos)]
    pub type CollateralInfos<T: Config> = StorageDoubleMap<
        _,
        Identity,
        AssetIdOf<T>,
        Identity,
        AssetIdOf<T>,
        CollateralInfo<T::Moment>,
    >;

    /// Risk parameter
    /// Borrows tax to buy back and burn KEN
    #[pallet::storage]
    #[pallet::getter(fn borrow_tax)]
    pub type BorrowTax<T> = StorageValue<_, Percent, ValueQuery>;

    /// Liquidation penalty
    #[pallet::storage]
    #[pallet::getter(fn liquidation_penalty)]
    pub type LiquidationPenalty<T> = StorageValue<_, Percent, ValueQuery>;

    /// CDP counter used for CDP id
    #[pallet::storage]
    pub type NextCDPId<T> = StorageValue<_, CdpId, ValueQuery>;

    /// Storage of all CDPs, where key is a unique CDP identifier
    #[pallet::storage]
    #[pallet::getter(fn cdp)]
    pub type CDPDepository<T: Config> =
        StorageMap<_, Identity, CdpId, CollateralizedDebtPosition<AccountIdOf<T>, AssetIdOf<T>>>;

    /// Index links owner to CDP ids, not needed by protocol, but used by front-end
    #[pallet::storage]
    #[pallet::getter(fn cdp_owner_index)]
    pub type CdpOwnerIndex<T: Config> =
        StorageMap<_, Identity, AccountIdOf<T>, BoundedVec<CdpId, T::MaxCdpsPerOwner>>;

    #[pallet::event]
    #[pallet::generate_deposit(pub(super) fn deposit_event)]
    pub enum Event<T: Config> {
        CDPCreated {
            cdp_id: CdpId,
            owner: AccountIdOf<T>,
            collateral_asset_id: AssetIdOf<T>,
            debt_asset_id: AssetIdOf<T>,
            cdp_type: CdpType,
        },
        CDPClosed {
            cdp_id: CdpId,
            owner: AccountIdOf<T>,
            collateral_asset_id: AssetIdOf<T>,
            /// Amount of collateral returned to the CDP owner. 0 means the collateral was
            /// liquidated.
            collateral_amount: Balance,
        },
        CollateralDeposit {
            cdp_id: CdpId,
            owner: AccountIdOf<T>,
            collateral_asset_id: AssetIdOf<T>,
            amount: Balance,
        },
        DebtIncreased {
            cdp_id: CdpId,
            owner: AccountIdOf<T>,
            debt_asset_id: AssetIdOf<T>,
            /// Amount borrowed in debt asset id.
            amount: Balance,
        },
        DebtPayment {
            cdp_id: CdpId,
            owner: AccountIdOf<T>,
            debt_asset_id: AssetIdOf<T>,
            // stablecoin amount paid off
            amount: Balance,
        },
        Liquidated {
            cdp_id: CdpId,
            // what was liquidated
            collateral_asset_id: AssetIdOf<T>,
            collateral_amount: Balance,
            debt_asset_id: AssetIdOf<T>,
            // stablecoin amount from liquidation to cover debt
            proceeds: Balance,
            // liquidation penalty
            penalty: Balance,
        },
        CollateralRiskParametersUpdated {
            collateral_asset_id: AssetIdOf<T>,
            risk_parameters: CollateralRiskParameters,
        },
        DebtTokenHardCapUpdated {
            debt_asset_id: AssetIdOf<T>,
            new_hard_cap: Balance,
            old_hard_cap: Balance,
        },
        BorrowTaxUpdated {
            old_borrow_tax: Percent,
            new_borrow_tax: Percent,
        },
        LiquidationPenaltyUpdated {
            new_liquidation_penalty: Percent,
            old_liquidation_penalty: Percent,
        },
        ProfitWithdrawn {
            debt_asset_id: AssetIdOf<T>,
            amount: Balance,
        },
        Donation {
            debt_asset_id: AssetIdOf<T>,
            amount: Balance,
        },
    }

    #[pallet::error]
    pub enum Error<T> {
        ArithmeticError,
        SymbolNotEnabledByOracle,
        WrongAssetId,
        CDPNotFound,
        CollateralInfoNotFound,
        CollateralBelowMinimal,
        CDPSafe,
        CDPUnsafe,
        /// Too many CDPs per user
        CDPLimitPerUser,
<<<<<<< HEAD
        StablecoinInfoNotFound,
        /// Risk management team size exceeded
        TooManyManagers,
=======
>>>>>>> fd4d7e3b
        OperationNotPermitted,
        /// Outstanding debt prevents closing CDP
        OutstandingDebt,
        /// Uncollected stability fee is too small for accrue
        UncollectedStabilityFeeTooSmall,
        HardCapSupply,
        AccrueWrongTime,
        /// Liquidation lot set in risk parameters is zero, cannot liquidate
        ZeroLiquidationLot,
        /// Liquidation limit reached
        LiquidationLimit,
        /// Wrong borrow amounts
        WrongBorrowAmounts,
    }

    #[pallet::call]
    impl<T: Config> Pallet<T> {
        /// Creates a Collateralized Debt Position (CDP).
        /// The extrinsic combines depositing collateral and borrowing.
        /// Borrow amount will be as max as possible in the range
        /// `[borrow_amount_min, borrow_amount_max]` in order to confrom the slippage tolerance.
        ///
        /// ## Parameters
        ///
        /// - `origin`: The origin of the transaction.
        /// - `collateral_asset_id`: The identifier of the asset used as collateral.
        /// - `collateral_amount`: The amount of collateral to be deposited.
        /// - `borrow_amount_min`: The minimum amount the user wants to borrow.
        /// - `borrow_amount_max`: The maximum amount the user wants to borrow.
        #[pallet::call_index(0)]
        #[pallet::weight(<T as Config>::WeightInfo::create_cdp())]
        pub fn create_cdp(
            origin: OriginFor<T>,
            collateral_asset_id: AssetIdOf<T>,
            collateral_amount: Balance,
            stablecoin_asset_id: AssetIdOf<T>,
            borrow_amount_min: Balance,
            borrow_amount_max: Balance,
        ) -> DispatchResult {
            let who = ensure_signed(origin)?;

            ensure!(
                borrow_amount_min <= borrow_amount_max,
                Error::<T>::WrongBorrowAmounts
            );

            // checks minimal collateral deposit requirement
            let collateral_info = Self::collateral_infos(collateral_asset_id, stablecoin_asset_id)
                .ok_or(Error::<T>::CollateralInfoNotFound)?;
            ensure!(
                collateral_amount >= collateral_info.risk_parameters.minimal_collateral_deposit,
                Error::<T>::CollateralBelowMinimal
            );

            let cdp_id = Self::insert_cdp(CollateralizedDebtPosition {
                owner: who.clone(),
                collateral_asset_id,
                collateral_amount: balance!(0),
<<<<<<< HEAD
                stablecoin_asset_id,
=======
>>>>>>> fd4d7e3b
                debt: balance!(0),
                interest_coefficient: collateral_info.interest_coefficient,
            })?;

            Self::deposit_event(Event::CDPCreated {
                cdp_id,
                owner: who.clone(),
                collateral_asset_id,
                debt_asset_id: stablecoin_asset_id,
                cdp_type: CdpType::Type2,
            });

            if collateral_amount > 0 {
                Self::deposit_internal(&who, cdp_id, collateral_amount)?;
            }

            if borrow_amount_max > 0 {
                Self::borrow_internal(&who, cdp_id, borrow_amount_min, borrow_amount_max)?;
            }

            Ok(())
        }

        /// Closes a Collateralized Debt Position (CDP).
        ///
        /// If a CDP has outstanding debt, this amount is covered with owner balance. Collateral
        /// then is returned to the owner and CDP is deleted.
        ///
        /// ## Parameters
        ///
        /// - `origin`: The origin of the transaction, only CDP owner is allowed.
        /// - `cdp_id`: The ID of the CDP to be closed.
        ///  will be transferred.
        #[pallet::call_index(1)]
        #[pallet::weight(<T as Config>::WeightInfo::close_cdp())]
        pub fn close_cdp(origin: OriginFor<T>, cdp_id: CdpId) -> DispatchResult {
            let who = ensure_signed(origin)?;
<<<<<<< HEAD

=======
>>>>>>> fd4d7e3b
            let cdp = Self::get_cdp_updated(cdp_id)?;
            ensure!(who == cdp.owner, Error::<T>::OperationNotPermitted);

            Self::repay_debt_internal(cdp_id, cdp.debt)?;
            Self::delete_cdp(cdp_id)
        }

        /// Deposits collateral into a Collateralized Debt Position (CDP).
        ///
        /// ## Parameters
        ///
        /// - `origin`: The origin of the transaction.
        /// - `cdp_id`: The ID of the CDP to deposit collateral into.
        /// - `collateral_amount`: The amount of collateral to deposit.
        #[pallet::call_index(2)]
        #[pallet::weight(<T as Config>::WeightInfo::deposit_collateral())]
        pub fn deposit_collateral(
            origin: OriginFor<T>,
            cdp_id: CdpId,
            collateral_amount: Balance,
        ) -> DispatchResult {
            let who = ensure_signed(origin)?;
            Self::deposit_internal(&who, cdp_id, collateral_amount)
        }

        /// Borrows funds against a Collateralized Debt Position (CDP).
        /// Borrow amount will be as max as possible in the range
        /// `[borrow_amount_min, borrow_amount_max]` in order to confrom the slippage tolerance.
        /// ## Parameters
        ///
        /// - `origin`: The origin of the transaction.
        /// - `cdp_id`: The ID of the CDP to borrow against.
        /// - `borrow_amount_min`: The minimum amount the user wants to borrow.
        /// - `borrow_amount_max`: The maximum amount the user wants to borrow.
        #[pallet::call_index(3)]
        #[pallet::weight(<T as Config>::WeightInfo::borrow())]
        pub fn borrow(
            origin: OriginFor<T>,
            cdp_id: CdpId,
            borrow_amount_min: Balance,
            borrow_amount_max: Balance,
        ) -> DispatchResult {
            let who = ensure_signed(origin)?;
            ensure!(
                borrow_amount_min <= borrow_amount_max,
                Error::<T>::WrongBorrowAmounts
            );
            Self::borrow_internal(&who, cdp_id, borrow_amount_min, borrow_amount_max)
        }

        /// Repays debt against a Collateralized Debt Position (CDP).
        ///
        /// ## Parameters
        ///
        /// - `origin`: The origin of the transaction.
        /// - `cdp_id`: The ID of the CDP to repay debt for.
        /// - `amount`: The amount to repay against the CDP's debt.
        #[pallet::call_index(4)]
        #[pallet::weight(<T as Config>::WeightInfo::repay_debt())]
        pub fn repay_debt(origin: OriginFor<T>, cdp_id: CdpId, amount: Balance) -> DispatchResult {
            // any account can repay debt
            let _ = ensure_signed(origin)?;
            Self::repay_debt_internal(cdp_id, amount)
        }

        /// Liquidates a Collateralized Debt Position (CDP) if it becomes unsafe.
        ///
        /// ## Parameters
        ///
        /// - `_origin`: The origin of the transaction (unused).
        /// - `cdp_id`: The ID of the CDP to be liquidated.
        #[pallet::call_index(5)]
        #[pallet::weight(<T as Config>::WeightInfo::liquidate())]
        pub fn liquidate(_origin: OriginFor<T>, cdp_id: CdpId) -> DispatchResult {
            // only one liquidation per block
            ensure!(
                Self::check_liquidation_available(),
                Error::<T>::LiquidationLimit
            );
<<<<<<< HEAD

            let cdp = Self::get_cdp_updated(cdp_id)?;
            ensure!(!Self::check_cdp_is_safe(&cdp)?, Error::<T>::CDPSafe);

=======
            let cdp = Self::get_cdp_updated(cdp_id)?;
            ensure!(!Self::check_cdp_is_safe(&cdp)?, Error::<T>::CDPSafe);
>>>>>>> fd4d7e3b
            let (collateral_liquidated, proceeds, penalty) =
                Self::liquidate_internal(cdp_id, &cdp)?;

            Self::deposit_event(Event::Liquidated {
                cdp_id,
                collateral_asset_id: cdp.collateral_asset_id,
                collateral_amount: collateral_liquidated,
                debt_asset_id: cdp.stablecoin_asset_id,
                proceeds,
                penalty,
            });

            Ok(())
        }

        /// Accrues interest on a Collateralized Debt Position (CDP).
        ///
        /// ## Parameters
        ///
        /// - `_origin`: The origin of the transaction (unused).
        /// - `cdp_id`: The ID of the CDP to accrue interest on.
        #[pallet::call_index(6)]
        #[pallet::weight(<T as Config>::WeightInfo::accrue())]
        pub fn accrue(_origin: OriginFor<T>, cdp_id: CdpId) -> DispatchResult {
            ensure!(
                Self::is_accruable(&cdp_id)?,
                Error::<T>::UncollectedStabilityFeeTooSmall
            );
            Self::get_cdp_updated(cdp_id)?;
            Ok(())
        }

        /// Updates the risk parameters for a specific collateral asset.
        ///
        /// ## Parameters
        ///
        /// - `origin`: The origin of the transaction.
        /// - `collateral_asset_id`: The identifier of the collateral asset.
        /// - `new_risk_parameters`: The new risk parameters to be set for the collateral asset.
        #[pallet::call_index(7)]
        #[pallet::weight(<T as Config>::WeightInfo::update_collateral_risk_parameters())]
        pub fn update_collateral_risk_parameters(
            origin: OriginFor<T>,
            collateral_asset_id: AssetIdOf<T>,
            stablecoin_asset_id: AssetIdOf<T>,
            new_risk_parameters: CollateralRiskParameters,
        ) -> DispatchResult {
<<<<<<< HEAD
            let who = ensure_signed(origin)?;
            Self::ensure_risk_manager(&who)?;
            Self::upsert_collateral_info(
                &collateral_asset_id,
                &stablecoin_asset_id,
                new_risk_parameters,
            )?;
=======
            ensure_root(origin)?;
            Self::upsert_collateral_info(&collateral_asset_id, new_risk_parameters)?;
>>>>>>> fd4d7e3b
            Self::deposit_event(Event::CollateralRiskParametersUpdated {
                collateral_asset_id,
                risk_parameters: new_risk_parameters,
            });

            Ok(())
        }

<<<<<<< HEAD
=======
        /// Updates the hard cap for the total supply of a stablecoin.
        ///
        /// ## Parameters
        ///
        /// - `origin`: The origin of the transaction.
        /// - `new_hard_cap`: The new hard cap value to be set for the total supply.
        #[pallet::call_index(8)]
        #[pallet::weight(<T as Config>::WeightInfo::update_hard_cap_total_supply())]
        pub fn update_hard_cap_total_supply(
            origin: OriginFor<T>,
            new_hard_cap: Balance,
        ) -> DispatchResult {
            ensure_root(origin)?;
            let old_hard_cap = KusdHardCap::<T>::get();
            KusdHardCap::<T>::set(new_hard_cap);
            Self::deposit_event(Event::DebtTokenHardCapUpdated {
                debt_asset_id: T::KusdAssetId::get(),
                new_hard_cap,
                old_hard_cap,
            });
            Ok(())
        }

>>>>>>> fd4d7e3b
        /// Updates the borrow tax applied during borrow.
        ///
        /// ## Parameters
        ///
        /// - `origin`: The origin of the transaction.
        /// - `new_borrow_tax`: The new borrow tax percentage to be set.
        #[pallet::call_index(8)]
        #[pallet::weight(<T as Config>::WeightInfo::update_borrow_tax())]
        pub fn update_borrow_tax(origin: OriginFor<T>, new_borrow_tax: Percent) -> DispatchResult {
            ensure_root(origin)?;
            let old_borrow_tax = BorrowTax::<T>::get();
            BorrowTax::<T>::set(new_borrow_tax);
            Self::deposit_event(Event::BorrowTaxUpdated {
                new_borrow_tax,
                old_borrow_tax,
            });

            Ok(())
        }

        /// Updates the liquidation penalty applied during CDP liquidation.
        ///
        /// ## Parameters
        ///
        /// - `origin`: The origin of the transaction.
        /// - `new_liquidation_penalty`: The new liquidation penalty percentage to be set.
        #[pallet::call_index(9)]
        #[pallet::weight(<T as Config>::WeightInfo::update_liquidation_penalty())]
        pub fn update_liquidation_penalty(
            origin: OriginFor<T>,
            new_liquidation_penalty: Percent,
        ) -> DispatchResult {
            ensure_root(origin)?;
            let old_liquidation_penalty = LiquidationPenalty::<T>::get();
            LiquidationPenalty::<T>::set(new_liquidation_penalty);
            Self::deposit_event(Event::LiquidationPenaltyUpdated {
                new_liquidation_penalty,
                old_liquidation_penalty,
            });

            Ok(())
        }

        /// Withdraws protocol profit in the form of stablecoin.
        ///
        /// ## Parameters
        ///
        /// - `origin`: The origin of the transaction.
<<<<<<< HEAD
        /// - `stablecoin_asset_id` - The asset id of stablecoin.
        /// - `amount`: The amount of stablecoin to withdraw as protocol profit.
        #[pallet::call_index(10)]
        #[pallet::weight(<T as Config>::WeightInfo::withdraw_profit())]
        pub fn withdraw_profit(
            origin: OriginFor<T>,
            stablecoin_asset_id: AssetIdOf<T>,
            amount: Balance,
        ) -> DispatchResult {
            let who = ensure_signed(origin)?;
            Self::ensure_protocol_owner(&who)?;
            ensure!(
                stablecoin_asset_id == T::KenAssetId::get()
                    || StablecoinInfos::<T>::contains_key(stablecoin_asset_id),
                Error::<T>::WrongAssetId
            );

=======
        /// - `beneficiary` : The destination account where assets will be withdrawn.
        /// - `kusd_amount`: The amount of stablecoin (KUSD) to withdraw as protocol profit.
        #[pallet::call_index(11)]
        #[pallet::weight(<T as Config>::WeightInfo::withdraw_profit())]
        pub fn withdraw_profit(
            origin: OriginFor<T>,
            beneficiary: T::AccountId,
            kusd_amount: Balance,
        ) -> DispatchResult {
            ensure_root(origin)?;
>>>>>>> fd4d7e3b
            technical::Pallet::<T>::transfer_out(
                &stablecoin_asset_id,
                &T::TreasuryTechAccount::get(),
<<<<<<< HEAD
                &who,
                amount,
=======
                &beneficiary,
                kusd_amount,
>>>>>>> fd4d7e3b
            )?;
            Self::deposit_event(Event::ProfitWithdrawn {
                debt_asset_id: stablecoin_asset_id,
                amount,
            });

            Ok(())
        }

        /// Donates stablecoin to cover protocol bad debt.
        ///
        /// ## Parameters
        ///
        /// - `origin`: The origin of the transaction.
        /// - `stablecoin_asset_id` - The asset id of stablecoin.
        /// - `amount`: The amount of stablecoin to donate to cover bad debt.
        #[pallet::call_index(11)]
        #[pallet::weight(<T as Config>::WeightInfo::donate())]
        pub fn donate(
            origin: OriginFor<T>,
            stablecoin_asset_id: AssetIdOf<T>,
            amount: Balance,
        ) -> DispatchResult {
            let who = ensure_signed(origin)?;
<<<<<<< HEAD
            Self::cover_bad_debt(&who, &stablecoin_asset_id, amount)?;
=======
            technical::Pallet::<T>::transfer_in(
                &T::KusdAssetId::get(),
                &who,
                &T::TreasuryTechAccount::get(),
                kusd_amount,
            )?;
            Self::cover_bad_debt(kusd_amount)?;
>>>>>>> fd4d7e3b
            Self::deposit_event(Event::Donation {
                debt_asset_id: stablecoin_asset_id,
                amount,
            });

            Ok(())
        }
<<<<<<< HEAD

        /// Adds a new account ID to the set of risk managers.
        ///
        /// ## Parameters
        ///
        /// - `origin`: The origin of the transaction.
        /// - `account_id`: The account ID to be added as a risk manager.
        #[pallet::call_index(12)]
        #[pallet::weight(<T as Config>::WeightInfo::add_risk_manager())]
        pub fn add_risk_manager(origin: OriginFor<T>, account_id: T::AccountId) -> DispatchResult {
            ensure_root(origin)?;
            RiskManagers::<T>::try_mutate(|option_risk_managers| {
                option_risk_managers
                    .get_or_insert(BoundedBTreeSet::new())
                    .try_insert(account_id)
                    .map_err(|_| Error::<T>::TooManyManagers)
            })?;

            Ok(())
        }

        /// Removes an account ID from the set of risk managers.
        ///
        /// ## Parameters
        ///
        /// - `origin`: The origin of the transaction.
        /// - `account_id`: The account ID to be removed from the set of risk managers.
        #[pallet::call_index(13)]
        #[pallet::weight(<T as Config>::WeightInfo::remove_risk_manager())]
        pub fn remove_risk_manager(
            origin: OriginFor<T>,
            account_id: T::AccountId,
        ) -> DispatchResult {
            ensure_root(origin)?;
            RiskManagers::<T>::mutate(|option_risk_managers| match option_risk_managers {
                Some(risk_managers) => {
                    let _ = risk_managers.remove(&account_id);
                }
                None => {}
            });

            Ok(())
        }
=======
>>>>>>> fd4d7e3b
    }

    /// Validate unsigned call to this pallet.
    #[pallet::validate_unsigned]
    impl<T: Config> ValidateUnsigned for Pallet<T> {
        type Call = Call<T>;

        /// It is allowed to call accrue() and liquidate() only if it fulfills conditions.
        fn validate_unsigned(_source: TransactionSource, call: &Self::Call) -> TransactionValidity {
            if !Self::check_liquidation_available() {
                return InvalidTransaction::Custom(VALIDATION_ERROR_LIQUIDATION_LIMIT).into();
            }
            match call {
                Call::accrue { cdp_id } => {
                    if Self::is_accruable(cdp_id)
                        .map_err(|_| InvalidTransaction::Custom(VALIDATION_ERROR_ACCRUE))?
                    {
                        ValidTransaction::with_tag_prefix("Kensetsu::accrue")
                            .priority(T::UnsignedPriority::get())
                            .longevity(T::UnsignedLongevity::get())
                            .and_provides([&cdp_id])
                            .propagate(true)
                            .build()
                    } else {
                        InvalidTransaction::Custom(VALIDATION_ERROR_ACCRUE_NO_DEBT).into()
                    }
                }
                Call::liquidate { cdp_id } => {
<<<<<<< HEAD
                    let cdp = Self::get_cdp_updated(*cdp_id)
                        .map_err(|_| InvalidTransaction::Custom(VALIDATION_ERROR_CHECK_SAFE))?;
=======
                    let cdp = Self::cdp(cdp_id)
                        .ok_or(InvalidTransaction::Custom(VALIDATION_ERROR_CHECK_SAFE))?;
>>>>>>> fd4d7e3b
                    if !Self::check_cdp_is_safe(&cdp)
                        .map_err(|_| InvalidTransaction::Custom(VALIDATION_ERROR_CHECK_SAFE))?
                    {
                        ValidTransaction::with_tag_prefix("Kensetsu::liquidate")
                            .priority(T::UnsignedPriority::get())
                            .longevity(T::UnsignedLongevity::get())
                            .and_provides([&cdp_id])
                            .propagate(true)
                            .build()
                    } else {
                        InvalidTransaction::Custom(VALIDATION_ERROR_CDP_SAFE).into()
                    }
                }
                _ => {
                    warn!("Unknown unsigned call {:?}", call);
                    InvalidTransaction::Call.into()
                }
            }
        }
    }

    impl<T: Config> Pallet<T> {
<<<<<<< HEAD
        /// Ensures that `who` is a risk manager.
        /// Risk manager can set protocol risk parameters.
        fn ensure_risk_manager(who: &AccountIdOf<T>) -> DispatchResult {
            if !Self::risk_managers().map_or(false, |risk_managers| risk_managers.contains(who)) {
                return Err(Error::<T>::OperationNotPermitted.into());
            }

            Ok(())
        }

        /// Ensures that `who` is a protocol owner.
        /// Protocol owner can withdraw profit from the protocol.
        fn ensure_protocol_owner(who: &AccountIdOf<T>) -> DispatchResult {
            if !Self::risk_managers().map_or(false, |risk_managers| risk_managers.contains(who)) {
                return Err(Error::<T>::OperationNotPermitted.into());
            }

            Ok(())
        }

        /// Adds stablecoin info.
        /// Stablecoin can be iither symbol supported by Band Oracle or asset id supported by
        /// PriceTools.
        // TODO decide on visibility (pub)
        pub fn add_stablecoin(
            stablecoin_asset_id: &T::AssetId,
            new_stablecoin_parameters: StablecoinParameters<T::AssetId>,
        ) -> DispatchResult {
            match &new_stablecoin_parameters.peg_asset {
                PegAsset::OracleSymbol(symbol) => {
                    ensure!(
                        <T>::Oracle::list_enabled_symbols()?
                            .iter()
                            .any(|(supported_symbol, _)| { *supported_symbol == *symbol }),
                        Error::<T>::SymbolNotEnabledByOracle
                    );
                }
                PegAsset::SoraAssetId(asset_id) => {
                    ensure!(
                        T::AssetInfoProvider::asset_exists(asset_id),
                        Error::<T>::WrongAssetId
                    );
                    // cannot be pegged to KEN or other stablecoin
                    ensure!(
                        *asset_id != T::KenAssetId::get()
                            || !StablecoinInfos::<T>::contains_key(stablecoin_asset_id),
                        Error::<T>::WrongAssetId
                    );
                }
            }

            let technical_account_id = technical::Pallet::<T>::tech_account_id_to_account_id(
                &T::TreasuryTechAccount::get(),
            )?;
            let scope = Scope::Limited(common::hash(stablecoin_asset_id));
            for permission_id in &[MINT, BURN] {
                permissions::Pallet::<T>::assign_permission(
                    technical_account_id.clone(),
                    &technical_account_id,
                    *permission_id,
                    scope,
                )?;
            }

            StablecoinInfos::<T>::try_mutate(*stablecoin_asset_id, |option_stablecoin_info| {
                match option_stablecoin_info {
                    Some(stablecoin_info) => {
                        stablecoin_info.stablecoin_parameters = new_stablecoin_parameters;
                    }
                    None => {
                        let _ = option_stablecoin_info.insert(StablecoinInfo {
                            bad_debt: balance!(0),
                            stablecoin_parameters: new_stablecoin_parameters,
                        });
                    }
                }
                Ok(())
            })
        }

=======
>>>>>>> fd4d7e3b
        /// Checks if liquidation is available now.
        /// Returns `false` if liquidation took place this block since only one liquidation per
        /// block is allowed.
        fn check_liquidation_available() -> bool {
            !LiquidatedThisBlock::<T>::get()
        }

        /// Checks whether a Collateralized Debt Position (CDP) is currently considered safe based on its debt and collateral.
        /// The function evaluates the safety of a CDP based on predefined liquidation ratios and collateral values,
        /// providing an indication of its current safety status.
        ///
        /// ## Parameters
        ///
        /// - `debt`: The current debt amount in the CDP.
        /// - `collateral`: The current collateral amount in the CDP.
        /// - `collateral_asset_id`: The asset ID associated with the collateral in the CDP.
        /// - `stablecoin_asset_id`: The asset ID associated with the debt in the CDP.
        fn get_max_safe_debt(
            collateral_asset_id: AssetIdOf<T>,
            collateral: Balance,
            stablecoin_asset_id: AssetIdOf<T>,
        ) -> Result<Balance, DispatchError> {
            let liquidation_ratio =
                Self::collateral_infos(collateral_asset_id, stablecoin_asset_id)
                    .ok_or(Error::<T>::CollateralInfoNotFound)?
                    .risk_parameters
                    .liquidation_ratio;

            // collateral price in pegged asset
            let peg_asset = Self::stablecoin_infos(stablecoin_asset_id)
                .ok_or(Error::<T>::StablecoinInfoNotFound)?
                .stablecoin_parameters
                .peg_asset;
            let collateral_reference_price = match peg_asset {
                PegAsset::OracleSymbol(symbol) => {
                    // collateral price in DAI assumed as price in $
                    let collateral_price_dai =
                        FixedU128::from_inner(T::PriceTools::get_average_price(
                            &collateral_asset_id,
                            &DAI.into(),
                            PriceVariant::Sell,
                        )?);
                    let stablecoin_price = FixedU128::from_inner(
                        <T>::Oracle::quote(&symbol)?
                            .ok_or(Error::<T>::SymbolNotEnabledByOracle)?
                            .value,
                    );
                    collateral_price_dai
                        .checked_div(&stablecoin_price)
                        .ok_or(Error::<T>::ArithmeticError)?
                }
                PegAsset::SoraAssetId(asset_id) => {
                    FixedU128::from_inner(T::PriceTools::get_average_price(
                        &collateral_asset_id,
                        &asset_id,
                        PriceVariant::Sell,
                    )?)
                }
            };
            let collateral_volume = collateral_reference_price
                .checked_mul(&FixedU128::from_inner(collateral))
                .ok_or(Error::<T>::ArithmeticError)?;
            let max_safe_debt = FixedU128::from_perbill(liquidation_ratio)
                .checked_mul(&collateral_volume)
                .ok_or(Error::<T>::ArithmeticError)?;
            Ok(max_safe_debt.into_inner())
        }

        /// Checks whether a Collateralized Debt Position (CDP) is currently considered safe based on its debt and collateral.
        /// The function evaluates the safety of a CDP based on predefined liquidation ratios and collateral values,
        /// providing an indication of its current safety status.
        ///
        /// ## Parameters
        ///
        /// - `cdp` - Collateralized Debt Position.
        fn check_cdp_is_safe(
            cdp: &CollateralizedDebtPosition<AccountIdOf<T>, AssetIdOf<T>>,
        ) -> Result<bool, DispatchError> {
            if cdp.debt == Balance::zero() {
                Ok(true)
            } else {
<<<<<<< HEAD
                let max_safe_debt = Self::get_max_safe_debt(
                    cdp.collateral_asset_id,
                    cdp.collateral_amount,
                    cdp.stablecoin_asset_id,
                )?;
=======
                let max_safe_debt =
                    Self::get_max_safe_debt(cdp.collateral_amount, cdp.collateral_asset_id)?;
>>>>>>> fd4d7e3b
                Ok(cdp.debt <= max_safe_debt)
            }
        }

        /// Ensures that new emission will not exceed collateral hard cap
        fn ensure_collateral_cap(
            collateral_asset_id: AssetIdOf<T>,
            stablecoin_asset_id: AssetIdOf<T>,
            new_emission: Balance,
        ) -> DispatchResult {
            let collateral_info = Self::collateral_infos(collateral_asset_id, stablecoin_asset_id)
                .ok_or(Error::<T>::CollateralInfoNotFound)?;
            let hard_cap = collateral_info.risk_parameters.hard_cap;
            ensure!(
                collateral_info
                    .stablecoin_supply
                    .checked_add(new_emission)
                    .ok_or(Error::<T>::ArithmeticError)?
                    <= hard_cap,
                Error::<T>::HardCapSupply
            );
            Ok(())
        }

        /// Deposits collateral to CDP.
        /// Handles internal deposit of collateral into a Collateralized Debt Position (CDP).
        ///
        /// ## Parameters
        ///
        /// - `who`: The account making the collateral deposit.
        /// - `cdp_id`: The ID of the CDP where the collateral is being deposited.
        /// - `collateral_amount`: The amount of collateral being deposited.
        fn deposit_internal(
            who: &AccountIdOf<T>,
            cdp_id: CdpId,
            collateral_amount: Balance,
        ) -> DispatchResult {
            let cdp = Self::cdp(cdp_id).ok_or(Error::<T>::CDPNotFound)?;
            technical::Pallet::<T>::transfer_in(
                &cdp.collateral_asset_id,
                who,
                &T::TreasuryTechAccount::get(),
                collateral_amount,
            )?;
            Self::update_cdp_collateral(
                cdp_id,
                cdp.collateral_amount
                    .checked_add(collateral_amount)
                    .ok_or(Error::<T>::ArithmeticError)?,
            )?;
            Self::deposit_event(Event::CollateralDeposit {
                cdp_id,
                owner: who.clone(),
                collateral_asset_id: cdp.collateral_asset_id,
                amount: collateral_amount,
            });

            Ok(())
        }

        /// Handles the internal borrowing operation within a Collateralized Debt Position (CDP).
        /// Borrow amount will be as max as possible in the range
        /// `[borrow_amount_min, borrow_amount_max]` in order to confrom the slippage tolerance.
        /// ## Parameters
        ///
        /// - `who`: The account ID initiating the borrowing operation.
        /// - `cdp_id`: The ID of the CDP involved in the borrowing.
        /// - `will_to_borrow_amount`: The amount to be borrowed.
        fn borrow_internal(
            who: &AccountIdOf<T>,
            cdp_id: CdpId,
            borrow_amount_min: Balance,
            borrow_amount_max: Balance,
        ) -> DispatchResult {
            let cdp = Self::get_cdp_updated(cdp_id)?;
            ensure!(*who == cdp.owner, Error::<T>::OperationNotPermitted);
            let max_safe_debt = Self::get_max_safe_debt(
                cdp.collateral_asset_id,
                cdp.collateral_amount,
                cdp.stablecoin_asset_id,
            )?;
            let borrow_amount_safe_with_tax = max_safe_debt
                .checked_sub(cdp.debt)
                .ok_or(Error::<T>::ArithmeticError)?;

            let borrow_amount_safe = FixedU128::from_inner(borrow_amount_safe_with_tax)
                .checked_div(&(FixedU128::one() + FixedU128::from(Self::borrow_tax())))
                .ok_or(Error::<T>::ArithmeticError)?
                .into_inner();
            let borrow_tax_safe = borrow_amount_safe_with_tax
                .checked_sub(borrow_amount_safe)
                .ok_or(Error::<T>::ArithmeticError)?;

            let borrow_tax_min = Self::borrow_tax() * borrow_amount_min;
            let borrow_amount_min_with_tax = borrow_amount_min
                .checked_add(borrow_tax_min)
                .ok_or(Error::<T>::ArithmeticError)?;

            let borrow_tax_max = Self::borrow_tax() * borrow_amount_max;
            let borrow_amount_max_with_tax = borrow_amount_max
                .checked_add(borrow_tax_max)
                .ok_or(Error::<T>::ArithmeticError)?;
            ensure!(
                borrow_amount_min_with_tax <= borrow_amount_safe_with_tax,
                Error::<T>::CDPUnsafe
            );

            let (borrow_amount, borrow_tax, borrow_amount_with_tax) =
                if borrow_amount_max_with_tax <= borrow_amount_safe_with_tax {
                    (
                        borrow_amount_max,
                        borrow_tax_max,
                        borrow_amount_max_with_tax,
                    )
                } else {
                    (
                        borrow_amount_safe,
                        borrow_tax_safe,
                        borrow_amount_safe_with_tax,
                    )
                };

            // stablecoin minted is taxed by `borrow_tax` to buy back and burn KEN, the tax
            // increases debt
<<<<<<< HEAD
            Self::incentivize_ken_token(&cdp.stablecoin_asset_id, borrow_tax)?;
            let new_debt = cdp
                .debt
                .checked_add(borrow_amount_with_tax)
                .ok_or(Error::<T>::ArithmeticError)?;

            Self::ensure_collateral_cap(
                cdp.collateral_asset_id,
                cdp.stablecoin_asset_id,
                borrow_amount_with_tax,
            )?;
            Self::mint_to(who, &cdp.stablecoin_asset_id, borrow_amount)?;
            Self::update_cdp_debt(cdp_id, new_debt)?;
            Self::increase_stablecoin_supply(
                &cdp.collateral_asset_id,
                &cdp.stablecoin_asset_id,
                borrow_amount_with_tax,
            )?;
=======
            Self::incentivize_ken_token(borrow_tax)?;

            Self::ensure_collateral_cap(cdp.collateral_asset_id, borrow_amount_with_tax)?;
            Self::ensure_protocol_cap(borrow_amount_with_tax)?;
            Self::mint_to(who, borrow_amount)?;
            Self::increase_cdp_debt(cdp_id, borrow_amount_with_tax)?;
>>>>>>> fd4d7e3b
            Self::deposit_event(Event::DebtIncreased {
                cdp_id,
                owner: who.clone(),
                debt_asset_id: cdp.stablecoin_asset_id,
                amount: borrow_amount_with_tax,
            });

            Ok(())
        }

        /// Repays debt.
        /// Burns stablecoin amount from CDP owner, updates CDP balances.
        ///
        /// ## Parameters
        ///
        /// - 'cdp_id' - CDP id
        /// - `amount` - The maximum amount to repay, if exceeds debt, the debt amount is repayed.
        fn repay_debt_internal(cdp_id: CdpId, amount: Balance) -> DispatchResult {
            let cdp = Self::get_cdp_updated(cdp_id)?;
            // if repaying amount exceeds debt, leftover is not burned
            let to_cover_debt = amount.min(cdp.debt);
<<<<<<< HEAD
            Self::burn_from(&cdp.owner, &cdp.stablecoin_asset_id, to_cover_debt)?;
            Self::update_cdp_debt(
                cdp_id,
                cdp.debt
                    .checked_sub(to_cover_debt)
                    .ok_or(Error::<T>::ArithmeticError)?,
            )?;
            Self::decrease_stablecoin_supply(
                &cdp.collateral_asset_id,
                &cdp.stablecoin_asset_id,
                to_cover_debt,
            )?;
=======
            Self::burn_from(&cdp.owner, to_cover_debt)?;
            Self::decrease_cdp_debt(cdp_id, to_cover_debt)?;
>>>>>>> fd4d7e3b
            Self::deposit_event(Event::DebtPayment {
                cdp_id,
                owner: cdp.owner,
                debt_asset_id: cdp.stablecoin_asset_id,
                amount: to_cover_debt,
            });

            Ok(())
        }

        /// Covers bad debt using a specified amount of stablecoin.
        /// The function facilitates the covering of bad debt using stablecoin from a specific account,
        /// handling the transfer and burning of stablecoin as needed to cover the bad debt.
        ///
        /// ## Parameters
        ///
<<<<<<< HEAD
        /// - `from`: The account from which the stablecoin will be used to cover bad debt.
        /// - `amount`: The amount of stablecoin to cover bad debt.
        fn cover_bad_debt(
            from: &AccountIdOf<T>,
            stablecoin_asset_id: &AssetIdOf<T>,
            amount: Balance,
        ) -> DispatchResult {
            let bad_debt = StablecoinInfos::<T>::get(stablecoin_asset_id)
                .ok_or(Error::<T>::StablecoinInfoNotFound)?
                .bad_debt;
            let to_cover_debt = if amount <= bad_debt {
                amount
            } else {
                technical::Pallet::<T>::transfer_in(
                    stablecoin_asset_id,
                    from,
                    &T::TreasuryTechAccount::get(),
                    amount
                        .checked_sub(bad_debt)
                        .ok_or(Error::<T>::ArithmeticError)?,
                )?;
                bad_debt
            };
            Self::burn_from(from, stablecoin_asset_id, to_cover_debt)?;
            StablecoinInfos::<T>::try_mutate(stablecoin_asset_id, |stablecoin_info| {
                let stablecoin_info = stablecoin_info
                    .as_mut()
                    .ok_or(Error::<T>::CollateralInfoNotFound)?;
                stablecoin_info.bad_debt = bad_debt
                    .checked_sub(to_cover_debt)
=======
        /// - `kusd_amount`: The amount of stablecoin to cover bad debt.
        fn cover_bad_debt(kusd_amount: Balance) -> DispatchResult {
            let bad_debt = BadDebt::<T>::get();
            let bad_debt_change = bad_debt.min(kusd_amount);
            Self::burn_treasury(bad_debt_change)?;
            BadDebt::<T>::try_mutate(|bad_debt| {
                *bad_debt = bad_debt
                    .checked_sub(bad_debt_change)
>>>>>>> fd4d7e3b
                    .ok_or(Error::<T>::ArithmeticError)?;
                DispatchResult::Ok(())
            })?;

            Ok(())
        }

        /// Returns true if CDP has debt and uncollected stability fee is more than threshold.
        fn is_accruable(cdp_id: &CdpId) -> Result<bool, DispatchError> {
            let cdp = Self::cdp(cdp_id).ok_or(Error::<T>::CDPNotFound)?;
            if cdp.debt > 0 {
                let (uncollected_stability_fee, _) = Self::calculate_stability_fee(*cdp_id)?;
<<<<<<< HEAD
                let minimal_accruable_fee = Self::stablecoin_infos(cdp.stablecoin_asset_id)
                    .ok_or(Error::<T>::StablecoinInfoNotFound)?
                    .stablecoin_parameters
                    .minimal_stability_fee_accrue;
                Ok(uncollected_stability_fee >= minimal_accruable_fee)
=======
                Ok(uncollected_stability_fee >= T::MinimalStabilityFeeAccrue::get())
>>>>>>> fd4d7e3b
            } else {
                Ok(false)
            }
        }

        /// Recalculates collateral interest coefficient with the current timestamp.
        ///
        /// Note:
        /// In the case of update this code do not forget to update front-end logic:
        /// `sora2-substrate-js-library/packages/util/src/kensetsu/index.ts`
        /// function `updateCollateralInterestCoefficient`
        fn calculate_collateral_interest_coefficient(
            collateral_asset_id: &AssetIdOf<T>,
            stablecoin_asset_id: &AssetIdOf<T>,
        ) -> Result<CollateralInfo<T::Moment>, DispatchError> {
            let mut collateral_info =
                CollateralInfos::<T>::get(collateral_asset_id, stablecoin_asset_id)
                    .ok_or(Error::<T>::CollateralInfoNotFound)?;
            let now = Timestamp::<T>::get();
            ensure!(
                now >= collateral_info.last_fee_update_time,
                Error::<T>::AccrueWrongTime
            );

            // do not update if time is the same
            if now > collateral_info.last_fee_update_time {
                let time_passed = now
                    .checked_sub(&collateral_info.last_fee_update_time)
                    .ok_or(Error::<T>::ArithmeticError)?;
                let new_coefficient = compound(
                    collateral_info.interest_coefficient.into_inner(),
                    collateral_info.risk_parameters.stability_fee_rate,
                    time_passed
                        .checked_into::<u64>()
                        .ok_or(Error::<T>::ArithmeticError)?,
                )
                .map_err(|_| Error::<T>::ArithmeticError)?;
                collateral_info.last_fee_update_time = now;
                collateral_info.interest_coefficient = FixedU128::from_inner(new_coefficient);
            }
            Ok(collateral_info)
        }

        /// Calculates stability fee for the CDP for the current time.
        ///
        /// Returns:
        /// - `stability_fee`: Balance
        /// - `updated_interest_coefficient`: FixedU128
        ///
        /// Note:
        /// In the case of update this code do not forget to update front-end logic:
        /// `sora2-substrate-js-library/packages/util/src/kensetsu/index.ts`
        /// function `calcNewDebt`
        fn calculate_stability_fee(cdp_id: CdpId) -> Result<(Balance, FixedU128), DispatchError> {
            let cdp = Self::cdp(cdp_id).ok_or(Error::<T>::CDPNotFound)?;
            let collateral_info = Self::calculate_collateral_interest_coefficient(
                &cdp.collateral_asset_id,
                &cdp.stablecoin_asset_id,
            )?;
            let interest_coefficient = collateral_info.interest_coefficient;
            let interest_percent = interest_coefficient
                .checked_sub(&cdp.interest_coefficient)
                .ok_or(Error::<T>::ArithmeticError)?
                .checked_div(&cdp.interest_coefficient)
                .ok_or(Error::<T>::ArithmeticError)?;
            let stability_fee = FixedU128::from_inner(cdp.debt)
                .checked_mul(&interest_percent)
                .ok_or(Error::<T>::ArithmeticError)?
                .into_inner();
            Ok((stability_fee, interest_coefficient))
        }

        /// Updates Collateralized Debt Position (CDP) fields to the current time and saves storage:
        /// - debt,
<<<<<<< HEAD
        /// - interest coefficient,
=======
        /// - interest coefficient
>>>>>>> fd4d7e3b
        ///
        /// ## Parameters
        /// - `cdp_id`: The ID of the CDP for interest accrual.
        ///
        /// ## Returns
        /// - updated cdp
        fn get_cdp_updated(
            cdp_id: CdpId,
        ) -> Result<CollateralizedDebtPosition<AccountIdOf<T>, AssetIdOf<T>>, DispatchError>
        {
            let (mut stability_fee, new_coefficient) = Self::calculate_stability_fee(cdp_id)?;
            let cdp = CDPDepository::<T>::try_mutate(cdp_id, |cdp| {
                let cdp = cdp.as_mut().ok_or(Error::<T>::CDPNotFound)?;
                cdp.debt = cdp
                    .debt
                    .checked_add(stability_fee)
                    .ok_or(Error::<T>::ArithmeticError)?;
                cdp.interest_coefficient = new_coefficient;
                Ok::<CollateralizedDebtPosition<T::AccountId, T::AssetId>, DispatchError>(
                    cdp.clone(),
                )
            })?;
            let mut new_bad_debt = StablecoinInfos::<T>::get(cdp.stablecoin_asset_id)
                .ok_or(Error::<T>::StablecoinInfoNotFound)?
                .bad_debt;
            if new_bad_debt > 0 {
                if stability_fee <= new_bad_debt {
                    new_bad_debt = new_bad_debt
                        .checked_sub(stability_fee)
                        .ok_or(Error::<T>::ArithmeticError)?;
                    stability_fee = 0;
                } else {
                    stability_fee = stability_fee
                        .checked_sub(new_bad_debt)
                        .ok_or(Error::<T>::ArithmeticError)?;
                    new_bad_debt = balance!(0);
                };
                StablecoinInfos::<T>::try_mutate(cdp.stablecoin_asset_id, |stablecoin_info| {
                    let stablecoin_info = stablecoin_info
                        .as_mut()
                        .ok_or(Error::<T>::CollateralInfoNotFound)?;
                    stablecoin_info.bad_debt = new_bad_debt;
                    DispatchResult::Ok(())
                })?;
            }
<<<<<<< HEAD
            Self::increase_stablecoin_supply(
                &cdp.collateral_asset_id,
                &cdp.stablecoin_asset_id,
                stability_fee,
            )?;
            Self::mint_treasury(&cdp.stablecoin_asset_id, stability_fee)?;
=======
            Self::increase_collateral_stablecoin_supply(&cdp.collateral_asset_id, stability_fee)?;
            Self::mint_treasury(&T::KusdAssetId::get(), stability_fee)?;
>>>>>>> fd4d7e3b

            Ok(cdp)
        }

        /// Mint token to protocol technical account
        fn mint_treasury(asset_id: &T::AssetId, amount: Balance) -> DispatchResult {
            technical::Pallet::<T>::mint(asset_id, &T::TreasuryTechAccount::get(), amount)?;
            Ok(())
        }

        /// Mint token to AccountId
        fn mint_to(
            account: &AccountIdOf<T>,
            stablecoin_asset_id: &AssetIdOf<T>,
            amount: Balance,
        ) -> DispatchResult {
            let technical_account_id = technical::Pallet::<T>::tech_account_id_to_account_id(
                &T::TreasuryTechAccount::get(),
            )?;
            assets::Pallet::<T>::mint_to(
                stablecoin_asset_id,
                &technical_account_id,
                account,
                amount,
            )?;
            Ok(())
        }

        /// Burns tokens from treasury technical account
        fn burn_treasury(stablecoin_asset_id: &AssetIdOf<T>, to_burn: Balance) -> DispatchResult {
            let technical_account_id = technical::Pallet::<T>::tech_account_id_to_account_id(
                &T::TreasuryTechAccount::get(),
            )?;
            assets::Pallet::<T>::burn_from(
                stablecoin_asset_id,
                &technical_account_id,
                &technical_account_id,
                to_burn,
            )?;
            Ok(())
        }

        /// Burns a specified amount of an asset from an account.
        ///
        /// ## Parameters
        ///
        /// - `account`: The account from which the asset will be burnt.
        /// - `stablecoin_asset_id`: The asset id to be burnt.
        /// - `amount`: The amount of the asset to be burnt.
        fn burn_from(
            account: &AccountIdOf<T>,
            stablecoin_asset_id: &AssetIdOf<T>,
            amount: Balance,
        ) -> DispatchResult {
            let technical_account_id = technical::Pallet::<T>::tech_account_id_to_account_id(
                &T::TreasuryTechAccount::get(),
            )?;
            assets::Pallet::<T>::burn_from(
                stablecoin_asset_id,
                &technical_account_id,
                account,
                amount,
            )?;
            Ok(())
        }

        /// Swaps collateral for stablecoin
        /// ## Returns
        /// - sold - collateral sold (in swap amount)
        /// - proceeds - stablecoin got from swap (out amount) minus liquidation penalty
        /// - penalty - liquidation penalty
        fn liquidate_internal(
            cdp_id: CdpId,
            cdp: &CollateralizedDebtPosition<AccountIdOf<T>, AssetIdOf<T>>,
        ) -> Result<(Balance, Balance, Balance), DispatchError> {
            let risk_parameters =
                Self::collateral_infos(cdp.collateral_asset_id, cdp.stablecoin_asset_id)
                    .ok_or(Error::<T>::CollateralInfoNotFound)?
                    .risk_parameters;
            let collateral_to_liquidate = cdp
                .collateral_amount
                .min(risk_parameters.max_liquidation_lot);
            ensure!(collateral_to_liquidate > 0, Error::<T>::ZeroLiquidationLot);

            // With quote before exchange we are sure that it will not result in infinite amount in for exchange and
            // there is enough liquidity for swap.
            let SwapOutcome { amount, .. } = T::LiquidityProxy::quote(
                DEXId::Polkaswap.into(),
                &cdp.collateral_asset_id,
                &cdp.stablecoin_asset_id,
                QuoteAmount::WithDesiredInput {
                    desired_amount_in: collateral_to_liquidate,
                },
                LiquiditySourceFilter::empty(DEXId::Polkaswap.into()),
                true,
            )?;
            let desired_amount = cdp
                .debt
                .checked_add(Self::liquidation_penalty() * cdp.debt)
                .ok_or(Error::<T>::ArithmeticError)?;
            let swap_amount = if amount > desired_amount {
                SwapAmount::with_desired_output(desired_amount, collateral_to_liquidate)
            } else {
                SwapAmount::with_desired_input(collateral_to_liquidate, Balance::zero())
            };

            // Since there is an issue with LiquidityProxy exchange amount that may differ from
            // requested one, we check balances here.
            let treasury_account_id = technical::Pallet::<T>::tech_account_id_to_account_id(
                &T::TreasuryTechAccount::get(),
            )?;
            let stablecoin_balance_before =
                T::AssetInfoProvider::free_balance(&cdp.stablecoin_asset_id, &treasury_account_id)?;
            let collateral_balance_before =
                T::AssetInfoProvider::free_balance(&cdp.collateral_asset_id, &treasury_account_id)?;

            let technical_account_id = technical::Pallet::<T>::tech_account_id_to_account_id(
                &T::TreasuryTechAccount::get(),
            )?;
            T::LiquidityProxy::exchange(
                DEXId::Polkaswap.into(),
                &technical_account_id,
                &technical_account_id,
                &cdp.collateral_asset_id,
                &cdp.stablecoin_asset_id,
                swap_amount,
                LiquiditySourceFilter::empty(DEXId::Polkaswap.into()),
            )?;

            let stablecoin_balance_after =
                T::AssetInfoProvider::free_balance(&cdp.stablecoin_asset_id, &treasury_account_id)?;
            let collateral_balance_after =
                T::AssetInfoProvider::free_balance(&cdp.collateral_asset_id, &treasury_account_id)?;
            // This value may differ from `desired_amount`, so this is calculation of actual
            // amount swapped.
            let stablecoin_swapped = stablecoin_balance_after
                .checked_sub(stablecoin_balance_before)
                .ok_or(Error::<T>::ArithmeticError)?;
            let collateral_liquidated = collateral_balance_before
                .checked_sub(collateral_balance_after)
                .ok_or(Error::<T>::ArithmeticError)?;

            // penalty is a protocol profit which stays on treasury tech account
<<<<<<< HEAD
            let penalty = Self::liquidation_penalty() * stablecoin_swapped.min(cdp.debt);
            let proceeds = stablecoin_swapped - penalty;
=======
            let penalty = Self::liquidation_penalty() * kusd_swapped.min(cdp.debt);
            Self::cover_bad_debt(penalty)?;
            let proceeds = kusd_swapped - penalty;
>>>>>>> fd4d7e3b
            Self::update_cdp_collateral(
                cdp_id,
                cdp.collateral_amount
                    .checked_sub(collateral_liquidated)
                    .ok_or(Error::<T>::ArithmeticError)?,
            )?;
<<<<<<< HEAD
            // stablecoin supply change for collateral.
            let stablecoin_supply_change: Balance;
            if cdp.debt > proceeds {
                Self::burn_treasury(&cdp.stablecoin_asset_id, proceeds)?;
                let shortage = cdp
                    .debt
                    .checked_sub(proceeds)
                    .ok_or(Error::<T>::ArithmeticError)?;
                if cdp.collateral_amount <= collateral_liquidated {
                    // no collateral, total default
                    // CDP debt is not covered with liquidation, now it is a protocol bad debt
                    let profit_burnt =
                        Self::cover_with_protocol(&cdp.stablecoin_asset_id, shortage)?;
                    // close empty CDP, debt == 0, collateral == 0
                    Self::delete_cdp(cdp_id)?;
                    stablecoin_supply_change = proceeds
                        .checked_add(profit_burnt)
                        .ok_or(Error::<T>::ArithmeticError)?;
                } else {
                    // partly covered
                    Self::update_cdp_debt(cdp_id, shortage)?;
                    stablecoin_supply_change = proceeds;
                }
            } else {
                Self::burn_treasury(&cdp.stablecoin_asset_id, cdp.debt)?;
                // CDP debt is covered
                Self::update_cdp_debt(cdp_id, 0)?;
                stablecoin_supply_change = cdp.debt;
=======
            if cdp.debt > proceeds {
                Self::burn_treasury(proceeds)?;
                if cdp.collateral_amount <= collateral_liquidated {
                    // no collateral, total default
                    // CDP debt is not covered with liquidation, now it is a protocol bad debt
                    let shortage = cdp
                        .debt
                        .checked_sub(proceeds)
                        .ok_or(Error::<T>::ArithmeticError)?;
                    Self::cover_with_protocol(shortage)?;
                    // close empty CDP, debt == 0, collateral == 0
                    Self::decrease_cdp_debt(cdp_id, cdp.debt)?;
                    Self::delete_cdp(cdp_id)?;
                } else {
                    // partly covered
                    Self::decrease_cdp_debt(cdp_id, proceeds)?;
                }
            } else {
                Self::burn_treasury(cdp.debt)?;
                // CDP debt is covered
                Self::decrease_cdp_debt(cdp_id, cdp.debt)?;
>>>>>>> fd4d7e3b
                // There is more stablecoins than to cover debt and penalty, leftover goes to cdp.owner
                let leftover = proceeds
                    .checked_sub(cdp.debt)
                    .ok_or(Error::<T>::ArithmeticError)?;
                assets::Pallet::<T>::transfer_from(
<<<<<<< HEAD
                    &cdp.stablecoin_asset_id,
=======
                    &T::KusdAssetId::get(),
>>>>>>> fd4d7e3b
                    &technical_account_id,
                    &cdp.owner,
                    leftover,
                )?;
            };
<<<<<<< HEAD
            Self::decrease_stablecoin_supply(
                &cdp.collateral_asset_id,
                &cdp.stablecoin_asset_id,
                stablecoin_supply_change,
            )?;
=======
>>>>>>> fd4d7e3b
            LiquidatedThisBlock::<T>::put(true);

            Ok((collateral_liquidated, proceeds, penalty))
        }

        /// Buys back KEN token with stablecoin and burns. Then 80% of burned is reminted for
        /// incentivization with Demeter farming for XOR/KUSD liquidity providers.
        ///
        /// ## Parameters
        /// - borrow_tax - borrow tax from borrowing amount in stablecoins.
        fn incentivize_ken_token(
            stablecoin_asset_id: &AssetIdOf<T>,
            borrow_tax: Balance,
        ) -> DispatchResult {
            if borrow_tax > 0 {
                Self::mint_treasury(stablecoin_asset_id, borrow_tax)?;
                let technical_account_id = technical::Pallet::<T>::tech_account_id_to_account_id(
                    &T::TreasuryTechAccount::get(),
                )?;
                let swap_outcome = T::LiquidityProxy::exchange(
                    DEXId::Polkaswap.into(),
                    &technical_account_id,
                    &technical_account_id,
                    stablecoin_asset_id,
                    &T::KenAssetId::get(),
                    SwapAmount::with_desired_input(borrow_tax, balance!(0)),
                    LiquiditySourceFilter::empty(DEXId::Polkaswap.into()),
                )?;
                assets::Pallet::<T>::burn_from(
                    &T::KenAssetId::get(),
                    &technical_account_id,
                    &technical_account_id,
                    swap_outcome.amount,
                )?;
                let to_remint = T::KenIncentiveRemintPercent::get() * swap_outcome.amount;
                Self::mint_treasury(&T::KenAssetId::get(), to_remint)?;
            }

            Ok(())
        }

        /// Cover CDP debt with protocol balance
        /// If protocol balance is less than amount to cover, it is a bad debt
        /// Returns amount burnt.
        fn cover_with_protocol(
            stablecoin_asset_id: &AssetIdOf<T>,
            amount: Balance,
        ) -> Result<Balance, DispatchError> {
            let treasury_account_id = technical::Pallet::<T>::tech_account_id_to_account_id(
                &T::TreasuryTechAccount::get(),
            )?;
            let protocol_positive_balance =
                T::AssetInfoProvider::free_balance(stablecoin_asset_id, &treasury_account_id)?;
            let to_burn = if amount <= protocol_positive_balance {
                amount
            } else {
                StablecoinInfos::<T>::try_mutate(stablecoin_asset_id, |stablecoin_info| {
                    let stablecoin_info = stablecoin_info
                        .as_mut()
                        .ok_or(Error::<T>::CollateralInfoNotFound)?;
                    stablecoin_info.bad_debt = stablecoin_info
                        .bad_debt
                        .checked_add(
                            amount
                                .checked_sub(protocol_positive_balance)
                                .ok_or(Error::<T>::ArithmeticError)?,
                        )
                        .ok_or(Error::<T>::ArithmeticError)?;
                    DispatchResult::Ok(())
                })?;
                protocol_positive_balance
            };
            Self::burn_treasury(stablecoin_asset_id, to_burn)?;

            Ok(to_burn)
        }

        /// Increments CDP Id counter, changes storage state.
        fn increment_cdp_id() -> Result<CdpId, DispatchError> {
            NextCDPId::<T>::try_mutate(|cdp_id| {
                *cdp_id = cdp_id.checked_add(1).ok_or(Error::<T>::ArithmeticError)?;
                Ok(*cdp_id)
            })
        }

        /// Inserts a new CDP
        /// Updates CDP storage and updates index owner -> CDP
        fn insert_cdp(
            cdp: CollateralizedDebtPosition<AccountIdOf<T>, AssetIdOf<T>>,
        ) -> Result<CdpId, DispatchError> {
            let cdp_id = Self::increment_cdp_id()?;
            CdpOwnerIndex::<T>::try_append(&cdp.owner, cdp_id)
                .map_err(|_| Error::<T>::CDPLimitPerUser)?;
            CDPDepository::<T>::insert(cdp_id, cdp);
            Ok(cdp_id)
        }

        /// Updates CDP collateral balance
        fn update_cdp_collateral(cdp_id: CdpId, collateral_amount: Balance) -> DispatchResult {
            CDPDepository::<T>::try_mutate(cdp_id, |cdp| {
                let cdp = cdp.as_mut().ok_or(Error::<T>::CDPNotFound)?;
                let old_collateral = cdp.collateral_amount;
                CollateralInfos::<T>::try_mutate(cdp.collateral_asset_id, |collateral_info| {
                    let collateral_info = collateral_info
                        .as_mut()
                        .ok_or(Error::<T>::CollateralInfoNotFound)?;
                    collateral_info.total_collateral = collateral_info
                        .total_collateral
                        .checked_sub(old_collateral)
                        .ok_or(Error::<T>::ArithmeticError)?
                        .checked_add(collateral_amount)
                        .ok_or(Error::<T>::ArithmeticError)?;
                    Ok::<(), Error<T>>(())
                })?;
                cdp.collateral_amount = collateral_amount;
                Ok(())
            })
        }

        /// Updates CDP debt by increasing the value.
        fn increase_cdp_debt(cdp_id: CdpId, debt_change: Balance) -> DispatchResult {
            CDPDepository::<T>::try_mutate(cdp_id, |cdp| {
                let cdp = cdp.as_mut().ok_or(Error::<T>::CDPNotFound)?;
                cdp.debt = cdp
                    .debt
                    .checked_add(debt_change)
                    .ok_or(Error::<T>::ArithmeticError)?;
                Self::increase_collateral_stablecoin_supply(&cdp.collateral_asset_id, debt_change)
            })
        }

        /// Updates CDP debt by decreasing the value.
        fn decrease_cdp_debt(cdp_id: CdpId, debt_change: Balance) -> DispatchResult {
            CDPDepository::<T>::try_mutate(cdp_id, |cdp| {
                let cdp = cdp.as_mut().ok_or(Error::<T>::CDPNotFound)?;
                cdp.debt = cdp
                    .debt
                    .checked_sub(debt_change)
                    .ok_or(Error::<T>::ArithmeticError)?;
                CollateralInfos::<T>::try_mutate(cdp.collateral_asset_id, |collateral_info| {
                    let collateral_info = collateral_info
                        .as_mut()
                        .ok_or(Error::<T>::CollateralInfoNotFound)?;
                    collateral_info.kusd_supply = collateral_info
                        .kusd_supply
                        .checked_sub(debt_change)
                        .ok_or(Error::<T>::ArithmeticError)?;
                    Ok(())
                })
            })
        }

        /// Removes CDP entry from the storage and sends collateral to the owner.
        fn delete_cdp(cdp_id: CdpId) -> DispatchResult {
            let cdp = CDPDepository::<T>::take(cdp_id).ok_or(Error::<T>::CDPNotFound)?;
            let transfer_out = cdp.collateral_amount;
            technical::Pallet::<T>::transfer_out(
                &cdp.collateral_asset_id,
                &T::TreasuryTechAccount::get(),
                &cdp.owner,
                transfer_out,
            )?;
            CollateralInfos::<T>::try_mutate(cdp.collateral_asset_id, |collateral_info| {
                let collateral_info = collateral_info
                    .as_mut()
                    .ok_or(Error::<T>::CollateralInfoNotFound)?;
                collateral_info.total_collateral = collateral_info
                    .total_collateral
                    .checked_sub(transfer_out)
                    .ok_or(Error::<T>::ArithmeticError)?;
                Ok::<(), Error<T>>(())
            })?;
            if let Some(mut cdp_ids) = CdpOwnerIndex::<T>::take(&cdp.owner) {
                cdp_ids.retain(|&x| x != cdp_id);
                if !cdp_ids.is_empty() {
                    CdpOwnerIndex::<T>::insert(&cdp.owner, cdp_ids);
                }
            }
            Self::deposit_event(Event::CDPClosed {
                cdp_id,
                owner: cdp.owner,
                collateral_asset_id: cdp.collateral_asset_id,
                collateral_amount: transfer_out,
            });
            Ok(())
        }

<<<<<<< HEAD
        /// Increases tracker of stablecoin supply.
        fn increase_stablecoin_supply(
            collateral_asset_id: &AssetIdOf<T>,
            stablecoin_asset_id: &AssetIdOf<T>,
            additional_supply: Balance,
        ) -> DispatchResult {
            CollateralInfos::<T>::try_mutate(
                collateral_asset_id,
                stablecoin_asset_id,
                |collateral_info| {
                    let collateral_info = collateral_info
                        .as_mut()
                        .ok_or(Error::<T>::CollateralInfoNotFound)?;
                    collateral_info.stablecoin_supply = collateral_info
                        .stablecoin_supply
                        .checked_add(additional_supply)
                        .ok_or(Error::<T>::ArithmeticError)?;
                    Ok(())
                },
            )
        }

        /// Decreases tracker of stablecoin supply.
        fn decrease_stablecoin_supply(
            collateral_asset_id: &AssetIdOf<T>,
            stablecoin_asset_id: &AssetIdOf<T>,
            seized_supply: Balance,
        ) -> DispatchResult {
            CollateralInfos::<T>::try_mutate(
                collateral_asset_id,
                stablecoin_asset_id,
                |collateral_info| {
                    let collateral_info = collateral_info
                        .as_mut()
                        .ok_or(Error::<T>::CollateralInfoNotFound)?;
                    collateral_info.stablecoin_supply = collateral_info
                        .stablecoin_supply
                        .checked_sub(seized_supply)
                        .ok_or(Error::<T>::ArithmeticError)?;
                    Ok(())
                },
            )
        }

=======
>>>>>>> fd4d7e3b
        /// Inserts or updates `CollateralRiskParameters` for collateral asset id.
        /// If `CollateralRiskParameters` exists for asset id, then updates them.
        /// Else if `CollateralRiskParameters` does not exist, inserts a new value.
        fn upsert_collateral_info(
            collateral_asset_id: &AssetIdOf<T>,
            stablecoin_asset_id: &AssetIdOf<T>,
            new_risk_parameters: CollateralRiskParameters,
        ) -> DispatchResult {
            ensure!(
                T::AssetInfoProvider::asset_exists(collateral_asset_id),
                Error::<T>::WrongAssetId
            );
            ensure!(
<<<<<<< HEAD
                collateral_asset_id != stablecoin_asset_id,
                Error::<T>::WrongAssetId
            );
            ensure!(
                *collateral_asset_id != T::KenAssetId::get(),
                Error::<T>::WrongAssetId
            );
            ensure!(
                StablecoinInfos::<T>::contains_key(stablecoin_asset_id),
                Error::<T>::StablecoinInfoNotFound
            );

            CollateralInfos::<T>::try_mutate(
                collateral_asset_id,
                stablecoin_asset_id,
                |option_collateral_info| {
                    match option_collateral_info {
                        Some(collateral_info) => {
                            let mut new_info = Self::calculate_collateral_interest_coefficient(
                                collateral_asset_id,
                                stablecoin_asset_id,
                            )?;
                            new_info.risk_parameters = new_risk_parameters;
                            *collateral_info = new_info;
                        }
                        None => {
                            let _ = option_collateral_info.insert(CollateralInfo {
                                risk_parameters: new_risk_parameters,
                                stablecoin_supply: balance!(0),
                                last_fee_update_time: Timestamp::<T>::get(),
                                interest_coefficient: FixedU128::one(),
                            });
                        }
                    }
                    Ok(())
                },
            )
=======
                *collateral_asset_id != T::KenAssetId::get(),
                Error::<T>::WrongAssetId
            );
            CollateralInfos::<T>::try_mutate(collateral_asset_id, |option_collateral_info| {
                match option_collateral_info {
                    Some(collateral_info) => {
                        let mut new_info =
                            Self::calculate_collateral_interest_coefficient(collateral_asset_id)?;
                        new_info.risk_parameters = new_risk_parameters;
                        *collateral_info = new_info;
                    }
                    None => {
                        let _ = option_collateral_info.insert(CollateralInfo {
                            risk_parameters: new_risk_parameters,
                            total_collateral: Balance::zero(),
                            kusd_supply: Balance::zero(),
                            last_fee_update_time: Timestamp::<T>::get(),
                            interest_coefficient: FixedU128::one(),
                        });
                    }
                }
                Ok(())
            })
        }

        fn increase_collateral_stablecoin_supply(
            collateral_asset_id: &T::AssetId,
            supply_change: Balance,
        ) -> DispatchResult {
            CollateralInfos::<T>::try_mutate(collateral_asset_id, |collateral_info| {
                let collateral_info = collateral_info
                    .as_mut()
                    .ok_or(Error::<T>::CollateralInfoNotFound)?;
                collateral_info.kusd_supply = collateral_info
                    .kusd_supply
                    .checked_add(supply_change)
                    .ok_or(Error::<T>::ArithmeticError)?;
                Ok(())
            })
        }

        /// Returns CDP ids where the account id is owner
        pub fn get_account_cdp_ids(
            account_id: &AccountIdOf<T>,
        ) -> Result<Vec<CdpId>, DispatchError> {
            Ok(CDPDepository::<T>::iter()
                .filter(|(_, cdp)| cdp.owner == *account_id)
                .map(|(cdp_id, _)| cdp_id)
                .collect())
>>>>>>> fd4d7e3b
        }
    }
}<|MERGE_RESOLUTION|>--- conflicted
+++ resolved
@@ -152,16 +152,11 @@
     /// Collateral Risk parameters set by risk management
     pub risk_parameters: CollateralRiskParameters,
 
-<<<<<<< HEAD
+    /// Total collateral locked in all CDPs
+    pub total_collateral: Balance,
+
     /// Amount of stablecoins issued for the collateral
     pub stablecoin_supply: Balance,
-=======
-    /// Total collateral locked in all CDPs
-    pub total_collateral: Balance,
-
-    /// Amount of KUSD issued for the collateral
-    pub kusd_supply: Balance,
->>>>>>> fd4d7e3b
 
     /// the last timestamp when stability fee was accrued
     pub last_fee_update_time: Moment,
@@ -351,6 +346,10 @@
         /// Maximum number of CDP that one user can create
         #[pallet::constant]
         type MaxCdpsPerOwner: Get<u32>;
+
+        /// Minimal uncollected fee in KUSD that triggers offchain worker to call accrue.
+        #[pallet::constant]
+        type MinimalStabilityFeeAccrue: Get<Balance>;
 
         /// A configuration for base priority of unsigned transactions.
         #[pallet::constant]
@@ -513,12 +512,9 @@
         CDPUnsafe,
         /// Too many CDPs per user
         CDPLimitPerUser,
-<<<<<<< HEAD
         StablecoinInfoNotFound,
         /// Risk management team size exceeded
         TooManyManagers,
-=======
->>>>>>> fd4d7e3b
         OperationNotPermitted,
         /// Outstanding debt prevents closing CDP
         OutstandingDebt,
@@ -577,14 +573,10 @@
                 owner: who.clone(),
                 collateral_asset_id,
                 collateral_amount: balance!(0),
-<<<<<<< HEAD
                 stablecoin_asset_id,
-=======
->>>>>>> fd4d7e3b
                 debt: balance!(0),
                 interest_coefficient: collateral_info.interest_coefficient,
             })?;
-
             Self::deposit_event(Event::CDPCreated {
                 cdp_id,
                 owner: who.clone(),
@@ -618,10 +610,7 @@
         #[pallet::weight(<T as Config>::WeightInfo::close_cdp())]
         pub fn close_cdp(origin: OriginFor<T>, cdp_id: CdpId) -> DispatchResult {
             let who = ensure_signed(origin)?;
-<<<<<<< HEAD
-
-=======
->>>>>>> fd4d7e3b
+
             let cdp = Self::get_cdp_updated(cdp_id)?;
             ensure!(who == cdp.owner, Error::<T>::OperationNotPermitted);
 
@@ -701,15 +690,9 @@
                 Self::check_liquidation_available(),
                 Error::<T>::LiquidationLimit
             );
-<<<<<<< HEAD
 
             let cdp = Self::get_cdp_updated(cdp_id)?;
             ensure!(!Self::check_cdp_is_safe(&cdp)?, Error::<T>::CDPSafe);
-
-=======
-            let cdp = Self::get_cdp_updated(cdp_id)?;
-            ensure!(!Self::check_cdp_is_safe(&cdp)?, Error::<T>::CDPSafe);
->>>>>>> fd4d7e3b
             let (collateral_liquidated, proceeds, penalty) =
                 Self::liquidate_internal(cdp_id, &cdp)?;
 
@@ -757,18 +740,12 @@
             stablecoin_asset_id: AssetIdOf<T>,
             new_risk_parameters: CollateralRiskParameters,
         ) -> DispatchResult {
-<<<<<<< HEAD
-            let who = ensure_signed(origin)?;
-            Self::ensure_risk_manager(&who)?;
+            ensure_root(origin)?;
             Self::upsert_collateral_info(
                 &collateral_asset_id,
                 &stablecoin_asset_id,
                 new_risk_parameters,
             )?;
-=======
-            ensure_root(origin)?;
-            Self::upsert_collateral_info(&collateral_asset_id, new_risk_parameters)?;
->>>>>>> fd4d7e3b
             Self::deposit_event(Event::CollateralRiskParametersUpdated {
                 collateral_asset_id,
                 risk_parameters: new_risk_parameters,
@@ -777,32 +754,6 @@
             Ok(())
         }
 
-<<<<<<< HEAD
-=======
-        /// Updates the hard cap for the total supply of a stablecoin.
-        ///
-        /// ## Parameters
-        ///
-        /// - `origin`: The origin of the transaction.
-        /// - `new_hard_cap`: The new hard cap value to be set for the total supply.
-        #[pallet::call_index(8)]
-        #[pallet::weight(<T as Config>::WeightInfo::update_hard_cap_total_supply())]
-        pub fn update_hard_cap_total_supply(
-            origin: OriginFor<T>,
-            new_hard_cap: Balance,
-        ) -> DispatchResult {
-            ensure_root(origin)?;
-            let old_hard_cap = KusdHardCap::<T>::get();
-            KusdHardCap::<T>::set(new_hard_cap);
-            Self::deposit_event(Event::DebtTokenHardCapUpdated {
-                debt_asset_id: T::KusdAssetId::get(),
-                new_hard_cap,
-                old_hard_cap,
-            });
-            Ok(())
-        }
-
->>>>>>> fd4d7e3b
         /// Updates the borrow tax applied during borrow.
         ///
         /// ## Parameters
@@ -851,46 +802,28 @@
         /// ## Parameters
         ///
         /// - `origin`: The origin of the transaction.
-<<<<<<< HEAD
+        /// - `beneficiary` : The destination account where assets will be withdrawn.
         /// - `stablecoin_asset_id` - The asset id of stablecoin.
         /// - `amount`: The amount of stablecoin to withdraw as protocol profit.
         #[pallet::call_index(10)]
         #[pallet::weight(<T as Config>::WeightInfo::withdraw_profit())]
         pub fn withdraw_profit(
             origin: OriginFor<T>,
+            beneficiary: T::AccountId,
             stablecoin_asset_id: AssetIdOf<T>,
             amount: Balance,
         ) -> DispatchResult {
-            let who = ensure_signed(origin)?;
-            Self::ensure_protocol_owner(&who)?;
+            ensure_root(origin)?;
             ensure!(
                 stablecoin_asset_id == T::KenAssetId::get()
                     || StablecoinInfos::<T>::contains_key(stablecoin_asset_id),
                 Error::<T>::WrongAssetId
             );
-
-=======
-        /// - `beneficiary` : The destination account where assets will be withdrawn.
-        /// - `kusd_amount`: The amount of stablecoin (KUSD) to withdraw as protocol profit.
-        #[pallet::call_index(11)]
-        #[pallet::weight(<T as Config>::WeightInfo::withdraw_profit())]
-        pub fn withdraw_profit(
-            origin: OriginFor<T>,
-            beneficiary: T::AccountId,
-            kusd_amount: Balance,
-        ) -> DispatchResult {
-            ensure_root(origin)?;
->>>>>>> fd4d7e3b
             technical::Pallet::<T>::transfer_out(
                 &stablecoin_asset_id,
                 &T::TreasuryTechAccount::get(),
-<<<<<<< HEAD
-                &who,
+                &beneficiary,
                 amount,
-=======
-                &beneficiary,
-                kusd_amount,
->>>>>>> fd4d7e3b
             )?;
             Self::deposit_event(Event::ProfitWithdrawn {
                 debt_asset_id: stablecoin_asset_id,
@@ -915,17 +848,13 @@
             amount: Balance,
         ) -> DispatchResult {
             let who = ensure_signed(origin)?;
-<<<<<<< HEAD
-            Self::cover_bad_debt(&who, &stablecoin_asset_id, amount)?;
-=======
             technical::Pallet::<T>::transfer_in(
-                &T::KusdAssetId::get(),
+                &stablecoin_asset_id,
                 &who,
                 &T::TreasuryTechAccount::get(),
-                kusd_amount,
-            )?;
-            Self::cover_bad_debt(kusd_amount)?;
->>>>>>> fd4d7e3b
+                amount,
+            )?;
+            Self::cover_bad_debt(&stablecoin_asset_id, amount)?;
             Self::deposit_event(Event::Donation {
                 debt_asset_id: stablecoin_asset_id,
                 amount,
@@ -933,52 +862,6 @@
 
             Ok(())
         }
-<<<<<<< HEAD
-
-        /// Adds a new account ID to the set of risk managers.
-        ///
-        /// ## Parameters
-        ///
-        /// - `origin`: The origin of the transaction.
-        /// - `account_id`: The account ID to be added as a risk manager.
-        #[pallet::call_index(12)]
-        #[pallet::weight(<T as Config>::WeightInfo::add_risk_manager())]
-        pub fn add_risk_manager(origin: OriginFor<T>, account_id: T::AccountId) -> DispatchResult {
-            ensure_root(origin)?;
-            RiskManagers::<T>::try_mutate(|option_risk_managers| {
-                option_risk_managers
-                    .get_or_insert(BoundedBTreeSet::new())
-                    .try_insert(account_id)
-                    .map_err(|_| Error::<T>::TooManyManagers)
-            })?;
-
-            Ok(())
-        }
-
-        /// Removes an account ID from the set of risk managers.
-        ///
-        /// ## Parameters
-        ///
-        /// - `origin`: The origin of the transaction.
-        /// - `account_id`: The account ID to be removed from the set of risk managers.
-        #[pallet::call_index(13)]
-        #[pallet::weight(<T as Config>::WeightInfo::remove_risk_manager())]
-        pub fn remove_risk_manager(
-            origin: OriginFor<T>,
-            account_id: T::AccountId,
-        ) -> DispatchResult {
-            ensure_root(origin)?;
-            RiskManagers::<T>::mutate(|option_risk_managers| match option_risk_managers {
-                Some(risk_managers) => {
-                    let _ = risk_managers.remove(&account_id);
-                }
-                None => {}
-            });
-
-            Ok(())
-        }
-=======
->>>>>>> fd4d7e3b
     }
 
     /// Validate unsigned call to this pallet.
@@ -1007,13 +890,8 @@
                     }
                 }
                 Call::liquidate { cdp_id } => {
-<<<<<<< HEAD
                     let cdp = Self::get_cdp_updated(*cdp_id)
                         .map_err(|_| InvalidTransaction::Custom(VALIDATION_ERROR_CHECK_SAFE))?;
-=======
-                    let cdp = Self::cdp(cdp_id)
-                        .ok_or(InvalidTransaction::Custom(VALIDATION_ERROR_CHECK_SAFE))?;
->>>>>>> fd4d7e3b
                     if !Self::check_cdp_is_safe(&cdp)
                         .map_err(|_| InvalidTransaction::Custom(VALIDATION_ERROR_CHECK_SAFE))?
                     {
@@ -1036,27 +914,6 @@
     }
 
     impl<T: Config> Pallet<T> {
-<<<<<<< HEAD
-        /// Ensures that `who` is a risk manager.
-        /// Risk manager can set protocol risk parameters.
-        fn ensure_risk_manager(who: &AccountIdOf<T>) -> DispatchResult {
-            if !Self::risk_managers().map_or(false, |risk_managers| risk_managers.contains(who)) {
-                return Err(Error::<T>::OperationNotPermitted.into());
-            }
-
-            Ok(())
-        }
-
-        /// Ensures that `who` is a protocol owner.
-        /// Protocol owner can withdraw profit from the protocol.
-        fn ensure_protocol_owner(who: &AccountIdOf<T>) -> DispatchResult {
-            if !Self::risk_managers().map_or(false, |risk_managers| risk_managers.contains(who)) {
-                return Err(Error::<T>::OperationNotPermitted.into());
-            }
-
-            Ok(())
-        }
-
         /// Adds stablecoin info.
         /// Stablecoin can be iither symbol supported by Band Oracle or asset id supported by
         /// PriceTools.
@@ -1117,8 +974,6 @@
             })
         }
 
-=======
->>>>>>> fd4d7e3b
         /// Checks if liquidation is available now.
         /// Returns `false` if liquidation took place this block since only one liquidation per
         /// block is allowed.
@@ -1200,16 +1055,11 @@
             if cdp.debt == Balance::zero() {
                 Ok(true)
             } else {
-<<<<<<< HEAD
                 let max_safe_debt = Self::get_max_safe_debt(
                     cdp.collateral_asset_id,
                     cdp.collateral_amount,
                     cdp.stablecoin_asset_id,
                 )?;
-=======
-                let max_safe_debt =
-                    Self::get_max_safe_debt(cdp.collateral_amount, cdp.collateral_asset_id)?;
->>>>>>> fd4d7e3b
                 Ok(cdp.debt <= max_safe_debt)
             }
         }
@@ -1334,12 +1184,7 @@
 
             // stablecoin minted is taxed by `borrow_tax` to buy back and burn KEN, the tax
             // increases debt
-<<<<<<< HEAD
             Self::incentivize_ken_token(&cdp.stablecoin_asset_id, borrow_tax)?;
-            let new_debt = cdp
-                .debt
-                .checked_add(borrow_amount_with_tax)
-                .ok_or(Error::<T>::ArithmeticError)?;
 
             Self::ensure_collateral_cap(
                 cdp.collateral_asset_id,
@@ -1347,20 +1192,7 @@
                 borrow_amount_with_tax,
             )?;
             Self::mint_to(who, &cdp.stablecoin_asset_id, borrow_amount)?;
-            Self::update_cdp_debt(cdp_id, new_debt)?;
-            Self::increase_stablecoin_supply(
-                &cdp.collateral_asset_id,
-                &cdp.stablecoin_asset_id,
-                borrow_amount_with_tax,
-            )?;
-=======
-            Self::incentivize_ken_token(borrow_tax)?;
-
-            Self::ensure_collateral_cap(cdp.collateral_asset_id, borrow_amount_with_tax)?;
-            Self::ensure_protocol_cap(borrow_amount_with_tax)?;
-            Self::mint_to(who, borrow_amount)?;
             Self::increase_cdp_debt(cdp_id, borrow_amount_with_tax)?;
->>>>>>> fd4d7e3b
             Self::deposit_event(Event::DebtIncreased {
                 cdp_id,
                 owner: who.clone(),
@@ -1382,23 +1214,8 @@
             let cdp = Self::get_cdp_updated(cdp_id)?;
             // if repaying amount exceeds debt, leftover is not burned
             let to_cover_debt = amount.min(cdp.debt);
-<<<<<<< HEAD
             Self::burn_from(&cdp.owner, &cdp.stablecoin_asset_id, to_cover_debt)?;
-            Self::update_cdp_debt(
-                cdp_id,
-                cdp.debt
-                    .checked_sub(to_cover_debt)
-                    .ok_or(Error::<T>::ArithmeticError)?,
-            )?;
-            Self::decrease_stablecoin_supply(
-                &cdp.collateral_asset_id,
-                &cdp.stablecoin_asset_id,
-                to_cover_debt,
-            )?;
-=======
-            Self::burn_from(&cdp.owner, to_cover_debt)?;
             Self::decrease_cdp_debt(cdp_id, to_cover_debt)?;
->>>>>>> fd4d7e3b
             Self::deposit_event(Event::DebtPayment {
                 cdp_id,
                 owner: cdp.owner,
@@ -1415,47 +1232,20 @@
         ///
         /// ## Parameters
         ///
-<<<<<<< HEAD
         /// - `from`: The account from which the stablecoin will be used to cover bad debt.
         /// - `amount`: The amount of stablecoin to cover bad debt.
-        fn cover_bad_debt(
-            from: &AccountIdOf<T>,
-            stablecoin_asset_id: &AssetIdOf<T>,
-            amount: Balance,
-        ) -> DispatchResult {
+        fn cover_bad_debt(stablecoin_asset_id: &AssetIdOf<T>, amount: Balance) -> DispatchResult {
             let bad_debt = StablecoinInfos::<T>::get(stablecoin_asset_id)
                 .ok_or(Error::<T>::StablecoinInfoNotFound)?
                 .bad_debt;
-            let to_cover_debt = if amount <= bad_debt {
-                amount
-            } else {
-                technical::Pallet::<T>::transfer_in(
-                    stablecoin_asset_id,
-                    from,
-                    &T::TreasuryTechAccount::get(),
-                    amount
-                        .checked_sub(bad_debt)
-                        .ok_or(Error::<T>::ArithmeticError)?,
-                )?;
-                bad_debt
-            };
-            Self::burn_from(from, stablecoin_asset_id, to_cover_debt)?;
+            let bad_debt_change = bad_debt.min(amount);
+            Self::burn_treasury(&stablecoin_asset_id, bad_debt_change)?;
             StablecoinInfos::<T>::try_mutate(stablecoin_asset_id, |stablecoin_info| {
                 let stablecoin_info = stablecoin_info
                     .as_mut()
                     .ok_or(Error::<T>::CollateralInfoNotFound)?;
                 stablecoin_info.bad_debt = bad_debt
-                    .checked_sub(to_cover_debt)
-=======
-        /// - `kusd_amount`: The amount of stablecoin to cover bad debt.
-        fn cover_bad_debt(kusd_amount: Balance) -> DispatchResult {
-            let bad_debt = BadDebt::<T>::get();
-            let bad_debt_change = bad_debt.min(kusd_amount);
-            Self::burn_treasury(bad_debt_change)?;
-            BadDebt::<T>::try_mutate(|bad_debt| {
-                *bad_debt = bad_debt
                     .checked_sub(bad_debt_change)
->>>>>>> fd4d7e3b
                     .ok_or(Error::<T>::ArithmeticError)?;
                 DispatchResult::Ok(())
             })?;
@@ -1468,15 +1258,11 @@
             let cdp = Self::cdp(cdp_id).ok_or(Error::<T>::CDPNotFound)?;
             if cdp.debt > 0 {
                 let (uncollected_stability_fee, _) = Self::calculate_stability_fee(*cdp_id)?;
-<<<<<<< HEAD
                 let minimal_accruable_fee = Self::stablecoin_infos(cdp.stablecoin_asset_id)
                     .ok_or(Error::<T>::StablecoinInfoNotFound)?
                     .stablecoin_parameters
                     .minimal_stability_fee_accrue;
                 Ok(uncollected_stability_fee >= minimal_accruable_fee)
-=======
-                Ok(uncollected_stability_fee >= T::MinimalStabilityFeeAccrue::get())
->>>>>>> fd4d7e3b
             } else {
                 Ok(false)
             }
@@ -1551,11 +1337,7 @@
 
         /// Updates Collateralized Debt Position (CDP) fields to the current time and saves storage:
         /// - debt,
-<<<<<<< HEAD
-        /// - interest coefficient,
-=======
         /// - interest coefficient
->>>>>>> fd4d7e3b
         ///
         /// ## Parameters
         /// - `cdp_id`: The ID of the CDP for interest accrual.
@@ -1601,17 +1383,12 @@
                     DispatchResult::Ok(())
                 })?;
             }
-<<<<<<< HEAD
-            Self::increase_stablecoin_supply(
+            Self::increase_collateral_stablecoin_supply(
                 &cdp.collateral_asset_id,
                 &cdp.stablecoin_asset_id,
                 stability_fee,
             )?;
             Self::mint_treasury(&cdp.stablecoin_asset_id, stability_fee)?;
-=======
-            Self::increase_collateral_stablecoin_supply(&cdp.collateral_asset_id, stability_fee)?;
-            Self::mint_treasury(&T::KusdAssetId::get(), stability_fee)?;
->>>>>>> fd4d7e3b
 
             Ok(cdp)
         }
@@ -1755,52 +1532,17 @@
                 .ok_or(Error::<T>::ArithmeticError)?;
 
             // penalty is a protocol profit which stays on treasury tech account
-<<<<<<< HEAD
             let penalty = Self::liquidation_penalty() * stablecoin_swapped.min(cdp.debt);
+            Self::cover_bad_debt(&cdp.stablecoin_asset_id, penalty)?;
             let proceeds = stablecoin_swapped - penalty;
-=======
-            let penalty = Self::liquidation_penalty() * kusd_swapped.min(cdp.debt);
-            Self::cover_bad_debt(penalty)?;
-            let proceeds = kusd_swapped - penalty;
->>>>>>> fd4d7e3b
             Self::update_cdp_collateral(
                 cdp_id,
                 cdp.collateral_amount
                     .checked_sub(collateral_liquidated)
                     .ok_or(Error::<T>::ArithmeticError)?,
             )?;
-<<<<<<< HEAD
-            // stablecoin supply change for collateral.
-            let stablecoin_supply_change: Balance;
             if cdp.debt > proceeds {
                 Self::burn_treasury(&cdp.stablecoin_asset_id, proceeds)?;
-                let shortage = cdp
-                    .debt
-                    .checked_sub(proceeds)
-                    .ok_or(Error::<T>::ArithmeticError)?;
-                if cdp.collateral_amount <= collateral_liquidated {
-                    // no collateral, total default
-                    // CDP debt is not covered with liquidation, now it is a protocol bad debt
-                    let profit_burnt =
-                        Self::cover_with_protocol(&cdp.stablecoin_asset_id, shortage)?;
-                    // close empty CDP, debt == 0, collateral == 0
-                    Self::delete_cdp(cdp_id)?;
-                    stablecoin_supply_change = proceeds
-                        .checked_add(profit_burnt)
-                        .ok_or(Error::<T>::ArithmeticError)?;
-                } else {
-                    // partly covered
-                    Self::update_cdp_debt(cdp_id, shortage)?;
-                    stablecoin_supply_change = proceeds;
-                }
-            } else {
-                Self::burn_treasury(&cdp.stablecoin_asset_id, cdp.debt)?;
-                // CDP debt is covered
-                Self::update_cdp_debt(cdp_id, 0)?;
-                stablecoin_supply_change = cdp.debt;
-=======
-            if cdp.debt > proceeds {
-                Self::burn_treasury(proceeds)?;
                 if cdp.collateral_amount <= collateral_liquidated {
                     // no collateral, total default
                     // CDP debt is not covered with liquidation, now it is a protocol bad debt
@@ -1808,7 +1550,7 @@
                         .debt
                         .checked_sub(proceeds)
                         .ok_or(Error::<T>::ArithmeticError)?;
-                    Self::cover_with_protocol(shortage)?;
+                    Self::cover_with_protocol(&cdp.stablecoin_asset_id, shortage)?;
                     // close empty CDP, debt == 0, collateral == 0
                     Self::decrease_cdp_debt(cdp_id, cdp.debt)?;
                     Self::delete_cdp(cdp_id)?;
@@ -1817,33 +1559,20 @@
                     Self::decrease_cdp_debt(cdp_id, proceeds)?;
                 }
             } else {
-                Self::burn_treasury(cdp.debt)?;
+                Self::burn_treasury(&cdp.stablecoin_asset_id, cdp.debt)?;
                 // CDP debt is covered
                 Self::decrease_cdp_debt(cdp_id, cdp.debt)?;
->>>>>>> fd4d7e3b
                 // There is more stablecoins than to cover debt and penalty, leftover goes to cdp.owner
                 let leftover = proceeds
                     .checked_sub(cdp.debt)
                     .ok_or(Error::<T>::ArithmeticError)?;
                 assets::Pallet::<T>::transfer_from(
-<<<<<<< HEAD
                     &cdp.stablecoin_asset_id,
-=======
-                    &T::KusdAssetId::get(),
->>>>>>> fd4d7e3b
                     &technical_account_id,
                     &cdp.owner,
                     leftover,
                 )?;
             };
-<<<<<<< HEAD
-            Self::decrease_stablecoin_supply(
-                &cdp.collateral_asset_id,
-                &cdp.stablecoin_asset_id,
-                stablecoin_supply_change,
-            )?;
-=======
->>>>>>> fd4d7e3b
             LiquidatedThisBlock::<T>::put(true);
 
             Ok((collateral_liquidated, proceeds, penalty))
@@ -1946,18 +1675,22 @@
             CDPDepository::<T>::try_mutate(cdp_id, |cdp| {
                 let cdp = cdp.as_mut().ok_or(Error::<T>::CDPNotFound)?;
                 let old_collateral = cdp.collateral_amount;
-                CollateralInfos::<T>::try_mutate(cdp.collateral_asset_id, |collateral_info| {
-                    let collateral_info = collateral_info
-                        .as_mut()
-                        .ok_or(Error::<T>::CollateralInfoNotFound)?;
-                    collateral_info.total_collateral = collateral_info
-                        .total_collateral
-                        .checked_sub(old_collateral)
-                        .ok_or(Error::<T>::ArithmeticError)?
-                        .checked_add(collateral_amount)
-                        .ok_or(Error::<T>::ArithmeticError)?;
-                    Ok::<(), Error<T>>(())
-                })?;
+                CollateralInfos::<T>::try_mutate(
+                    cdp.collateral_asset_id,
+                    cdp.stablecoin_asset_id,
+                    |collateral_info| {
+                        let collateral_info = collateral_info
+                            .as_mut()
+                            .ok_or(Error::<T>::CollateralInfoNotFound)?;
+                        collateral_info.total_collateral = collateral_info
+                            .total_collateral
+                            .checked_sub(old_collateral)
+                            .ok_or(Error::<T>::ArithmeticError)?
+                            .checked_add(collateral_amount)
+                            .ok_or(Error::<T>::ArithmeticError)?;
+                        Ok::<(), Error<T>>(())
+                    },
+                )?;
                 cdp.collateral_amount = collateral_amount;
                 Ok(())
             })
@@ -1971,7 +1704,11 @@
                     .debt
                     .checked_add(debt_change)
                     .ok_or(Error::<T>::ArithmeticError)?;
-                Self::increase_collateral_stablecoin_supply(&cdp.collateral_asset_id, debt_change)
+                Self::increase_collateral_stablecoin_supply(
+                    &cdp.collateral_asset_id,
+                    &cdp.stablecoin_asset_id,
+                    debt_change,
+                )
             })
         }
 
@@ -1983,16 +1720,20 @@
                     .debt
                     .checked_sub(debt_change)
                     .ok_or(Error::<T>::ArithmeticError)?;
-                CollateralInfos::<T>::try_mutate(cdp.collateral_asset_id, |collateral_info| {
-                    let collateral_info = collateral_info
-                        .as_mut()
-                        .ok_or(Error::<T>::CollateralInfoNotFound)?;
-                    collateral_info.kusd_supply = collateral_info
-                        .kusd_supply
-                        .checked_sub(debt_change)
-                        .ok_or(Error::<T>::ArithmeticError)?;
-                    Ok(())
-                })
+                CollateralInfos::<T>::try_mutate(
+                    cdp.collateral_asset_id,
+                    cdp.stablecoin_asset_id,
+                    |collateral_info| {
+                        let collateral_info = collateral_info
+                            .as_mut()
+                            .ok_or(Error::<T>::CollateralInfoNotFound)?;
+                        collateral_info.stablecoin_supply = collateral_info
+                            .stablecoin_supply
+                            .checked_sub(debt_change)
+                            .ok_or(Error::<T>::ArithmeticError)?;
+                        Ok(())
+                    },
+                )
             })
         }
 
@@ -2006,16 +1747,20 @@
                 &cdp.owner,
                 transfer_out,
             )?;
-            CollateralInfos::<T>::try_mutate(cdp.collateral_asset_id, |collateral_info| {
-                let collateral_info = collateral_info
-                    .as_mut()
-                    .ok_or(Error::<T>::CollateralInfoNotFound)?;
-                collateral_info.total_collateral = collateral_info
-                    .total_collateral
-                    .checked_sub(transfer_out)
-                    .ok_or(Error::<T>::ArithmeticError)?;
-                Ok::<(), Error<T>>(())
-            })?;
+            CollateralInfos::<T>::try_mutate(
+                cdp.collateral_asset_id,
+                cdp.stablecoin_asset_id,
+                |collateral_info| {
+                    let collateral_info = collateral_info
+                        .as_mut()
+                        .ok_or(Error::<T>::CollateralInfoNotFound)?;
+                    collateral_info.total_collateral = collateral_info
+                        .total_collateral
+                        .checked_sub(transfer_out)
+                        .ok_or(Error::<T>::ArithmeticError)?;
+                    Ok::<(), Error<T>>(())
+                },
+            )?;
             if let Some(mut cdp_ids) = CdpOwnerIndex::<T>::take(&cdp.owner) {
                 cdp_ids.retain(|&x| x != cdp_id);
                 if !cdp_ids.is_empty() {
@@ -2031,53 +1776,6 @@
             Ok(())
         }
 
-<<<<<<< HEAD
-        /// Increases tracker of stablecoin supply.
-        fn increase_stablecoin_supply(
-            collateral_asset_id: &AssetIdOf<T>,
-            stablecoin_asset_id: &AssetIdOf<T>,
-            additional_supply: Balance,
-        ) -> DispatchResult {
-            CollateralInfos::<T>::try_mutate(
-                collateral_asset_id,
-                stablecoin_asset_id,
-                |collateral_info| {
-                    let collateral_info = collateral_info
-                        .as_mut()
-                        .ok_or(Error::<T>::CollateralInfoNotFound)?;
-                    collateral_info.stablecoin_supply = collateral_info
-                        .stablecoin_supply
-                        .checked_add(additional_supply)
-                        .ok_or(Error::<T>::ArithmeticError)?;
-                    Ok(())
-                },
-            )
-        }
-
-        /// Decreases tracker of stablecoin supply.
-        fn decrease_stablecoin_supply(
-            collateral_asset_id: &AssetIdOf<T>,
-            stablecoin_asset_id: &AssetIdOf<T>,
-            seized_supply: Balance,
-        ) -> DispatchResult {
-            CollateralInfos::<T>::try_mutate(
-                collateral_asset_id,
-                stablecoin_asset_id,
-                |collateral_info| {
-                    let collateral_info = collateral_info
-                        .as_mut()
-                        .ok_or(Error::<T>::CollateralInfoNotFound)?;
-                    collateral_info.stablecoin_supply = collateral_info
-                        .stablecoin_supply
-                        .checked_sub(seized_supply)
-                        .ok_or(Error::<T>::ArithmeticError)?;
-                    Ok(())
-                },
-            )
-        }
-
-=======
->>>>>>> fd4d7e3b
         /// Inserts or updates `CollateralRiskParameters` for collateral asset id.
         /// If `CollateralRiskParameters` exists for asset id, then updates them.
         /// Else if `CollateralRiskParameters` does not exist, inserts a new value.
@@ -2091,7 +1789,6 @@
                 Error::<T>::WrongAssetId
             );
             ensure!(
-<<<<<<< HEAD
                 collateral_asset_id != stablecoin_asset_id,
                 Error::<T>::WrongAssetId
             );
@@ -2120,6 +1817,7 @@
                         None => {
                             let _ = option_collateral_info.insert(CollateralInfo {
                                 risk_parameters: new_risk_parameters,
+                                total_collateral: Balance::zero(),
                                 stablecoin_supply: balance!(0),
                                 last_fee_update_time: Timestamp::<T>::get(),
                                 interest_coefficient: FixedU128::one(),
@@ -2129,46 +1827,27 @@
                     Ok(())
                 },
             )
-=======
-                *collateral_asset_id != T::KenAssetId::get(),
-                Error::<T>::WrongAssetId
-            );
-            CollateralInfos::<T>::try_mutate(collateral_asset_id, |option_collateral_info| {
-                match option_collateral_info {
-                    Some(collateral_info) => {
-                        let mut new_info =
-                            Self::calculate_collateral_interest_coefficient(collateral_asset_id)?;
-                        new_info.risk_parameters = new_risk_parameters;
-                        *collateral_info = new_info;
-                    }
-                    None => {
-                        let _ = option_collateral_info.insert(CollateralInfo {
-                            risk_parameters: new_risk_parameters,
-                            total_collateral: Balance::zero(),
-                            kusd_supply: Balance::zero(),
-                            last_fee_update_time: Timestamp::<T>::get(),
-                            interest_coefficient: FixedU128::one(),
-                        });
-                    }
-                }
-                Ok(())
-            })
         }
 
         fn increase_collateral_stablecoin_supply(
             collateral_asset_id: &T::AssetId,
+            stablecoin_asset_id: &AssetIdOf<T>,
             supply_change: Balance,
         ) -> DispatchResult {
-            CollateralInfos::<T>::try_mutate(collateral_asset_id, |collateral_info| {
-                let collateral_info = collateral_info
-                    .as_mut()
-                    .ok_or(Error::<T>::CollateralInfoNotFound)?;
-                collateral_info.kusd_supply = collateral_info
-                    .kusd_supply
-                    .checked_add(supply_change)
-                    .ok_or(Error::<T>::ArithmeticError)?;
-                Ok(())
-            })
+            CollateralInfos::<T>::try_mutate(
+                collateral_asset_id,
+                stablecoin_asset_id,
+                |collateral_info| {
+                    let collateral_info = collateral_info
+                        .as_mut()
+                        .ok_or(Error::<T>::CollateralInfoNotFound)?;
+                    collateral_info.stablecoin_supply = collateral_info
+                        .stablecoin_supply
+                        .checked_add(supply_change)
+                        .ok_or(Error::<T>::ArithmeticError)?;
+                    Ok(())
+                },
+            )
         }
 
         /// Returns CDP ids where the account id is owner
@@ -2179,7 +1858,6 @@
                 .filter(|(_, cdp)| cdp.owner == *account_id)
                 .map(|(cdp_id, _)| cdp_id)
                 .collect())
->>>>>>> fd4d7e3b
         }
     }
 }