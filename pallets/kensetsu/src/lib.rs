// This file is part of the SORA network and Polkaswap app.

// Copyright (c) 2020, 2021, Polka Biome Ltd. All rights reserved.
// SPDX-License-Identifier: BSD-4-Clause

// Redistribution and use in source and binary forms, with or without modification,
// are permitted provided that the following conditions are met:

// Redistributions of source code must retain the above copyright notice, this list
// of conditions and the following disclaimer.
// Redistributions in binary form must reproduce the above copyright notice, this
// list of conditions and the following disclaimer in the documentation and/or other
// materials provided with the distribution.
//
// All advertising materials mentioning features or use of this software must display
// the following acknowledgement: This product includes software developed by Polka Biome
// Ltd., SORA, and Polkaswap.
//
// Neither the name of the Polka Biome Ltd. nor the names of its contributors may be used
// to endorse or promote products derived from this software without specific prior written permission.

// THIS SOFTWARE IS PROVIDED BY Polka Biome Ltd. AS IS AND ANY EXPRESS OR IMPLIED WARRANTIES,
// INCLUDING, BUT NOT LIMITED TO, THE IMPLIED WARRANTIES OF MERCHANTABILITY AND FITNESS FOR
// A PARTICULAR PURPOSE ARE DISCLAIMED. IN NO EVENT SHALL Polka Biome Ltd. BE LIABLE FOR ANY
// DIRECT, INDIRECT, INCIDENTAL, SPECIAL, EXEMPLARY, OR CONSEQUENTIAL DAMAGES (INCLUDING,
// BUT NOT LIMITED TO, PROCUREMENT OF SUBSTITUTE GOODS OR SERVICES; LOSS OF USE, DATA, OR PROFITS;
// OR BUSINESS INTERRUPTION) HOWEVER CAUSED AND ON ANY THEORY OF LIABILITY, WHETHER IN CONTRACT,
// STRICT LIABILITY, OR TORT (INCLUDING NEGLIGENCE OR OTHERWISE) ARISING IN ANY WAY OUT OF THE
// USE OF THIS SOFTWARE, EVEN IF ADVISED OF THE POSSIBILITY OF SUCH DAMAGE.

#![cfg_attr(not(feature = "std"), no_std)]

//! Kensetsu is an over collateralized lending protocol, clone of MakerDAO.
//! An individual can create a collateral debt positions (CDPs) for one of the listed token and
//! deposit or lock amount of the token in CDP as collateral. Then the individual is allowed to
//! borrow new minted stablecoins pegged to oracle price in amount up to value of collateral
//! corrected by `liquidation_ratio` coefficient. The debt in stablecoins is a subject of
//! `stability_fee` interest rate. Collateral may be unlocked only when the debt and the interest
//! are paid back. If the value of collateral has changed in a way that it does not secure the debt,
//! the collateral is liquidated to cover the debt and the interest.

pub use pallet::*;

use assets::AssetIdOf;
use codec::{Decode, Encode, MaxEncodedLen};
use common::{balance, Balance, DataFeed, Rate, SymbolName};
use frame_support::log::{debug, warn};
use scale_info::TypeInfo;
use sp_arithmetic::{FixedU128, Perbill};

#[cfg(test)]
mod mock;

#[cfg(test)]
mod tests;

#[cfg(test)]
mod test_utils;

mod compounding;
pub mod migrations;
pub mod weights;

pub const TECH_ACCOUNT_PREFIX: &[u8] = b"kensetsu";
pub const TECH_ACCOUNT_TREASURY_MAIN: &[u8] = b"treasury";

/// Custom errors for unsigned tx validation, InvalidTransaction::Custom(u8)
const VALIDATION_ERROR_ACCRUE: u8 = 1;
const VALIDATION_ERROR_ACCRUE_NO_DEBT: u8 = 2;
const VALIDATION_ERROR_CHECK_SAFE: u8 = 3;
const VALIDATION_ERROR_CDP_SAFE: u8 = 4;
/// Liquidation limit reached
const VALIDATION_ERROR_LIQUIDATION_LIMIT: u8 = 5;

/// Staiblecoin may be pegged either to Oracle (like XAU, BTC) or Price tools AssetId (like XOR,
/// DAI).
#[derive(Debug, Clone, Encode, Decode, TypeInfo)]
pub enum PegAsset<AssetId> {
    OracleSymbol(SymbolName),
    SoraAssetId(AssetId),
}

/// Parameters of the tokens created by the protocol.
#[derive(Debug, Clone, Encode, Decode, TypeInfo)]
pub struct StablecoinParameters<AssetId> {
    /// Maximum amount of tokens issued by the system.
    pub hard_cap: Balance,

    /// Peg of stablecoin.
    pub peg_asset: PegAsset<AssetId>,

    /// Minimal uncollected fee in stablecoins that triggers offchain worker to call accrue.
    pub minimal_stability_fee_accrue: Balance,
}

/// Parameters and additional variables related to stablecoins.
#[derive(Debug, Clone, Encode, Decode, TypeInfo)]
pub struct StablecoinInfo<AssetId> {
    /// System bad debt, the amount of stablecoins not secured with collateral.
    pub bad_debt: Balance,

    /// Configurable parameters
    pub stablecoin_parameters: StablecoinParameters<AssetId>,
}

#[derive(
    Debug, Clone, Encode, Decode, PartialEq, Eq, PartialOrd, Ord, Copy, scale_info::TypeInfo,
)]
pub enum CdpType {
    /// Pays stability fee in underlying collateral, cannot be liquidated.
    Type1,
    /// Pays stability fee in stable coins, can be liquidated.
    Type2,
}

/// Risk management parameters for the specific collateral type.
#[derive(
    Debug,
    Default,
    Clone,
    Encode,
    Decode,
    MaxEncodedLen,
    TypeInfo,
    PartialEq,
    Eq,
    PartialOrd,
    Ord,
    Copy,
)]
pub struct CollateralRiskParameters {
    /// Hard cap of total stablecoins issued for the collateral.
    pub hard_cap: Balance,

    /// Loan-to-value liquidation threshold
    pub liquidation_ratio: Perbill,

    /// The max amount of collateral can be liquidated in one round
    pub max_liquidation_lot: Balance,

    /// Protocol Interest rate per millisecond
    pub stability_fee_rate: FixedU128,

    /// Minimal deposit in collateral AssetId.
    /// In order to protect from empty CDPs.
    pub minimal_collateral_deposit: Balance,
}

/// Collateral parameters, includes risk info and additional data for interest rate calculation
#[derive(Debug, Clone, Encode, Decode, MaxEncodedLen, TypeInfo, PartialEq, Eq, PartialOrd, Ord)]
pub struct CollateralInfo<Moment> {
    /// Collateral Risk parameters set by risk management
    pub risk_parameters: CollateralRiskParameters,

    /// Total collateral locked in all CDPs
    pub total_collateral: Balance,

    /// Amount of stablecoins issued for the collateral
    pub stablecoin_supply: Balance,

    /// the last timestamp when stability fee was accrued
    pub last_fee_update_time: Moment,

    /// Interest accrued for collateral for all time
    pub interest_coefficient: FixedU128,
}

/// CDP - Collateralized Debt Position. It is a single collateral/debt record.
#[derive(Debug, Clone, Encode, Decode, MaxEncodedLen, TypeInfo, PartialEq, Eq, PartialOrd, Ord)]
pub struct CollateralizedDebtPosition<AccountId, AssetId> {
    /// CDP owner
    pub owner: AccountId,

    /// Collateral
    pub collateral_asset_id: AssetId,
    pub collateral_amount: Balance,

    // Debt asset id
    pub stablecoin_asset_id: AssetId,

    /// Normalized outstanding debt in stablecoins.
    pub debt: Balance,

    /// Interest accrued for CDP.
    /// Initializes on creation with collateral interest coefficient equal to 1.
    /// The coefficient is growing over time with interest rate.
    /// Actual interest is: `(collateral.coefficient - cdp.coefficient) / cdp.coefficient`
    pub interest_coefficient: FixedU128,
}

#[frame_support::pallet]
pub mod pallet {
    use super::*;
    use crate::compounding::compound;
    use crate::weights::WeightInfo;
    use common::prelude::{QuoteAmount, SwapAmount, SwapOutcome};
    use common::{
        AccountIdOf, AssetInfoProvider, AssetName, AssetSymbol, BalancePrecision, ContentSource,
        DEXId, Description, LiquidityProxyTrait, LiquiditySourceFilter, PriceToolsProvider,
        PriceVariant, DAI,
    };
    use frame_support::pallet_prelude::*;
    use frame_support::traits::Randomness;
    use frame_system::offchain::{SendTransactionTypes, SubmitTransaction};
    use frame_system::pallet_prelude::*;
    use pallet_timestamp as timestamp;
    use permissions::{Scope, BURN, MINT};
    use sp_arithmetic::traits::{CheckedDiv, CheckedMul, CheckedSub};
    use sp_arithmetic::Percent;
    use sp_core::bounded::BoundedVec;
    use sp_runtime::traits::{CheckedConversion, One, Zero};
    use sp_std::collections::vec_deque::VecDeque;

    /// CDP id type
    pub type CdpId = u128;

    /// The current storage version.
    const STORAGE_VERSION: StorageVersion = StorageVersion::new(1);

    #[pallet::pallet]
    #[pallet::generate_store(pub(super) trait Store)]
    #[pallet::storage_version(STORAGE_VERSION)]
    pub struct Pallet<T>(PhantomData<T>);

    #[pallet::hooks]
    impl<T: Config> Hooks<BlockNumberFor<T>> for Pallet<T> {
        /// Resets liquidation flag.
        fn on_initialize(_now: T::BlockNumber) -> Weight {
            LiquidatedThisBlock::<T>::put(false);
            T::DbWeight::get().writes(1)
        }

        /// Main off-chain worker procedure.
        ///
        /// Accrues fees and calls liquidations
        fn offchain_worker(block_number: T::BlockNumber) {
            debug!(
                "Entering off-chain worker, block number is {:?}",
                block_number
            );
            let mut unsafe_cdp_ids = VecDeque::<CdpId>::new();
            for (cdp_id, cdp) in <CDPDepository<T>>::iter() {
                if let Ok(true) = Self::is_accruable(&cdp_id) {
                    debug!("Accrue for CDP {:?}", cdp_id);
                    let call = Call::<T>::accrue { cdp_id };
                    if let Err(err) =
                        SubmitTransaction::<T, Call<T>>::submit_unsigned_transaction(call.into())
                    {
                        warn!(
                            "Failed in offchain_worker send accrue(cdp_id: {:?}): {:?}",
                            cdp_id, err
                        );
                    }
                }

                // Liquidation
                match Self::check_cdp_is_safe(&cdp) {
                    Ok(true) => {}
                    Ok(false) => {
                        debug!("CDP {:?} unsafe", cdp_id);
                        unsafe_cdp_ids.push_back(cdp_id);
                    }
                    Err(err) => {
                        warn!(
                            "Failed in offchain_worker check cdp {:?} safety: {:?}",
                            cdp_id, err
                        );
                    }
                }
            }
            if !unsafe_cdp_ids.is_empty() {
                // Randomly choose one of CDPs to liquidate.
                // This CDP id can be predicted and manipulated in front-running attack. It is a
                // known problem. The purpose of the code is not to protect from the attack but to
                // make choosing of CDP to liquidate more 'fair' then incremental order.
                let (randomness, _) = T::Randomness::random(&b"kensetsu"[..]);
                match randomness {
                    Some(randomness) => {
                        match u32::decode(&mut randomness.as_ref()) {
                            Ok(random_number) => {
                                // Random bias by modulus operation is acceptable here
                                let random_id = random_number as usize % unsafe_cdp_ids.len();
                                unsafe_cdp_ids
                                    .get(random_id)
                                    .map_or_else(
                                        || {
                                            warn!("Failed to get random cdp_id {}.", random_id);
                                        },
                                        |cdp_id| {
                                        debug!("Liquidation of CDP {:?}", cdp_id);
                                        let call = Call::<T>::liquidate { cdp_id: *cdp_id };
                                        if let Err(err) =
                                            SubmitTransaction::<T, Call<T>>::submit_unsigned_transaction(
                                                call.into(),
                                            )
                                        {
                                            warn!(
                                                "Failed in offchain_worker send liquidate(cdp_id: {:?}): {:?}",
                                                cdp_id, err
                                            );
                                        }
                                    });
                            }
                            Err(error) => {
                                warn!("Failed to get randomness during liquidation: {}", error);
                            }
                        }
                    }
                    None => {
                        warn!("No randomness provided.");
                    }
                }
            }
        }
    }

    #[pallet::config]
    pub trait Config:
        assets::Config
        + frame_system::Config
        + technical::Config
        + timestamp::Config
        + SendTransactionTypes<Call<Self>>
    {
        type RuntimeEvent: From<Event<Self>> + IsType<<Self as frame_system::Config>::RuntimeEvent>;
        type Randomness: Randomness<Option<Self::Hash>, Self::BlockNumber>;
        type AssetInfoProvider: AssetInfoProvider<
            Self::AssetId,
            Self::AccountId,
            AssetSymbol,
            AssetName,
            BalancePrecision,
            ContentSource,
            Description,
        >;
        type PriceTools: PriceToolsProvider<Self::AssetId>;
        type LiquidityProxy: LiquidityProxyTrait<Self::DEXId, Self::AccountId, Self::AssetId>;
        type Oracle: DataFeed<SymbolName, Rate, u64>;
        type TreasuryTechAccount: Get<Self::TechAccountId>;
        type KenAssetId: Get<Self::AssetId>;

        /// Percent of KEN that is reminted and goes to Demeter farming incentivization
        #[pallet::constant]
        type KenIncentiveRemintPercent: Get<Percent>;

        /// Maximum number of CDP that one user can create
        #[pallet::constant]
        type MaxCdpsPerOwner: Get<u32>;

        /// Minimal uncollected fee in KUSD that triggers offchain worker to call accrue.
        #[pallet::constant]
        type MinimalStabilityFeeAccrue: Get<Balance>;

        /// A configuration for base priority of unsigned transactions.
        #[pallet::constant]
        type UnsignedPriority: Get<TransactionPriority>;

        /// A configuration for longevity of unsigned transactions.
        #[pallet::constant]
        type UnsignedLongevity: Get<u64>;

        /// Weight information for extrinsics in this pallet.
        type WeightInfo: WeightInfo;
    }

    pub type Timestamp<T> = timestamp::Pallet<T>;

    /// Default value for LiquidatedThisBlock storage
    #[pallet::type_value]
    pub fn DefaultLiquidatedThisBlock() -> bool {
        false
    }

    /// Flag indicates that liquidation took place in this block. Only one liquidation per block is
    /// allowed, the flag is dropped every block.
    #[pallet::storage]
    #[pallet::getter(fn liquidated_this_block)]
    pub type LiquidatedThisBlock<T> = StorageValue<_, bool, ValueQuery, DefaultLiquidatedThisBlock>;

    /// Stablecoin parameters
    #[pallet::storage]
    #[pallet::getter(fn stablecoin_infos)]
    #[pallet::unbounded]
    pub type StablecoinInfos<T: Config> =
        StorageMap<_, Identity, AssetIdOf<T>, StablecoinInfo<T::AssetId>>;

    /// Parameters for collaterals, include risk parameters and interest recalculation coefficients.
    /// Map (Collateral asset id, Stablecoin asset id => CollateralInfo)
    #[pallet::storage]
    #[pallet::getter(fn collateral_infos)]
    pub type CollateralInfos<T: Config> = StorageDoubleMap<
        _,
        Identity,
        AssetIdOf<T>,
        Identity,
        AssetIdOf<T>,
        CollateralInfo<T::Moment>,
    >;

    /// Risk parameter
    /// Borrows tax to buy back and burn KEN
    #[pallet::storage]
    #[pallet::getter(fn borrow_tax)]
    pub type BorrowTax<T> = StorageValue<_, Percent, ValueQuery>;

    /// Liquidation penalty
    #[pallet::storage]
    #[pallet::getter(fn liquidation_penalty)]
    pub type LiquidationPenalty<T> = StorageValue<_, Percent, ValueQuery>;

    /// CDP counter used for CDP id
    #[pallet::storage]
    pub type NextCDPId<T> = StorageValue<_, CdpId, ValueQuery>;

    /// Storage of all CDPs, where key is a unique CDP identifier
    #[pallet::storage]
    #[pallet::getter(fn cdp)]
    pub type CDPDepository<T: Config> =
        StorageMap<_, Identity, CdpId, CollateralizedDebtPosition<AccountIdOf<T>, AssetIdOf<T>>>;

    /// Index links owner to CDP ids, not needed by protocol, but used by front-end
    #[pallet::storage]
    #[pallet::getter(fn cdp_owner_index)]
    pub type CdpOwnerIndex<T: Config> =
        StorageMap<_, Identity, AccountIdOf<T>, BoundedVec<CdpId, T::MaxCdpsPerOwner>>;

    #[pallet::event]
    #[pallet::generate_deposit(pub(super) fn deposit_event)]
    pub enum Event<T: Config> {
        CDPCreated {
            cdp_id: CdpId,
            owner: AccountIdOf<T>,
            collateral_asset_id: AssetIdOf<T>,
            debt_asset_id: AssetIdOf<T>,
            cdp_type: CdpType,
        },
        CDPClosed {
            cdp_id: CdpId,
            owner: AccountIdOf<T>,
            collateral_asset_id: AssetIdOf<T>,
            /// Amount of collateral returned to the CDP owner. 0 means the collateral was
            /// liquidated.
            collateral_amount: Balance,
        },
        CollateralDeposit {
            cdp_id: CdpId,
            owner: AccountIdOf<T>,
            collateral_asset_id: AssetIdOf<T>,
            amount: Balance,
        },
        DebtIncreased {
            cdp_id: CdpId,
            owner: AccountIdOf<T>,
            debt_asset_id: AssetIdOf<T>,
            /// Amount borrowed in debt asset id.
            amount: Balance,
        },
        DebtPayment {
            cdp_id: CdpId,
            owner: AccountIdOf<T>,
            debt_asset_id: AssetIdOf<T>,
            // stablecoin amount paid off
            amount: Balance,
        },
        Liquidated {
            cdp_id: CdpId,
            // what was liquidated
            collateral_asset_id: AssetIdOf<T>,
            collateral_amount: Balance,
            debt_asset_id: AssetIdOf<T>,
            // stablecoin amount from liquidation to cover debt
            proceeds: Balance,
            // liquidation penalty
            penalty: Balance,
        },
        CollateralRiskParametersUpdated {
            collateral_asset_id: AssetIdOf<T>,
            risk_parameters: CollateralRiskParameters,
        },
        DebtTokenHardCapUpdated {
            debt_asset_id: AssetIdOf<T>,
            new_hard_cap: Balance,
            old_hard_cap: Balance,
        },
        BorrowTaxUpdated {
            old_borrow_tax: Percent,
            new_borrow_tax: Percent,
        },
        LiquidationPenaltyUpdated {
            new_liquidation_penalty: Percent,
            old_liquidation_penalty: Percent,
        },
        ProfitWithdrawn {
            debt_asset_id: AssetIdOf<T>,
            amount: Balance,
        },
        Donation {
            debt_asset_id: AssetIdOf<T>,
            amount: Balance,
        },
    }

    #[pallet::error]
    pub enum Error<T> {
        ArithmeticError,
        SymbolNotEnabledByOracle,
        WrongAssetId,
        CDPNotFound,
        CollateralInfoNotFound,
        CollateralBelowMinimal,
        CDPSafe,
        CDPUnsafe,
        /// Too many CDPs per user
        CDPLimitPerUser,
        StablecoinInfoNotFound,
        /// Risk management team size exceeded
        TooManyManagers,
        OperationNotPermitted,
        /// Outstanding debt prevents closing CDP
        OutstandingDebt,
        /// Uncollected stability fee is too small for accrue
        UncollectedStabilityFeeTooSmall,
        HardCapSupply,
        AccrueWrongTime,
        /// Liquidation lot set in risk parameters is zero, cannot liquidate
        ZeroLiquidationLot,
        /// Liquidation limit reached
        LiquidationLimit,
        /// Wrong borrow amounts
        WrongBorrowAmounts,
    }

    #[pallet::call]
    impl<T: Config> Pallet<T> {
        /// Creates a Collateralized Debt Position (CDP).
        /// The extrinsic combines depositing collateral and borrowing.
        /// Borrow amount will be as max as possible in the range
        /// `[borrow_amount_min, borrow_amount_max]` in order to confrom the slippage tolerance.
        ///
        /// ## Parameters
        ///
        /// - `origin`: The origin of the transaction.
        /// - `collateral_asset_id`: The identifier of the asset used as collateral.
        /// - `collateral_amount`: The amount of collateral to be deposited.
        /// - `borrow_amount_min`: The minimum amount the user wants to borrow.
        /// - `borrow_amount_max`: The maximum amount the user wants to borrow.
        #[pallet::call_index(0)]
        #[pallet::weight(<T as Config>::WeightInfo::create_cdp())]
        pub fn create_cdp(
            origin: OriginFor<T>,
            collateral_asset_id: AssetIdOf<T>,
            collateral_amount: Balance,
            stablecoin_asset_id: AssetIdOf<T>,
            borrow_amount_min: Balance,
            borrow_amount_max: Balance,
        ) -> DispatchResult {
            let who = ensure_signed(origin)?;

            ensure!(
                borrow_amount_min <= borrow_amount_max,
                Error::<T>::WrongBorrowAmounts
            );

            // checks minimal collateral deposit requirement
            let collateral_info = Self::collateral_infos(collateral_asset_id, stablecoin_asset_id)
                .ok_or(Error::<T>::CollateralInfoNotFound)?;
            ensure!(
                collateral_amount >= collateral_info.risk_parameters.minimal_collateral_deposit,
                Error::<T>::CollateralBelowMinimal
            );

            let cdp_id = Self::insert_cdp(CollateralizedDebtPosition {
                owner: who.clone(),
                collateral_asset_id,
                collateral_amount: balance!(0),
                stablecoin_asset_id,
                debt: balance!(0),
                interest_coefficient: collateral_info.interest_coefficient,
            })?;
            Self::deposit_event(Event::CDPCreated {
                cdp_id,
                owner: who.clone(),
                collateral_asset_id,
                debt_asset_id: stablecoin_asset_id,
                cdp_type: CdpType::Type2,
            });

            if collateral_amount > 0 {
                Self::deposit_internal(&who, cdp_id, collateral_amount)?;
            }

            if borrow_amount_max > 0 {
                Self::borrow_internal(&who, cdp_id, borrow_amount_min, borrow_amount_max)?;
            }

            Ok(())
        }

        /// Closes a Collateralized Debt Position (CDP).
        ///
        /// If a CDP has outstanding debt, this amount is covered with owner balance. Collateral
        /// then is returned to the owner and CDP is deleted.
        ///
        /// ## Parameters
        ///
        /// - `origin`: The origin of the transaction, only CDP owner is allowed.
        /// - `cdp_id`: The ID of the CDP to be closed.
        ///  will be transferred.
        #[pallet::call_index(1)]
        #[pallet::weight(<T as Config>::WeightInfo::close_cdp())]
        pub fn close_cdp(origin: OriginFor<T>, cdp_id: CdpId) -> DispatchResult {
            let who = ensure_signed(origin)?;

            let cdp = Self::get_cdp_updated(cdp_id)?;
            ensure!(who == cdp.owner, Error::<T>::OperationNotPermitted);

            Self::repay_debt_internal(cdp_id, cdp.debt)?;
            Self::delete_cdp(cdp_id)
        }

        /// Deposits collateral into a Collateralized Debt Position (CDP).
        ///
        /// ## Parameters
        ///
        /// - `origin`: The origin of the transaction.
        /// - `cdp_id`: The ID of the CDP to deposit collateral into.
        /// - `collateral_amount`: The amount of collateral to deposit.
        #[pallet::call_index(2)]
        #[pallet::weight(<T as Config>::WeightInfo::deposit_collateral())]
        pub fn deposit_collateral(
            origin: OriginFor<T>,
            cdp_id: CdpId,
            collateral_amount: Balance,
        ) -> DispatchResult {
            let who = ensure_signed(origin)?;
            Self::deposit_internal(&who, cdp_id, collateral_amount)
        }

        /// Borrows funds against a Collateralized Debt Position (CDP).
        /// Borrow amount will be as max as possible in the range
        /// `[borrow_amount_min, borrow_amount_max]` in order to confrom the slippage tolerance.
        /// ## Parameters
        ///
        /// - `origin`: The origin of the transaction.
        /// - `cdp_id`: The ID of the CDP to borrow against.
        /// - `borrow_amount_min`: The minimum amount the user wants to borrow.
        /// - `borrow_amount_max`: The maximum amount the user wants to borrow.
        #[pallet::call_index(3)]
        #[pallet::weight(<T as Config>::WeightInfo::borrow())]
        pub fn borrow(
            origin: OriginFor<T>,
            cdp_id: CdpId,
            borrow_amount_min: Balance,
            borrow_amount_max: Balance,
        ) -> DispatchResult {
            let who = ensure_signed(origin)?;
            ensure!(
                borrow_amount_min <= borrow_amount_max,
                Error::<T>::WrongBorrowAmounts
            );
            Self::borrow_internal(&who, cdp_id, borrow_amount_min, borrow_amount_max)
        }

        /// Repays debt against a Collateralized Debt Position (CDP).
        ///
        /// ## Parameters
        ///
        /// - `origin`: The origin of the transaction.
        /// - `cdp_id`: The ID of the CDP to repay debt for.
        /// - `amount`: The amount to repay against the CDP's debt.
        #[pallet::call_index(4)]
        #[pallet::weight(<T as Config>::WeightInfo::repay_debt())]
        pub fn repay_debt(origin: OriginFor<T>, cdp_id: CdpId, amount: Balance) -> DispatchResult {
            // any account can repay debt
            let _ = ensure_signed(origin)?;
            Self::repay_debt_internal(cdp_id, amount)
        }

        /// Liquidates a Collateralized Debt Position (CDP) if it becomes unsafe.
        ///
        /// ## Parameters
        ///
        /// - `_origin`: The origin of the transaction (unused).
        /// - `cdp_id`: The ID of the CDP to be liquidated.
        #[pallet::call_index(5)]
        #[pallet::weight(<T as Config>::WeightInfo::liquidate())]
        pub fn liquidate(_origin: OriginFor<T>, cdp_id: CdpId) -> DispatchResult {
            // only one liquidation per block
            ensure!(
                Self::check_liquidation_available(),
                Error::<T>::LiquidationLimit
            );

            let cdp = Self::get_cdp_updated(cdp_id)?;
            ensure!(!Self::check_cdp_is_safe(&cdp)?, Error::<T>::CDPSafe);
            let (collateral_liquidated, proceeds, penalty) =
                Self::liquidate_internal(cdp_id, &cdp)?;

            Self::deposit_event(Event::Liquidated {
                cdp_id,
                collateral_asset_id: cdp.collateral_asset_id,
                collateral_amount: collateral_liquidated,
                debt_asset_id: cdp.stablecoin_asset_id,
                proceeds,
                penalty,
            });

            Ok(())
        }

        /// Accrues interest on a Collateralized Debt Position (CDP).
        ///
        /// ## Parameters
        ///
        /// - `_origin`: The origin of the transaction (unused).
        /// - `cdp_id`: The ID of the CDP to accrue interest on.
        #[pallet::call_index(6)]
        #[pallet::weight(<T as Config>::WeightInfo::accrue())]
        pub fn accrue(_origin: OriginFor<T>, cdp_id: CdpId) -> DispatchResult {
            ensure!(
                Self::is_accruable(&cdp_id)?,
                Error::<T>::UncollectedStabilityFeeTooSmall
            );
            Self::get_cdp_updated(cdp_id)?;
            Ok(())
        }

        /// Updates the risk parameters for a specific collateral asset.
        ///
        /// ## Parameters
        ///
        /// - `origin`: The origin of the transaction.
        /// - `collateral_asset_id`: The identifier of the collateral asset.
        /// - `new_risk_parameters`: The new risk parameters to be set for the collateral asset.
        #[pallet::call_index(7)]
        #[pallet::weight(<T as Config>::WeightInfo::update_collateral_risk_parameters())]
        pub fn update_collateral_risk_parameters(
            origin: OriginFor<T>,
            collateral_asset_id: AssetIdOf<T>,
            stablecoin_asset_id: AssetIdOf<T>,
            new_risk_parameters: CollateralRiskParameters,
        ) -> DispatchResult {
            ensure_root(origin)?;
            Self::upsert_collateral_info(
                &collateral_asset_id,
                &stablecoin_asset_id,
                new_risk_parameters,
            )?;
            Self::deposit_event(Event::CollateralRiskParametersUpdated {
                collateral_asset_id,
                risk_parameters: new_risk_parameters,
            });

            Ok(())
        }

        /// Updates the borrow tax applied during borrow.
        ///
        /// ## Parameters
        ///
        /// - `origin`: The origin of the transaction.
        /// - `new_borrow_tax`: The new borrow tax percentage to be set.
        #[pallet::call_index(8)]
        #[pallet::weight(<T as Config>::WeightInfo::update_borrow_tax())]
        pub fn update_borrow_tax(origin: OriginFor<T>, new_borrow_tax: Percent) -> DispatchResult {
            ensure_root(origin)?;
            let old_borrow_tax = BorrowTax::<T>::get();
            BorrowTax::<T>::set(new_borrow_tax);
            Self::deposit_event(Event::BorrowTaxUpdated {
                new_borrow_tax,
                old_borrow_tax,
            });

            Ok(())
        }

        /// Updates the liquidation penalty applied during CDP liquidation.
        ///
        /// ## Parameters
        ///
        /// - `origin`: The origin of the transaction.
        /// - `new_liquidation_penalty`: The new liquidation penalty percentage to be set.
        #[pallet::call_index(9)]
        #[pallet::weight(<T as Config>::WeightInfo::update_liquidation_penalty())]
        pub fn update_liquidation_penalty(
            origin: OriginFor<T>,
            new_liquidation_penalty: Percent,
        ) -> DispatchResult {
            ensure_root(origin)?;
            let old_liquidation_penalty = LiquidationPenalty::<T>::get();
            LiquidationPenalty::<T>::set(new_liquidation_penalty);
            Self::deposit_event(Event::LiquidationPenaltyUpdated {
                new_liquidation_penalty,
                old_liquidation_penalty,
            });

            Ok(())
        }

        /// Withdraws protocol profit in the form of stablecoin.
        ///
        /// ## Parameters
        ///
        /// - `origin`: The origin of the transaction.
        /// - `beneficiary` : The destination account where assets will be withdrawn.
        /// - `stablecoin_asset_id` - The asset id of stablecoin.
        /// - `amount`: The amount of stablecoin to withdraw as protocol profit.
        #[pallet::call_index(10)]
        #[pallet::weight(<T as Config>::WeightInfo::withdraw_profit())]
        pub fn withdraw_profit(
            origin: OriginFor<T>,
            beneficiary: T::AccountId,
            stablecoin_asset_id: AssetIdOf<T>,
            amount: Balance,
        ) -> DispatchResult {
            ensure_root(origin)?;
            ensure!(
                stablecoin_asset_id == T::KenAssetId::get()
                    || StablecoinInfos::<T>::contains_key(stablecoin_asset_id),
                Error::<T>::WrongAssetId
            );
            technical::Pallet::<T>::transfer_out(
                &stablecoin_asset_id,
                &T::TreasuryTechAccount::get(),
                &beneficiary,
                amount,
            )?;
            Self::deposit_event(Event::ProfitWithdrawn {
                debt_asset_id: stablecoin_asset_id,
                amount,
            });

            Ok(())
        }

        /// Donates stablecoin to cover protocol bad debt.
        ///
        /// ## Parameters
        ///
        /// - `origin`: The origin of the transaction.
        /// - `stablecoin_asset_id` - The asset id of stablecoin.
        /// - `amount`: The amount of stablecoin to donate to cover bad debt.
        #[pallet::call_index(11)]
        #[pallet::weight(<T as Config>::WeightInfo::donate())]
        pub fn donate(
            origin: OriginFor<T>,
            stablecoin_asset_id: AssetIdOf<T>,
            amount: Balance,
        ) -> DispatchResult {
            let who = ensure_signed(origin)?;
            technical::Pallet::<T>::transfer_in(
                &stablecoin_asset_id,
                &who,
                &T::TreasuryTechAccount::get(),
                amount,
            )?;
            Self::cover_bad_debt(&stablecoin_asset_id, amount)?;
            Self::deposit_event(Event::Donation {
                debt_asset_id: stablecoin_asset_id,
                amount,
            });

            Ok(())
        }
    }

    /// Validate unsigned call to this pallet.
    #[pallet::validate_unsigned]
    impl<T: Config> ValidateUnsigned for Pallet<T> {
        type Call = Call<T>;

        /// It is allowed to call accrue() and liquidate() only if it fulfills conditions.
        fn validate_unsigned(_source: TransactionSource, call: &Self::Call) -> TransactionValidity {
            if !Self::check_liquidation_available() {
                return InvalidTransaction::Custom(VALIDATION_ERROR_LIQUIDATION_LIMIT).into();
            }
            match call {
                Call::accrue { cdp_id } => {
                    if Self::is_accruable(cdp_id)
                        .map_err(|_| InvalidTransaction::Custom(VALIDATION_ERROR_ACCRUE))?
                    {
                        ValidTransaction::with_tag_prefix("Kensetsu::accrue")
                            .priority(T::UnsignedPriority::get())
                            .longevity(T::UnsignedLongevity::get())
                            .and_provides([&cdp_id])
                            .propagate(true)
                            .build()
                    } else {
                        InvalidTransaction::Custom(VALIDATION_ERROR_ACCRUE_NO_DEBT).into()
                    }
                }
                Call::liquidate { cdp_id } => {
                    let cdp = Self::get_cdp_updated(*cdp_id)
                        .map_err(|_| InvalidTransaction::Custom(VALIDATION_ERROR_CHECK_SAFE))?;
                    if !Self::check_cdp_is_safe(&cdp)
                        .map_err(|_| InvalidTransaction::Custom(VALIDATION_ERROR_CHECK_SAFE))?
                    {
                        ValidTransaction::with_tag_prefix("Kensetsu::liquidate")
                            .priority(T::UnsignedPriority::get())
                            .longevity(T::UnsignedLongevity::get())
                            .and_provides([&cdp_id])
                            .propagate(true)
                            .build()
                    } else {
                        InvalidTransaction::Custom(VALIDATION_ERROR_CDP_SAFE).into()
                    }
                }
                _ => {
                    warn!("Unknown unsigned call {:?}", call);
                    InvalidTransaction::Call.into()
                }
            }
        }
    }

    impl<T: Config> Pallet<T> {
        /// Adds stablecoin info.
        /// Stablecoin can be iither symbol supported by Band Oracle or asset id supported by
        /// PriceTools.
        // TODO decide on visibility (pub)
        pub fn add_stablecoin(
            stablecoin_asset_id: &T::AssetId,
            new_stablecoin_parameters: StablecoinParameters<T::AssetId>,
        ) -> DispatchResult {
            match &new_stablecoin_parameters.peg_asset {
                PegAsset::OracleSymbol(symbol) => {
                    ensure!(
                        <T>::Oracle::list_enabled_symbols()?
                            .iter()
                            .any(|(supported_symbol, _)| { *supported_symbol == *symbol }),
                        Error::<T>::SymbolNotEnabledByOracle
                    );
                }
                PegAsset::SoraAssetId(asset_id) => {
                    ensure!(
                        T::AssetInfoProvider::asset_exists(asset_id),
                        Error::<T>::WrongAssetId
                    );
                    // cannot be pegged to KEN or other stablecoin
                    ensure!(
                        *asset_id != T::KenAssetId::get()
                            || !StablecoinInfos::<T>::contains_key(stablecoin_asset_id),
                        Error::<T>::WrongAssetId
                    );
                }
            }

            let technical_account_id = technical::Pallet::<T>::tech_account_id_to_account_id(
                &T::TreasuryTechAccount::get(),
            )?;
            let scope = Scope::Limited(common::hash(stablecoin_asset_id));
            for permission_id in &[MINT, BURN] {
                permissions::Pallet::<T>::assign_permission(
                    technical_account_id.clone(),
                    &technical_account_id,
                    *permission_id,
                    scope,
                )?;
            }

            StablecoinInfos::<T>::try_mutate(*stablecoin_asset_id, |option_stablecoin_info| {
                match option_stablecoin_info {
                    Some(stablecoin_info) => {
                        stablecoin_info.stablecoin_parameters = new_stablecoin_parameters;
                    }
                    None => {
                        let _ = option_stablecoin_info.insert(StablecoinInfo {
                            bad_debt: balance!(0),
                            stablecoin_parameters: new_stablecoin_parameters,
                        });
                    }
                }
                Ok(())
            })
        }

        /// Checks if liquidation is available now.
        /// Returns `false` if liquidation took place this block since only one liquidation per
        /// block is allowed.
        fn check_liquidation_available() -> bool {
            !LiquidatedThisBlock::<T>::get()
        }

        /// Checks whether a Collateralized Debt Position (CDP) is currently considered safe based on its debt and collateral.
        /// The function evaluates the safety of a CDP based on predefined liquidation ratios and collateral values,
        /// providing an indication of its current safety status.
        ///
        /// ## Parameters
        ///
        /// - `debt`: The current debt amount in the CDP.
        /// - `collateral`: The current collateral amount in the CDP.
        /// - `collateral_asset_id`: The asset ID associated with the collateral in the CDP.
        /// - `stablecoin_asset_id`: The asset ID associated with the debt in the CDP.
        fn get_max_safe_debt(
            collateral_asset_id: AssetIdOf<T>,
            collateral: Balance,
            stablecoin_asset_id: AssetIdOf<T>,
        ) -> Result<Balance, DispatchError> {
            let liquidation_ratio =
                Self::collateral_infos(collateral_asset_id, stablecoin_asset_id)
                    .ok_or(Error::<T>::CollateralInfoNotFound)?
                    .risk_parameters
                    .liquidation_ratio;

            // collateral price in pegged asset
            let peg_asset = Self::stablecoin_infos(stablecoin_asset_id)
                .ok_or(Error::<T>::StablecoinInfoNotFound)?
                .stablecoin_parameters
                .peg_asset;
            let collateral_reference_price = match peg_asset {
                PegAsset::OracleSymbol(symbol) => {
                    // collateral price in DAI assumed as price in $
                    let collateral_price_dai =
                        FixedU128::from_inner(T::PriceTools::get_average_price(
                            &collateral_asset_id,
                            &DAI.into(),
                            PriceVariant::Sell,
                        )?);
                    let stablecoin_price = FixedU128::from_inner(
                        <T>::Oracle::quote(&symbol)?
                            .ok_or(Error::<T>::SymbolNotEnabledByOracle)?
                            .value,
                    );
                    collateral_price_dai
                        .checked_div(&stablecoin_price)
                        .ok_or(Error::<T>::ArithmeticError)?
                }
                PegAsset::SoraAssetId(asset_id) => {
                    FixedU128::from_inner(T::PriceTools::get_average_price(
                        &collateral_asset_id,
                        &asset_id,
                        PriceVariant::Sell,
                    )?)
                }
            };
            let collateral_volume = collateral_reference_price
                .checked_mul(&FixedU128::from_inner(collateral))
                .ok_or(Error::<T>::ArithmeticError)?;
            let max_safe_debt = FixedU128::from_perbill(liquidation_ratio)
                .checked_mul(&collateral_volume)
                .ok_or(Error::<T>::ArithmeticError)?;
            Ok(max_safe_debt.into_inner())
        }

        /// Checks whether a Collateralized Debt Position (CDP) is currently considered safe based on its debt and collateral.
        /// The function evaluates the safety of a CDP based on predefined liquidation ratios and collateral values,
        /// providing an indication of its current safety status.
        ///
        /// ## Parameters
        ///
        /// - `cdp` - Collateralized Debt Position.
        fn check_cdp_is_safe(
            cdp: &CollateralizedDebtPosition<AccountIdOf<T>, AssetIdOf<T>>,
        ) -> Result<bool, DispatchError> {
            if cdp.debt == Balance::zero() {
                Ok(true)
            } else {
                let max_safe_debt = Self::get_max_safe_debt(
                    cdp.collateral_asset_id,
                    cdp.collateral_amount,
                    cdp.stablecoin_asset_id,
                )?;
                Ok(cdp.debt <= max_safe_debt)
            }
        }

        /// Ensures that new emission will not exceed collateral hard cap
        fn ensure_collateral_cap(
            collateral_asset_id: AssetIdOf<T>,
            stablecoin_asset_id: AssetIdOf<T>,
            new_emission: Balance,
        ) -> DispatchResult {
            let collateral_info = Self::collateral_infos(collateral_asset_id, stablecoin_asset_id)
                .ok_or(Error::<T>::CollateralInfoNotFound)?;
            let hard_cap = collateral_info.risk_parameters.hard_cap;
            ensure!(
                collateral_info
                    .stablecoin_supply
                    .checked_add(new_emission)
                    .ok_or(Error::<T>::ArithmeticError)?
                    <= hard_cap,
                Error::<T>::HardCapSupply
            );
            Ok(())
        }

        /// Deposits collateral to CDP.
        /// Handles internal deposit of collateral into a Collateralized Debt Position (CDP).
        ///
        /// ## Parameters
        ///
        /// - `who`: The account making the collateral deposit.
        /// - `cdp_id`: The ID of the CDP where the collateral is being deposited.
        /// - `collateral_amount`: The amount of collateral being deposited.
        fn deposit_internal(
            who: &AccountIdOf<T>,
            cdp_id: CdpId,
            collateral_amount: Balance,
        ) -> DispatchResult {
            let cdp = Self::cdp(cdp_id).ok_or(Error::<T>::CDPNotFound)?;
            technical::Pallet::<T>::transfer_in(
                &cdp.collateral_asset_id,
                who,
                &T::TreasuryTechAccount::get(),
                collateral_amount,
            )?;
            Self::update_cdp_collateral(
                cdp_id,
                cdp.collateral_amount
                    .checked_add(collateral_amount)
                    .ok_or(Error::<T>::ArithmeticError)?,
            )?;
            Self::deposit_event(Event::CollateralDeposit {
                cdp_id,
                owner: who.clone(),
                collateral_asset_id: cdp.collateral_asset_id,
                amount: collateral_amount,
            });

            Ok(())
        }

        /// Handles the internal borrowing operation within a Collateralized Debt Position (CDP).
        /// Borrow amount will be as max as possible in the range
        /// `[borrow_amount_min, borrow_amount_max]` in order to confrom the slippage tolerance.
        /// ## Parameters
        ///
        /// - `who`: The account ID initiating the borrowing operation.
        /// - `cdp_id`: The ID of the CDP involved in the borrowing.
        /// - `will_to_borrow_amount`: The amount to be borrowed.
        fn borrow_internal(
            who: &AccountIdOf<T>,
            cdp_id: CdpId,
            borrow_amount_min: Balance,
            borrow_amount_max: Balance,
        ) -> DispatchResult {
            let cdp = Self::get_cdp_updated(cdp_id)?;
            ensure!(*who == cdp.owner, Error::<T>::OperationNotPermitted);
            let max_safe_debt = Self::get_max_safe_debt(
                cdp.collateral_asset_id,
                cdp.collateral_amount,
                cdp.stablecoin_asset_id,
            )?;
            let borrow_amount_safe_with_tax = max_safe_debt
                .checked_sub(cdp.debt)
                .ok_or(Error::<T>::ArithmeticError)?;

            let borrow_amount_safe = FixedU128::from_inner(borrow_amount_safe_with_tax)
                .checked_div(&(FixedU128::one() + FixedU128::from(Self::borrow_tax())))
                .ok_or(Error::<T>::ArithmeticError)?
                .into_inner();
            let borrow_tax_safe = borrow_amount_safe_with_tax
                .checked_sub(borrow_amount_safe)
                .ok_or(Error::<T>::ArithmeticError)?;

            let borrow_tax_min = Self::borrow_tax() * borrow_amount_min;
            let borrow_amount_min_with_tax = borrow_amount_min
                .checked_add(borrow_tax_min)
                .ok_or(Error::<T>::ArithmeticError)?;

            let borrow_tax_max = Self::borrow_tax() * borrow_amount_max;
            let borrow_amount_max_with_tax = borrow_amount_max
                .checked_add(borrow_tax_max)
                .ok_or(Error::<T>::ArithmeticError)?;
            ensure!(
                borrow_amount_min_with_tax <= borrow_amount_safe_with_tax,
                Error::<T>::CDPUnsafe
            );

            let (borrow_amount, borrow_tax, borrow_amount_with_tax) =
                if borrow_amount_max_with_tax <= borrow_amount_safe_with_tax {
                    (
                        borrow_amount_max,
                        borrow_tax_max,
                        borrow_amount_max_with_tax,
                    )
                } else {
                    (
                        borrow_amount_safe,
                        borrow_tax_safe,
                        borrow_amount_safe_with_tax,
                    )
                };

            // stablecoin minted is taxed by `borrow_tax` to buy back and burn KEN, the tax
            // increases debt
            Self::incentivize_ken_token(&cdp.stablecoin_asset_id, borrow_tax)?;

            Self::ensure_collateral_cap(
                cdp.collateral_asset_id,
                cdp.stablecoin_asset_id,
                borrow_amount_with_tax,
            )?;
            Self::mint_to(who, &cdp.stablecoin_asset_id, borrow_amount)?;
            Self::increase_cdp_debt(cdp_id, borrow_amount_with_tax)?;
            Self::deposit_event(Event::DebtIncreased {
                cdp_id,
                owner: who.clone(),
                debt_asset_id: cdp.stablecoin_asset_id,
                amount: borrow_amount_with_tax,
            });

            Ok(())
        }

        /// Repays debt.
        /// Burns stablecoin amount from CDP owner, updates CDP balances.
        ///
        /// ## Parameters
        ///
        /// - 'cdp_id' - CDP id
        /// - `amount` - The maximum amount to repay, if exceeds debt, the debt amount is repayed.
        fn repay_debt_internal(cdp_id: CdpId, amount: Balance) -> DispatchResult {
            let cdp = Self::get_cdp_updated(cdp_id)?;
            // if repaying amount exceeds debt, leftover is not burned
            let to_cover_debt = amount.min(cdp.debt);
            Self::burn_from(&cdp.owner, &cdp.stablecoin_asset_id, to_cover_debt)?;
            Self::decrease_cdp_debt(cdp_id, to_cover_debt)?;
            Self::deposit_event(Event::DebtPayment {
                cdp_id,
                owner: cdp.owner,
                debt_asset_id: cdp.stablecoin_asset_id,
                amount: to_cover_debt,
            });

            Ok(())
        }

        /// Covers bad debt using a specified amount of stablecoin.
        /// The function facilitates the covering of bad debt using stablecoin from a specific account,
        /// handling the transfer and burning of stablecoin as needed to cover the bad debt.
        ///
        /// ## Parameters
        ///
        /// - `from`: The account from which the stablecoin will be used to cover bad debt.
        /// - `amount`: The amount of stablecoin to cover bad debt.
        fn cover_bad_debt(stablecoin_asset_id: &AssetIdOf<T>, amount: Balance) -> DispatchResult {
            let bad_debt = StablecoinInfos::<T>::get(stablecoin_asset_id)
                .ok_or(Error::<T>::StablecoinInfoNotFound)?
                .bad_debt;
            let bad_debt_change = bad_debt.min(amount);
            Self::burn_treasury(&stablecoin_asset_id, bad_debt_change)?;
            StablecoinInfos::<T>::try_mutate(stablecoin_asset_id, |stablecoin_info| {
                let stablecoin_info = stablecoin_info
                    .as_mut()
                    .ok_or(Error::<T>::CollateralInfoNotFound)?;
                stablecoin_info.bad_debt = bad_debt
                    .checked_sub(bad_debt_change)
                    .ok_or(Error::<T>::ArithmeticError)?;
                DispatchResult::Ok(())
            })?;

            Ok(())
        }

        /// Returns true if CDP has debt and uncollected stability fee is more than threshold.
        fn is_accruable(cdp_id: &CdpId) -> Result<bool, DispatchError> {
            let cdp = Self::cdp(cdp_id).ok_or(Error::<T>::CDPNotFound)?;
            if cdp.debt > 0 {
                let (uncollected_stability_fee, _) = Self::calculate_stability_fee(*cdp_id)?;
                let minimal_accruable_fee = Self::stablecoin_infos(cdp.stablecoin_asset_id)
                    .ok_or(Error::<T>::StablecoinInfoNotFound)?
                    .stablecoin_parameters
                    .minimal_stability_fee_accrue;
                Ok(uncollected_stability_fee >= minimal_accruable_fee)
            } else {
                Ok(false)
            }
        }

        /// Recalculates collateral interest coefficient with the current timestamp.
        ///
        /// Note:
        /// In the case of update this code do not forget to update front-end logic:
        /// `sora2-substrate-js-library/packages/util/src/kensetsu/index.ts`
        /// function `updateCollateralInterestCoefficient`
        fn calculate_collateral_interest_coefficient(
            collateral_asset_id: &AssetIdOf<T>,
            stablecoin_asset_id: &AssetIdOf<T>,
        ) -> Result<CollateralInfo<T::Moment>, DispatchError> {
            let mut collateral_info =
                CollateralInfos::<T>::get(collateral_asset_id, stablecoin_asset_id)
                    .ok_or(Error::<T>::CollateralInfoNotFound)?;
            let now = Timestamp::<T>::get();
            ensure!(
                now >= collateral_info.last_fee_update_time,
                Error::<T>::AccrueWrongTime
            );

            // do not update if time is the same
            if now > collateral_info.last_fee_update_time {
                let time_passed = now
                    .checked_sub(&collateral_info.last_fee_update_time)
                    .ok_or(Error::<T>::ArithmeticError)?;
                let new_coefficient = compound(
                    collateral_info.interest_coefficient.into_inner(),
                    collateral_info.risk_parameters.stability_fee_rate,
                    time_passed
                        .checked_into::<u64>()
                        .ok_or(Error::<T>::ArithmeticError)?,
                )
                .map_err(|_| Error::<T>::ArithmeticError)?;
                collateral_info.last_fee_update_time = now;
                collateral_info.interest_coefficient = FixedU128::from_inner(new_coefficient);
            }
            Ok(collateral_info)
        }

        /// Calculates stability fee for the CDP for the current time.
        ///
        /// Returns:
        /// - `stability_fee`: Balance
        /// - `updated_interest_coefficient`: FixedU128
        ///
        /// Note:
        /// In the case of update this code do not forget to update front-end logic:
        /// `sora2-substrate-js-library/packages/util/src/kensetsu/index.ts`
        /// function `calcNewDebt`
        fn calculate_stability_fee(cdp_id: CdpId) -> Result<(Balance, FixedU128), DispatchError> {
            let cdp = Self::cdp(cdp_id).ok_or(Error::<T>::CDPNotFound)?;
            let collateral_info = Self::calculate_collateral_interest_coefficient(
                &cdp.collateral_asset_id,
                &cdp.stablecoin_asset_id,
            )?;
            let interest_coefficient = collateral_info.interest_coefficient;
            let interest_percent = interest_coefficient
                .checked_sub(&cdp.interest_coefficient)
                .ok_or(Error::<T>::ArithmeticError)?
                .checked_div(&cdp.interest_coefficient)
                .ok_or(Error::<T>::ArithmeticError)?;
            let stability_fee = FixedU128::from_inner(cdp.debt)
                .checked_mul(&interest_percent)
                .ok_or(Error::<T>::ArithmeticError)?
                .into_inner();
            Ok((stability_fee, interest_coefficient))
        }

        /// Updates Collateralized Debt Position (CDP) fields to the current time and saves storage:
        /// - debt,
        /// - interest coefficient
        ///
        /// ## Parameters
        /// - `cdp_id`: The ID of the CDP for interest accrual.
        ///
        /// ## Returns
        /// - updated cdp
        fn get_cdp_updated(
            cdp_id: CdpId,
        ) -> Result<CollateralizedDebtPosition<AccountIdOf<T>, AssetIdOf<T>>, DispatchError>
        {
            let (mut stability_fee, new_coefficient) = Self::calculate_stability_fee(cdp_id)?;
            let cdp = CDPDepository::<T>::try_mutate(cdp_id, |cdp| {
                let cdp = cdp.as_mut().ok_or(Error::<T>::CDPNotFound)?;
                cdp.debt = cdp
                    .debt
                    .checked_add(stability_fee)
                    .ok_or(Error::<T>::ArithmeticError)?;
                cdp.interest_coefficient = new_coefficient;
                Ok::<CollateralizedDebtPosition<T::AccountId, T::AssetId>, DispatchError>(
                    cdp.clone(),
                )
            })?;
<<<<<<< HEAD
            let mut new_bad_debt = StablecoinInfos::<T>::get(cdp.stablecoin_asset_id)
                .ok_or(Error::<T>::StablecoinInfoNotFound)?
                .bad_debt;
=======
            Self::increase_collateral_stablecoin_supply(&cdp.collateral_asset_id, stability_fee)?;
            let mut new_bad_debt = BadDebt::<T>::get();
>>>>>>> 5f540db6
            if new_bad_debt > 0 {
                if stability_fee <= new_bad_debt {
                    new_bad_debt = new_bad_debt
                        .checked_sub(stability_fee)
                        .ok_or(Error::<T>::ArithmeticError)?;
                    stability_fee = 0;
                } else {
                    stability_fee = stability_fee
                        .checked_sub(new_bad_debt)
                        .ok_or(Error::<T>::ArithmeticError)?;
                    new_bad_debt = balance!(0);
                };
                StablecoinInfos::<T>::try_mutate(cdp.stablecoin_asset_id, |stablecoin_info| {
                    let stablecoin_info = stablecoin_info
                        .as_mut()
                        .ok_or(Error::<T>::CollateralInfoNotFound)?;
                    stablecoin_info.bad_debt = new_bad_debt;
                    DispatchResult::Ok(())
                })?;
            }
<<<<<<< HEAD
            Self::increase_collateral_stablecoin_supply(
                &cdp.collateral_asset_id,
                &cdp.stablecoin_asset_id,
                stability_fee,
            )?;
            Self::mint_treasury(&cdp.stablecoin_asset_id, stability_fee)?;
=======
            Self::mint_treasury(&T::KusdAssetId::get(), stability_fee)?;
>>>>>>> 5f540db6

            Ok(cdp)
        }

        /// Mint token to protocol technical account
        fn mint_treasury(asset_id: &T::AssetId, amount: Balance) -> DispatchResult {
            technical::Pallet::<T>::mint(asset_id, &T::TreasuryTechAccount::get(), amount)?;
            Ok(())
        }

        /// Mint token to AccountId
        fn mint_to(
            account: &AccountIdOf<T>,
            stablecoin_asset_id: &AssetIdOf<T>,
            amount: Balance,
        ) -> DispatchResult {
            let technical_account_id = technical::Pallet::<T>::tech_account_id_to_account_id(
                &T::TreasuryTechAccount::get(),
            )?;
            assets::Pallet::<T>::mint_to(
                stablecoin_asset_id,
                &technical_account_id,
                account,
                amount,
            )?;
            Ok(())
        }

        /// Burns tokens from treasury technical account
        fn burn_treasury(stablecoin_asset_id: &AssetIdOf<T>, to_burn: Balance) -> DispatchResult {
            let technical_account_id = technical::Pallet::<T>::tech_account_id_to_account_id(
                &T::TreasuryTechAccount::get(),
            )?;
            assets::Pallet::<T>::burn_from(
                stablecoin_asset_id,
                &technical_account_id,
                &technical_account_id,
                to_burn,
            )?;
            Ok(())
        }

        /// Burns a specified amount of an asset from an account.
        ///
        /// ## Parameters
        ///
        /// - `account`: The account from which the asset will be burnt.
        /// - `stablecoin_asset_id`: The asset id to be burnt.
        /// - `amount`: The amount of the asset to be burnt.
        fn burn_from(
            account: &AccountIdOf<T>,
            stablecoin_asset_id: &AssetIdOf<T>,
            amount: Balance,
        ) -> DispatchResult {
            let technical_account_id = technical::Pallet::<T>::tech_account_id_to_account_id(
                &T::TreasuryTechAccount::get(),
            )?;
            assets::Pallet::<T>::burn_from(
                stablecoin_asset_id,
                &technical_account_id,
                account,
                amount,
            )?;
            Ok(())
        }

        /// Swaps collateral for stablecoin
        /// ## Returns
        /// - sold - collateral sold (in swap amount)
        /// - proceeds - stablecoin got from swap (out amount) minus liquidation penalty
        /// - penalty - liquidation penalty
        fn liquidate_internal(
            cdp_id: CdpId,
            cdp: &CollateralizedDebtPosition<AccountIdOf<T>, AssetIdOf<T>>,
        ) -> Result<(Balance, Balance, Balance), DispatchError> {
            let risk_parameters =
                Self::collateral_infos(cdp.collateral_asset_id, cdp.stablecoin_asset_id)
                    .ok_or(Error::<T>::CollateralInfoNotFound)?
                    .risk_parameters;
            let collateral_to_liquidate = cdp
                .collateral_amount
                .min(risk_parameters.max_liquidation_lot);
            ensure!(collateral_to_liquidate > 0, Error::<T>::ZeroLiquidationLot);

            // With quote before exchange we are sure that it will not result in infinite amount in for exchange and
            // there is enough liquidity for swap.
            let SwapOutcome { amount, .. } = T::LiquidityProxy::quote(
                DEXId::Polkaswap.into(),
                &cdp.collateral_asset_id,
                &cdp.stablecoin_asset_id,
                QuoteAmount::WithDesiredInput {
                    desired_amount_in: collateral_to_liquidate,
                },
                LiquiditySourceFilter::empty(DEXId::Polkaswap.into()),
                true,
            )?;
            let desired_amount = cdp
                .debt
                .checked_add(Self::liquidation_penalty() * cdp.debt)
                .ok_or(Error::<T>::ArithmeticError)?;
            let swap_amount = if amount > desired_amount {
                SwapAmount::with_desired_output(desired_amount, collateral_to_liquidate)
            } else {
                SwapAmount::with_desired_input(collateral_to_liquidate, Balance::zero())
            };

            // Since there is an issue with LiquidityProxy exchange amount that may differ from
            // requested one, we check balances here.
            let treasury_account_id = technical::Pallet::<T>::tech_account_id_to_account_id(
                &T::TreasuryTechAccount::get(),
            )?;
            let stablecoin_balance_before =
                T::AssetInfoProvider::free_balance(&cdp.stablecoin_asset_id, &treasury_account_id)?;
            let collateral_balance_before =
                T::AssetInfoProvider::free_balance(&cdp.collateral_asset_id, &treasury_account_id)?;

            let technical_account_id = technical::Pallet::<T>::tech_account_id_to_account_id(
                &T::TreasuryTechAccount::get(),
            )?;
            T::LiquidityProxy::exchange(
                DEXId::Polkaswap.into(),
                &technical_account_id,
                &technical_account_id,
                &cdp.collateral_asset_id,
                &cdp.stablecoin_asset_id,
                swap_amount,
                LiquiditySourceFilter::empty(DEXId::Polkaswap.into()),
            )?;

            let stablecoin_balance_after =
                T::AssetInfoProvider::free_balance(&cdp.stablecoin_asset_id, &treasury_account_id)?;
            let collateral_balance_after =
                T::AssetInfoProvider::free_balance(&cdp.collateral_asset_id, &treasury_account_id)?;
            // This value may differ from `desired_amount`, so this is calculation of actual
            // amount swapped.
            let stablecoin_swapped = stablecoin_balance_after
                .checked_sub(stablecoin_balance_before)
                .ok_or(Error::<T>::ArithmeticError)?;
            let collateral_liquidated = collateral_balance_before
                .checked_sub(collateral_balance_after)
                .ok_or(Error::<T>::ArithmeticError)?;

            // penalty is a protocol profit which stays on treasury tech account
            let penalty = Self::liquidation_penalty() * stablecoin_swapped.min(cdp.debt);
            Self::cover_bad_debt(&cdp.stablecoin_asset_id, penalty)?;
            let proceeds = stablecoin_swapped - penalty;
            Self::update_cdp_collateral(
                cdp_id,
                cdp.collateral_amount
                    .checked_sub(collateral_liquidated)
                    .ok_or(Error::<T>::ArithmeticError)?,
            )?;
            if cdp.debt > proceeds {
                Self::burn_treasury(&cdp.stablecoin_asset_id, proceeds)?;
                if cdp.collateral_amount <= collateral_liquidated {
                    // no collateral, total default
                    // CDP debt is not covered with liquidation, now it is a protocol bad debt
                    let shortage = cdp
                        .debt
                        .checked_sub(proceeds)
                        .ok_or(Error::<T>::ArithmeticError)?;
                    Self::cover_with_protocol(&cdp.stablecoin_asset_id, shortage)?;
                    // close empty CDP, debt == 0, collateral == 0
                    Self::decrease_cdp_debt(cdp_id, cdp.debt)?;
                    Self::delete_cdp(cdp_id)?;
                } else {
                    // partly covered
                    Self::decrease_cdp_debt(cdp_id, proceeds)?;
                }
            } else {
                Self::burn_treasury(&cdp.stablecoin_asset_id, cdp.debt)?;
                // CDP debt is covered
                Self::decrease_cdp_debt(cdp_id, cdp.debt)?;
                // There is more stablecoins than to cover debt and penalty, leftover goes to cdp.owner
                let leftover = proceeds
                    .checked_sub(cdp.debt)
                    .ok_or(Error::<T>::ArithmeticError)?;
                assets::Pallet::<T>::transfer_from(
                    &cdp.stablecoin_asset_id,
                    &technical_account_id,
                    &cdp.owner,
                    leftover,
                )?;
            };
            LiquidatedThisBlock::<T>::put(true);

            Ok((collateral_liquidated, proceeds, penalty))
        }

        /// Buys back KEN token with stablecoin and burns. Then 80% of burned is reminted for
        /// incentivization with Demeter farming for XOR/KUSD liquidity providers.
        ///
        /// ## Parameters
        /// - borrow_tax - borrow tax from borrowing amount in stablecoins.
        fn incentivize_ken_token(
            stablecoin_asset_id: &AssetIdOf<T>,
            borrow_tax: Balance,
        ) -> DispatchResult {
            if borrow_tax > 0 {
                Self::mint_treasury(stablecoin_asset_id, borrow_tax)?;
                let technical_account_id = technical::Pallet::<T>::tech_account_id_to_account_id(
                    &T::TreasuryTechAccount::get(),
                )?;
                let swap_outcome = T::LiquidityProxy::exchange(
                    DEXId::Polkaswap.into(),
                    &technical_account_id,
                    &technical_account_id,
                    stablecoin_asset_id,
                    &T::KenAssetId::get(),
                    SwapAmount::with_desired_input(borrow_tax, balance!(0)),
                    LiquiditySourceFilter::empty(DEXId::Polkaswap.into()),
                )?;
                assets::Pallet::<T>::burn_from(
                    &T::KenAssetId::get(),
                    &technical_account_id,
                    &technical_account_id,
                    swap_outcome.amount,
                )?;
                let to_remint = T::KenIncentiveRemintPercent::get() * swap_outcome.amount;
                Self::mint_treasury(&T::KenAssetId::get(), to_remint)?;
            }

            Ok(())
        }

        /// Cover CDP debt with protocol balance
        /// If protocol balance is less than amount to cover, it is a bad debt
        /// Returns amount burnt.
        fn cover_with_protocol(
            stablecoin_asset_id: &AssetIdOf<T>,
            amount: Balance,
        ) -> Result<Balance, DispatchError> {
            let treasury_account_id = technical::Pallet::<T>::tech_account_id_to_account_id(
                &T::TreasuryTechAccount::get(),
            )?;
            let protocol_positive_balance =
                T::AssetInfoProvider::free_balance(stablecoin_asset_id, &treasury_account_id)?;
            let to_burn = if amount <= protocol_positive_balance {
                amount
            } else {
                StablecoinInfos::<T>::try_mutate(stablecoin_asset_id, |stablecoin_info| {
                    let stablecoin_info = stablecoin_info
                        .as_mut()
                        .ok_or(Error::<T>::CollateralInfoNotFound)?;
                    stablecoin_info.bad_debt = stablecoin_info
                        .bad_debt
                        .checked_add(
                            amount
                                .checked_sub(protocol_positive_balance)
                                .ok_or(Error::<T>::ArithmeticError)?,
                        )
                        .ok_or(Error::<T>::ArithmeticError)?;
                    DispatchResult::Ok(())
                })?;
                protocol_positive_balance
            };
            Self::burn_treasury(stablecoin_asset_id, to_burn)?;

            Ok(to_burn)
        }

        /// Increments CDP Id counter, changes storage state.
        fn increment_cdp_id() -> Result<CdpId, DispatchError> {
            NextCDPId::<T>::try_mutate(|cdp_id| {
                *cdp_id = cdp_id.checked_add(1).ok_or(Error::<T>::ArithmeticError)?;
                Ok(*cdp_id)
            })
        }

        /// Inserts a new CDP
        /// Updates CDP storage and updates index owner -> CDP
        fn insert_cdp(
            cdp: CollateralizedDebtPosition<AccountIdOf<T>, AssetIdOf<T>>,
        ) -> Result<CdpId, DispatchError> {
            let cdp_id = Self::increment_cdp_id()?;
            CdpOwnerIndex::<T>::try_append(&cdp.owner, cdp_id)
                .map_err(|_| Error::<T>::CDPLimitPerUser)?;
            CDPDepository::<T>::insert(cdp_id, cdp);
            Ok(cdp_id)
        }

        /// Updates CDP collateral balance
        fn update_cdp_collateral(cdp_id: CdpId, collateral_amount: Balance) -> DispatchResult {
            CDPDepository::<T>::try_mutate(cdp_id, |cdp| {
                let cdp = cdp.as_mut().ok_or(Error::<T>::CDPNotFound)?;
                let old_collateral = cdp.collateral_amount;
                CollateralInfos::<T>::try_mutate(
                    cdp.collateral_asset_id,
                    cdp.stablecoin_asset_id,
                    |collateral_info| {
                        let collateral_info = collateral_info
                            .as_mut()
                            .ok_or(Error::<T>::CollateralInfoNotFound)?;
                        collateral_info.total_collateral = collateral_info
                            .total_collateral
                            .checked_sub(old_collateral)
                            .ok_or(Error::<T>::ArithmeticError)?
                            .checked_add(collateral_amount)
                            .ok_or(Error::<T>::ArithmeticError)?;
                        Ok::<(), Error<T>>(())
                    },
                )?;
                cdp.collateral_amount = collateral_amount;
                Ok(())
            })
        }

        /// Updates CDP debt by increasing the value.
        fn increase_cdp_debt(cdp_id: CdpId, debt_change: Balance) -> DispatchResult {
            CDPDepository::<T>::try_mutate(cdp_id, |cdp| {
                let cdp = cdp.as_mut().ok_or(Error::<T>::CDPNotFound)?;
                cdp.debt = cdp
                    .debt
                    .checked_add(debt_change)
                    .ok_or(Error::<T>::ArithmeticError)?;
                Self::increase_collateral_stablecoin_supply(
                    &cdp.collateral_asset_id,
                    &cdp.stablecoin_asset_id,
                    debt_change,
                )
            })
        }

        /// Updates CDP debt by decreasing the value.
        fn decrease_cdp_debt(cdp_id: CdpId, debt_change: Balance) -> DispatchResult {
            CDPDepository::<T>::try_mutate(cdp_id, |cdp| {
                let cdp = cdp.as_mut().ok_or(Error::<T>::CDPNotFound)?;
                cdp.debt = cdp
                    .debt
                    .checked_sub(debt_change)
                    .ok_or(Error::<T>::ArithmeticError)?;
                CollateralInfos::<T>::try_mutate(
                    cdp.collateral_asset_id,
                    cdp.stablecoin_asset_id,
                    |collateral_info| {
                        let collateral_info = collateral_info
                            .as_mut()
                            .ok_or(Error::<T>::CollateralInfoNotFound)?;
                        collateral_info.stablecoin_supply = collateral_info
                            .stablecoin_supply
                            .checked_sub(debt_change)
                            .ok_or(Error::<T>::ArithmeticError)?;
                        Ok(())
                    },
                )
            })
        }

        /// Removes CDP entry from the storage and sends collateral to the owner.
        fn delete_cdp(cdp_id: CdpId) -> DispatchResult {
            let cdp = CDPDepository::<T>::take(cdp_id).ok_or(Error::<T>::CDPNotFound)?;
            let transfer_out = cdp.collateral_amount;
            technical::Pallet::<T>::transfer_out(
                &cdp.collateral_asset_id,
                &T::TreasuryTechAccount::get(),
                &cdp.owner,
                transfer_out,
            )?;
            CollateralInfos::<T>::try_mutate(
                cdp.collateral_asset_id,
                cdp.stablecoin_asset_id,
                |collateral_info| {
                    let collateral_info = collateral_info
                        .as_mut()
                        .ok_or(Error::<T>::CollateralInfoNotFound)?;
                    collateral_info.total_collateral = collateral_info
                        .total_collateral
                        .checked_sub(transfer_out)
                        .ok_or(Error::<T>::ArithmeticError)?;
                    Ok::<(), Error<T>>(())
                },
            )?;
            if let Some(mut cdp_ids) = CdpOwnerIndex::<T>::take(&cdp.owner) {
                cdp_ids.retain(|&x| x != cdp_id);
                if !cdp_ids.is_empty() {
                    CdpOwnerIndex::<T>::insert(&cdp.owner, cdp_ids);
                }
            }
            Self::deposit_event(Event::CDPClosed {
                cdp_id,
                owner: cdp.owner,
                collateral_asset_id: cdp.collateral_asset_id,
                collateral_amount: transfer_out,
            });
            Ok(())
        }

        /// Inserts or updates `CollateralRiskParameters` for collateral asset id.
        /// If `CollateralRiskParameters` exists for asset id, then updates them.
        /// Else if `CollateralRiskParameters` does not exist, inserts a new value.
        fn upsert_collateral_info(
            collateral_asset_id: &AssetIdOf<T>,
            stablecoin_asset_id: &AssetIdOf<T>,
            new_risk_parameters: CollateralRiskParameters,
        ) -> DispatchResult {
            ensure!(
                T::AssetInfoProvider::asset_exists(collateral_asset_id),
                Error::<T>::WrongAssetId
            );
            ensure!(
                collateral_asset_id != stablecoin_asset_id,
                Error::<T>::WrongAssetId
            );
            ensure!(
                *collateral_asset_id != T::KenAssetId::get(),
                Error::<T>::WrongAssetId
            );
            ensure!(
                StablecoinInfos::<T>::contains_key(stablecoin_asset_id),
                Error::<T>::StablecoinInfoNotFound
            );

            CollateralInfos::<T>::try_mutate(
                collateral_asset_id,
                stablecoin_asset_id,
                |option_collateral_info| {
                    match option_collateral_info {
                        Some(collateral_info) => {
                            let mut new_info = Self::calculate_collateral_interest_coefficient(
                                collateral_asset_id,
                                stablecoin_asset_id,
                            )?;
                            new_info.risk_parameters = new_risk_parameters;
                            *collateral_info = new_info;
                        }
                        None => {
                            let _ = option_collateral_info.insert(CollateralInfo {
                                risk_parameters: new_risk_parameters,
                                total_collateral: Balance::zero(),
                                stablecoin_supply: balance!(0),
                                last_fee_update_time: Timestamp::<T>::get(),
                                interest_coefficient: FixedU128::one(),
                            });
                        }
                    }
                    Ok(())
                },
            )
        }

        fn increase_collateral_stablecoin_supply(
            collateral_asset_id: &T::AssetId,
            stablecoin_asset_id: &AssetIdOf<T>,
            supply_change: Balance,
        ) -> DispatchResult {
            CollateralInfos::<T>::try_mutate(
                collateral_asset_id,
                stablecoin_asset_id,
                |collateral_info| {
                    let collateral_info = collateral_info
                        .as_mut()
                        .ok_or(Error::<T>::CollateralInfoNotFound)?;
                    collateral_info.stablecoin_supply = collateral_info
                        .stablecoin_supply
                        .checked_add(supply_change)
                        .ok_or(Error::<T>::ArithmeticError)?;
                    Ok(())
                },
            )
        }

        /// Returns CDP ids where the account id is owner
        pub fn get_account_cdp_ids(
            account_id: &AccountIdOf<T>,
        ) -> Result<Vec<CdpId>, DispatchError> {
            Ok(CDPDepository::<T>::iter()
                .filter(|(_, cdp)| cdp.owner == *account_id)
                .map(|(cdp_id, _)| cdp_id)
                .collect())
        }
    }
}<|MERGE_RESOLUTION|>--- conflicted
+++ resolved
@@ -1360,14 +1360,10 @@
                     cdp.clone(),
                 )
             })?;
-<<<<<<< HEAD
+            Self::increase_collateral_stablecoin_supply(&cdp.collateral_asset_id, stability_fee)?;
             let mut new_bad_debt = StablecoinInfos::<T>::get(cdp.stablecoin_asset_id)
                 .ok_or(Error::<T>::StablecoinInfoNotFound)?
                 .bad_debt;
-=======
-            Self::increase_collateral_stablecoin_supply(&cdp.collateral_asset_id, stability_fee)?;
-            let mut new_bad_debt = BadDebt::<T>::get();
->>>>>>> 5f540db6
             if new_bad_debt > 0 {
                 if stability_fee <= new_bad_debt {
                     new_bad_debt = new_bad_debt
@@ -1388,16 +1384,12 @@
                     DispatchResult::Ok(())
                 })?;
             }
-<<<<<<< HEAD
             Self::increase_collateral_stablecoin_supply(
                 &cdp.collateral_asset_id,
                 &cdp.stablecoin_asset_id,
                 stability_fee,
             )?;
             Self::mint_treasury(&cdp.stablecoin_asset_id, stability_fee)?;
-=======
-            Self::mint_treasury(&T::KusdAssetId::get(), stability_fee)?;
->>>>>>> 5f540db6
 
             Ok(cdp)
         }
