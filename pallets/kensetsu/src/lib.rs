--- conflicted
+++ resolved
@@ -461,13 +461,10 @@
         AccrueWrongTime,
         /// Liquidation lot set in risk parameters is zero, cannot liquidate
         ZeroLiquidationLot,
-<<<<<<< HEAD
+        /// Liquidation limit reached
+        LiquidationLimit,
         /// Wrong borrow amounts
         WrongBorrowAmounts,
-=======
-        /// Liquidation limit reached
-        LiquidationLimit,
->>>>>>> d9bd2937
     }
 
     #[pallet::call]
@@ -948,9 +945,23 @@
             Ok(())
         }
 
-<<<<<<< HEAD
-        /// Gets max amount of debt when liquidation is not triggered.
-        fn get_max_safe_debt(
+        /// Checks if liquidation is available now.
+        /// Returns `false` if liquidation took place this block since only one liquidation per
+        /// block is allowed.
+        fn check_liquidation_available() -> bool {
+            !LiquidatedThisBlock::<T>::get()
+        }
+
+        /// Checks whether a Collateralized Debt Position (CDP) is currently considered safe based on its debt and collateral.
+        /// The function evaluates the safety of a CDP based on predefined liquidation ratios and collateral values,
+        /// providing an indication of its current safety status.
+        ///
+        /// ## Parameters
+        ///
+        /// - `debt`: The current debt amount in the CDP.
+        /// - `collateral`: The current collateral amount in the CDP.
+        /// - `collateral_asset_id`: The asset ID associated with the collateral in the CDP.
+        pub(crate) fn get_max_safe_debt(
             collateral: Balance,
             collateral_asset_id: AssetIdOf<T>,
         ) -> Result<Balance, DispatchError> {
@@ -988,54 +999,12 @@
             collateral: Balance,
             collateral_asset_id: AssetIdOf<T>,
         ) -> Result<bool, DispatchError> {
-            let max_safe_debt = Self::get_max_safe_debt(collateral, collateral_asset_id)?;
-            Ok(debt <= max_safe_debt)
-=======
-        /// Checks if liquidation is available now.
-        /// Returns `false` if liquidation took place this block since only one liquidation per
-        /// block is allowed.
-        fn check_liquidation_available() -> bool {
-            !LiquidatedThisBlock::<T>::get()
-        }
-
-        /// Checks whether a Collateralized Debt Position (CDP) is currently considered safe based on its debt and collateral.
-        /// The function evaluates the safety of a CDP based on predefined liquidation ratios and collateral values,
-        /// providing an indication of its current safety status.
-        ///
-        /// ## Parameters
-        ///
-        /// - `debt`: The current debt amount in the CDP.
-        /// - `collateral`: The current collateral amount in the CDP.
-        /// - `collateral_asset_id`: The asset ID associated with the collateral in the CDP.
-        pub(crate) fn check_cdp_is_safe(
-            debt: Balance,
-            collateral: Balance,
-            collateral_asset_id: AssetIdOf<T>,
-        ) -> Result<bool, DispatchError> {
             if debt == Balance::zero() {
                 Ok(true)
             } else {
-                let liquidation_ratio = Self::collateral_infos(collateral_asset_id)
-                    .ok_or(Error::<T>::CollateralInfoNotFound)?
-                    .risk_parameters
-                    .liquidation_ratio;
-                // DAI is assumed as $1
-                let collateral_reference_price =
-                    FixedU128::from_inner(T::PriceTools::get_average_price(
-                        &collateral_asset_id,
-                        &DAI.into(),
-                        PriceVariant::Sell,
-                    )?);
-                let collateral_volume = collateral_reference_price
-                    .checked_mul(&FixedU128::from_inner(collateral))
-                    .ok_or(Error::<T>::ArithmeticError)?;
-                let max_safe_debt = FixedU128::from_perbill(liquidation_ratio)
-                    .checked_mul(&collateral_volume)
-                    .ok_or(Error::<T>::ArithmeticError)?;
-                let debt = FixedU128::from_inner(debt);
+                let max_safe_debt = Self::get_max_safe_debt(collateral, collateral_asset_id)?;
                 Ok(debt <= max_safe_debt)
             }
->>>>>>> d9bd2937
         }
 
         /// Ensures that new emission will not exceed collateral hard cap
