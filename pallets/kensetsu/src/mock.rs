--- conflicted
+++ resolved
@@ -222,16 +222,8 @@
     };
     pub const KenAssetId: AssetId = KEN;
     pub const KusdAssetId: AssetId = KUSD;
-<<<<<<< HEAD
+    pub const GetKenIncentiveRemintPercent: Percent = Percent::from_percent(80);
     pub const MinimalStabilityFeeAccrue: Balance = balance!(1);
-=======
-
-    pub const GetKenIncentiveRemintPercent: Percent = Percent::from_percent(80);
-
-    // 1 day
-    pub const AccrueInterestPeriod: Moment = 86_400_000;
-
->>>>>>> a1d92ef5
 }
 
 mock_assets_config!(TestRuntime);
