// This file is part of the SORA network and Polkaswap app.

// Copyright (c) 2020, 2021, Polka Biome Ltd. All rights reserved.
// SPDX-License-Identifier: BSD-4-Clause

// Redistribution and use in source and binary forms, with or without modification,
// are permitted provided that the following conditions are met:

// Redistributions of source code must retain the above copyright notice, this list
// of conditions and the following disclaimer.
// Redistributions in binary form must reproduce the above copyright notice, this
// list of conditions and the following disclaimer in the documentation and/or other
// materials provided with the distribution.
//
// All advertising materials mentioning features or use of this software must display
// the following acknowledgement: This product includes software developed by Polka Biome
// Ltd., SORA, and Polkaswap.
//
// Neither the name of the Polka Biome Ltd. nor the names of its contributors may be used
// to endorse or promote products derived from this software without specific prior written permission.

// THIS SOFTWARE IS PROVIDED BY Polka Biome Ltd. AS IS AND ANY EXPRESS OR IMPLIED WARRANTIES,
// INCLUDING, BUT NOT LIMITED TO, THE IMPLIED WARRANTIES OF MERCHANTABILITY AND FITNESS FOR
// A PARTICULAR PURPOSE ARE DISCLAIMED. IN NO EVENT SHALL Polka Biome Ltd. BE LIABLE FOR ANY
// DIRECT, INDIRECT, INCIDENTAL, SPECIAL, EXEMPLARY, OR CONSEQUENTIAL DAMAGES (INCLUDING,
// BUT NOT LIMITED TO, PROCUREMENT OF SUBSTITUTE GOODS OR SERVICES; LOSS OF USE, DATA, OR PROFITS;
// OR BUSINESS INTERRUPTION) HOWEVER CAUSED AND ON ANY THEORY OF LIABILITY, WHETHER IN CONTRACT,
// STRICT LIABILITY, OR TORT (INCLUDING NEGLIGENCE OR OTHERWISE) ARISING IN ANY WAY OUT OF THE
// USE OF THIS SOFTWARE, EVEN IF ADVISED OF THE POSSIBILITY OF SUCH DAMAGE.

use super::*;

use crate::mock::{new_test_ext, MockLiquidityProxy, RuntimeOrigin, TestRuntime};
use crate::test_utils::{
    alice, alice_account_id, assert_bad_debt, assert_balance, bob, create_cdp_for_xor,
    deposit_xor_to_cdp, get_total_supply, protocol_owner, protocol_owner_account_id, risk_manager,
    risk_manager_account_id, set_bad_debt, set_balance, set_up_risk_manager,
    set_xor_as_collateral_type, tech_account_id,
};

use common::{balance, AssetId32, Balance, KUSD, XOR};
use frame_support::{assert_err, assert_ok};
use hex_literal::hex;
use sp_arithmetic::{ArithmeticError, Percent};
use sp_core::U256;
use sp_runtime::DispatchError::BadOrigin;

type KensetsuError = Error<TestRuntime>;
type KensetsuPallet = Pallet<TestRuntime>;
type System = frame_system::Pallet<TestRuntime>;

/// CDP might be created only by Signed Origin account.
#[test]
fn test_create_cdp_only_signed_origin() {
    new_test_ext().execute_with(|| {
        assert_err!(
            KensetsuPallet::create_cdp(RuntimeOrigin::none(), XOR),
            BadOrigin
        );
        assert_err!(
            KensetsuPallet::create_cdp(RuntimeOrigin::root(), XOR),
            BadOrigin
        );
    });
}

/// Collateral Risk Parameters were not set for the AssetId by Risk Management Team,
/// is is restricted to create CDP for collateral not listed.
#[test]
fn test_create_cdp_for_asset_not_listed_must_result_in_error() {
    new_test_ext().execute_with(|| {
        assert_err!(
            KensetsuPallet::create_cdp(alice(), XOR),
            KensetsuError::CollateralInfoNotFound
        );
    });
}

/// If the number of cdp ids reached U256::MAX, next CDP will result in ArithmeticError.
#[test]
fn test_create_cdp_overflow_error() {
    new_test_ext().execute_with(|| {
        set_xor_as_collateral_type(
            Balance::MAX,
            Perbill::from_percent(50),
            FixedU128::from_float(0.0),
        );
        NextCDPId::<TestRuntime>::set(U256::MAX);

        assert_err!(
            KensetsuPallet::create_cdp(alice(), XOR),
            KensetsuError::ArithmeticError
        );
    });
}

/// Successfully creates CDP
#[test]
fn test_create_cdp_sunny_day() {
    new_test_ext().execute_with(|| {
        set_xor_as_collateral_type(
            Balance::MAX,
            Perbill::from_percent(50),
            FixedU128::from_float(0.0),
        );

        assert_ok!(KensetsuPallet::create_cdp(alice(), XOR),);
        let cdp_id = U256::from(1);

        System::assert_last_event(
            Event::CDPCreated {
                cdp_id,
                owner: alice_account_id(),
                collateral_asset_id: XOR,
            }
            .into(),
        );
        assert_eq!(
            KensetsuPallet::get_account_cdp_ids(&alice_account_id()),
            Ok(vec!(cdp_id))
        );
        let cdp = KensetsuPallet::cdp(cdp_id).expect("Shall create CDP");
        assert_eq!(cdp.owner, alice_account_id());
        assert_eq!(cdp.collateral_asset_id, XOR);
        assert_eq!(cdp.collateral_amount, balance!(0));
        assert_eq!(cdp.debt, balance!(0));
    });
}

/// CDP might be closed only by Signed Origin account.
#[test]
fn test_close_cdp_only_signed_origin() {
    new_test_ext().execute_with(|| {
        let cdp_id = U256::from(1);

        assert_err!(
            KensetsuPallet::close_cdp(RuntimeOrigin::none(), cdp_id),
            BadOrigin
        );
        assert_err!(
            KensetsuPallet::close_cdp(RuntimeOrigin::root(), cdp_id),
            BadOrigin
        );
    });
}

/// Only owner can close CDP
#[test]
fn test_close_cdp_only_owner() {
    new_test_ext().execute_with(|| {
        set_xor_as_collateral_type(
            Balance::MAX,
            Perbill::from_percent(50),
            FixedU128::from_float(0.0),
        );
        // Alice is CDP owner
        let cdp_id = create_cdp_for_xor(alice(), balance!(0), balance!(0));

        assert_err!(
            KensetsuPallet::close_cdp(bob(), cdp_id),
            KensetsuError::OperationNotPermitted
        );
    });
}

/// If cdp doesn't exist, return error
#[test]
fn test_close_cdp_does_not_exist() {
    new_test_ext().execute_with(|| {
        let cdp_id = U256::from(1);

        assert_err!(
            KensetsuPallet::close_cdp(alice(), cdp_id),
            KensetsuError::CDPNotFound
        );
    });
}

/// Doesn't allow to close CDP with outstanding debt
#[test]
fn test_close_cdp_outstanding_debt() {
    new_test_ext().execute_with(|| {
        set_xor_as_collateral_type(
            Balance::MAX,
            Perbill::from_percent(50),
            FixedU128::from_float(0.0),
        );
        let cdp_id = create_cdp_for_xor(alice(), balance!(10), balance!(1));

        assert_err!(
            KensetsuPallet::close_cdp(alice(), cdp_id),
            KensetsuError::OutstandingDebt
        );
    });
}

/// Closes CDP and returns collateral to the owner
#[test]
fn test_close_cdp_sunny_day() {
    new_test_ext().execute_with(|| {
        set_xor_as_collateral_type(
            Balance::MAX,
            Perbill::from_percent(50),
            FixedU128::from_float(0.0),
        );
        let cdp_id = create_cdp_for_xor(alice(), balance!(10), balance!(0));
        assert_balance(&alice_account_id(), &XOR, balance!(0));

        assert_ok!(KensetsuPallet::close_cdp(alice(), cdp_id));

        System::assert_last_event(
            Event::CDPClosed {
                cdp_id,
                owner: alice_account_id(),
                collateral_asset_id: XOR,
            }
            .into(),
        );
        assert_balance(&alice_account_id(), &XOR, balance!(10));
        assert_eq!(KensetsuPallet::cdp(cdp_id), None);
    });
}

/// only by Signed Origin account can deposit collateral
#[test]
fn test_deposit_only_signed_origin() {
    new_test_ext().execute_with(|| {
        let cdp_id = U256::from(1);

        assert_err!(
            KensetsuPallet::deposit_collateral(RuntimeOrigin::none(), cdp_id, balance!(0)),
            BadOrigin
        );
        assert_err!(
            KensetsuPallet::deposit_collateral(RuntimeOrigin::root(), cdp_id, balance!(0)),
            BadOrigin
        );
    });
}

/// If cdp doesn't exist, return error
#[test]
fn test_deposit_collateral_cdp_does_not_exist() {
    new_test_ext().execute_with(|| {
        let cdp_id = U256::from(1);

        assert_err!(
            KensetsuPallet::deposit_collateral(alice(), cdp_id, balance!(0)),
            KensetsuError::CDPNotFound
        );
    });
}

/// Not enough balance to deposit
#[test]
fn test_deposit_collateral_not_enough_balance() {
    new_test_ext().execute_with(|| {
        set_xor_as_collateral_type(
            Balance::MAX,
            Perbill::from_percent(50),
            FixedU128::from_float(0.0),
        );
        let cdp_id = create_cdp_for_xor(alice(), balance!(0), balance!(0));

        assert_err!(
            KensetsuPallet::deposit_collateral(alice(), cdp_id, balance!(1)),
            pallet_balances::Error::<TestRuntime>::InsufficientBalance
        );
    });
}

/// Balance::MAX deposited, increase collateral results in ArithmeticError
#[test]
fn test_deposit_collateral_overflow() {
    new_test_ext().execute_with(|| {
        set_xor_as_collateral_type(
            Balance::MAX,
            Perbill::from_percent(50),
            FixedU128::from_float(0.0),
        );
        // due to cast to i128 in update_balance() u128::MAX is done with 2 x i128::MAX
        let max_i128_amount = Balance::MAX / 2;
        let cdp_id = create_cdp_for_xor(alice(), max_i128_amount, balance!(0));
        deposit_xor_to_cdp(alice(), cdp_id, max_i128_amount);
        set_balance(alice_account_id(), max_i128_amount);

        // ArithmeticError::Overflow from pallet_balances
        assert_err!(
            KensetsuPallet::deposit_collateral(alice(), cdp_id, max_i128_amount),
            ArithmeticError::Overflow
        );
    });
}

/// Alice deposits 0 collateral, balance not changed, event is emitted
#[test]
fn test_deposit_collateral_zero() {
    new_test_ext().execute_with(|| {
        set_xor_as_collateral_type(
            Balance::MAX,
            Perbill::from_percent(50),
            FixedU128::from_float(0.0),
        );
        let cdp_id = create_cdp_for_xor(alice(), balance!(0), balance!(0));
        let amount = balance!(0);

        assert_ok!(KensetsuPallet::deposit_collateral(alice(), cdp_id, amount));

        System::assert_last_event(
            Event::CollateralDeposit {
                cdp_id,
                owner: alice_account_id(),
                collateral_asset_id: XOR,
                amount,
            }
            .into(),
        );
        let cdp = KensetsuPallet::cdp(cdp_id).expect("Must exist");
        assert_eq!(cdp.collateral_amount, amount);
    });
}

/// Alice deposits `amount` collateral, balance changed, event is emitted
#[test]
fn test_deposit_collateral_sunny_day() {
    new_test_ext().execute_with(|| {
        set_xor_as_collateral_type(
            Balance::MAX,
            Perbill::from_percent(50),
            FixedU128::from_float(0.0),
        );
        let cdp_id = create_cdp_for_xor(alice(), balance!(0), balance!(0));
        let amount = balance!(10);
        set_balance(alice_account_id(), amount);

        assert_ok!(KensetsuPallet::deposit_collateral(alice(), cdp_id, amount));

        System::assert_last_event(
            Event::CollateralDeposit {
                cdp_id,
                owner: alice_account_id(),
                collateral_asset_id: XOR,
                amount,
            }
            .into(),
        );
        assert_balance(&alice_account_id(), &XOR, balance!(0));
        let cdp = KensetsuPallet::cdp(cdp_id).expect("Must exist");
        assert_eq!(cdp.collateral_amount, amount);
    });
}

/// only by Signed Origin account can withdraw_collateral
#[test]
fn test_withdraw_collateral_only_signed_origin() {
    new_test_ext().execute_with(|| {
        let cdp_id = U256::from(1);

        assert_err!(
            KensetsuPallet::withdraw_collateral(RuntimeOrigin::none(), cdp_id, balance!(0)),
            BadOrigin
        );
        assert_err!(
            KensetsuPallet::withdraw_collateral(RuntimeOrigin::root(), cdp_id, balance!(0)),
            BadOrigin
        );
    });
}

/// Only owner can withdraw collateral
#[test]
fn test_withdraw_collateral_only_owner() {
    new_test_ext().execute_with(|| {
        set_xor_as_collateral_type(
            Balance::MAX,
            Perbill::from_percent(50),
            FixedU128::from_float(0.0),
        );
        // Alice is CDP owner
        let cdp_id = create_cdp_for_xor(alice(), balance!(0), balance!(0));

        assert_err!(
            KensetsuPallet::withdraw_collateral(bob(), cdp_id, balance!(0)),
            KensetsuError::OperationNotPermitted
        );
    });
}

/// If cdp doesn't exist, return error
#[test]
fn test_withdraw_collateral_cdp_does_not_exist() {
    new_test_ext().execute_with(|| {
        let cdp_id = U256::from(1);

        assert_err!(
            KensetsuPallet::withdraw_collateral(alice(), cdp_id, balance!(0)),
            KensetsuError::CDPNotFound
        );
    });
}

/// CDP owner withdraws collateral more than CDP has
#[test]
fn test_withdraw_collateral_gt_amount() {
    new_test_ext().execute_with(|| {
        set_xor_as_collateral_type(
            Balance::MAX,
            Perbill::from_percent(50),
            FixedU128::from_float(0.0),
        );
        let cdp_id = create_cdp_for_xor(alice(), balance!(10), balance!(0));

        assert_err!(
            KensetsuPallet::withdraw_collateral(alice(), cdp_id, balance!(20)),
            KensetsuError::NotEnoughCollateral
        );
    });
}

/// CDP will be unsafe
#[test]
fn test_withdraw_collateral_unsafe() {
    new_test_ext().execute_with(|| {
        set_xor_as_collateral_type(
            Balance::MAX,
            Perbill::from_percent(50),
            FixedU128::from_float(0.0),
        );
        let cdp_id = create_cdp_for_xor(alice(), balance!(10), balance!(5));

        assert_err!(
            KensetsuPallet::withdraw_collateral(alice(), cdp_id, balance!(1)),
            KensetsuError::CDPUnsafe
        );
    });
}

/// Alice withdraw 0 collateral, balance not changed, event is emitted
#[test]
fn test_withdraw_collateral_zero() {
    new_test_ext().execute_with(|| {
        set_xor_as_collateral_type(
            Balance::MAX,
            Perbill::from_percent(50),
            FixedU128::from_float(0.0),
        );
        let amount = balance!(0);
        let cdp_id = create_cdp_for_xor(alice(), amount, balance!(0));

        assert_ok!(KensetsuPallet::withdraw_collateral(alice(), cdp_id, amount));

        System::assert_last_event(
            Event::CollateralWithdrawn {
                cdp_id,
                owner: alice_account_id(),
                collateral_asset_id: XOR,
                amount,
            }
            .into(),
        );
        assert_balance(&alice_account_id(), &XOR, amount);
        let cdp = KensetsuPallet::cdp(cdp_id).expect("Must exist");
        assert_eq!(cdp.collateral_amount, balance!(0));
    });
}

/// Alice withdraw `amount` collateral, balance changed, event is emitted
#[test]
fn test_withdraw_collateral_sunny_day() {
    new_test_ext().execute_with(|| {
        set_xor_as_collateral_type(
            Balance::MAX,
            Perbill::from_percent(50),
            FixedU128::from_float(0.0),
        );
        let amount = balance!(10);
        let cdp_id = create_cdp_for_xor(alice(), amount, balance!(0));
        assert_balance(&alice_account_id(), &XOR, balance!(0));

        assert_ok!(KensetsuPallet::withdraw_collateral(alice(), cdp_id, amount));

        System::assert_last_event(
            Event::CollateralWithdrawn {
                cdp_id,
                owner: alice_account_id(),
                collateral_asset_id: XOR,
                amount,
            }
            .into(),
        );
        assert_balance(&alice_account_id(), &XOR, amount);
        let cdp = KensetsuPallet::cdp(cdp_id).expect("Must exist");
        assert_eq!(cdp.collateral_amount, balance!(0));
    });
}

/// only by Signed Origin account can borrow
#[test]
fn test_borrow_only_signed_origin() {
    new_test_ext().execute_with(|| {
        let cdp_id = U256::from(1);

        assert_err!(
            KensetsuPallet::borrow(RuntimeOrigin::none(), cdp_id, balance!(0)),
            BadOrigin
        );
        assert_err!(
            KensetsuPallet::borrow(RuntimeOrigin::root(), cdp_id, balance!(0)),
            BadOrigin
        );
    });
}

/// Only owner can borrow
#[test]
fn test_borrow_only_owner() {
    new_test_ext().execute_with(|| {
        set_xor_as_collateral_type(
            Balance::MAX,
            Perbill::from_percent(50),
            FixedU128::from_float(0.0),
        );
        // Alice is CDP owner
        let cdp_id = create_cdp_for_xor(alice(), balance!(0), balance!(0));

        assert_err!(
            KensetsuPallet::borrow(bob(), cdp_id, balance!(0)),
            KensetsuError::OperationNotPermitted
        );
    });
}

/// If cdp doesn't exist, return error
#[test]
fn test_borrow_cdp_does_not_exist() {
    new_test_ext().execute_with(|| {
        let cdp_id = U256::from(1);

        assert_err!(
            KensetsuPallet::borrow(alice(), cdp_id, balance!(0)),
            KensetsuError::CDPNotFound
        );
    });
}

/// CDP with debt as MAX_INT exists, borrow from CDP must result in overflow error.
#[test]
fn test_borrow_cdp_overflow() {
    new_test_ext().execute_with(|| {
        set_xor_as_collateral_type(
            Balance::MAX,
            Perbill::from_percent(100),
            FixedU128::from_float(0.0),
        );
        // due to cast to i128 in update_balance() u128::MAX is done with 2 x i128::MAX
        let max_i128_amount = Balance::MAX / 2;
        let cdp_id = create_cdp_for_xor(alice(), max_i128_amount, max_i128_amount);

        assert_err!(
            KensetsuPallet::borrow(alice(), cdp_id, u128::MAX),
            KensetsuError::ArithmeticError
        );
    });
}

/// CDP with collateral exists, try to borrow in a way that results in unsafe CDP.
#[test]
fn test_borrow_cdp_unsafe() {
    new_test_ext().execute_with(|| {
        set_xor_as_collateral_type(
            Balance::MAX,
            Perbill::from_percent(50),
            FixedU128::from_float(0.0),
        );
        let amount = balance!(10);
        let cdp_id = create_cdp_for_xor(alice(), amount, balance!(0));

        assert_err!(
            KensetsuPallet::borrow(alice(), cdp_id, amount),
            KensetsuError::CDPUnsafe
        );
    });
}

/// CDP with collateral exists, hard cap is set in CDP risk parameters.
/// Borrow results with an error `HardCapSupply`
#[test]
fn test_borrow_cdp_type_hard_cap() {
    new_test_ext().execute_with(|| {
        set_xor_as_collateral_type(
            balance!(10),
            Perbill::from_percent(50),
            FixedU128::from_float(0.0),
        );
        let cdp_id = create_cdp_for_xor(alice(), balance!(100), balance!(0));

        assert_err!(
            KensetsuPallet::borrow(alice(), cdp_id, balance!(20)),
            KensetsuError::HardCapSupply
        );
    });
}

/// CDP with collateral exists, hard cap is set in protocol risk parameters.
/// Borrow results with an error `HardCapSupply`
#[test]
fn test_borrow_protocol_hard_cap() {
    new_test_ext().execute_with(|| {
        set_up_risk_manager();
        set_xor_as_collateral_type(
            Balance::MAX,
            Perbill::from_percent(50),
            FixedU128::from_float(0.0),
        );
        assert_ok!(KensetsuPallet::update_hard_cap_total_supply(
            risk_manager(),
            balance!(10)
        ));
        let cdp_id = create_cdp_for_xor(alice(), balance!(100), balance!(0));

        assert_err!(
            KensetsuPallet::borrow(alice(), cdp_id, balance!(20)),
            KensetsuError::HardCapSupply
        );
    });
}

/// CDP with collateral exists, call borrow with 0 KUSD amount.
/// Tx must succeed, but state is unchanged.
#[test]
fn test_borrow_zero_amount() {
    new_test_ext().execute_with(|| {
        set_xor_as_collateral_type(
            Balance::MAX,
            Perbill::from_percent(50),
            FixedU128::from_float(0.0),
        );
        let debt = balance!(10);
        let cdp_id = create_cdp_for_xor(alice(), balance!(100), debt);

        assert_ok!(KensetsuPallet::borrow(alice(), cdp_id, balance!(0)));

        System::assert_has_event(
            Event::DebtIncreased {
                cdp_id,
                owner: alice_account_id(),
                collateral_asset_id: XOR,
                amount: debt,
            }
            .into(),
        );
        let cdp = KensetsuPallet::cdp(cdp_id).expect("Must exist");
        assert_eq!(cdp.debt, debt);
        assert_balance(&alice_account_id(), &KUSD, debt);
    });
}

/// CDP with collateral exists, call borrow with some KUSD amount.
/// Tx must succeed, debt to CDP added, KUSD minted to the caller.
#[test]
fn test_borrow_sunny_day() {
    new_test_ext().execute_with(|| {
        set_xor_as_collateral_type(
            Balance::MAX,
            Perbill::from_percent(50),
            FixedU128::from_float(0.0),
        );
        let cdp_id = create_cdp_for_xor(alice(), balance!(100), balance!(0));
        let to_borrow = balance!(10);
        let initial_total_kusd_supply = get_total_supply(&KUSD);
        assert_eq!(initial_total_kusd_supply, balance!(0));

        assert_ok!(KensetsuPallet::borrow(alice(), cdp_id, to_borrow));

        System::assert_has_event(
            Event::DebtIncreased {
                cdp_id,
                owner: alice_account_id(),
                collateral_asset_id: XOR,
                amount: to_borrow,
            }
            .into(),
        );
        let cdp = KensetsuPallet::cdp(cdp_id).expect("Must exist");
        assert_eq!(cdp.debt, to_borrow);
        assert_balance(&alice_account_id(), &KUSD, to_borrow);
        let total_kusd_supply = get_total_supply(&KUSD);
        assert_eq!(total_kusd_supply, initial_total_kusd_supply + to_borrow);
    });
}

/// CDP with collateral and debt exists, call borrow with 0 KUSD amount to trigger accrue().
/// Tx must succeed, debt will increase on accrued interest, KUSD minted to tech account.
#[test]
fn test_borrow_cdp_accrue() {
    new_test_ext().execute_with(|| {
        set_xor_as_collateral_type(
            Balance::MAX,
            Perbill::from_percent(50),
            FixedU128::from_float(0.1),
        );
        let debt = balance!(10);
        let cdp_id = create_cdp_for_xor(alice(), balance!(100), debt);
        pallet_timestamp::Pallet::<TestRuntime>::set_timestamp(1);
        let initial_total_kusd_supply = get_total_supply(&KUSD);
        assert_eq!(initial_total_kusd_supply, balance!(10));

        assert_ok!(KensetsuPallet::borrow(alice(), cdp_id, balance!(0)));

        // interest is 10*10%*1 = 1,
        // where 10 - initial balance, 10% - per second rate, 1 - seconds passed
        let interest = balance!(1);
        let cdp = KensetsuPallet::cdp(cdp_id).expect("Must exist");
        assert_eq!(cdp.debt, debt + interest);
        assert_balance(&alice_account_id(), &KUSD, balance!(10));
        let total_kusd_supply = get_total_supply(&KUSD);
        assert_eq!(total_kusd_supply, initial_total_kusd_supply + interest);
        assert_balance(&tech_account_id(), &KUSD, balance!(1));
    });
}

/// only by Signed Origin account can repay_debt
#[test]
fn test_repay_debt_only_signed_origin() {
    new_test_ext().execute_with(|| {
        let cdp_id = U256::from(1);

        assert_err!(
            KensetsuPallet::repay_debt(RuntimeOrigin::none(), cdp_id, balance!(0)),
            BadOrigin
        );
        assert_err!(
            KensetsuPallet::repay_debt(RuntimeOrigin::root(), cdp_id, balance!(0)),
            BadOrigin
        );
    });
}

/// If cdp doesn't exist, return error
#[test]
fn test_repay_debt_cdp_does_not_exist() {
    new_test_ext().execute_with(|| {
        let cdp_id = U256::from(1);

        assert_err!(
            KensetsuPallet::repay_debt(alice(), cdp_id, balance!(1)),
            KensetsuError::CDPNotFound
        );
    });
}

/// Repay when amount is less than debt.
/// Debt is partially closed, tokens are burned. Event is emitted.
#[test]
fn test_repay_debt_amount_less_debt() {
    new_test_ext().execute_with(|| {
        set_xor_as_collateral_type(
            Balance::MAX,
            Perbill::from_percent(50),
            FixedU128::from_float(0.0),
        );
        let debt = balance!(10);
        let cdp_id = create_cdp_for_xor(alice(), balance!(100), debt);
        let to_repay = balance!(1);
        let initial_total_kusd_supply = get_total_supply(&KUSD);
        assert_eq!(initial_total_kusd_supply, debt);

        assert_ok!(KensetsuPallet::repay_debt(alice(), cdp_id, to_repay));

        System::assert_has_event(
            Event::DebtPayment {
                cdp_id,
                owner: alice_account_id(),
                collateral_asset_id: XOR,
                amount: to_repay,
            }
            .into(),
        );
        let cdp = KensetsuPallet::cdp(cdp_id).expect("Must exist");
        assert_eq!(cdp.debt, debt - to_repay);
        let total_kusd_supply = get_total_supply(&KUSD);
        assert_eq!(total_kusd_supply, initial_total_kusd_supply - to_repay);
    });
}

/// Repay when amount is equal to debt.
/// Debt is closed, tokens are burned. Event is emitted.
#[test]
fn test_repay_debt_amount_eq_debt() {
    new_test_ext().execute_with(|| {
        set_xor_as_collateral_type(
            Balance::MAX,
            Perbill::from_percent(50),
            FixedU128::from_float(0.0),
        );
        let debt = balance!(10);
        let cdp_id = create_cdp_for_xor(alice(), balance!(100), debt);
        let initial_total_kusd_supply = get_total_supply(&KUSD);
        assert_eq!(initial_total_kusd_supply, debt);

        assert_ok!(KensetsuPallet::repay_debt(alice(), cdp_id, debt));

        System::assert_has_event(
            Event::DebtPayment {
                cdp_id,
                owner: alice_account_id(),
                collateral_asset_id: XOR,
                amount: debt,
            }
            .into(),
        );
        let cdp = KensetsuPallet::cdp(cdp_id).expect("Must exist");
        assert_eq!(cdp.debt, balance!(0));
        let total_kusd_supply = get_total_supply(&KUSD);
        assert_eq!(total_kusd_supply, balance!(0));
    });
}

/// Repay when amount is greater than debt.
/// Debt is closed, tokens are burned. Event is emitted and KUSD leftover on caller account.
#[test]
fn test_repay_debt_amount_gt_debt() {
    new_test_ext().execute_with(|| {
        set_xor_as_collateral_type(
            Balance::MAX,
            Perbill::from_percent(50),
            FixedU128::from_float(0.0),
        );
        let debt = balance!(10);
        let cdp_id = create_cdp_for_xor(alice(), balance!(100), debt);
        // create 2nd CDP and borrow for KUSD surplus on Alice account
        let kusd_surplus = balance!(5);
        create_cdp_for_xor(alice(), balance!(100), kusd_surplus);
        let total_kusd_balance = debt + kusd_surplus;
        let initial_total_kusd_supply = get_total_supply(&KUSD);
        assert_eq!(initial_total_kusd_supply, total_kusd_balance);

        assert_ok!(KensetsuPallet::repay_debt(
            alice(),
            cdp_id,
            total_kusd_balance
        ));

        System::assert_has_event(
            Event::DebtPayment {
                cdp_id,
                owner: alice_account_id(),
                collateral_asset_id: XOR,
                amount: debt,
            }
            .into(),
        );
        let cdp = KensetsuPallet::cdp(cdp_id).expect("Must exist");
        assert_eq!(cdp.debt, balance!(0));
        let total_kusd_supply = get_total_supply(&KUSD);
        assert_eq!(total_kusd_supply, kusd_surplus);
        assert_balance(&alice_account_id(), &KUSD, kusd_surplus);
    });
}

/// Repay with zero amount.
/// Success, but state is not changed.
#[test]
fn test_repay_debt_zero_amount() {
    new_test_ext().execute_with(|| {
        set_xor_as_collateral_type(
            Balance::MAX,
            Perbill::from_percent(50),
            FixedU128::from_float(0.0),
        );
        let debt = balance!(10);
        let cdp_id = create_cdp_for_xor(alice(), balance!(100), debt);
        let initial_total_kusd_supply = get_total_supply(&KUSD);
        assert_eq!(initial_total_kusd_supply, debt);

        assert_ok!(KensetsuPallet::repay_debt(alice(), cdp_id, balance!(0)));

        System::assert_has_event(
            Event::DebtPayment {
                cdp_id,
                owner: alice_account_id(),
                collateral_asset_id: XOR,
                amount: balance!(0),
            }
            .into(),
        );
        let cdp = KensetsuPallet::cdp(cdp_id).expect("Must exist");
        assert_eq!(cdp.debt, debt);
        let total_kusd_supply = get_total_supply(&KUSD);
        assert_eq!(total_kusd_supply, initial_total_kusd_supply);
    });
}

/// Repay with zero amount to trigger accrue.
/// Success, debt increased and KUSD is minted to tech treasury account.
#[test]
fn test_repay_debt_accrue() {
    new_test_ext().execute_with(|| {
        set_xor_as_collateral_type(
            Balance::MAX,
            Perbill::from_percent(50),
            FixedU128::from_float(0.1),
        );
        let debt = balance!(10);
        let cdp_id = create_cdp_for_xor(alice(), balance!(100), debt);
        let initial_total_kusd_supply = get_total_supply(&KUSD);
        assert_eq!(initial_total_kusd_supply, debt);
        pallet_timestamp::Pallet::<TestRuntime>::set_timestamp(1);

        assert_ok!(KensetsuPallet::repay_debt(alice(), cdp_id, balance!(0)));

        // interest is 10*10%*1 = 1,
        // where 10 - initial balance, 10% - per second rate, 1 - seconds passed
        let interest = balance!(1);
        let cdp = KensetsuPallet::cdp(cdp_id).expect("Must exist");
        assert_eq!(cdp.debt, debt + interest);
        assert_balance(&alice_account_id(), &KUSD, balance!(10));
        let total_kusd_supply = get_total_supply(&KUSD);
        assert_eq!(total_kusd_supply, initial_total_kusd_supply + interest);
        assert_balance(&tech_account_id(), &KUSD, balance!(1));
    });
}

/// If cdp doesn't exist, return error
#[test]
fn test_liquidate_cdp_does_not_exist() {
    new_test_ext().execute_with(|| {
        let cdp_id = U256::from(1);

        assert_err!(
            KensetsuPallet::liquidate(RuntimeOrigin::none(), cdp_id),
            KensetsuError::CDPNotFound
        );
    });
}

/// If cdp safe, return error
#[test]
fn test_liquidate_cdp_safe() {
    new_test_ext().execute_with(|| {
        set_xor_as_collateral_type(
            Balance::MAX,
            Perbill::from_percent(50),
            FixedU128::from_float(0.0),
        );
        let cdp_id = create_cdp_for_xor(alice(), balance!(100), balance!(10));

        assert_err!(
            KensetsuPallet::liquidate(RuntimeOrigin::none(), cdp_id),
            KensetsuError::CDPSafe
        );
    });
}

/// Liquidate that just triggers accrue and doesn't change balances.
/// Success, debt increased and KUSD is minted to tech treasury account.
#[test]
fn test_liquidate_accrue() {
    new_test_ext().execute_with(|| {
        set_xor_as_collateral_type(
            Balance::MAX,
            Perbill::from_percent(10),
            FixedU128::from_float(0.1),
        );
        // the CDP will be unsafe in the next second
        let debt = balance!(10);
        let cdp_id = create_cdp_for_xor(alice(), balance!(100), debt);
        pallet_timestamp::Pallet::<TestRuntime>::set_timestamp(1);
        MockLiquidityProxy::set_output_amount_for_the_next_exchange(balance!(0));
        let initial_total_kusd_supply = get_total_supply(&KUSD);
        assert_eq!(initial_total_kusd_supply, debt);

        assert_ok!(KensetsuPallet::liquidate(alice(), cdp_id));

        // interest is 10*10%*1 = 1,
        // where 10 - initial balance, 10% - per second rate, 1 - seconds passed
        let interest = balance!(1);
        let cdp = KensetsuPallet::cdp(cdp_id).expect("Must exist");
        assert_eq!(cdp.debt, debt + interest);
        assert_balance(&alice_account_id(), &KUSD, balance!(10));
        let total_kusd_supply = get_total_supply(&KUSD);
        assert_eq!(total_kusd_supply, initial_total_kusd_supply + interest);
        assert_balance(&tech_account_id(), &KUSD, balance!(1));
    });
}

/// CDP has debt
/// Liquidation sells only part of collateral.
/// Liquidation results with output KUSD amount > cdp.debt + liquidation penalty
/// CDP debt is repaid, corresponding amount of collateral is sold
/// Liquidation penalty is a protocol profit
/// Leftover from liquidation goes to CDP owner
#[test]
fn test_liquidate_kusd_amount_covers_cdp_debt_and_penalty() {
    new_test_ext().execute_with(|| {
        set_up_risk_manager();
        KensetsuPallet::update_liquidation_penalty(risk_manager(), Percent::from_percent(10))
            .expect("Must set liquidation penalty");
        set_xor_as_collateral_type(
            Balance::MAX,
            Perbill::from_percent(10),
            FixedU128::from_float(0.1),
        );
        let collateral = balance!(1000);
        let debt = balance!(100);
        let liquidation_income = balance!(200);
        let cdp_id = create_cdp_for_xor(alice(), collateral, debt);
        assert_balance(&alice_account_id(), &KUSD, debt);
        MockLiquidityProxy::set_output_amount_for_the_next_exchange(liquidation_income);
        // CDP debt now is 110 KUSD, it is unsafe
        pallet_timestamp::Pallet::<TestRuntime>::set_timestamp(1);
        // 100 KUSD debt + 200 KUSD liquidity provider
        let initial_kusd_supply = get_total_supply(&KUSD);

        // 100 XOR sold for 200 KUSD
        assert_ok!(KensetsuPallet::liquidate(alice(), cdp_id));

        let penalty = balance!(11); // (debt + interest) * liquidation penalty
        System::assert_has_event(
            Event::Liquidated {
                cdp_id,
                collateral_asset_id: XOR,
                collateral_amount: liquidation_income,
                kusd_amount: liquidation_income - penalty,
                penalty,
            }
            .into(),
        );
        let interest = balance!(10);
        assert_balance(&tech_account_id(), &KUSD, interest + penalty);
        let cdp = KensetsuPallet::cdp(cdp_id).expect("Must exist");
        // initial collateral 1000 XOR, 100 XOR sold during liquidation
        assert_eq!(cdp.collateral_amount, balance!(800));
        // alice balance is:
        // debt (from borrow) + liquidation leftover
        // where liquidation leftover is (liquidation_income - debt - interest - penalty)
        assert_balance(
            &alice_account_id(),
            &KUSD,
            liquidation_income - interest - penalty,
        );
        let kusd_supply = get_total_supply(&KUSD);
        // 100 KUSD which is debt amount is burned
        assert_eq!(initial_kusd_supply - debt, kusd_supply);
    });
}

/// CDP has debt
/// Liquidation results with output KUSD amount = cdp.debt + liquidation penalty
/// CDP debt is repaid, corresponding amount of collateral is sold
/// Liquidation penalty is a protocol profit
#[test]
fn test_liquidate_kusd_amount_eq_cdp_debt_and_penalty() {
    new_test_ext().execute_with(|| {
        set_up_risk_manager();
        KensetsuPallet::update_liquidation_penalty(risk_manager(), Percent::from_percent(10))
            .expect("Must set liquidation penalty");
        set_xor_as_collateral_type(
            Balance::MAX,
            Perbill::from_percent(10),
            FixedU128::from_float(0.1),
        );
        let collateral = balance!(1000);
        let debt = balance!(100);
        // debt + interest + penalty = 100 + 10 + 11
        let liquidation_income = balance!(121);
        let cdp_id = create_cdp_for_xor(alice(), collateral, debt);
        assert_balance(&alice_account_id(), &KUSD, debt);
        MockLiquidityProxy::set_output_amount_for_the_next_exchange(liquidation_income);
        // CDP debt now is 110 KUSD, it is unsafe
        pallet_timestamp::Pallet::<TestRuntime>::set_timestamp(1);
        // 100 KUSD debt + 200 KUSD liquidity provider
        let initial_kusd_supply = get_total_supply(&KUSD);

        // 100 XOR sold for 200 KUSD
        assert_ok!(KensetsuPallet::liquidate(alice(), cdp_id));

        // (debt + interest) * liquidation penalty = 11 KUSD
        let penalty = balance!(11);
        System::assert_has_event(
            Event::Liquidated {
                cdp_id,
                collateral_asset_id: XOR,
                collateral_amount: liquidation_income,
                kusd_amount: liquidation_income - penalty,
                penalty,
            }
            .into(),
        );
        let interest = balance!(10);
        assert_balance(&tech_account_id(), &KUSD, interest + penalty);
        let cdp = KensetsuPallet::cdp(cdp_id).expect("Must exist");
        // initial collateral 1000 XOR, 121 XOR sold during liquidation
        assert_eq!(cdp.collateral_amount, balance!(879));
        assert_balance(&alice_account_id(), &KUSD, debt);
        let kusd_supply = get_total_supply(&KUSD);
        // 100 KUSD which is debt amount is burned
        assert_eq!(initial_kusd_supply - debt, kusd_supply);
    });
}

/// CDP has debt and unsafe
/// Liquidation results with revenue KUSD amount where
/// revenue KUSD amount > cdp.debt
/// revenue KUSD amount < cdp.debt + liquidation penalty
/// CDP debt is repaid, corresponding amount of collateral is sold
/// Liquidation penalty is a protocol profit
/// CDP has outstanding debt
#[test]
fn test_liquidate_kusd_amount_covers_cdp_debt_and_partly_penalty() {
    new_test_ext().execute_with(|| {
        set_up_risk_manager();
        KensetsuPallet::update_liquidation_penalty(risk_manager(), Percent::from_percent(10))
            .expect("Must set liquidation penalty");
        set_xor_as_collateral_type(
            Balance::MAX,
            Perbill::from_percent(10),
            FixedU128::from_float(0.1),
        );
        let collateral = balance!(1000);
        let debt = balance!(100);
        let liquidation_income = balance!(120);
        let cdp_id = create_cdp_for_xor(alice(), collateral, debt);
        assert_balance(&alice_account_id(), &KUSD, debt);
        MockLiquidityProxy::set_output_amount_for_the_next_exchange(liquidation_income);
        // CDP debt now is 110 KUSD, it is unsafe
        pallet_timestamp::Pallet::<TestRuntime>::set_timestamp(1);
        // 100 KUSD debt + 120 KUSD minted for liquidity provider
        let initial_kusd_supply = get_total_supply(&KUSD);

        // 100 XOR sold for 120 KUSD
        assert_ok!(KensetsuPallet::liquidate(alice(), cdp_id));

        // min(liquidation_income, cdp.debt) * liquidation penalty = 11 KUSD
        let penalty = balance!(11);
        System::assert_has_event(
            Event::Liquidated {
                cdp_id,
                collateral_asset_id: XOR,
                collateral_amount: liquidation_income,
                kusd_amount: liquidation_income - penalty,
                penalty,
            }
            .into(),
        );
        let interest = balance!(10);
        assert_balance(&tech_account_id(), &KUSD, interest + penalty);
        let cdp = KensetsuPallet::cdp(cdp_id).expect("Must exist");
        // initial collateral 1000 XOR, 120 XOR sold during liquidation
        assert_eq!(cdp.collateral_amount, balance!(880));
        // debt = (debt + interest) 110 KUSD + (penalty) 11 KUSD - (liquidation_income) 120 KUSD
        // = 1 KUSD
        assert_eq!(cdp.debt, balance!(1));
        assert_balance(&alice_account_id(), &KUSD, debt);
        let kusd_supply = get_total_supply(&KUSD);
        // were minted as interest 10 KUSD
        // were burned in liquidation (debt + interest) - cdp.debt = 108 KUSD
        assert_eq!(initial_kusd_supply - debt + cdp.debt, kusd_supply);
    });
}

// Given: Unsafe CDP
// Liquidation of all the collateral, debt is covered.
// CDP is closed, no bad debt, liquidation penalty is a profit.
#[test]
fn test_liquidate_kusd_amount_not_covers_cdp_debt() {
    new_test_ext().execute_with(|| {
        set_up_risk_manager();
        KensetsuPallet::update_liquidation_penalty(risk_manager(), Percent::from_percent(10))
            .expect("Must set liquidation penalty");
        set_xor_as_collateral_type(
            Balance::MAX,
            Perbill::from_percent(100),
            FixedU128::from_float(0.1),
        );
        let collateral = balance!(100);
        let debt = balance!(100);
        let cdp_id = create_cdp_for_xor(alice(), collateral, debt);
        assert_balance(&alice_account_id(), &KUSD, debt);
        // liquidation amount is the same, 100 XOR
        let liquidation_income = balance!(100);
        MockLiquidityProxy::set_output_amount_for_the_next_exchange(liquidation_income);
        // CDP debt now is 110 KUSD, it is unsafe
        pallet_timestamp::Pallet::<TestRuntime>::set_timestamp(1);
        // 100 KUSD debt + 100 KUSD liquidity provider
        let initial_kusd_supply = get_total_supply(&KUSD);

        // 100 XOR sold for 100 KUSD
        assert_ok!(KensetsuPallet::liquidate(alice(), cdp_id));

        // debt * liquidation penalty = 10 KUSD
        let penalty = balance!(10);
        System::assert_has_event(
            Event::Liquidated {
                cdp_id,
                collateral_asset_id: XOR,
                collateral_amount: collateral,
                kusd_amount: liquidation_income - penalty,
                penalty,
            }
            .into(),
        );
        System::assert_has_event(
            Event::CDPClosed {
                cdp_id,
                owner: alice_account_id(),
                collateral_asset_id: XOR,
            }
            .into(),
        );
        // tech account was 10 interest + 10 penalty = 20
        // debt is 100 + 10 interest
        // liquidation revenue is 100 - 10 penalty = 90
        // bad debt = debt - liquidation = 110 - 90 = 20 - covered with protocol profit
        assert_balance(&tech_account_id(), &KUSD, balance!(0));
        assert_bad_debt(balance!(0));
        assert_eq!(KensetsuPallet::cdp(cdp_id), Option::None);
        assert_balance(&alice_account_id(), &KUSD, debt);
        let kusd_supply = get_total_supply(&KUSD);
        // 100 KUSD which is debt amount is burned
        assert_eq!(initial_kusd_supply - debt, kusd_supply);
    });
}

/// CDP is unsafe
/// Liquidation results with revenue < debt
/// Protocol bad debt increased
/// CDP closed
#[test]
fn test_liquidate_kusd_bad_debt() {
    new_test_ext().execute_with(|| {
        set_up_risk_manager();
        KensetsuPallet::update_liquidation_penalty(risk_manager(), Percent::from_percent(10))
            .expect("Must set liquidation penalty");
        set_xor_as_collateral_type(
            Balance::MAX,
            Perbill::from_percent(100),
            FixedU128::from_float(0.1),
        );
        let collateral = balance!(100);
        let debt = balance!(100);
        let cdp_id = create_cdp_for_xor(alice(), collateral, debt);
        assert_balance(&alice_account_id(), &KUSD, debt);
        // liquidation amount < debt
        let liquidation_income = balance!(100);
        MockLiquidityProxy::set_output_amount_for_the_next_exchange(liquidation_income);
        // CDP debt now is 110 KUSD, it is unsafe
        pallet_timestamp::Pallet::<TestRuntime>::set_timestamp(1);
        assert_ok!(KensetsuPallet::accrue(RuntimeOrigin::none(), cdp_id));
        // withdraw 10 KUSD from interest, so the protocol can not cover bad debt
        let interest = balance!(10);
        assert_ok!(KensetsuPallet::withdraw_profit(protocol_owner(), interest));
        // 110 KUSD debt + 10 KUSD liquidity provider
        let initial_kusd_supply = get_total_supply(&KUSD);

        // 100 XOR sold for 10 KUSD
        assert_ok!(KensetsuPallet::liquidate(alice(), cdp_id));

        // debt * liquidation penalty = 10 KUSD
        let penalty = balance!(10);
        System::assert_has_event(
            Event::Liquidated {
                cdp_id,
                collateral_asset_id: XOR,
                collateral_amount: collateral,
                kusd_amount: liquidation_income - penalty,
                penalty,
            }
            .into(),
        );
        System::assert_has_event(
            Event::CDPClosed {
                cdp_id,
                owner: alice_account_id(),
                collateral_asset_id: XOR,
            }
            .into(),
        );
        // tech account has 10 KUSD penalty
        // debt is 100 + 10 interest
        // liquidation revenue is 100 - 10 penalty = 90
        // bad debt = debt - liquidation = 110 - 90 = 20 - covered with protocol profit
        assert_balance(&tech_account_id(), &KUSD, balance!(0));
        assert_bad_debt(balance!(10));
        assert_eq!(KensetsuPallet::cdp(cdp_id), Option::None);
        assert_balance(&alice_account_id(), &KUSD, debt);
        let kusd_supply = get_total_supply(&KUSD);
        // 100 KUSD which is debt amount is burned
        assert_eq!(initial_kusd_supply - debt, kusd_supply);
    });
}
/// If cdp doesn't exist, return error
#[test]
fn test_accrue_cdp_does_not_exist() {
    new_test_ext().execute_with(|| {
        let cdp_id = U256::from(1);

        assert_err!(
            KensetsuPallet::accrue(RuntimeOrigin::none(), cdp_id),
            KensetsuError::CDPNotFound
        );
    });
}

/// If cdp doesn't have debt, return NoDebt error
#[test]
fn test_accrue_no_debt() {
    new_test_ext().execute_with(|| {
        set_xor_as_collateral_type(
            Balance::MAX,
            Perbill::from_percent(50),
            FixedU128::from_float(0.0),
        );
        let cdp_id = create_cdp_for_xor(alice(), balance!(100), balance!(0));

        assert_err!(
            KensetsuPallet::accrue(RuntimeOrigin::none(), cdp_id),
            KensetsuError::NoDebt
        );
    });
}

/// If cdp was updated, and then called with wrong time, return AccrueWrongTime
#[test]
fn test_accrue_wrong_time() {
    new_test_ext().execute_with(|| {
        set_xor_as_collateral_type(
            Balance::MAX,
            Perbill::from_percent(50),
            FixedU128::from_float(0.0),
        );
        pallet_timestamp::Pallet::<TestRuntime>::set_timestamp(10);
        let cdp_id = create_cdp_for_xor(alice(), balance!(100), balance!(10));
        pallet_timestamp::Pallet::<TestRuntime>::set_timestamp(1);

        assert_err!(
            KensetsuPallet::accrue(RuntimeOrigin::none(), cdp_id),
            KensetsuError::AccrueWrongTime
        );
    });
}

/// If cdp accrue results with overflow, return ArithmeticError
#[test]
fn test_accrue_overflow() {
    new_test_ext().execute_with(|| {
        set_xor_as_collateral_type(
            Balance::MAX,
            Perbill::from_percent(50),
            // This big number will result with overflow
            FixedU128::from_float(9999999.0),
        );
        let cdp_id = create_cdp_for_xor(alice(), balance!(100), balance!(50));
        pallet_timestamp::Pallet::<TestRuntime>::set_timestamp(9999);

        assert_err!(
            KensetsuPallet::accrue(RuntimeOrigin::none(), cdp_id),
            KensetsuError::ArithmeticError
        );
    });
}

/// Given: CDP with debt, protocol has no bad debt
/// When: accrue is called
/// Then: interest is counted as CDP debt and goes to protocol profit
#[test]
fn test_accrue_profit() {
    new_test_ext().execute_with(|| {
        set_xor_as_collateral_type(
            Balance::MAX,
            Perbill::from_percent(50),
            // 10% per second
            FixedU128::from_float(0.1),
        );
        let debt = balance!(10);
        let cdp_id = create_cdp_for_xor(alice(), balance!(100), debt);
        // 1 sec passed
        pallet_timestamp::Pallet::<TestRuntime>::set_timestamp(1);
        let initial_kusd_supply = get_total_supply(&KUSD);

        assert_ok!(KensetsuPallet::accrue(RuntimeOrigin::none(), cdp_id));

        // interest is 10*10%*1 = 1,
        // where 10 - initial balance, 10% - per second rate, 1 - seconds passed
        let interest = balance!(1);
        let cdp = KensetsuPallet::cdp(cdp_id).expect("Must exist");
        assert_eq!(cdp.debt, debt + interest);
        let total_kusd_supply = get_total_supply(&KUSD);
        assert_eq!(total_kusd_supply, initial_kusd_supply + interest);
        assert_balance(&tech_account_id(), &KUSD, interest);
    });
}

/// Given: CDP with debt, was updated this time, protocol has no bad debt
/// When: accrue is called again with the same time
/// Then: success, no state changes
#[test]
fn test_accrue_profit_same_time() {
    new_test_ext().execute_with(|| {
        set_xor_as_collateral_type(
            Balance::MAX,
            Perbill::from_percent(50),
            // 10% per second
            FixedU128::from_float(0.1),
        );
        let debt = balance!(10);
        let cdp_id = create_cdp_for_xor(alice(), balance!(100), debt);
        let initial_kusd_supply = get_total_supply(&KUSD);
        pallet_timestamp::Pallet::<TestRuntime>::set_timestamp(1);

        // double call should not fail
        assert_ok!(KensetsuPallet::accrue(RuntimeOrigin::none(), cdp_id));
        assert_ok!(KensetsuPallet::accrue(RuntimeOrigin::none(), cdp_id));

        // interest is 10*10%*1 = 1,
        // where 10 - initial balance, 10% - per second rate, 1 - seconds passed
        let interest = balance!(1);
        let cdp = KensetsuPallet::cdp(cdp_id).expect("Must exist");
        assert_eq!(cdp.debt, debt + interest);
        let total_kusd_supply = get_total_supply(&KUSD);
        assert_eq!(total_kusd_supply, initial_kusd_supply + interest);
        assert_balance(&tech_account_id(), &KUSD, interest);
    });
}

/// Given: CDP with debt, protocol has bad debt and interest accrued < bad debt
/// When: accrue is called
/// Then: interest covers the part of bad debt
#[test]
fn test_accrue_interest_less_bad_debt() {
    new_test_ext().execute_with(|| {
        set_bad_debt(balance!(2));
        set_xor_as_collateral_type(
            Balance::MAX,
            Perbill::from_percent(50),
            // 20% per second
            FixedU128::from_float(0.1),
        );
        let debt = balance!(10);
        let cdp_id = create_cdp_for_xor(alice(), balance!(100), debt);
        // 1 sec passed
        pallet_timestamp::Pallet::<TestRuntime>::set_timestamp(1);
        let initial_kusd_supply = get_total_supply(&KUSD);

        assert_ok!(KensetsuPallet::accrue(RuntimeOrigin::none(), cdp_id));

        // interest is 10*20%*1 = 1 KUSD,
        // where 10 - initial balance, 20% - per second rate, 1 - seconds passed
        // and 1 KUSD covers the part of bad debt
        let interest = balance!(1);
        let new_bad_debt = balance!(1);
        let cdp = KensetsuPallet::cdp(cdp_id).expect("Must exist");
        assert_eq!(cdp.debt, debt + interest);
        let total_kusd_supply = get_total_supply(&KUSD);
        assert_eq!(total_kusd_supply, initial_kusd_supply);
        assert_balance(&tech_account_id(), &KUSD, balance!(0));
        assert_bad_debt(new_bad_debt);
    });
}

/// Given: CDP with debt, protocol has bad debt and interest accrued == bad debt
/// When: accrue is called
/// Then: interest covers the part of bad debt
#[test]
fn test_accrue_interest_eq_bad_debt() {
    new_test_ext().execute_with(|| {
        set_bad_debt(balance!(1));
        set_xor_as_collateral_type(
            Balance::MAX,
            Perbill::from_percent(50),
            // 20% per second
            FixedU128::from_float(0.1),
        );
        let debt = balance!(10);
        let cdp_id = create_cdp_for_xor(alice(), balance!(100), debt);
        let initial_kusd_supply = get_total_supply(&KUSD);
        // 1 sec passed
        pallet_timestamp::Pallet::<TestRuntime>::set_timestamp(1);

        assert_ok!(KensetsuPallet::accrue(RuntimeOrigin::none(), cdp_id));

        // interest is 10*20%*1 = 1 KUSD,
        // where 10 - initial balance, 10% - per second rate, 1 - seconds passed
        // and 1 KUSD covers bad debt
        let interest = balance!(1);
        let cdp = KensetsuPallet::cdp(cdp_id).expect("Must exist");
        assert_eq!(cdp.debt, debt + interest);
        let total_kusd_supply = get_total_supply(&KUSD);
        assert_eq!(total_kusd_supply, initial_kusd_supply);
        assert_balance(&tech_account_id(), &KUSD, balance!(0));
        assert_bad_debt(balance!(0));
    });
}

/// Given: CDP with debt, protocol has bad debt and interest accrued > bad debt
/// When: accrue is called
/// Then: interest covers the bad debt and leftover goes to protocol profit
#[test]
fn test_accrue_interest_gt_bad_debt() {
    new_test_ext().execute_with(|| {
        set_bad_debt(balance!(1));
        set_xor_as_collateral_type(
            Balance::MAX,
            Perbill::from_percent(50),
            // 20% per second
            FixedU128::from_float(0.2),
        );
        let debt = balance!(10);
        let cdp_id = create_cdp_for_xor(alice(), balance!(100), debt);
        // 1 sec passed
        pallet_timestamp::Pallet::<TestRuntime>::set_timestamp(1);
        let initial_kusd_supply = get_total_supply(&KUSD);

        assert_ok!(KensetsuPallet::accrue(RuntimeOrigin::none(), cdp_id));

        // interest is 10*20%*1 = 2 KUSD,
        // where 10 - initial balance, 20% - per second rate, 1 - seconds passed
        // and 1 KUSD covers bad debt, 1 KUSD is a protocol profit
        let interest = balance!(2);
        let profit = balance!(1);
        let cdp = KensetsuPallet::cdp(cdp_id).expect("Must exist");
        assert_eq!(cdp.debt, debt + interest);
        let total_kusd_supply = get_total_supply(&KUSD);
        assert_eq!(total_kusd_supply, initial_kusd_supply + profit);
        assert_balance(&tech_account_id(), &KUSD, profit);
        assert_bad_debt(balance!(0));
    });
}

/// Only Signed Origin account can update risk parameters
#[test]
fn test_update_collateral_risk_parameters_only_signed_origin() {
    new_test_ext().execute_with(|| {
        let parameters = CollateralRiskParameters {
            hard_cap: balance!(100),
            liquidation_ratio: Perbill::from_percent(50),
            max_liquidation_lot: balance!(100),
            stability_fee_rate: FixedU128::from_float(0.1),
        };

        assert_err!(
            KensetsuPallet::update_collateral_risk_parameters(
                RuntimeOrigin::none(),
                XOR,
                parameters
            ),
            BadOrigin
        );
        assert_err!(
            KensetsuPallet::update_collateral_risk_parameters(
                RuntimeOrigin::root(),
                XOR,
                parameters
            ),
            BadOrigin
        );
    });
}

/// Only risk manager can update risk parameters
#[test]
fn test_update_collateral_risk_parameters_only_risk_manager() {
    new_test_ext().execute_with(|| {
        let parameters = CollateralRiskParameters {
            hard_cap: balance!(100),
            liquidation_ratio: Perbill::from_percent(50),
            max_liquidation_lot: balance!(100),
            stability_fee_rate: FixedU128::from_float(0.1),
        };

        assert_err!(
            KensetsuPallet::update_collateral_risk_parameters(alice(), XOR, parameters),
            KensetsuError::OperationNotPermitted
        );
    });
}

/// Only existing assets ids are allowed
#[test]
fn test_update_collateral_risk_parameters_wrong_asset_id() {
    new_test_ext().execute_with(|| {
        set_up_risk_manager();
        let parameters = CollateralRiskParameters {
            hard_cap: balance!(100),
            liquidation_ratio: Perbill::from_percent(50),
            max_liquidation_lot: balance!(100),
            stability_fee_rate: FixedU128::from_float(0.1),
        };
        let wrong_asset_id = AssetId32::from_bytes(hex!(
            "0000000000000000000000000000000000000000000000000000000007654321"
        ));

        assert_err!(
            KensetsuPallet::update_collateral_risk_parameters(
                risk_manager(),
                wrong_asset_id,
                parameters
            ),
            KensetsuError::WrongAssetId
        );
    });
}

/// Given: several CDP with debt and time since last interest accrue has passed
/// When: update risk parameters that does not change rate
/// Then: accrue is not called, risk parameters updated
#[test]
fn test_update_collateral_risk_parameters_no_rate_change() {
    new_test_ext().execute_with(|| {
        let asset_id = XOR;
        // stability fee is 10%
        let stability_fee_rate = FixedU128::from_float(0.1);
        set_up_risk_manager();
        set_xor_as_collateral_type(Balance::MAX, Perbill::from_percent(50), stability_fee_rate);
        let cdp_id_1 = create_cdp_for_xor(alice(), balance!(100), balance!(10));
        let cdp_id_2 = create_cdp_for_xor(alice(), balance!(100), balance!(20));
        // new parameters with stability fee 20%
        let parameters = CollateralRiskParameters {
            hard_cap: balance!(100),
            liquidation_ratio: Perbill::from_percent(50),
            max_liquidation_lot: balance!(100),
            stability_fee_rate,
        };
        pallet_timestamp::Pallet::<TestRuntime>::set_timestamp(1);

        assert_ok!(KensetsuPallet::update_collateral_risk_parameters(
            risk_manager(),
            asset_id,
            parameters
        ));

        System::assert_has_event(
            Event::CollateralRiskParametersUpdated {
                collateral_asset_id: XOR,
                risk_parameters: parameters,
            }
            .into(),
        );
        let actual_parameters = CollateralInfos::<TestRuntime>::get(asset_id)
            .expect("Must succeed")
            .risk_parameters;
        assert_eq!(actual_parameters, parameters);
        // check that accrue was called
        let cdp_1 = KensetsuPallet::cdp(cdp_id_1).expect("Must exist");
        // debt principal is 10 + 1 fee
        assert_eq!(cdp_1.debt, balance!(10));
        let cdp_2 = KensetsuPallet::cdp(cdp_id_2).expect("Must exist");
        // debt principal is 20 + 2 fee
        assert_eq!(cdp_2.debt, balance!(20));
    });
}

/// Given: several CDP with debt and time since last interest accrue has passed
/// When: update risk parameters with new rate
/// Then: interest is updated, accrue is called
#[test]
fn test_update_collateral_risk_parameters_sunny_day() {
    new_test_ext().execute_with(|| {
        set_up_risk_manager();
        // old stability fee is 10%
        set_xor_as_collateral_type(
            Balance::MAX,
            Perbill::from_percent(50),
            FixedU128::from_float(0.1),
        );
        let cdp_id_1 = create_cdp_for_xor(alice(), balance!(100), balance!(10));
        let cdp_id_2 = create_cdp_for_xor(alice(), balance!(100), balance!(20));
        // new parameters with stability fee 20%
        let parameters = CollateralRiskParameters {
            hard_cap: balance!(100),
            liquidation_ratio: Perbill::from_percent(50),
            max_liquidation_lot: balance!(100),
            stability_fee_rate: FixedU128::from_float(0.2),
        };
        pallet_timestamp::Pallet::<TestRuntime>::set_timestamp(1);

        assert_ok!(KensetsuPallet::update_collateral_risk_parameters(
            risk_manager(),
            XOR,
<<<<<<< HEAD
            parameters.clone()
=======
            parameters
>>>>>>> a955b91b
        ));

        System::assert_has_event(
            Event::CollateralRiskParametersUpdated {
                collateral_asset_id: XOR,
                risk_parameters: parameters,
            }
            .into(),
        );
        let actual_parameters = CollateralInfos::<TestRuntime>::get(XOR)
            .expect("Must succeed")
            .risk_parameters;
        assert_eq!(actual_parameters, parameters);
        // interest is not updated itself, need trigger to update
        assert_ok!(KensetsuPallet::accrue(RuntimeOrigin::none(), cdp_id_1));
        // check that interest was updated with old value 10%
        let cdp_1 = KensetsuPallet::cdp(cdp_id_1).expect("Must exist");
        // debt principal is 10 + 1 fee
        assert_eq!(cdp_1.debt, balance!(11));
        assert_ok!(KensetsuPallet::accrue(RuntimeOrigin::none(), cdp_id_2));
        let cdp_2 = KensetsuPallet::cdp(cdp_id_2).expect("Must exist");
        // debt principal is 20 + 2 fee
        assert_eq!(cdp_2.debt, balance!(22));
    });
}

/// Only Signed Origin account can update hard cap
#[test]
fn test_update_hard_cap_only_signed_origin() {
    new_test_ext().execute_with(|| {
        assert_err!(
            KensetsuPallet::update_hard_cap_total_supply(RuntimeOrigin::none(), balance!(0)),
            BadOrigin
        );
        assert_err!(
            KensetsuPallet::update_hard_cap_total_supply(RuntimeOrigin::root(), balance!(0)),
            BadOrigin
        );
    });
}

/// Only risk manager can update hard cap
#[test]
fn test_update_hard_cap_only_risk_manager() {
    new_test_ext().execute_with(|| {
        assert_err!(
            KensetsuPallet::update_hard_cap_total_supply(alice(), balance!(0)),
            KensetsuError::OperationNotPermitted
        );
    });
}

/// Risk manager can update hard cap
#[test]
fn test_update_hard_cap_sunny_day() {
    new_test_ext().execute_with(|| {
        set_up_risk_manager();
        let hard_cap = balance!(100);

        assert_ok!(KensetsuPallet::update_hard_cap_total_supply(
            risk_manager(),
            hard_cap
        ));

        System::assert_has_event(Event::KusdHardCapUpdated { hard_cap }.into());
        assert_eq!(hard_cap, KusdHardCap::<TestRuntime>::get());
    });
}

/// Only Signed Origin account can update hard cap
#[test]
fn test_update_liquidation_penalty_only_signed_origin() {
    new_test_ext().execute_with(|| {
        let liquidation_penalty = Percent::from_percent(10);

        assert_err!(
            KensetsuPallet::update_liquidation_penalty(RuntimeOrigin::none(), liquidation_penalty),
            BadOrigin
        );
        assert_err!(
            KensetsuPallet::update_liquidation_penalty(RuntimeOrigin::root(), liquidation_penalty),
            BadOrigin
        );
    });
}

/// Only risk manager can update penalty
#[test]
fn test_update_liquidation_penalty_only_risk_manager() {
    new_test_ext().execute_with(|| {
        let liquidation_penalty = Percent::from_percent(10);

        assert_err!(
            KensetsuPallet::update_liquidation_penalty(alice(), liquidation_penalty),
            KensetsuError::OperationNotPermitted
        );
    });
}

/// Risk manager can update hard cap
#[test]
fn test_update_liquidation_penalty_sunny_day() {
    new_test_ext().execute_with(|| {
        set_up_risk_manager();
        let liquidation_penalty = Percent::from_percent(10);

        assert_ok!(KensetsuPallet::update_liquidation_penalty(
            risk_manager(),
            liquidation_penalty
        ));

        System::assert_has_event(
            Event::LiquidationPenaltyUpdated {
                liquidation_penalty,
            }
            .into(),
        );
        assert_eq!(
            liquidation_penalty,
            LiquidationPenalty::<TestRuntime>::get()
        );
    });
}

/// Only Signed Origin account can donate to protocol
#[test]
fn test_donate_only_signed_origin() {
    new_test_ext().execute_with(|| {
        let donation = balance!(10);

        assert_err!(
            KensetsuPallet::donate(RuntimeOrigin::none(), donation),
            BadOrigin
        );
        assert_err!(
            KensetsuPallet::donate(RuntimeOrigin::root(), donation),
            BadOrigin
        );
    });
}

/// Donation to protocol without bad debt goes to protocol profit.
#[test]
fn test_donate_no_bad_debt() {
    new_test_ext().execute_with(|| {
        let donation = balance!(10);
        // Alice has 10 KUSD
        set_xor_as_collateral_type(
            Balance::MAX,
            Perbill::from_percent(50),
            FixedU128::from_float(0.0),
        );
        create_cdp_for_xor(alice(), balance!(100), donation);
        assert_balance(&alice_account_id(), &KUSD, donation);
        assert_balance(&tech_account_id(), &KUSD, balance!(0));
        assert_bad_debt(balance!(0));

        assert_ok!(KensetsuPallet::donate(alice(), donation));

        System::assert_has_event(Event::Donation { amount: donation }.into());
        assert_balance(&alice_account_id(), &KUSD, balance!(0));
        assert_balance(&tech_account_id(), &KUSD, donation);
        assert_bad_debt(balance!(0));
    });
}

/// Donation to protocol with bad debt and donation < bad debt.
/// Donation partly covers bad debt.
#[test]
fn test_donate_donation_less_bad_debt() {
    new_test_ext().execute_with(|| {
        let initial_bad_debt = balance!(20);
        set_bad_debt(initial_bad_debt);
        let donation = balance!(10);
        // Alice has 10 KUSD
        set_xor_as_collateral_type(
            Balance::MAX,
            Perbill::from_percent(50),
            FixedU128::from_float(0.0),
        );
        create_cdp_for_xor(alice(), balance!(100), donation);
        assert_balance(&alice_account_id(), &KUSD, donation);
        assert_balance(&tech_account_id(), &KUSD, balance!(0));

        assert_ok!(KensetsuPallet::donate(alice(), donation));

        System::assert_has_event(Event::Donation { amount: donation }.into());
        assert_balance(&alice_account_id(), &KUSD, balance!(0));
        assert_balance(&tech_account_id(), &KUSD, balance!(0));
        assert_bad_debt(initial_bad_debt - donation);
    });
}

/// Donation to protocol with bad debt and donation == bad debt.
/// Donation covers bad debt.
#[test]
fn test_donate_donation_eq_bad_debt() {
    new_test_ext().execute_with(|| {
        let initial_bad_debt = balance!(10);
        set_bad_debt(initial_bad_debt);
        let donation = balance!(10);
        // Alice has 10 KUSD
        set_xor_as_collateral_type(
            Balance::MAX,
            Perbill::from_percent(50),
            FixedU128::from_float(0.0),
        );
        create_cdp_for_xor(alice(), balance!(100), donation);
        assert_balance(&alice_account_id(), &KUSD, donation);
        assert_balance(&tech_account_id(), &KUSD, balance!(0));

        assert_ok!(KensetsuPallet::donate(alice(), donation));

        System::assert_has_event(Event::Donation { amount: donation }.into());
        assert_balance(&alice_account_id(), &KUSD, balance!(0));
        assert_balance(&tech_account_id(), &KUSD, balance!(0));
        assert_bad_debt(balance!(0));
    });
}

/// Donation to protocol with bad debt and donation > bad debt.
/// Donation covers bad debt.
#[test]
fn test_donate_donation_gt_bad_debt() {
    new_test_ext().execute_with(|| {
        let initial_bad_debt = balance!(5);
        set_bad_debt(initial_bad_debt);
        let donation = balance!(10);
        // Alice has 10 KUSD
        set_xor_as_collateral_type(
            Balance::MAX,
            Perbill::from_percent(50),
            FixedU128::from_float(0.0),
        );
        create_cdp_for_xor(alice(), balance!(100), donation);
        assert_balance(&alice_account_id(), &KUSD, donation);
        assert_balance(&tech_account_id(), &KUSD, balance!(0));

        assert_ok!(KensetsuPallet::donate(alice(), donation));

        System::assert_has_event(Event::Donation { amount: donation }.into());
        assert_balance(&alice_account_id(), &KUSD, balance!(0));
        assert_balance(&tech_account_id(), &KUSD, donation - initial_bad_debt);
        assert_bad_debt(balance!(0));
    });
}

/// Only Signed Origin account can withdraw protocol profit
#[test]
fn test_withdraw_profit_only_signed_origin() {
    new_test_ext().execute_with(|| {
        let profit = balance!(10);

        assert_err!(
            KensetsuPallet::withdraw_profit(RuntimeOrigin::none(), profit),
            BadOrigin
        );
        assert_err!(
            KensetsuPallet::withdraw_profit(RuntimeOrigin::root(), profit),
            BadOrigin
        );
    });
}

/// Only risk manager can withdraw profit
#[test]
fn test_withdraw_profit_only_risk_manager() {
    new_test_ext().execute_with(|| {
        let profit = balance!(10);

        assert_err!(
            KensetsuPallet::withdraw_profit(alice(), profit),
            KensetsuError::OperationNotPermitted
        );
    });
}

/// Error must be returned when balance too low to withdraw.
#[test]
fn test_withdraw_profit_not_enough() {
    new_test_ext().execute_with(|| {
        set_up_risk_manager();
        let profit = balance!(10);

        assert_err!(
            KensetsuPallet::withdraw_profit(protocol_owner(), profit),
            tokens::Error::<TestRuntime>::BalanceTooLow
        );
    });
}

/// Profit withdrawn, balances updated.
#[test]
fn test_withdraw_profit_sunny_day() {
    new_test_ext().execute_with(|| {
        set_up_risk_manager();
        let initial_protocol_profit = balance!(20);
        // Alice donates 20 KUSD to protocol, so it has profit.
        set_xor_as_collateral_type(
            Balance::MAX,
            Perbill::from_percent(50),
            FixedU128::from_float(0.0),
        );
        create_cdp_for_xor(alice(), balance!(100), initial_protocol_profit);
        assert_ok!(KensetsuPallet::donate(alice(), initial_protocol_profit));
        assert_balance(&tech_account_id(), &KUSD, initial_protocol_profit);
        assert_balance(&protocol_owner_account_id(), &KUSD, balance!(0));
        let to_withdraw = balance!(10);

        assert_ok!(KensetsuPallet::withdraw_profit(
            protocol_owner(),
            to_withdraw
        ));

        System::assert_has_event(
            Event::ProfitWithdrawn {
                amount: to_withdraw,
            }
            .into(),
        );
        assert_balance(
            &tech_account_id(),
            &KUSD,
            initial_protocol_profit - to_withdraw,
        );
        assert_balance(&protocol_owner_account_id(), &KUSD, to_withdraw);
    });
}

/// Only Root account can add risk manager
#[test]
fn test_add_risk_manager_only_root() {
    new_test_ext().execute_with(|| {
        assert_err!(
            KensetsuPallet::add_risk_manager(RuntimeOrigin::none(), alice_account_id()),
            BadOrigin
        );
        assert_err!(
            KensetsuPallet::add_risk_manager(alice(), alice_account_id()),
            BadOrigin
        );
    });
}

/// Risk manager added
#[test]
fn test_add_risk_manager_sunny_day() {
    new_test_ext().execute_with(|| {
        assert_ok!(KensetsuPallet::add_risk_manager(
            RuntimeOrigin::root(),
            risk_manager_account_id()
        ));

        let risk_managers = KensetsuPallet::risk_managers();
        assert!(risk_managers.is_some());
        assert!(risk_managers.unwrap().contains(&risk_manager_account_id()));
    });
}

/// Risk manager double add doesn't produce an error
#[test]
fn test_add_risk_manager_twice() {
    new_test_ext().execute_with(|| {
        assert_ok!(KensetsuPallet::add_risk_manager(
            RuntimeOrigin::root(),
            risk_manager_account_id()
        ));

        assert_ok!(KensetsuPallet::add_risk_manager(
            RuntimeOrigin::root(),
            risk_manager_account_id()
        ));

        let risk_managers = KensetsuPallet::risk_managers();
        assert!(risk_managers.is_some());
        assert!(risk_managers.unwrap().contains(&risk_manager_account_id()));
    });
}

/// Only Root account can add risk manager
#[test]
fn test_remove_risk_manager_only_root() {
    new_test_ext().execute_with(|| {
        assert_err!(
            KensetsuPallet::remove_risk_manager(RuntimeOrigin::none(), alice_account_id()),
            BadOrigin
        );
        assert_err!(
            KensetsuPallet::remove_risk_manager(alice(), alice_account_id()),
            BadOrigin
        );
    });
}

/// Risk manager removed
#[test]
fn test_remove_risk_manager_sunny_day() {
    new_test_ext().execute_with(|| {
        set_up_risk_manager();

        assert_ok!(KensetsuPallet::remove_risk_manager(
            RuntimeOrigin::root(),
            risk_manager_account_id()
        ));

        let risk_managers = KensetsuPallet::risk_managers();
        assert!(risk_managers.is_some());
        assert!(!risk_managers.unwrap().contains(&risk_manager_account_id()));
    });
}

/// Risk manager double removal doesn't produce an error
#[test]
fn test_remove_risk_manager_twice() {
    new_test_ext().execute_with(|| {
        set_up_risk_manager();

        assert_ok!(KensetsuPallet::remove_risk_manager(
            RuntimeOrigin::root(),
            risk_manager_account_id()
        ));
        assert_ok!(KensetsuPallet::remove_risk_manager(
            RuntimeOrigin::root(),
            risk_manager_account_id()
        ));

        let risk_managers = KensetsuPallet::risk_managers();
        assert!(risk_managers.is_some());
        assert!(!risk_managers.unwrap().contains(&risk_manager_account_id()));
    });
}<|MERGE_RESOLUTION|>--- conflicted
+++ resolved
@@ -1677,11 +1677,7 @@
         assert_ok!(KensetsuPallet::update_collateral_risk_parameters(
             risk_manager(),
             XOR,
-<<<<<<< HEAD
-            parameters.clone()
-=======
             parameters
->>>>>>> a955b91b
         ));
 
         System::assert_has_event(
