--- conflicted
+++ resolved
@@ -33,18 +33,12 @@
 use crate::mock::{new_test_ext, MockLiquidityProxy, RuntimeOrigin, TestRuntime};
 use crate::test_utils::{
     alice, alice_account_id, assert_bad_debt, assert_balance, bob, create_cdp_for_xor,
-<<<<<<< HEAD
-    demeter_farming_account_id, deposit_xor_to_cdp, get_total_supply, protocol_owner,
-    protocol_owner_account_id, risk_manager, risk_manager_account_id, set_bad_debt, set_balance,
-    set_borrow_tax, set_up_risk_manager, set_xor_as_collateral_type, tech_account_id,
-=======
-    deposit_xor_to_cdp, get_total_supply, make_cdp_unsafe, protocol_owner,
-    protocol_owner_account_id, risk_manager, risk_manager_account_id, set_bad_debt, set_balance,
-    set_up_risk_manager, set_xor_as_collateral_type, tech_account_id,
->>>>>>> 2292d1b0
+    demeter_farming_account_id, deposit_xor_to_cdp, get_total_supply, make_cdp_unsafe,
+    protocol_owner, protocol_owner_account_id, risk_manager, risk_manager_account_id, set_bad_debt,
+    set_balance, set_borrow_tax, set_up_risk_manager, set_xor_as_collateral_type, tech_account_id,
 };
 
-use common::{balance, пщ, AssetId32, Balance, KUSD, XOR};
+use common::{balance, AssetId32, Balance, KEN, KUSD, XOR};
 use frame_support::{assert_noop, assert_ok};
 use hex_literal::hex;
 use sp_arithmetic::{ArithmeticError, Percent};
@@ -988,14 +982,8 @@
         let liquidation_income = balance!(200);
         let cdp_id = create_cdp_for_xor(alice(), collateral, debt);
         assert_balance(&alice_account_id(), &KUSD, debt);
-<<<<<<< HEAD
         MockLiquidityProxy::set_output_amount_for_the_next_exchange(KUSD, liquidation_income);
-        // CDP debt now is 110 KUSD, it is unsafe
-        pallet_timestamp::Pallet::<TestRuntime>::set_timestamp(1);
-=======
-        MockLiquidityProxy::set_output_amount_for_the_next_exchange(liquidation_income);
         make_cdp_unsafe();
->>>>>>> 2292d1b0
         // 100 KUSD debt + 200 KUSD liquidity provider
         let initial_kusd_supply = get_total_supply(&KUSD);
 
@@ -1048,16 +1036,9 @@
         let collateral_liquidated = balance!(110);
         let cdp_id = create_cdp_for_xor(alice(), collateral, debt);
         assert_balance(&alice_account_id(), &KUSD, debt);
-<<<<<<< HEAD
         MockLiquidityProxy::set_output_amount_for_the_next_exchange(KUSD, liquidation_income);
-        // CDP debt now is 110 KUSD, it is unsafe
-        pallet_timestamp::Pallet::<TestRuntime>::set_timestamp(1);
-        // 100 KUSD debt + 200 KUSD liquidity provider
-=======
-        MockLiquidityProxy::set_output_amount_for_the_next_exchange(liquidation_income);
         make_cdp_unsafe();
         // 100 KUSD debt + 110 KUSD liquidity provider
->>>>>>> 2292d1b0
         let initial_kusd_supply = get_total_supply(&KUSD);
 
         // 110 XOR sold for 110 KUSD
@@ -1109,16 +1090,9 @@
         let liquidation_income = balance!(1050);
         let cdp_id = create_cdp_for_xor(alice(), collateral, debt);
         assert_balance(&alice_account_id(), &KUSD, debt);
-<<<<<<< HEAD
         MockLiquidityProxy::set_output_amount_for_the_next_exchange(KUSD, liquidation_income);
-        // CDP debt now is 110 KUSD, it is unsafe
-        pallet_timestamp::Pallet::<TestRuntime>::set_timestamp(1);
-        // 100 KUSD debt + 120 KUSD minted for liquidity provider
-=======
-        MockLiquidityProxy::set_output_amount_for_the_next_exchange(liquidation_income);
         make_cdp_unsafe();
         // 1000 KUSD debt + 1050 KUSD minted for liquidity provider
->>>>>>> 2292d1b0
         let initial_kusd_supply = get_total_supply(&KUSD);
 
         // 1000 XOR sold for 1050 KUSD
