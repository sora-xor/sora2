// This file is part of the SORA network and Polkaswap app.

// Copyright (c) 2020, 2021, Polka Biome Ltd. All rights reserved.
// SPDX-License-Identifier: BSD-4-Clause

// Redistribution and use in source and binary forms, with or without modification,
// are permitted provided that the following conditions are met:

// Redistributions of source code must retain the above copyright notice, this list
// of conditions and the following disclaimer.
// Redistributions in binary form must reproduce the above copyright notice, this
// list of conditions and the following disclaimer in the documentation and/or other
// materials provided with the distribution.
//
// All advertising materials mentioning features or use of this software must display
// the following acknowledgement: This product includes software developed by Polka Biome
// Ltd., SORA, and Polkaswap.
//
// Neither the name of the Polka Biome Ltd. nor the names of its contributors may be used
// to endorse or promote products derived from this software without specific prior written permission.

// THIS SOFTWARE IS PROVIDED BY Polka Biome Ltd. AS IS AND ANY EXPRESS OR IMPLIED WARRANTIES,
// INCLUDING, BUT NOT LIMITED TO, THE IMPLIED WARRANTIES OF MERCHANTABILITY AND FITNESS FOR
// A PARTICULAR PURPOSE ARE DISCLAIMED. IN NO EVENT SHALL Polka Biome Ltd. BE LIABLE FOR ANY
// DIRECT, INDIRECT, INCIDENTAL, SPECIAL, EXEMPLARY, OR CONSEQUENTIAL DAMAGES (INCLUDING,
// BUT NOT LIMITED TO, PROCUREMENT OF SUBSTITUTE GOODS OR SERVICES; LOSS OF USE, DATA, OR PROFITS;
// OR BUSINESS INTERRUPTION) HOWEVER CAUSED AND ON ANY THEORY OF LIABILITY, WHETHER IN CONTRACT,
// STRICT LIABILITY, OR TORT (INCLUDING NEGLIGENCE OR OTHERWISE) ARISING IN ANY WAY OUT OF THE
// USE OF THIS SOFTWARE, EVEN IF ADVISED OF THE POSSIBILITY OF SUCH DAMAGE.

use super::*;

use crate::mock::{new_test_ext, MockLiquidityProxy, RuntimeOrigin, TestRuntime};
use crate::test_utils::{
<<<<<<< HEAD
    add_balance, alice, alice_account_id, assert_bad_debt, assert_balance, bob,
    configure_kensetsu_dollar_for_xor, create_cdp_for_xor, deposit_xor_to_cdp, get_account_cdp_ids,
    get_total_supply, make_cdps_unsafe, protocol_owner, protocol_owner_account_id, risk_manager,
    risk_manager_account_id, set_bad_debt, set_borrow_tax, set_kensetsu_dollar_stablecoin,
    set_kensetsu_gold_stablecoin, set_up_risk_manager, tech_account_id,
=======
    add_balance, alice, alice_account_id, assert_bad_debt, assert_balance, bob, bob_account_id,
    create_cdp_for_xor, deposit_xor_to_cdp, get_total_supply, make_cdps_unsafe, set_bad_debt,
    set_borrow_tax, set_xor_as_collateral_type, tech_account_id,
>>>>>>> fd4d7e3b
};

use common::{balance, AssetId32, Balance, KEN, KGOLD, KUSD, XOR};
use frame_support::{assert_noop, assert_ok};
use hex_literal::hex;
use sp_arithmetic::{ArithmeticError, Percent};
use sp_core::bounded::BoundedVec;
use sp_runtime::traits::{One, Zero};
use sp_runtime::DispatchError::BadOrigin;

type KensetsuError = Error<TestRuntime>;
type KensetsuPallet = Pallet<TestRuntime>;
type System = frame_system::Pallet<TestRuntime>;

/// CDP might be created only by Signed Origin account.
#[test]
fn test_create_cdp_only_signed_origin() {
    new_test_ext().execute_with(|| {
        assert_noop!(
            KensetsuPallet::create_cdp(
                RuntimeOrigin::none(),
                XOR,
                balance!(0),
                KUSD,
                balance!(0),
                balance!(0)
            ),
            BadOrigin
        );
        assert_noop!(
            KensetsuPallet::create_cdp(
                RuntimeOrigin::root(),
                XOR,
                balance!(0),
                KUSD,
                balance!(0),
                balance!(0)
            ),
            BadOrigin
        );
    });
}

/// Collateral Risk Parameters were not set for the AssetId by Risk Management Team,
/// is is restricted to create CDP for collateral not listed.
#[test]
fn test_create_cdp_for_asset_not_listed_must_result_in_error() {
    new_test_ext().execute_with(|| {
        assert_noop!(
            KensetsuPallet::create_cdp(alice(), XOR, balance!(0), KUSD, balance!(0), balance!(0)),
            KensetsuError::CollateralInfoNotFound
        );
    });
}

/// If the number of cdp ids reached u128::MAX, next CDP will result in ArithmeticError.
#[test]
fn test_create_cdp_overflow_error() {
    new_test_ext().execute_with(|| {
        configure_kensetsu_dollar_for_xor(
            Balance::MAX,
            Perbill::from_percent(50),
            FixedU128::from_float(0.0),
            balance!(0),
        );
        NextCDPId::<TestRuntime>::set(CdpId::MAX);

        assert_noop!(
            KensetsuPallet::create_cdp(alice(), XOR, balance!(0), KUSD, balance!(0), balance!(0)),
            KensetsuError::ArithmeticError
        );
    });
}

/// Create CDP should fail if collateral is under required minimal limit.
#[test]
fn test_create_cdp_collateral_below_minimal() {
    new_test_ext().execute_with(|| {
        let minimal_balance = balance!(100);
        configure_kensetsu_dollar_for_xor(
            Balance::MAX,
            Perbill::from_percent(50),
            FixedU128::from_float(0.0),
            minimal_balance,
        );

        assert_noop!(
            KensetsuPallet::create_cdp(alice(), XOR, balance!(0), KUSD, balance!(0), balance!(0)),
            KensetsuError::CollateralBelowMinimal
        );
    });
}

/// Test create_cdp call with wrong parameters: min_borrow_amount > max_borrow_amount
#[test]
fn test_create_cdp_wrong_parameters() {
    new_test_ext().execute_with(|| {
        configure_kensetsu_dollar_for_xor(
            Balance::MAX,
            Perbill::from_percent(50),
            FixedU128::from_float(0.0),
            balance!(0),
        );

        assert_noop!(
            KensetsuPallet::create_cdp(
                alice(),
                XOR,
                balance!(0),
                KUSD,
                balance!(100),
                balance!(10)
            ),
            KensetsuError::WrongBorrowAmounts
        );
    });
}

/// Successfully creates CDP, deposits and borrows.
#[test]
fn test_create_cdp_sunny_day() {
    new_test_ext().execute_with(|| {
        let collateral = balance!(10);
        configure_kensetsu_dollar_for_xor(
            Balance::MAX,
            Perbill::from_percent(50),
            FixedU128::from_float(0.0),
            collateral,
        );
        add_balance(alice_account_id(), collateral, XOR);
<<<<<<< HEAD
        let debt = balance!(2);
=======
>>>>>>> fd4d7e3b

        assert_ok!(KensetsuPallet::create_cdp(
            alice(),
            XOR,
            collateral,
            KUSD,
            debt,
            debt
        ));

        let cdp_id = 1;
        System::assert_has_event(
            Event::CDPCreated {
                cdp_id,
                owner: alice_account_id(),
                collateral_asset_id: XOR,
                debt_asset_id: KUSD,
                cdp_type: CdpType::Type2,
            }
            .into(),
        );
        System::assert_has_event(
            Event::CollateralDeposit {
                cdp_id,
                owner: alice_account_id(),
                collateral_asset_id: XOR,
                amount: collateral,
            }
            .into(),
        );
        System::assert_has_event(
            Event::DebtIncreased {
                cdp_id,
                owner: alice_account_id(),
                debt_asset_id: KUSD,
                amount: debt,
            }
            .into(),
        );
        // CDP is present for the user
        assert_eq!(get_account_cdp_ids(&alice_account_id()), vec!(cdp_id));
        let collateral_info = KensetsuPallet::collateral_infos(XOR, KUSD).expect("must exists");
        assert_eq!(collateral_info.stablecoin_supply, debt);
        assert_eq!(get_total_supply(&KUSD), debt);
        let cdp = KensetsuPallet::cdp(cdp_id).expect("Shall create CDP");
        assert_eq!(cdp.owner, alice_account_id());
        assert_eq!(cdp.collateral_asset_id, XOR);
        assert_eq!(cdp.collateral_amount, collateral);
        assert_eq!(cdp.debt, debt);
        assert_eq!(
            KensetsuPallet::cdp_owner_index(alice_account_id()),
            Some(BoundedVec::try_from(vec![1]).unwrap())
        );
<<<<<<< HEAD
    });
}

/// Successfully creates CDP GOLD/XOR, deposits and borrows.
#[test]
fn test_create_cdp_gold_sunny_day() {
    new_test_ext().execute_with(|| {
        let collateral = balance!(5000);
        set_up_risk_manager();
        set_kensetsu_gold_stablecoin();
        assert_ok!(KensetsuPallet::update_collateral_risk_parameters(
            risk_manager(),
            XOR,
            KGOLD,
            CollateralRiskParameters {
                hard_cap: Balance::MAX,
                max_liquidation_lot: balance!(1),
                liquidation_ratio: Perbill::from_percent(50),
                stability_fee_rate: FixedU128::from_float(0.0),
                minimal_collateral_deposit: collateral,
            }
        ));
        add_balance(alice_account_id(), collateral, XOR);
        let debt = balance!(1);

        assert_ok!(KensetsuPallet::create_cdp(
            alice(),
            XOR,
            collateral,
            KGOLD,
            debt,
            debt
        ));

        let cdp_id = 1;
        System::assert_has_event(
            Event::CDPCreated {
                cdp_id,
                owner: alice_account_id(),
                collateral_asset_id: XOR,
                debt_asset_id: KGOLD,
                cdp_type: CdpType::Type2,
            }
            .into(),
        );
        System::assert_has_event(
            Event::CollateralDeposit {
                cdp_id,
                owner: alice_account_id(),
                collateral_asset_id: XOR,
                amount: collateral,
            }
            .into(),
        );
        System::assert_has_event(
            Event::DebtIncreased {
                cdp_id,
                owner: alice_account_id(),
                debt_asset_id: KGOLD,
                amount: debt,
            }
            .into(),
        );
        // CDP is present for the user
        assert_eq!(get_account_cdp_ids(&alice_account_id()), vec!(cdp_id));
        let collateral_info = KensetsuPallet::collateral_infos(XOR, KGOLD).expect("must exists");
        assert_eq!(collateral_info.stablecoin_supply, debt);
        assert_eq!(get_total_supply(&KGOLD), debt);
=======
        let collateral_info = KensetsuPallet::collateral_infos(XOR).expect("must exists");
        assert_eq!(collateral_info.kusd_supply, debt);
        assert_eq!(collateral_info.total_collateral, collateral);
>>>>>>> fd4d7e3b
        let cdp = KensetsuPallet::cdp(cdp_id).expect("Shall create CDP");
        assert_eq!(cdp.owner, alice_account_id());
        assert_eq!(cdp.collateral_asset_id, XOR);
        assert_eq!(cdp.collateral_amount, collateral);
        assert_eq!(cdp.debt, debt);
        assert_eq!(
            KensetsuPallet::cdp_owner_index(alice_account_id()),
            Some(BoundedVec::try_from(vec![1]).unwrap())
        );
    });
}

/// CDP might be closed only by Signed Origin account.
#[test]
fn test_close_cdp_only_signed_origin() {
    new_test_ext().execute_with(|| {
        let cdp_id = 1;

        assert_noop!(
            KensetsuPallet::close_cdp(RuntimeOrigin::none(), cdp_id),
            BadOrigin
        );
        assert_noop!(
            KensetsuPallet::close_cdp(RuntimeOrigin::root(), cdp_id),
            BadOrigin
        );
    });
}

/// Only owner can close CDP
#[test]
fn test_close_cdp_only_owner() {
    new_test_ext().execute_with(|| {
        configure_kensetsu_dollar_for_xor(
            Balance::MAX,
            Perbill::from_percent(50),
            FixedU128::from_float(0.0),
            balance!(0),
        );
        // Alice is CDP owner
        let cdp_id = create_cdp_for_xor(alice(), balance!(0), balance!(0));

        assert_noop!(
            KensetsuPallet::close_cdp(bob(), cdp_id),
            KensetsuError::OperationNotPermitted
        );
    });
}

/// If cdp doesn't exist, return error
#[test]
fn test_close_cdp_does_not_exist() {
    new_test_ext().execute_with(|| {
        let cdp_id = 1;

        assert_noop!(
            KensetsuPallet::close_cdp(alice(), cdp_id),
            KensetsuError::CDPNotFound
        );
    });
}

/// When CDP has outstanding debt, it should be repayed.
#[test]
fn test_close_cdp_outstanding_debt() {
    new_test_ext().execute_with(|| {
        configure_kensetsu_dollar_for_xor(
            Balance::MAX,
            Perbill::from_percent(50),
            FixedU128::from_float(0.0),
            balance!(0),
        );
        let collateral = balance!(10);
        let debt = balance!(1);
        let more_than_debt = balance!(10);
        let cdp_id = create_cdp_for_xor(alice(), collateral, debt);
        assert_balance(&alice_account_id(), &XOR, balance!(0));
        add_balance(alice_account_id(), more_than_debt, KUSD);

        // close with transfer amount more than debt
        assert_ok!(KensetsuPallet::close_cdp(alice(), cdp_id));

        System::assert_has_event(
            Event::DebtPayment {
                cdp_id,
                owner: alice_account_id(),
                debt_asset_id: KUSD,
                amount: debt,
            }
            .into(),
        );
        System::assert_has_event(
            Event::CDPClosed {
                cdp_id,
                owner: alice_account_id(),
                collateral_asset_id: XOR,
                collateral_amount: collateral,
            }
            .into(),
        );
        assert_balance(&alice_account_id(), &XOR, balance!(10));
        assert_balance(&alice_account_id(), &KUSD, more_than_debt);
        assert_eq!(KensetsuPallet::cdp(cdp_id), None);
        assert_eq!(KensetsuPallet::cdp_owner_index(alice_account_id()), None);
    });
}

/// Closes CDP and returns collateral to the owner when debt == 0
#[test]
fn test_close_cdp_sunny_day() {
    new_test_ext().execute_with(|| {
        configure_kensetsu_dollar_for_xor(
            Balance::MAX,
            Perbill::from_percent(50),
            FixedU128::from_float(0.0),
            balance!(0),
        );
        let collateral = balance!(10);
        let cdp_id = create_cdp_for_xor(alice(), collateral, balance!(0));
        assert_balance(&alice_account_id(), &XOR, balance!(0));

        assert_ok!(KensetsuPallet::close_cdp(alice(), cdp_id));

        System::assert_last_event(
            Event::CDPClosed {
                cdp_id,
                owner: alice_account_id(),
                collateral_asset_id: XOR,
                collateral_amount: collateral,
            }
            .into(),
        );
        assert_balance(&alice_account_id(), &XOR, balance!(10));
        let collateral_info = KensetsuPallet::collateral_infos(XOR).expect("must exists");
        assert_eq!(collateral_info.kusd_supply, balance!(0));
        assert_eq!(collateral_info.total_collateral, balance!(0));
        assert_eq!(KensetsuPallet::cdp(cdp_id), None);
        assert_eq!(KensetsuPallet::cdp_owner_index(alice_account_id()), None);
        // the number of KUSD issued is 0, debt was burnt
        let collateral_info = KensetsuPallet::collateral_infos(XOR, KUSD).expect("must exists");
        assert_eq!(collateral_info.stablecoin_supply, balance!(0));
        assert_eq!(get_total_supply(&KUSD), balance!(0));
    });
}

/// Multiple CDPs created by single user,then deleted
/// CDP index should return correct cdp ids by the user
#[test]
fn test_multiple_cdp_close() {
    new_test_ext().execute_with(|| {
        configure_kensetsu_dollar_for_xor(
            Balance::MAX,
            Perbill::from_percent(50),
            FixedU128::from_float(0.0),
            balance!(0),
        );
        let cdp_id_1 = create_cdp_for_xor(alice(), balance!(10), balance!(0));
        let cdp_id_2 = create_cdp_for_xor(alice(), balance!(10), balance!(0));

        // 2 CDPs by user Alice
        assert_eq!(
            KensetsuPallet::cdp_owner_index(alice_account_id()),
            Some(BoundedVec::try_from(vec![cdp_id_1, cdp_id_2]).unwrap())
        );

        assert_ok!(KensetsuPallet::close_cdp(alice(), cdp_id_1));
        assert_eq!(
            KensetsuPallet::cdp_owner_index(alice_account_id()),
            Some(BoundedVec::try_from(vec![cdp_id_2]).unwrap())
        );

        assert_ok!(KensetsuPallet::close_cdp(alice(), cdp_id_2));
        assert_eq!(KensetsuPallet::cdp_owner_index(alice_account_id()), None);
    });
}

/// only by Signed Origin account can deposit collateral
#[test]
fn test_deposit_only_signed_origin() {
    new_test_ext().execute_with(|| {
        let cdp_id = 1;

        assert_noop!(
            KensetsuPallet::deposit_collateral(RuntimeOrigin::none(), cdp_id, balance!(0)),
            BadOrigin
        );
        assert_noop!(
            KensetsuPallet::deposit_collateral(RuntimeOrigin::root(), cdp_id, balance!(0)),
            BadOrigin
        );
    });
}

/// If cdp doesn't exist, return error
#[test]
fn test_deposit_collateral_cdp_does_not_exist() {
    new_test_ext().execute_with(|| {
        let cdp_id = 1;

        assert_noop!(
            KensetsuPallet::deposit_collateral(alice(), cdp_id, balance!(0)),
            KensetsuError::CDPNotFound
        );
    });
}

/// Not enough balance to deposit
#[test]
fn test_deposit_collateral_not_enough_balance() {
    new_test_ext().execute_with(|| {
        configure_kensetsu_dollar_for_xor(
            Balance::MAX,
            Perbill::from_percent(50),
            FixedU128::from_float(0.0),
            balance!(0),
        );
        let cdp_id = create_cdp_for_xor(alice(), balance!(0), balance!(0));

        assert_noop!(
            KensetsuPallet::deposit_collateral(alice(), cdp_id, balance!(1)),
            pallet_balances::Error::<TestRuntime>::InsufficientBalance
        );
    });
}

/// Balance::MAX deposited, increase collateral results in ArithmeticError
#[test]
fn test_deposit_collateral_overflow() {
    new_test_ext().execute_with(|| {
        configure_kensetsu_dollar_for_xor(
            Balance::MAX,
            Perbill::from_percent(50),
            FixedU128::from_float(0.0),
            balance!(0),
        );
        // due to cast to i128 in update_balance() u128::MAX is done with 2 x i128::MAX
        let max_i128_amount = Balance::MAX / 2;
        let cdp_id = create_cdp_for_xor(alice(), max_i128_amount, balance!(0));
        deposit_xor_to_cdp(alice(), cdp_id, max_i128_amount);
        add_balance(alice_account_id(), max_i128_amount, XOR);

        // ArithmeticError::Overflow from pallet_balances
        assert_noop!(
            KensetsuPallet::deposit_collateral(alice(), cdp_id, max_i128_amount),
            ArithmeticError::Overflow
        );
    });
}

/// Alice deposits 0 collateral, balance not changed, event is emitted
#[test]
fn test_deposit_collateral_zero() {
    new_test_ext().execute_with(|| {
        configure_kensetsu_dollar_for_xor(
            Balance::MAX,
            Perbill::from_percent(50),
            FixedU128::from_float(0.0),
            balance!(0),
        );
        let cdp_id = create_cdp_for_xor(alice(), balance!(0), balance!(0));
        let amount = balance!(0);

        assert_ok!(KensetsuPallet::deposit_collateral(alice(), cdp_id, amount));

        System::assert_last_event(
            Event::CollateralDeposit {
                cdp_id,
                owner: alice_account_id(),
                collateral_asset_id: XOR,
                amount,
            }
            .into(),
        );
        let collateral_info = KensetsuPallet::collateral_infos(XOR).expect("must exists");
        assert_eq!(collateral_info.total_collateral, amount);
        let cdp = KensetsuPallet::cdp(cdp_id).expect("Must exist");
        assert_eq!(cdp.collateral_amount, amount);
    });
}

/// Alice deposits `amount` collateral, balance changed, event is emitted
#[test]
fn test_deposit_collateral_sunny_day() {
    new_test_ext().execute_with(|| {
        configure_kensetsu_dollar_for_xor(
            Balance::MAX,
            Perbill::from_percent(50),
            FixedU128::from_float(0.0),
            balance!(0),
        );
        let cdp_id = create_cdp_for_xor(alice(), balance!(0), balance!(0));
        let amount = balance!(10);
        add_balance(alice_account_id(), amount, XOR);

        assert_ok!(KensetsuPallet::deposit_collateral(alice(), cdp_id, amount));

        System::assert_last_event(
            Event::CollateralDeposit {
                cdp_id,
                owner: alice_account_id(),
                collateral_asset_id: XOR,
                amount,
            }
            .into(),
        );
        assert_balance(&alice_account_id(), &XOR, balance!(0));
        let collateral_info = KensetsuPallet::collateral_infos(XOR).expect("Must exists");
        assert_eq!(collateral_info.total_collateral, amount);
        let cdp = KensetsuPallet::cdp(cdp_id).expect("Must exist");
        assert_eq!(cdp.collateral_amount, amount);
    });
}

/// only by Signed Origin account can borrow
#[test]
fn test_borrow_only_signed_origin() {
    new_test_ext().execute_with(|| {
        let cdp_id = 1;

        assert_noop!(
            KensetsuPallet::borrow(RuntimeOrigin::none(), cdp_id, balance!(0), balance!(0)),
            BadOrigin
        );
        assert_noop!(
            KensetsuPallet::borrow(RuntimeOrigin::root(), cdp_id, balance!(0), balance!(0)),
            BadOrigin
        );
    });
}

/// Only owner can borrow
#[test]
fn test_borrow_only_owner() {
    new_test_ext().execute_with(|| {
        configure_kensetsu_dollar_for_xor(
            Balance::MAX,
            Perbill::from_percent(50),
            FixedU128::from_float(0.0),
            balance!(0),
        );
        // Alice is CDP owner
        let cdp_id = create_cdp_for_xor(alice(), balance!(0), balance!(0));

        assert_noop!(
            KensetsuPallet::borrow(bob(), cdp_id, balance!(0), balance!(0)),
            KensetsuError::OperationNotPermitted
        );
    });
}

/// If cdp doesn't exist, return error
#[test]
fn test_borrow_cdp_does_not_exist() {
    new_test_ext().execute_with(|| {
        let cdp_id = 1;

        assert_noop!(
            KensetsuPallet::borrow(alice(), cdp_id, balance!(0), balance!(0)),
            KensetsuError::CDPNotFound
        );
    });
}

/// CDP with collateral exists, try to borrow in a way that results in unsafe CDP.
#[test]
fn test_borrow_cdp_unsafe() {
    new_test_ext().execute_with(|| {
        configure_kensetsu_dollar_for_xor(
            Balance::MAX,
            Perbill::from_percent(50),
            FixedU128::from_float(0.0),
            balance!(0),
        );
        let amount = balance!(10);
        let cdp_id = create_cdp_for_xor(alice(), amount, balance!(0));

        assert_noop!(
            KensetsuPallet::borrow(alice(), cdp_id, amount, amount),
            KensetsuError::CDPUnsafe
        );
    });
}

/// CDP with collateral exists, hard cap is set in CDP risk parameters.
/// Borrow results with an error `HardCapSupply`
#[test]
fn test_borrow_cdp_type_hard_cap() {
    new_test_ext().execute_with(|| {
        configure_kensetsu_dollar_for_xor(
            balance!(10),
            Perbill::from_percent(50),
            FixedU128::from_float(0.0),
            balance!(0),
        );
        let cdp_id = create_cdp_for_xor(alice(), balance!(100), balance!(0));

        assert_noop!(
            KensetsuPallet::borrow(alice(), cdp_id, balance!(20), balance!(20)),
            KensetsuError::HardCapSupply
        );
    });
}

<<<<<<< HEAD
=======
/// CDP with collateral exists, hard cap is set in protocol risk parameters.
/// Borrow results with an error `HardCapSupply`
#[test]
fn test_borrow_protocol_hard_cap() {
    new_test_ext().execute_with(|| {
        set_xor_as_collateral_type(
            Balance::MAX,
            Perbill::from_percent(50),
            FixedU128::from_float(0.0),
            balance!(0),
        );
        assert_ok!(KensetsuPallet::update_hard_cap_total_supply(
            RuntimeOrigin::root(),
            balance!(10)
        ));
        let cdp_id = create_cdp_for_xor(alice(), balance!(100), balance!(0));

        assert_noop!(
            KensetsuPallet::borrow(alice(), cdp_id, balance!(20), balance!(20)),
            KensetsuError::HardCapSupply
        );
    });
}

>>>>>>> fd4d7e3b
/// Test borrow call with wrong parameters: min_borrow_amount > max_borrow_amount
#[test]
fn test_borrow_wrong_parameters() {
    new_test_ext().execute_with(|| {
        configure_kensetsu_dollar_for_xor(
            Balance::MAX,
            Perbill::from_percent(50),
            FixedU128::from_float(0.0),
            balance!(0),
        );

        let cdp_id = create_cdp_for_xor(alice(), balance!(100), balance!(0));
        assert_noop!(
            KensetsuPallet::borrow(alice(), cdp_id, balance!(100), balance!(20)),
            KensetsuError::WrongBorrowAmounts
        );
    });
}

/// CDP with collateral exists, call borrow with 0 KUSD amount.
/// Tx must succeed, but state is unchanged.
#[test]
fn test_borrow_zero_amount() {
    new_test_ext().execute_with(|| {
        configure_kensetsu_dollar_for_xor(
            Balance::MAX,
            Perbill::from_percent(50),
            FixedU128::from_float(0.0),
            balance!(0),
        );
        let debt = balance!(10);
        let cdp_id = create_cdp_for_xor(alice(), balance!(100), debt);

        assert_ok!(KensetsuPallet::borrow(
            alice(),
            cdp_id,
            balance!(0),
            balance!(0)
        ));

        System::assert_has_event(
            Event::DebtIncreased {
                cdp_id,
                owner: alice_account_id(),
                debt_asset_id: KUSD,
                amount: debt,
            }
            .into(),
        );
        let cdp = KensetsuPallet::cdp(cdp_id).expect("Must exist");
        assert_eq!(cdp.debt, debt);
        assert_balance(&alice_account_id(), &KUSD, debt);
    });
}

/// CDP with collateral exists, call borrow with some KUSD amount.
/// Tx must succeed, debt to CDP added, KUSD minted to the caller.
#[test]
fn test_borrow_sunny_day() {
    new_test_ext().execute_with(|| {
        configure_kensetsu_dollar_for_xor(
            Balance::MAX,
            Perbill::from_percent(50),
            FixedU128::from_float(0.0),
            balance!(0),
        );
        let collateral = balance!(100);
        let cdp_id = create_cdp_for_xor(alice(), collateral, balance!(0));
        let to_borrow = balance!(10);
        let initial_total_kusd_supply = get_total_supply(&KUSD);
        assert_eq!(initial_total_kusd_supply, balance!(0));

        assert_ok!(KensetsuPallet::borrow(
            alice(),
            cdp_id,
            to_borrow,
            to_borrow
        ));

        System::assert_has_event(
            Event::DebtIncreased {
                cdp_id,
                owner: alice_account_id(),
                debt_asset_id: KUSD,
                amount: to_borrow,
            }
            .into(),
        );
<<<<<<< HEAD
        let collateral_info = KensetsuPallet::collateral_infos(XOR, KUSD).expect("must exists");
        assert_eq!(collateral_info.stablecoin_supply, to_borrow);
=======
        let collateral_info = KensetsuPallet::collateral_infos(XOR).expect("Must exists");
        assert_eq!(collateral_info.kusd_supply, to_borrow);
        assert_eq!(collateral_info.total_collateral, collateral);
>>>>>>> fd4d7e3b
        let cdp = KensetsuPallet::cdp(cdp_id).expect("Must exist");
        assert_eq!(cdp.debt, to_borrow);
        assert_balance(&alice_account_id(), &KUSD, to_borrow);
        let total_kusd_supply = get_total_supply(&KUSD);
        assert_eq!(total_kusd_supply, initial_total_kusd_supply + to_borrow);
    });
}

/// CDP with collateral exists, call borrow with borrow_amount_max as u128::MAX.
/// Tx must succeed, max safe debt to CDP added, KUSD minted to the caller.
#[test]
fn test_borrow_max_amount() {
    new_test_ext().execute_with(|| {
        configure_kensetsu_dollar_for_xor(
            Balance::MAX,
            Perbill::from_percent(50),
            FixedU128::from_float(0.0),
            balance!(0),
        );
        let collateral = balance!(100);
        let cdp_id = create_cdp_for_xor(alice(), collateral, balance!(0));
        let initial_total_kusd_supply = get_total_supply(&KUSD);
        assert_eq!(initial_total_kusd_supply, balance!(0));

        assert_ok!(KensetsuPallet::borrow(alice(), cdp_id, 0, Balance::MAX,));

        // expected debt is collateral * liquidation ratio = 100 * 50% = 50
        let expected_debt = balance!(50);
        System::assert_has_event(
            Event::DebtIncreased {
                cdp_id,
                owner: alice_account_id(),
                debt_asset_id: KUSD,
                amount: expected_debt,
            }
            .into(),
        );
<<<<<<< HEAD
        let collateral_info = KensetsuPallet::collateral_infos(XOR, KUSD).expect("must exists");
        assert_eq!(collateral_info.stablecoin_supply, expected_debt);
=======
        let collateral_info = KensetsuPallet::collateral_infos(XOR).expect("Must exists");
        assert_eq!(collateral_info.kusd_supply, expected_debt);
        assert_eq!(collateral_info.total_collateral, collateral);
>>>>>>> fd4d7e3b
        let cdp = KensetsuPallet::cdp(cdp_id).expect("Must exist");
        assert_eq!(cdp.debt, expected_debt);
        assert_balance(&alice_account_id(), &KUSD, expected_debt);
        let total_kusd_supply = get_total_supply(&KUSD);
        assert_eq!(total_kusd_supply, initial_total_kusd_supply + expected_debt);
    });
}

/// @given: XOR is set as collateral and borrow tax is 1%.
/// @when: user borrows KUSD against XOR.
/// @then: debt is increased additionally by 1% of borrow tax, this amount is used to buy back KEN.
#[test]
fn borrow_with_ken_incentivization() {
    new_test_ext().execute_with(|| {
        set_borrow_tax(Percent::from_percent(1));
        configure_kensetsu_dollar_for_xor(
            Balance::MAX,
            Perbill::from_percent(50),
            FixedU128::from_float(0.0),
            balance!(0),
        );
        let collateral = balance!(1000);
        let cdp_id = create_cdp_for_xor(alice(), collateral, balance!(0));
        let to_borrow = balance!(100);
        let borrow_tax = balance!(1);
        let initial_total_kusd_supply = get_total_supply(&KUSD);
        assert_eq!(initial_total_kusd_supply, balance!(0));
        let ken_buyback_amount = balance!(1);
        MockLiquidityProxy::set_amounts_for_the_next_exchange(KEN, ken_buyback_amount);

        assert_ok!(KensetsuPallet::borrow(
            alice(),
            cdp_id,
            to_borrow,
            to_borrow
        ));

        System::assert_has_event(
            Event::DebtIncreased {
                cdp_id,
                owner: alice_account_id(),
                debt_asset_id: KUSD,
                amount: to_borrow + borrow_tax,
            }
            .into(),
        );

<<<<<<< HEAD
        let collateral_info = KensetsuPallet::collateral_infos(XOR, KUSD).expect("must exists");
        assert_eq!(collateral_info.stablecoin_supply, to_borrow + borrow_tax);
=======
        let collateral_info = KensetsuPallet::collateral_infos(XOR).expect("Must exists");
        assert_eq!(collateral_info.kusd_supply, to_borrow + borrow_tax);
        assert_eq!(collateral_info.total_collateral, collateral);
>>>>>>> fd4d7e3b
        let cdp = KensetsuPallet::cdp(cdp_id).expect("Must exist");
        assert_eq!(cdp.debt, to_borrow + borrow_tax);
        assert_balance(&alice_account_id(), &KUSD, to_borrow);
        let total_kusd_supply = get_total_supply(&KUSD);
        assert_eq!(
            total_kusd_supply,
            initial_total_kusd_supply + to_borrow + borrow_tax
        );
        let remint_percent = <TestRuntime as Config>::KenIncentiveRemintPercent::get();
        let demeter_farming_amount = remint_percent * ken_buyback_amount;
        assert_balance(&tech_account_id(), &KEN, demeter_farming_amount);
    });
}

/// @given: XOR is set as collateral and collateral amount is 100 XOR and borrow tax is 1%.
/// @when: user borrows as max KUSD against XOR as possible.
/// @then: debt is 100 KUSD.
#[test]
fn borrow_max_with_ken_incentivization() {
    new_test_ext().execute_with(|| {
        set_borrow_tax(Percent::from_percent(1));
        configure_kensetsu_dollar_for_xor(
            Balance::MAX,
            Perbill::from_percent(100),
            FixedU128::from_float(0.0),
            balance!(0),
        );
        let collateral = balance!(100);
        let cdp_id = create_cdp_for_xor(alice(), collateral, balance!(0));
        let to_borrow_min = balance!(99);
        let to_borrow_max = balance!(100);
        // user receives
        let actual_loan = 99009900990099009900;
        let borrow_tax = 990099009900990100;
        // user debt + tax equals the value of collateral
        assert_eq!(actual_loan + borrow_tax, balance!(100));
        let initial_total_kusd_supply = get_total_supply(&KUSD);
        assert_eq!(initial_total_kusd_supply, balance!(0));
        let ken_buyback_amount = borrow_tax;
        MockLiquidityProxy::set_amounts_for_the_next_exchange(KEN, ken_buyback_amount);

        assert_ok!(KensetsuPallet::borrow(
            alice(),
            cdp_id,
            to_borrow_min,
            to_borrow_max
        ));

        System::assert_has_event(
            Event::DebtIncreased {
                cdp_id,
                owner: alice_account_id(),
                debt_asset_id: KUSD,
                amount: actual_loan + borrow_tax,
            }
            .into(),
        );

<<<<<<< HEAD
        let collateral_info = KensetsuPallet::collateral_infos(XOR, KUSD).expect("must exists");
        assert_eq!(collateral_info.stablecoin_supply, actual_loan + borrow_tax);
=======
        let collateral_info = KensetsuPallet::collateral_infos(XOR).expect("must exists");
        assert_eq!(collateral_info.kusd_supply, actual_loan + borrow_tax);
        assert_eq!(collateral_info.total_collateral, collateral);
>>>>>>> fd4d7e3b
        let cdp = KensetsuPallet::cdp(cdp_id).expect("Must exist");
        assert_eq!(cdp.debt, actual_loan + borrow_tax);
        assert_balance(&alice_account_id(), &KUSD, actual_loan);
        let total_kusd_supply = get_total_supply(&KUSD);
        assert_eq!(
            total_kusd_supply,
            initial_total_kusd_supply + actual_loan + borrow_tax
        );
        let remint_percent = <TestRuntime as Config>::KenIncentiveRemintPercent::get();
        let demeter_farming_amount = remint_percent * ken_buyback_amount;
        assert_balance(&tech_account_id(), &KEN, demeter_farming_amount);
    });
}

/// CDP with collateral and debt exists, call borrow with 0 KUSD amount to trigger accrue().
/// Tx must succeed, debt will increase on accrued interest, KUSD minted to tech account.
#[test]
fn test_borrow_cdp_accrue() {
    new_test_ext().execute_with(|| {
        configure_kensetsu_dollar_for_xor(
            Balance::MAX,
            Perbill::from_percent(50),
            FixedU128::from_float(0.1),
            balance!(0),
        );
        let debt = balance!(10);
        let collateral = balance!(100);
        let cdp_id = create_cdp_for_xor(alice(), collateral, debt);
        pallet_timestamp::Pallet::<TestRuntime>::set_timestamp(1);
        let initial_total_kusd_supply = get_total_supply(&KUSD);
        assert_eq!(initial_total_kusd_supply, balance!(10));

        assert_ok!(KensetsuPallet::borrow(
            alice(),
            cdp_id,
            balance!(0),
            balance!(0)
        ));

        // interest is 10*10%*1 = 1,
        // where 10 - initial balance, 10% - per millisecond rate, 1 - millisecond passed
        let interest = balance!(1);
<<<<<<< HEAD
        let collateral_info = KensetsuPallet::collateral_infos(XOR, KUSD).expect("must exists");
        assert_eq!(collateral_info.stablecoin_supply, debt + interest);
=======
        let collateral_info = KensetsuPallet::collateral_infos(XOR).expect("must exists");
        assert_eq!(collateral_info.kusd_supply, debt + interest);
        assert_eq!(collateral_info.total_collateral, collateral);
>>>>>>> fd4d7e3b
        let cdp = KensetsuPallet::cdp(cdp_id).expect("Must exist");
        assert_eq!(cdp.debt, debt + interest);
        assert_balance(&alice_account_id(), &KUSD, balance!(10));
        let total_kusd_supply = get_total_supply(&KUSD);
        assert_eq!(total_kusd_supply, initial_total_kusd_supply + interest);
        assert_balance(&tech_account_id(), &KUSD, balance!(1));
    });
}

/// Only by Signed Origin account can repay_debt
#[test]
fn test_repay_debt_only_signed_origin() {
    new_test_ext().execute_with(|| {
        let cdp_id = 1;

        assert_noop!(
            KensetsuPallet::repay_debt(RuntimeOrigin::none(), cdp_id, balance!(0)),
            BadOrigin
        );
        assert_noop!(
            KensetsuPallet::repay_debt(RuntimeOrigin::root(), cdp_id, balance!(0)),
            BadOrigin
        );
    });
}

/// If cdp doesn't exist, return error
#[test]
fn test_repay_debt_cdp_does_not_exist() {
    new_test_ext().execute_with(|| {
        let cdp_id = 1;

        assert_noop!(
            KensetsuPallet::repay_debt(alice(), cdp_id, balance!(1)),
            KensetsuError::CDPNotFound
        );
    });
}

/// Repay when amount is less than debt.
/// Debt is partially closed, tokens are burned. Event is emitted.
#[test]
fn test_repay_debt_amount_less_debt() {
    new_test_ext().execute_with(|| {
        configure_kensetsu_dollar_for_xor(
            Balance::MAX,
            Perbill::from_percent(50),
            FixedU128::from_float(0.0),
            balance!(0),
        );
        let collateral = balance!(100);
        let debt = balance!(10);
        let cdp_id = create_cdp_for_xor(alice(), collateral, debt);
        let to_repay = balance!(1);
        let initial_total_kusd_supply = get_total_supply(&KUSD);
        assert_eq!(initial_total_kusd_supply, debt);

        assert_ok!(KensetsuPallet::repay_debt(alice(), cdp_id, to_repay));

        System::assert_has_event(
            Event::DebtPayment {
                cdp_id,
                owner: alice_account_id(),
                debt_asset_id: KUSD,
                amount: to_repay,
            }
            .into(),
        );
<<<<<<< HEAD
        let collateral_info = KensetsuPallet::collateral_infos(XOR, KUSD).expect("must exists");
        assert_eq!(collateral_info.stablecoin_supply, debt - to_repay);
=======
        let collateral_info = KensetsuPallet::collateral_infos(XOR).expect("must exists");
        assert_eq!(collateral_info.kusd_supply, debt - to_repay);
        assert_eq!(collateral_info.total_collateral, collateral);
>>>>>>> fd4d7e3b
        let cdp = KensetsuPallet::cdp(cdp_id).expect("Must exist");
        assert_eq!(cdp.debt, debt - to_repay);
        let total_kusd_supply = get_total_supply(&KUSD);
        assert_eq!(total_kusd_supply, initial_total_kusd_supply - to_repay);
    });
}

/// Repay when amount is equal to debt.
/// Debt is closed, tokens are burned. Event is emitted.
#[test]
fn test_repay_debt_amount_eq_debt() {
    new_test_ext().execute_with(|| {
        configure_kensetsu_dollar_for_xor(
            Balance::MAX,
            Perbill::from_percent(50),
            FixedU128::from_float(0.0),
            balance!(0),
        );
        let collateral = balance!(100);
        let debt = balance!(10);
        let cdp_id = create_cdp_for_xor(alice(), collateral, debt);
        let initial_total_kusd_supply = get_total_supply(&KUSD);
        assert_eq!(initial_total_kusd_supply, debt);

        assert_ok!(KensetsuPallet::repay_debt(alice(), cdp_id, debt));

        System::assert_has_event(
            Event::DebtPayment {
                cdp_id,
                owner: alice_account_id(),
                debt_asset_id: KUSD,
                amount: debt,
            }
            .into(),
        );
<<<<<<< HEAD
        let collateral_info = KensetsuPallet::collateral_infos(XOR, KUSD).expect("must exists");
        assert_eq!(collateral_info.stablecoin_supply, balance!(0));
=======
        let collateral_info = KensetsuPallet::collateral_infos(XOR).expect("must exists");
        assert_eq!(collateral_info.kusd_supply, balance!(0));
        assert_eq!(collateral_info.total_collateral, collateral);
>>>>>>> fd4d7e3b
        let cdp = KensetsuPallet::cdp(cdp_id).expect("Must exist");
        assert_eq!(cdp.debt, balance!(0));
        let total_kusd_supply = get_total_supply(&KUSD);
        assert_eq!(total_kusd_supply, balance!(0));
    });
}

/// Repay when amount is greater than debt.
/// Debt is closed, tokens are burned. Event is emitted and KUSD leftover on caller account.
#[test]
fn test_repay_debt_amount_gt_debt() {
    new_test_ext().execute_with(|| {
        configure_kensetsu_dollar_for_xor(
            Balance::MAX,
            Perbill::from_percent(50),
            FixedU128::from_float(0.0),
            balance!(0),
        );
        let collateral = balance!(100);
        let debt = balance!(10);
        let cdp_id = create_cdp_for_xor(alice(), collateral, debt);
        // create 2nd CDP and borrow for KUSD surplus on Alice account
        let kusd_surplus = balance!(5);
        create_cdp_for_xor(alice(), collateral, kusd_surplus);
        let total_kusd_balance = debt + kusd_surplus;
        let initial_total_kusd_supply = get_total_supply(&KUSD);
        assert_eq!(initial_total_kusd_supply, total_kusd_balance);

        assert_ok!(KensetsuPallet::repay_debt(
            alice(),
            cdp_id,
            total_kusd_balance
        ));

        System::assert_has_event(
            Event::DebtPayment {
                cdp_id,
                owner: alice_account_id(),
                debt_asset_id: KUSD,
                amount: debt,
            }
            .into(),
        );
<<<<<<< HEAD
        let collateral_info = KensetsuPallet::collateral_infos(XOR, KUSD).expect("must exists");
        assert_eq!(collateral_info.stablecoin_supply, kusd_surplus);
=======
        let collateral_info = KensetsuPallet::collateral_infos(XOR).expect("must exists");
        assert_eq!(collateral_info.kusd_supply, kusd_surplus);
        assert_eq!(collateral_info.total_collateral, 2 * collateral);
>>>>>>> fd4d7e3b
        let cdp = KensetsuPallet::cdp(cdp_id).expect("Must exist");
        assert_eq!(cdp.debt, balance!(0));
        let total_kusd_supply = get_total_supply(&KUSD);
        assert_eq!(total_kusd_supply, kusd_surplus);
        assert_balance(&alice_account_id(), &KUSD, kusd_surplus);
    });
}

/// Repay with zero amount.
/// Success, but state is not changed.
#[test]
fn test_repay_debt_zero_amount() {
    new_test_ext().execute_with(|| {
        configure_kensetsu_dollar_for_xor(
            Balance::MAX,
            Perbill::from_percent(50),
            FixedU128::from_float(0.0),
            balance!(0),
        );
        let collateral = balance!(100);
        let debt = balance!(10);
        let cdp_id = create_cdp_for_xor(alice(), collateral, debt);
        let initial_total_kusd_supply = get_total_supply(&KUSD);
        assert_eq!(initial_total_kusd_supply, debt);

        assert_ok!(KensetsuPallet::repay_debt(alice(), cdp_id, balance!(0)));

        System::assert_has_event(
            Event::DebtPayment {
                cdp_id,
                owner: alice_account_id(),
                debt_asset_id: KUSD,
                amount: balance!(0),
            }
            .into(),
        );
<<<<<<< HEAD
        let collateral_info = KensetsuPallet::collateral_infos(XOR, KUSD).expect("must exists");
        assert_eq!(collateral_info.stablecoin_supply, debt);
=======
        let collateral_info = KensetsuPallet::collateral_infos(XOR).expect("must exists");
        assert_eq!(collateral_info.kusd_supply, debt);
        assert_eq!(collateral_info.total_collateral, collateral);
>>>>>>> fd4d7e3b
        let cdp = KensetsuPallet::cdp(cdp_id).expect("Must exist");
        assert_eq!(cdp.debt, debt);
        let total_kusd_supply = get_total_supply(&KUSD);
        assert_eq!(total_kusd_supply, initial_total_kusd_supply);
    });
}

/// Repay with zero amount to trigger accrue.
/// Success, debt increased and KUSD is minted to tech treasury account.
#[test]
fn test_repay_debt_accrue() {
    new_test_ext().execute_with(|| {
        configure_kensetsu_dollar_for_xor(
            Balance::MAX,
            Perbill::from_percent(50),
            FixedU128::from_float(0.1),
            balance!(0),
        );
        let collateral = balance!(100);
        let debt = balance!(10);
        let cdp_id = create_cdp_for_xor(alice(), collateral, debt);
        let initial_total_kusd_supply = get_total_supply(&KUSD);
        assert_eq!(initial_total_kusd_supply, debt);
        pallet_timestamp::Pallet::<TestRuntime>::set_timestamp(1);

        assert_ok!(KensetsuPallet::repay_debt(alice(), cdp_id, balance!(0)));

        // interest is 10*10%*1 = 1,
        // where 10 - initial balance, 10% - per millisecond rate, 1 - millisecond passed
        let interest = balance!(1);
<<<<<<< HEAD
        let collateral_info = KensetsuPallet::collateral_infos(XOR, KUSD).expect("must exists");
        assert_eq!(collateral_info.stablecoin_supply, debt + interest);
=======
        let collateral_info = KensetsuPallet::collateral_infos(XOR).expect("must exists");
        assert_eq!(collateral_info.kusd_supply, debt + interest);
        assert_eq!(collateral_info.total_collateral, collateral);
>>>>>>> fd4d7e3b
        let cdp = KensetsuPallet::cdp(cdp_id).expect("Must exist");
        assert_eq!(cdp.debt, debt + interest);
        assert_balance(&alice_account_id(), &KUSD, balance!(10));
        let total_kusd_supply = get_total_supply(&KUSD);
        assert_eq!(total_kusd_supply, initial_total_kusd_supply + interest);
        assert_balance(&tech_account_id(), &KUSD, balance!(1));
    });
}

/// If cdp doesn't exist, return error
#[test]
fn test_liquidate_cdp_does_not_exist() {
    new_test_ext().execute_with(|| {
        let cdp_id = 1;

        assert_noop!(
            KensetsuPallet::liquidate(RuntimeOrigin::none(), cdp_id),
            KensetsuError::CDPNotFound
        );
    });
}

/// If cdp safe, return error
#[test]
fn test_liquidate_cdp_safe() {
    new_test_ext().execute_with(|| {
        configure_kensetsu_dollar_for_xor(
            Balance::MAX,
            Perbill::from_percent(50),
            FixedU128::from_float(0.0),
            balance!(0),
        );
        let cdp_id = create_cdp_for_xor(alice(), balance!(100), balance!(10));

        assert_noop!(
            KensetsuPallet::liquidate(RuntimeOrigin::none(), cdp_id),
            KensetsuError::CDPSafe
        );
    });
}

<<<<<<< HEAD
/// Only one liquidation per block
#[test]
fn test_liquidate_unavailable() {
    new_test_ext().execute_with(|| {
        configure_kensetsu_dollar_for_xor(
            Balance::MAX,
            Perbill::from_percent(50),
            FixedU128::from_float(0.0),
            balance!(0),
        );
        let cdp_id = create_cdp_for_xor(alice(), balance!(100), balance!(10));
        LiquidatedThisBlock::<TestRuntime>::set(true);

        assert_noop!(
            KensetsuPallet::liquidate(RuntimeOrigin::none(), cdp_id),
            KensetsuError::LiquidationLimit
        );
    });
}

/// Given: CDP with collateral 10000 XOR and it is unsafe.
/// @When: Liquidation triggered that sell 1000 XOR and doesn't change debt.
=======
/// Given: CDP with collateral 10000 XOR and it is unsafe.
/// @When: Liquidation triggered that doesn't change debt.
>>>>>>> fd4d7e3b
/// Success, debt increased and KUSD is minted to tech treasury account.
#[test]
fn test_liquidate_accrue() {
    new_test_ext().execute_with(|| {
        configure_kensetsu_dollar_for_xor(
            Balance::MAX,
            Perbill::from_percent(10),
            FixedU128::from_float(0.1),
            balance!(0),
        );
        // the CDP will be unsafe in the next millisecond
        let collateral = balance!(10000);
        let debt = balance!(1000);
        let cdp_id = create_cdp_for_xor(alice(), collateral, debt);
        pallet_timestamp::Pallet::<TestRuntime>::set_timestamp(1);
        MockLiquidityProxy::set_amounts_for_the_next_exchange(KUSD, balance!(0));
        let initial_total_kusd_supply = get_total_supply(&KUSD);
        assert_eq!(initial_total_kusd_supply, debt);

        assert_ok!(KensetsuPallet::liquidate(alice(), cdp_id));

        // interest is 1000*10%*1 = 100,
        // where 1000 - initial balance, 10% - per millisecond rate, 1 - millisecond passed
        let interest = balance!(100);
<<<<<<< HEAD
        let collateral_info = KensetsuPallet::collateral_infos(XOR, KUSD).expect("must exists");
        assert_eq!(collateral_info.stablecoin_supply, debt + interest);
=======
        let collateral_info = KensetsuPallet::collateral_infos(XOR).expect("must exists");
        assert_eq!(collateral_info.kusd_supply, debt + interest);
        assert_eq!(collateral_info.total_collateral, collateral);
>>>>>>> fd4d7e3b
        let cdp = KensetsuPallet::cdp(cdp_id).expect("Must exist");
        assert_eq!(cdp.debt, debt + interest);
        assert_balance(&alice_account_id(), &KUSD, debt);
        let total_kusd_supply = get_total_supply(&KUSD);
        assert_eq!(total_kusd_supply, initial_total_kusd_supply + interest);
        assert_balance(&tech_account_id(), &KUSD, interest);
    });
}

/// CDP has debt
/// Liquidation sells only part of collateral.
/// Liquidation results with output KUSD amount > cdp.debt + liquidation penalty
/// CDP debt is repaid, corresponding amount of collateral is sold
/// Liquidation penalty is a protocol profit
/// Leftover from liquidation goes to CDP owner
#[test]
fn test_liquidate_kusd_amount_covers_cdp_debt_and_penalty() {
    new_test_ext().execute_with(|| {
<<<<<<< HEAD
        set_up_risk_manager();
        KensetsuPallet::update_liquidation_penalty(risk_manager(), Percent::from_percent(10))
            .expect("Must set liquidation penalty");
        configure_kensetsu_dollar_for_xor(
=======
        KensetsuPallet::update_liquidation_penalty(
            RuntimeOrigin::root(),
            Percent::from_percent(10),
        )
        .expect("Must set liquidation penalty");
        set_xor_as_collateral_type(
>>>>>>> fd4d7e3b
            Balance::MAX,
            Perbill::from_percent(50),
            FixedU128::zero(),
            balance!(0),
        );
        let collateral = balance!(2000);
        let debt = balance!(100);
        let collateral_liquidated = balance!(200);
        let liquidation_income = balance!(200);
        let cdp_id = create_cdp_for_xor(alice(), collateral, debt);
        assert_balance(&alice_account_id(), &KUSD, debt);
        MockLiquidityProxy::set_amounts_for_the_next_exchange(KUSD, collateral_liquidated);
        make_cdps_unsafe();
        // 100 KUSD debt + 200 KUSD liquidity provider
        let initial_kusd_supply = get_total_supply(&KUSD);

        // 200 XOR sold for 200 KUSD
        assert_ok!(KensetsuPallet::liquidate(alice(), cdp_id));

        let penalty = balance!(10); // debt * liquidation penalty
        System::assert_has_event(
            Event::Liquidated {
                cdp_id,
                collateral_asset_id: XOR,
                collateral_amount: collateral_liquidated,
                debt_asset_id: KUSD,
                proceeds: liquidation_income - penalty,
                penalty,
            }
            .into(),
        );
        assert_balance(&tech_account_id(), &KUSD, penalty);
<<<<<<< HEAD
        let collateral_info = KensetsuPallet::collateral_infos(XOR, KUSD).expect("must exists");
        assert_eq!(collateral_info.stablecoin_supply, balance!(0));
=======
        let collateral_info = KensetsuPallet::collateral_infos(XOR).expect("must exists");
        assert_eq!(collateral_info.kusd_supply, balance!(0));
        assert_eq!(
            collateral_info.total_collateral,
            collateral - collateral_liquidated
        );
>>>>>>> fd4d7e3b
        let cdp = KensetsuPallet::cdp(cdp_id).expect("Must exist");
        // initial collateral 2000 XOR, 200 XOR sold during liquidation
        assert_eq!(cdp.collateral_amount, balance!(1800));
        assert_eq!(cdp.debt, balance!(0));
        // alice balance is:
        // debt (from borrow) + liquidation leftover
        // where liquidation leftover is (liquidation_income - debt - penalty)
        assert_balance(&alice_account_id(), &KUSD, liquidation_income - penalty);
        let kusd_supply = get_total_supply(&KUSD);
        // 100 KUSD which is debt amount is burned
        assert_eq!(initial_kusd_supply - debt, kusd_supply);
        // liquidation flag was set
        assert!(LiquidatedThisBlock::<TestRuntime>::get());
    });
}

/// CDP has debt
/// Liquidation results with output KUSD amount = cdp.debt + liquidation penalty
/// CDP debt is repaid, corresponding amount of collateral is sold
/// Liquidation penalty is a protocol profit
#[test]
fn test_liquidate_kusd_amount_eq_cdp_debt_and_penalty() {
    new_test_ext().execute_with(|| {
<<<<<<< HEAD
        set_up_risk_manager();
        KensetsuPallet::update_liquidation_penalty(risk_manager(), Percent::from_percent(10))
            .expect("Must set liquidation penalty");
        configure_kensetsu_dollar_for_xor(
=======
        KensetsuPallet::update_liquidation_penalty(
            RuntimeOrigin::root(),
            Percent::from_percent(10),
        )
        .expect("Must set liquidation penalty");
        set_xor_as_collateral_type(
>>>>>>> fd4d7e3b
            Balance::MAX,
            Perbill::from_percent(50),
            FixedU128::zero(),
            balance!(0),
        );
        let collateral = balance!(2000);
        let debt = balance!(100);
        // debt + penalty = 100 + 10
        let liquidation_income = balance!(110);
        let collateral_liquidated = balance!(110);
        let cdp_id = create_cdp_for_xor(alice(), collateral, debt);
        assert_balance(&alice_account_id(), &KUSD, debt);
        make_cdps_unsafe();
        MockLiquidityProxy::set_amounts_for_the_next_exchange(KUSD, collateral_liquidated);
        // 100 KUSD debt + 110 KUSD liquidity provider
        let initial_kusd_supply = get_total_supply(&KUSD);

        // 110 XOR sold for 110 KUSD
        assert_ok!(KensetsuPallet::liquidate(alice(), cdp_id));

        // debt * liquidation penalty = 10 KUSD
        let penalty = balance!(10);
        System::assert_has_event(
            Event::Liquidated {
                cdp_id,
                collateral_asset_id: XOR,
                collateral_amount: collateral_liquidated,
                debt_asset_id: KUSD,
                proceeds: liquidation_income - penalty,
                penalty,
            }
            .into(),
        );
        assert_balance(&tech_account_id(), &KUSD, penalty);
<<<<<<< HEAD
        let collateral_info = KensetsuPallet::collateral_infos(XOR, KUSD).expect("must exists");
        assert_eq!(collateral_info.stablecoin_supply, balance!(0));
=======
        let collateral_info = KensetsuPallet::collateral_infos(XOR).expect("must exists");
        assert_eq!(collateral_info.kusd_supply, balance!(0));
        assert_eq!(
            collateral_info.total_collateral,
            collateral - collateral_liquidated
        );
>>>>>>> fd4d7e3b
        let cdp = KensetsuPallet::cdp(cdp_id).expect("Must exist");
        // initial collateral 2000 XOR, 110 XOR sold during liquidation
        assert_eq!(cdp.collateral_amount, collateral - collateral_liquidated);
        assert_eq!(cdp.debt, balance!(0));
        assert_balance(&alice_account_id(), &KUSD, debt);
        let kusd_supply = get_total_supply(&KUSD);
        // 100 KUSD which is debt amount is burned
        assert_eq!(initial_kusd_supply - debt, kusd_supply);
        // liquidation flag was set
        assert!(LiquidatedThisBlock::<TestRuntime>::get());
    });
}

/// CDP has debt and unsafe
/// Liquidation results with revenue KUSD amount where
///  - revenue KUSD amount > cdp.debt
///  - revenue KUSD amount < cdp.debt + liquidation penalty
/// CDP debt is repaid, corresponding amount of collateral is sold
/// Liquidation penalty is a protocol profit
/// CDP has outstanding debt
#[test]
fn test_liquidate_kusd_amount_covers_cdp_debt_and_partly_penalty() {
    new_test_ext().execute_with(|| {
<<<<<<< HEAD
        set_up_risk_manager();
        KensetsuPallet::update_liquidation_penalty(risk_manager(), Percent::from_percent(10))
            .expect("Must set liquidation penalty");
        configure_kensetsu_dollar_for_xor(
=======
        KensetsuPallet::update_liquidation_penalty(
            RuntimeOrigin::root(),
            Percent::from_percent(10),
        )
        .expect("Must set liquidation penalty");
        set_xor_as_collateral_type(
>>>>>>> fd4d7e3b
            Balance::MAX,
            Perbill::from_percent(50),
            FixedU128::zero(),
            balance!(0),
        );
        let collateral = balance!(2000);
        let debt = balance!(1000);
        let cdp_id = create_cdp_for_xor(alice(), collateral, debt);
        assert_balance(&alice_account_id(), &KUSD, debt);
        make_cdps_unsafe();
        let collateral_liquidated = balance!(1050);
        let liquidation_income = balance!(1050);
        MockLiquidityProxy::set_amounts_for_the_next_exchange(KUSD, collateral_liquidated);
        // 1000 KUSD debt + 1050 KUSD minted for liquidity provider
        let initial_kusd_supply = get_total_supply(&KUSD);

        // 1000 XOR sold for 1050 KUSD
        assert_ok!(KensetsuPallet::liquidate(alice(), cdp_id));

        // min(liquidation_income, cdp.debt) * liquidation penalty = 100 KUSD
        let penalty = balance!(100);
        System::assert_has_event(
            Event::Liquidated {
                cdp_id,
                collateral_asset_id: XOR,
                collateral_amount: collateral_liquidated,
                debt_asset_id: KUSD,
                proceeds: liquidation_income - penalty,
                penalty,
            }
            .into(),
        );
        assert_balance(&tech_account_id(), &KUSD, penalty);
<<<<<<< HEAD
        let collateral_info = KensetsuPallet::collateral_infos(XOR, KUSD).expect("must exists");
        assert_eq!(collateral_info.stablecoin_supply, balance!(50));
=======
        let collateral_info = KensetsuPallet::collateral_infos(XOR).expect("must exists");
        assert_eq!(collateral_info.kusd_supply, balance!(50));
        assert_eq!(
            collateral_info.total_collateral,
            collateral - collateral_liquidated
        );
>>>>>>> fd4d7e3b
        let cdp = KensetsuPallet::cdp(cdp_id).expect("Must exist");
        // initial collateral 2000 XOR, 1050 XOR sold during liquidation
        assert_eq!(cdp.collateral_amount, collateral - collateral_liquidated);
        // debt = 1000 KUSD + (penalty) 100 KUSD - (liquidation_income) 1050 KUSD
        // = 50 KUSD
        assert_eq!(cdp.debt, balance!(50));
        assert_balance(&alice_account_id(), &KUSD, debt);
        let kusd_supply = get_total_supply(&KUSD);
        // were burned in liquidation (debt) - cdp.debt = 108 KUSD
        assert_eq!(initial_kusd_supply - debt + cdp.debt, kusd_supply);
        // liquidation flag was set
        assert!(LiquidatedThisBlock::<TestRuntime>::get());
    });
}

// Given: Unsafe CDP.
// Liquidation of all the collateral, debt is covered.
// CDP is closed, no bad debt, liquidation penalty is a profit.
#[test]
fn test_liquidate_kusd_amount_does_not_cover_cdp_debt() {
    new_test_ext().execute_with(|| {
<<<<<<< HEAD
        set_up_risk_manager();
        KensetsuPallet::update_liquidation_penalty(risk_manager(), Percent::from_percent(10))
            .expect("Must set liquidation penalty");
        configure_kensetsu_dollar_for_xor(
=======
        KensetsuPallet::update_liquidation_penalty(
            RuntimeOrigin::root(),
            Percent::from_percent(10),
        )
        .expect("Must set liquidation penalty");
        set_xor_as_collateral_type(
>>>>>>> fd4d7e3b
            Balance::MAX,
            Perbill::from_percent(100),
            FixedU128::from_float(0.1),
            balance!(0),
        );
        let collateral = balance!(100);
        let debt = balance!(100);
        let cdp_id = create_cdp_for_xor(alice(), collateral, debt);
        assert_balance(&alice_account_id(), &KUSD, debt);
        // liquidation amount is the same, 100 XOR
        let liquidation_income = balance!(100);
        MockLiquidityProxy::set_amounts_for_the_next_exchange(KUSD, collateral);
        // CDP debt now is 110 KUSD, it is unsafe
        pallet_timestamp::Pallet::<TestRuntime>::set_timestamp(1);
        // 100 KUSD debt + 100 KUSD liquidity provider
        let initial_kusd_supply = get_total_supply(&KUSD);

        // 100 XOR sold for 100 KUSD
        assert_ok!(KensetsuPallet::liquidate(alice(), cdp_id));

        // debt * liquidation penalty = 10 KUSD
        let penalty = balance!(10);
        System::assert_has_event(
            Event::Liquidated {
                cdp_id,
                collateral_asset_id: XOR,
                collateral_amount: collateral,
                debt_asset_id: KUSD,
                proceeds: liquidation_income - penalty,
                penalty,
            }
            .into(),
        );
        System::assert_has_event(
            Event::CDPClosed {
                cdp_id,
                owner: alice_account_id(),
                collateral_asset_id: XOR,
                collateral_amount: balance!(0),
            }
            .into(),
        );
        // tech account was 10 interest + 10 penalty = 20
        // debt is 100 + 10 interest
        // liquidation revenue is 100 - 10 penalty = 90
        // bad debt = debt - liquidation = 110 - 90 = 20 - covered with protocol profit
        assert_balance(&tech_account_id(), &KUSD, balance!(0));
        assert_bad_debt(balance!(0));
<<<<<<< HEAD
        let collateral_info = KensetsuPallet::collateral_infos(XOR, KUSD).expect("must exists");
        assert_eq!(collateral_info.stablecoin_supply, balance!(0));
=======
        let collateral_info = KensetsuPallet::collateral_infos(XOR).expect("must exists");
        assert_eq!(collateral_info.kusd_supply, balance!(0));
        assert_eq!(collateral_info.total_collateral, balance!(0));
>>>>>>> fd4d7e3b
        assert_eq!(KensetsuPallet::cdp(cdp_id), None);
        assert_eq!(KensetsuPallet::cdp_owner_index(alice_account_id()), None);
        assert_balance(&alice_account_id(), &KUSD, debt);
        let kusd_supply = get_total_supply(&KUSD);
        // 100 KUSD which is debt amount is burned
        assert_eq!(initial_kusd_supply - debt, kusd_supply);
        // liquidation flag was set
        assert!(LiquidatedThisBlock::<TestRuntime>::get());
    });
}

/// CDP is unsafe
/// Liquidation results with revenue < debt
/// Protocol bad debt increased
/// CDP closed
#[test]
fn test_liquidate_kusd_bad_debt() {
    new_test_ext().execute_with(|| {
<<<<<<< HEAD
        set_up_risk_manager();
        KensetsuPallet::update_liquidation_penalty(risk_manager(), Percent::from_percent(10))
            .expect("Must set liquidation penalty");
        configure_kensetsu_dollar_for_xor(
=======
        KensetsuPallet::update_liquidation_penalty(
            RuntimeOrigin::root(),
            Percent::from_percent(10),
        )
        .expect("Must set liquidation penalty");
        set_xor_as_collateral_type(
>>>>>>> fd4d7e3b
            Balance::MAX,
            Perbill::from_percent(100),
            FixedU128::from_float(0.1),
            balance!(0),
        );
        let collateral = balance!(100);
        let debt = balance!(100);
        let cdp_id = create_cdp_for_xor(alice(), collateral, debt);
        assert_balance(&alice_account_id(), &KUSD, debt);
        // liquidation amount < debt
        let liquidation_income = balance!(100);
        MockLiquidityProxy::set_amounts_for_the_next_exchange(KUSD, collateral);
        // CDP debt now is 110 KUSD, it is unsafe
        pallet_timestamp::Pallet::<TestRuntime>::set_timestamp(1);
        assert_ok!(KensetsuPallet::accrue(RuntimeOrigin::none(), cdp_id));
        // withdraw 10 KUSD from interest, so the protocol can not cover bad debt
        let interest = balance!(10);
        assert_ok!(KensetsuPallet::withdraw_profit(
<<<<<<< HEAD
            protocol_owner(),
            KUSD,
=======
            RuntimeOrigin::root(),
            bob_account_id(),
>>>>>>> fd4d7e3b
            interest
        ));
        // 110 KUSD debt + 100 KUSD liquidity provider
        let initial_kusd_supply = get_total_supply(&KUSD);
        // 110 KUSD minted by the protocol
<<<<<<< HEAD
        let collateral_info = KensetsuPallet::collateral_infos(XOR, KUSD).expect("must exists");
        assert_eq!(collateral_info.stablecoin_supply, balance!(110));
=======
        let collateral_info = KensetsuPallet::collateral_infos(XOR).expect("must exists");
        assert_eq!(collateral_info.kusd_supply, balance!(110));
>>>>>>> fd4d7e3b

        // 100 XOR sold for 100 KUSD
        assert_ok!(KensetsuPallet::liquidate(alice(), cdp_id));

        // liquidation_income * liquidation penalty = 10 KUSD
        let penalty = balance!(10);
        System::assert_has_event(
            Event::Liquidated {
                cdp_id,
                collateral_asset_id: XOR,
                collateral_amount: collateral,
                debt_asset_id: KUSD,
                proceeds: liquidation_income - penalty,
                penalty,
            }
            .into(),
        );
        System::assert_has_event(
            Event::CDPClosed {
                cdp_id,
                owner: alice_account_id(),
                collateral_asset_id: XOR,
                collateral_amount: balance!(0),
            }
            .into(),
        );
        // tech account balance: 10 fee + 10 penalty - 10 withdrawn = 10 KUSD
        // CDP debt is 100 + 10 interest = 110 KUSD
        // liquidation sold for 100 where proceeds is 90 and 10 penalty
        // CDP bad debt = CDP debt - proceeds = 110 - 90 = 20 KUSD
        // protocol bad debt = CDP bad debt - tech account balance = 20 - 10 = 10 KUSD
        assert_balance(&tech_account_id(), &KUSD, balance!(0));
        assert_bad_debt(balance!(10));
<<<<<<< HEAD
        let collateral_info = KensetsuPallet::collateral_infos(XOR, KUSD).expect("must exists");
        // 10 KUSD minted by the protocol (accounted in bad debt)
        assert_eq!(collateral_info.stablecoin_supply, balance!(10));
        assert_eq!(KensetsuPallet::cdp(cdp_id), None);
        assert_eq!(KensetsuPallet::cdp_owner_index(alice_account_id()), None);
        assert_balance(&alice_account_id(), &KUSD, debt);
        assert_balance(&protocol_owner_account_id(), &KUSD, interest);
=======
        let collateral_info = KensetsuPallet::collateral_infos(XOR).expect("must exists");
        // 10 KUSD minted by the protocol (accounted in bad debt)
        assert_eq!(collateral_info.kusd_supply, balance!(0));
        assert_eq!(collateral_info.total_collateral, balance!(0));
        assert_eq!(KensetsuPallet::cdp(cdp_id), None);
        assert_eq!(KensetsuPallet::cdp_owner_index(alice_account_id()), None);
        assert_balance(&bob_account_id(), &KUSD, interest);
>>>>>>> fd4d7e3b
        // 10 fee on owner + 100 debt alice = 110 KUSD
        let kusd_supply = get_total_supply(&KUSD);
        // 100 KUSD which is debt amount is burned
        assert_eq!(initial_kusd_supply - debt, kusd_supply);
        // liquidation flag was set
        assert!(LiquidatedThisBlock::<TestRuntime>::get());
    });
}

/// Given: CDP is unsafe and risk parameters liquidation lot is 0.
/// @When: Liquidation triggered.
/// @Then: Error ZeroLiquidationLot returned.
#[test]
fn test_liquidate_zero_lot() {
    new_test_ext().execute_with(|| {
<<<<<<< HEAD
        set_up_risk_manager();
        set_kensetsu_dollar_stablecoin();
=======
        KusdHardCap::<TestRuntime>::set(Balance::MAX);
>>>>>>> fd4d7e3b
        let new_parameters = CollateralRiskParameters {
            hard_cap: Balance::MAX,
            liquidation_ratio: Perbill::from_percent(100),
            max_liquidation_lot: balance!(0),
            stability_fee_rate: FixedU128::from_float(0.1),
            minimal_collateral_deposit: balance!(0),
        };
        assert_ok!(KensetsuPallet::update_collateral_risk_parameters(
            RuntimeOrigin::root(),
            XOR,
            KUSD,
            new_parameters
        ));

        let collateral = balance!(100);
        let debt = balance!(100);
        let cdp_id = create_cdp_for_xor(alice(), collateral, debt);
        // Make CDP unsafe in the next call
        pallet_timestamp::Pallet::<TestRuntime>::set_timestamp(1);

        assert_noop!(
            KensetsuPallet::liquidate(alice(), cdp_id),
            KensetsuError::ZeroLiquidationLot
        );
    });
}

/// If cdp doesn't exist, return error
#[test]
fn test_accrue_cdp_does_not_exist() {
    new_test_ext().execute_with(|| {
        let cdp_id = 1;

        assert_noop!(
            KensetsuPallet::accrue(RuntimeOrigin::none(), cdp_id),
            KensetsuError::CDPNotFound
        );
    });
}

/// If cdp doesn't have debt, return NoDebt error
#[test]
fn test_accrue_no_debt() {
    new_test_ext().execute_with(|| {
        configure_kensetsu_dollar_for_xor(
            Balance::MAX,
            Perbill::from_percent(50),
            FixedU128::from_float(0.0),
            balance!(0),
        );
        let cdp_id = create_cdp_for_xor(alice(), balance!(100), balance!(0));

        assert_noop!(
            KensetsuPallet::accrue(RuntimeOrigin::none(), cdp_id),
            KensetsuError::UncollectedStabilityFeeTooSmall
        );
    });
}

/// If cdp was updated, and then called with wrong time, return AccrueWrongTime
#[test]
fn test_accrue_wrong_time() {
    new_test_ext().execute_with(|| {
        pallet_timestamp::Pallet::<TestRuntime>::set_timestamp(10);
        configure_kensetsu_dollar_for_xor(
            Balance::MAX,
            Perbill::from_percent(50),
            FixedU128::from_float(0.0),
            balance!(0),
        );
        let cdp_id = create_cdp_for_xor(alice(), balance!(100), balance!(10));
        pallet_timestamp::Pallet::<TestRuntime>::set_timestamp(1);

        assert_noop!(
            KensetsuPallet::accrue(RuntimeOrigin::none(), cdp_id),
            KensetsuError::AccrueWrongTime
        );
    });
}

/// If cdp accrue results with overflow, return ArithmeticError
#[test]
fn test_accrue_overflow() {
    new_test_ext().execute_with(|| {
        configure_kensetsu_dollar_for_xor(
            Balance::MAX,
            Perbill::from_percent(50),
            // This big number will result with overflow
            FixedU128::from_float(9999999.0),
            balance!(0),
        );
        let cdp_id = create_cdp_for_xor(alice(), balance!(100), balance!(50));
        pallet_timestamp::Pallet::<TestRuntime>::set_timestamp(9999);

        assert_noop!(
            KensetsuPallet::accrue(RuntimeOrigin::none(), cdp_id),
            KensetsuError::ArithmeticError
        );
    });
}

/// Given: CDP with debt, protocol has no bad debt.
/// When: accrue is called.
/// Then: interest is counted as CDP debt and goes to protocol profit.
#[test]
fn test_accrue_profit() {
    new_test_ext().execute_with(|| {
        configure_kensetsu_dollar_for_xor(
            Balance::MAX,
            Perbill::from_percent(50),
            // 10% per millisecond
            FixedU128::from_float(0.1),
            balance!(0),
        );
        let collateral = balance!(100);
        let debt = balance!(10);
        let cdp_id = create_cdp_for_xor(alice(), collateral, debt);
        // 1 sec passed
        pallet_timestamp::Pallet::<TestRuntime>::set_timestamp(1);
        let initial_kusd_supply = get_total_supply(&KUSD);

        assert_ok!(KensetsuPallet::accrue(RuntimeOrigin::none(), cdp_id));

        // interest is 10*10%*1 = 1,
        // where 10 - initial balance, 10% - per millisecond rate, 1 - millisecond passed
        let interest = balance!(1);
<<<<<<< HEAD
        let collateral_info = KensetsuPallet::collateral_infos(XOR, KUSD).expect("must exists");
        assert_eq!(collateral_info.stablecoin_supply, debt + interest);
=======
        let collateral_info = KensetsuPallet::collateral_infos(XOR).expect("must exists");
        assert_eq!(collateral_info.kusd_supply, debt + interest);
        assert_eq!(collateral_info.total_collateral, collateral);
>>>>>>> fd4d7e3b
        let cdp = KensetsuPallet::cdp(cdp_id).expect("Must exist");
        assert_eq!(cdp.debt, debt + interest);
        let total_kusd_supply = get_total_supply(&KUSD);
        assert_eq!(total_kusd_supply, initial_kusd_supply + interest);
        assert_balance(&tech_account_id(), &KUSD, interest);
    });
}

/// Given: CDP with debt, was updated this time, protocol has no bad debt.
/// When: accrue is called again with the same time.
/// Then: failed, minimal threshold is not satisfied.
#[test]
fn test_accrue_profit_same_time() {
    new_test_ext().execute_with(|| {
        configure_kensetsu_dollar_for_xor(
            Balance::MAX,
            Perbill::from_percent(50),
            // 10% per millisecond
            FixedU128::from_float(0.1),
            balance!(0),
        );
        let debt = balance!(10);
        let cdp_id = create_cdp_for_xor(alice(), balance!(100), debt);
        pallet_timestamp::Pallet::<TestRuntime>::set_timestamp(1);

        assert_ok!(KensetsuPallet::accrue(RuntimeOrigin::none(), cdp_id));

        // double call should fail
        assert_noop!(
            KensetsuPallet::accrue(RuntimeOrigin::none(), cdp_id),
            KensetsuError::UncollectedStabilityFeeTooSmall
        );
    });
}

/// Given: CDP with debt, protocol has bad debt and interest accrued < bad debt.
/// When: accrue is called.
/// Then: interest covers the part of bad debt.
#[test]
fn test_accrue_interest_less_bad_debt() {
    new_test_ext().execute_with(|| {
        configure_kensetsu_dollar_for_xor(
            Balance::MAX,
            Perbill::from_percent(50),
            // 10% per millisecond
            FixedU128::from_float(0.1),
            balance!(0),
        );
        set_bad_debt(balance!(2));
<<<<<<< HEAD
=======
        let collateral = balance!(100);
>>>>>>> fd4d7e3b
        let debt = balance!(10);
        let cdp_id = create_cdp_for_xor(alice(), collateral, debt);
        // 1 sec passed
        pallet_timestamp::Pallet::<TestRuntime>::set_timestamp(1);
        let initial_kusd_supply = get_total_supply(&KUSD);

        assert_ok!(KensetsuPallet::accrue(RuntimeOrigin::none(), cdp_id));

<<<<<<< HEAD
        // interest is 10*10%*1 = 1 KUSD,
        // where 10 - initial balance, 20% - per millisecond rate, 1 - millisecond passed
        // and 1 KUSD covers the part of bad debt
        let interest = balance!(1);
        let new_bad_debt = balance!(1);
        let collateral_info = KensetsuPallet::collateral_infos(XOR, KUSD).expect("must exists");
        // fee is burned as bad debt, no KUSD minted
        assert_eq!(collateral_info.stablecoin_supply, debt);
=======
        // interest is 10*20%*1 = 1 KUSD,
        // where 10 - initial balance, 10% - per millisecond rate, 1 - millisecond passed
        // and 1 KUSD covers the part of bad debt
        let interest = balance!(1);
        let new_bad_debt = balance!(1);
        let collateral_info = KensetsuPallet::collateral_infos(XOR).expect("must exists");
        // fee is burned as bad debt, no KUSD minted
        assert_eq!(collateral_info.kusd_supply, debt);
        assert_eq!(collateral_info.total_collateral, collateral);
>>>>>>> fd4d7e3b
        let cdp = KensetsuPallet::cdp(cdp_id).expect("Must exist");
        assert_eq!(cdp.debt, debt + interest);
        let total_kusd_supply = get_total_supply(&KUSD);
        assert_eq!(total_kusd_supply, initial_kusd_supply);
        assert_balance(&tech_account_id(), &KUSD, balance!(0));
        assert_bad_debt(new_bad_debt);
    });
}

/// Given: CDP with debt, protocol has bad debt and interest accrued == bad debt.
/// When: accrue is called.
/// Then: interest covers the part of bad debt.
#[test]
fn test_accrue_interest_eq_bad_debt() {
    new_test_ext().execute_with(|| {
        configure_kensetsu_dollar_for_xor(
            Balance::MAX,
            Perbill::from_percent(50),
            // 10% per millisecond
            FixedU128::from_float(0.1),
            balance!(0),
        );
        set_bad_debt(balance!(1));
<<<<<<< HEAD
=======
        let collateral = balance!(100);
>>>>>>> fd4d7e3b
        let debt = balance!(10);
        let cdp_id = create_cdp_for_xor(alice(), collateral, debt);
        let initial_kusd_supply = get_total_supply(&KUSD);
        // 1 sec passed
        pallet_timestamp::Pallet::<TestRuntime>::set_timestamp(1);

        assert_ok!(KensetsuPallet::accrue(RuntimeOrigin::none(), cdp_id));

        // interest is 10*10%*1 = 1 KUSD,
        // where 10 - initial balance, 10% - per millisecond rate, 1 - millisecond passed
        // and 1 KUSD covers bad debt
        let interest = balance!(1);
<<<<<<< HEAD
        let collateral_info = KensetsuPallet::collateral_infos(XOR, KUSD).expect("must exists");
        // supply doesn't change, fee is burned as bad debt
        assert_eq!(collateral_info.stablecoin_supply, debt);
=======
        let collateral_info = KensetsuPallet::collateral_infos(XOR).expect("must exists");
        // supply doesn't change, fee is burned as bad debt
        assert_eq!(collateral_info.kusd_supply, debt);
        assert_eq!(collateral_info.total_collateral, collateral);
>>>>>>> fd4d7e3b
        let cdp = KensetsuPallet::cdp(cdp_id).expect("Must exist");
        assert_eq!(cdp.debt, debt + interest);
        let total_kusd_supply = get_total_supply(&KUSD);
        assert_eq!(total_kusd_supply, initial_kusd_supply);
        assert_balance(&tech_account_id(), &KUSD, balance!(0));
        assert_bad_debt(balance!(0));
    });
}

/// Given: CDP with debt, protocol has bad debt and interest accrued > bad debt.
/// When: accrue is called.
/// Then: interest covers the bad debt and leftover goes to protocol profit.
#[test]
fn test_accrue_interest_gt_bad_debt() {
    new_test_ext().execute_with(|| {
        configure_kensetsu_dollar_for_xor(
            Balance::MAX,
            Perbill::from_percent(50),
            // 20% per millisecond
            FixedU128::from_float(0.2),
            balance!(0),
        );
        set_bad_debt(balance!(1));
<<<<<<< HEAD
=======
        let collateral = balance!(100);
>>>>>>> fd4d7e3b
        let debt = balance!(10);
        let cdp_id = create_cdp_for_xor(alice(), balance!(100), debt);
        // 1 sec passed
        pallet_timestamp::Pallet::<TestRuntime>::set_timestamp(1);
        let initial_kusd_supply = get_total_supply(&KUSD);

        assert_ok!(KensetsuPallet::accrue(RuntimeOrigin::none(), cdp_id));

        // interest is 10*20%*1 = 2 KUSD,
        // where 10 - initial balance, 20% - per millisecond rate, 1 - millisecond passed
        // and 1 KUSD covers bad debt, 1 KUSD is a protocol profit
        let interest = balance!(2);
        let profit = balance!(1);
<<<<<<< HEAD
        let collateral_info = KensetsuPallet::collateral_infos(XOR, KUSD).expect("must exists");
        // 1 KUSD goes to profit and 1 is burned as bad debt
        assert_eq!(collateral_info.stablecoin_supply, debt + profit);
=======
        let collateral_info = KensetsuPallet::collateral_infos(XOR).expect("must exists");
        // 1 KUSD goes to profit and 1 is burned as bad debt
        assert_eq!(collateral_info.kusd_supply, debt + profit);
        assert_eq!(collateral_info.total_collateral, collateral);
>>>>>>> fd4d7e3b
        let cdp = KensetsuPallet::cdp(cdp_id).expect("Must exist");
        assert_eq!(cdp.debt, debt + interest);
        let total_kusd_supply = get_total_supply(&KUSD);
        assert_eq!(total_kusd_supply, initial_kusd_supply + profit);
        assert_balance(&tech_account_id(), &KUSD, profit);
        assert_bad_debt(balance!(0));
    });
}

/// Only root can update risk parameters
#[test]
fn test_update_collateral_risk_parameters_only_root() {
    new_test_ext().execute_with(|| {
        let parameters = CollateralRiskParameters::default();

        assert_noop!(
            KensetsuPallet::update_collateral_risk_parameters(
                RuntimeOrigin::none(),
                XOR,
                KUSD,
                parameters
            ),
            BadOrigin
        );
        assert_noop!(
<<<<<<< HEAD
            KensetsuPallet::update_collateral_risk_parameters(
                RuntimeOrigin::root(),
                XOR,
                KUSD,
                parameters
            ),
            BadOrigin
        );
    });
}

/// Only risk manager can update risk parameters
#[test]
fn test_update_collateral_risk_parameters_only_risk_manager() {
    new_test_ext().execute_with(|| {
        let parameters = CollateralRiskParameters::default();

        assert_noop!(
            KensetsuPallet::update_collateral_risk_parameters(alice(), XOR, KUSD, parameters),
            KensetsuError::OperationNotPermitted
=======
            KensetsuPallet::update_collateral_risk_parameters(alice(), XOR, parameters),
            BadOrigin
>>>>>>> fd4d7e3b
        );
    });
}

/// Only existing assets ids are allowed
#[test]
fn test_update_collateral_risk_parameters_wrong_asset_id() {
    new_test_ext().execute_with(|| {
<<<<<<< HEAD
        set_up_risk_manager();
        let parameters = CollateralRiskParameters::default();
=======
        let parameters = CollateralRiskParameters {
            hard_cap: balance!(100),
            liquidation_ratio: Perbill::from_percent(50),
            max_liquidation_lot: balance!(100),
            stability_fee_rate: FixedU128::from_float(0.1),
            minimal_collateral_deposit: balance!(0),
        };
>>>>>>> fd4d7e3b
        let wrong_asset_id = AssetId32::from_bytes(hex!(
            "0000000000000000000000000000000000000000000000000000000007654321"
        ));

        assert_noop!(
            KensetsuPallet::update_collateral_risk_parameters(
                RuntimeOrigin::root(),
                wrong_asset_id,
                KUSD,
                parameters
            ),
            KensetsuError::WrongAssetId
        );

        assert_noop!(
            KensetsuPallet::update_collateral_risk_parameters(
                risk_manager(),
                XOR,
                wrong_asset_id,
                parameters
            ),
            KensetsuError::StablecoinInfoNotFound
        );
    });
}

/// KEN, KUSD cannot be used as collateral.
#[test]
fn test_update_collateral_risk_parameters_kusd_wrong_asset_id() {
    new_test_ext().execute_with(|| {
        set_up_risk_manager();
        let parameters = CollateralRiskParameters::default();

        for wrong_asset_id in [KUSD, KEN] {
            assert_noop!(
                KensetsuPallet::update_collateral_risk_parameters(
                    risk_manager(),
                    wrong_asset_id,
                    KUSD,
                    parameters
                ),
                KensetsuError::WrongAssetId
            );
        }
    });
}

/// Given: risk parameters were set.
/// When: update risk parameters.
/// Then: risk parameters are changed, event is emitted, interest coefficient is changed.
#[test]
fn test_update_collateral_risk_parameters_no_rate_change() {
    new_test_ext().execute_with(|| {
<<<<<<< HEAD
        set_up_risk_manager();
        set_kensetsu_dollar_stablecoin();
=======
>>>>>>> fd4d7e3b
        let asset_id = XOR;
        // stability fee is 10%
        let stability_fee_rate = FixedU128::from_float(0.1);

        // parameters with stability fee 10%
        let old_parameters = CollateralRiskParameters {
            hard_cap: balance!(100),
            liquidation_ratio: Perbill::from_percent(10),
            max_liquidation_lot: balance!(100),
            stability_fee_rate,
            minimal_collateral_deposit: balance!(0),
        };
        pallet_timestamp::Pallet::<TestRuntime>::set_timestamp(1);
        assert_ok!(KensetsuPallet::update_collateral_risk_parameters(
            RuntimeOrigin::root(),
            asset_id,
            KUSD,
            old_parameters
        ));
        let old_info = CollateralInfos::<TestRuntime>::get(asset_id, KUSD).expect("Must succeed");
        assert_eq!(old_info.risk_parameters, old_parameters);
        assert_eq!(old_info.last_fee_update_time, 1);
        assert_eq!(old_info.interest_coefficient, FixedU128::one());

        let new_parameters = CollateralRiskParameters {
            hard_cap: balance!(200),
            liquidation_ratio: Perbill::from_percent(10),
            max_liquidation_lot: balance!(200),
            stability_fee_rate: FixedU128::from_float(0.2),
            minimal_collateral_deposit: balance!(0),
        };
        pallet_timestamp::Pallet::<TestRuntime>::set_timestamp(2);
        assert_ok!(KensetsuPallet::update_collateral_risk_parameters(
            RuntimeOrigin::root(),
            asset_id,
            KUSD,
            new_parameters
        ));

        System::assert_has_event(
            Event::CollateralRiskParametersUpdated {
                collateral_asset_id: XOR,
                risk_parameters: new_parameters,
            }
            .into(),
        );
        let new_info = CollateralInfos::<TestRuntime>::get(asset_id, KUSD).expect("Must succeed");
        assert_eq!(new_info.risk_parameters, new_parameters);
        // interest coefficient is not changed
        assert_eq!(new_info.last_fee_update_time, 2);
        assert_eq!(
            new_info.interest_coefficient,
            FixedU128::one() * (FixedU128::one() + stability_fee_rate)
        );
    });
}

<<<<<<< HEAD
/// Only Signed Origin account can update borrow tax
=======
/// Only root can update hard cap
#[test]
fn test_update_hard_cap_only_root() {
    new_test_ext().execute_with(|| {
        assert_noop!(
            KensetsuPallet::update_hard_cap_total_supply(RuntimeOrigin::none(), balance!(0)),
            BadOrigin
        );
        assert_noop!(
            KensetsuPallet::update_hard_cap_total_supply(alice(), balance!(0)),
            BadOrigin
        );
    });
}

/// Root can update hard cap
#[test]
fn test_update_hard_cap_sunny_day() {
    new_test_ext().execute_with(|| {
        let new_hard_cap = balance!(100);

        assert_ok!(KensetsuPallet::update_hard_cap_total_supply(
            RuntimeOrigin::root(),
            new_hard_cap
        ));

        let old_hard_cap = balance!(0);
        System::assert_has_event(
            Event::DebtTokenHardCapUpdated {
                debt_asset_id: KUSD,
                new_hard_cap,
                old_hard_cap,
            }
            .into(),
        );
        assert_eq!(new_hard_cap, KusdHardCap::<TestRuntime>::get());
    });
}

/// Only root can update borrow tax
>>>>>>> fd4d7e3b
#[test]
fn test_update_borrow_tax_only_root() {
    new_test_ext().execute_with(|| {
        let new_borrow_tax = Percent::from_percent(10);

        assert_noop!(
            KensetsuPallet::update_borrow_tax(RuntimeOrigin::none(), new_borrow_tax),
            BadOrigin
        );
        assert_noop!(
            KensetsuPallet::update_borrow_tax(alice(), Percent::from_percent(10)),
            BadOrigin
        );
    });
}

/// Root can update borrow tax
#[test]
fn test_update_borrow_tax_sunny_day() {
    new_test_ext().execute_with(|| {
        let new_borrow_tax = Percent::from_percent(10);

        assert_ok!(KensetsuPallet::update_borrow_tax(
            RuntimeOrigin::root(),
            new_borrow_tax
        ));

        let old_borrow_tax = Percent::default();
        System::assert_has_event(
            Event::BorrowTaxUpdated {
                new_borrow_tax,
                old_borrow_tax,
            }
            .into(),
        );
        assert_eq!(new_borrow_tax, BorrowTax::<TestRuntime>::get());
    });
}

/// Only root can update penalty
#[test]
fn test_update_liquidation_penalty_only_root() {
    new_test_ext().execute_with(|| {
        let liquidation_penalty = Percent::from_percent(10);

        assert_noop!(
            KensetsuPallet::update_liquidation_penalty(RuntimeOrigin::none(), liquidation_penalty),
            BadOrigin
        );
        assert_noop!(
            KensetsuPallet::update_liquidation_penalty(alice(), liquidation_penalty),
            BadOrigin
        );
    });
}

/// Root can update hard cap
#[test]
fn test_update_liquidation_penalty_sunny_day() {
    new_test_ext().execute_with(|| {
        let new_liquidation_penalty = Percent::from_percent(10);

        assert_ok!(KensetsuPallet::update_liquidation_penalty(
            RuntimeOrigin::root(),
            new_liquidation_penalty
        ));

        let old_liquidation_penalty = Percent::default();
        System::assert_has_event(
            Event::LiquidationPenaltyUpdated {
                new_liquidation_penalty,
                old_liquidation_penalty,
            }
            .into(),
        );
        assert_eq!(
            new_liquidation_penalty,
            LiquidationPenalty::<TestRuntime>::get()
        );
    });
}

/// Only Signed Origin account can donate to protocol
#[test]
fn test_donate_only_signed_origin() {
    new_test_ext().execute_with(|| {
        let donation = balance!(10);

        assert_noop!(
            KensetsuPallet::donate(RuntimeOrigin::none(), KUSD, donation),
            BadOrigin
        );
        assert_noop!(
            KensetsuPallet::donate(RuntimeOrigin::root(), KUSD, donation),
            BadOrigin
        );
    });
}

/// Donation to protocol without bad debt goes to protocol profit.
#[test]
fn test_donate_no_bad_debt() {
    new_test_ext().execute_with(|| {
        let donation = balance!(10);
        // Alice has 10 KUSD
        configure_kensetsu_dollar_for_xor(
            Balance::MAX,
            Perbill::from_percent(50),
            FixedU128::from_float(0.0),
            balance!(0),
        );
        create_cdp_for_xor(alice(), balance!(100), donation);
        assert_balance(&alice_account_id(), &KUSD, donation);
        assert_balance(&tech_account_id(), &KUSD, balance!(0));
        assert_bad_debt(balance!(0));

        assert_ok!(KensetsuPallet::donate(alice(), KUSD, donation));

        System::assert_has_event(
            Event::Donation {
                debt_asset_id: KUSD,
                amount: donation,
            }
            .into(),
        );
        assert_balance(&alice_account_id(), &KUSD, balance!(0));
        assert_balance(&tech_account_id(), &KUSD, donation);
        assert_bad_debt(balance!(0));
    });
}

/// Donation to protocol with bad debt and donation < bad debt.
/// Donation partly covers bad debt.
#[test]
fn test_donate_donation_less_bad_debt() {
    new_test_ext().execute_with(|| {
        // Alice has 10 KUSD
        configure_kensetsu_dollar_for_xor(
            Balance::MAX,
            Perbill::from_percent(50),
            FixedU128::from_float(0.0),
            balance!(0),
        );
        let initial_bad_debt = balance!(20);
        set_bad_debt(initial_bad_debt);
        let donation = balance!(10);
        create_cdp_for_xor(alice(), balance!(100), donation);
        assert_balance(&alice_account_id(), &KUSD, donation);
        assert_balance(&tech_account_id(), &KUSD, balance!(0));

        assert_ok!(KensetsuPallet::donate(alice(), KUSD, donation));

        System::assert_has_event(
            Event::Donation {
                debt_asset_id: KUSD,
                amount: donation,
            }
            .into(),
        );
        assert_balance(&alice_account_id(), &KUSD, balance!(0));
        assert_balance(&tech_account_id(), &KUSD, balance!(0));
        assert_bad_debt(initial_bad_debt - donation);
    });
}

/// Donation to protocol with bad debt and donation == bad debt.
/// Donation covers bad debt.
#[test]
fn test_donate_donation_eq_bad_debt() {
    new_test_ext().execute_with(|| {
        let donation = balance!(10);
        // Alice has 10 KUSD
        configure_kensetsu_dollar_for_xor(
            Balance::MAX,
            Perbill::from_percent(50),
            FixedU128::from_float(0.0),
            balance!(0),
        );
        let initial_bad_debt = balance!(10);
        set_bad_debt(initial_bad_debt);
        create_cdp_for_xor(alice(), balance!(100), donation);
        assert_balance(&alice_account_id(), &KUSD, donation);
        assert_balance(&tech_account_id(), &KUSD, balance!(0));

        assert_ok!(KensetsuPallet::donate(alice(), KUSD, donation));

        System::assert_has_event(
            Event::Donation {
                debt_asset_id: KUSD,
                amount: donation,
            }
            .into(),
        );
        assert_balance(&alice_account_id(), &KUSD, balance!(0));
        assert_balance(&tech_account_id(), &KUSD, balance!(0));
        assert_bad_debt(balance!(0));
    });
}

/// Donation to protocol with bad debt and donation > bad debt.
/// Donation covers bad debt.
#[test]
fn test_donate_donation_gt_bad_debt() {
    new_test_ext().execute_with(|| {
        let donation = balance!(10);
        // Alice has 10 KUSD
        configure_kensetsu_dollar_for_xor(
            Balance::MAX,
            Perbill::from_percent(50),
            FixedU128::from_float(0.0),
            balance!(0),
        );
        let initial_bad_debt = balance!(5);
        set_bad_debt(initial_bad_debt);
        create_cdp_for_xor(alice(), balance!(100), donation);
        assert_balance(&alice_account_id(), &KUSD, donation);
        assert_balance(&tech_account_id(), &KUSD, balance!(0));

        assert_ok!(KensetsuPallet::donate(alice(), KUSD, donation));

        System::assert_has_event(
            Event::Donation {
                debt_asset_id: KUSD,
                amount: donation,
            }
            .into(),
        );
        assert_balance(&alice_account_id(), &KUSD, balance!(0));
        assert_balance(&tech_account_id(), &KUSD, donation - initial_bad_debt);
        assert_bad_debt(balance!(0));
    });
}

/// Donation of zero amount must succeed
#[test]
fn test_donate_zero_amount() {
    new_test_ext().execute_with(|| {
        let donation = balance!(0);
        // Alice has 10 KUSD
        configure_kensetsu_dollar_for_xor(
            Balance::MAX,
            Perbill::from_percent(50),
            FixedU128::from_float(0.0),
            balance!(0),
        );
        create_cdp_for_xor(alice(), balance!(100), donation);

        assert_ok!(KensetsuPallet::donate(alice(), KUSD, donation));

        System::assert_has_event(
            Event::Donation {
                debt_asset_id: KUSD,
                amount: donation,
            }
            .into(),
        );
    });
}

/// Only root can withdraw profit
#[test]
fn test_withdraw_profit_only_root() {
    new_test_ext().execute_with(|| {
        let profit = balance!(10);

        assert_noop!(
<<<<<<< HEAD
            KensetsuPallet::withdraw_profit(RuntimeOrigin::none(), KUSD, profit),
            BadOrigin
        );
        assert_noop!(
            KensetsuPallet::withdraw_profit(RuntimeOrigin::root(), KUSD, profit),
=======
            KensetsuPallet::withdraw_profit(RuntimeOrigin::none(), alice_account_id(), profit),
            BadOrigin
        );
        assert_noop!(
            KensetsuPallet::withdraw_profit(alice(), alice_account_id(), profit),
>>>>>>> fd4d7e3b
            BadOrigin
        );
    });
}

<<<<<<< HEAD
/// Only risk manager can withdraw profit
#[test]
fn test_withdraw_profit_only_risk_manager() {
    new_test_ext().execute_with(|| {
        let profit = balance!(10);

        assert_noop!(
            KensetsuPallet::withdraw_profit(alice(), KUSD, profit),
            KensetsuError::OperationNotPermitted
        );
    });
}

=======
>>>>>>> fd4d7e3b
/// Error must be returned when balance too low to withdraw.
#[test]
fn test_withdraw_profit_not_enough() {
    new_test_ext().execute_with(|| {
        let profit = balance!(10);

        assert_noop!(
<<<<<<< HEAD
            KensetsuPallet::withdraw_profit(protocol_owner(), KUSD, profit),
=======
            KensetsuPallet::withdraw_profit(RuntimeOrigin::root(), alice_account_id(), profit),
>>>>>>> fd4d7e3b
            tokens::Error::<TestRuntime>::BalanceTooLow
        );
    });
}

/// Profit withdrawn, balances updated.
#[test]
fn test_withdraw_profit_sunny_day() {
    new_test_ext().execute_with(|| {
        let initial_protocol_profit = balance!(20);
        // Alice donates 20 KUSD to protocol, so it has profit.
        configure_kensetsu_dollar_for_xor(
            Balance::MAX,
            Perbill::from_percent(50),
            FixedU128::from_float(0.0),
            balance!(0),
        );
        create_cdp_for_xor(alice(), balance!(100), initial_protocol_profit);
        assert_ok!(KensetsuPallet::donate(
            alice(),
            KUSD,
            initial_protocol_profit
        ));
        assert_balance(&tech_account_id(), &KUSD, initial_protocol_profit);
        assert_balance(&alice_account_id(), &KUSD, balance!(0));
        let to_withdraw = balance!(10);

        assert_ok!(KensetsuPallet::withdraw_profit(
<<<<<<< HEAD
            protocol_owner(),
            KUSD,
=======
            RuntimeOrigin::root(),
            alice_account_id(),
>>>>>>> fd4d7e3b
            to_withdraw
        ));

        System::assert_has_event(
            Event::ProfitWithdrawn {
                debt_asset_id: KUSD,
                amount: to_withdraw,
            }
            .into(),
        );
        assert_balance(
            &tech_account_id(),
            &KUSD,
            initial_protocol_profit - to_withdraw,
        );
        assert_balance(&alice_account_id(), &KUSD, to_withdraw);
    });
}

/// Withdraw 0 amount profit must succeed
#[test]
fn test_withdraw_profit_zero_amount() {
    new_test_ext().execute_with(|| {
        let to_withdraw = balance!(0);

        assert_ok!(KensetsuPallet::withdraw_profit(
<<<<<<< HEAD
            protocol_owner(),
            KUSD,
=======
            RuntimeOrigin::root(),
            alice_account_id(),
>>>>>>> fd4d7e3b
            to_withdraw
        ));

        System::assert_has_event(
            Event::ProfitWithdrawn {
                debt_asset_id: KUSD,
                amount: to_withdraw,
            }
            .into(),
        );
    });
}<|MERGE_RESOLUTION|>--- conflicted
+++ resolved
@@ -32,17 +32,10 @@
 
 use crate::mock::{new_test_ext, MockLiquidityProxy, RuntimeOrigin, TestRuntime};
 use crate::test_utils::{
-<<<<<<< HEAD
-    add_balance, alice, alice_account_id, assert_bad_debt, assert_balance, bob,
+    add_balance, alice, alice_account_id, assert_bad_debt, assert_balance, bob, bob_account_id,
     configure_kensetsu_dollar_for_xor, create_cdp_for_xor, deposit_xor_to_cdp, get_account_cdp_ids,
-    get_total_supply, make_cdps_unsafe, protocol_owner, protocol_owner_account_id, risk_manager,
-    risk_manager_account_id, set_bad_debt, set_borrow_tax, set_kensetsu_dollar_stablecoin,
-    set_kensetsu_gold_stablecoin, set_up_risk_manager, tech_account_id,
-=======
-    add_balance, alice, alice_account_id, assert_bad_debt, assert_balance, bob, bob_account_id,
-    create_cdp_for_xor, deposit_xor_to_cdp, get_total_supply, make_cdps_unsafe, set_bad_debt,
-    set_borrow_tax, set_xor_as_collateral_type, tech_account_id,
->>>>>>> fd4d7e3b
+    get_total_supply, make_cdps_unsafe, set_bad_debt, set_borrow_tax,
+    set_kensetsu_dollar_stablecoin, set_kensetsu_gold_stablecoin, tech_account_id,
 };
 
 use common::{balance, AssetId32, Balance, KEN, KGOLD, KUSD, XOR};
@@ -166,6 +159,7 @@
 fn test_create_cdp_sunny_day() {
     new_test_ext().execute_with(|| {
         let collateral = balance!(10);
+        let debt = balance!(2);
         configure_kensetsu_dollar_for_xor(
             Balance::MAX,
             Perbill::from_percent(50),
@@ -173,10 +167,6 @@
             collateral,
         );
         add_balance(alice_account_id(), collateral, XOR);
-<<<<<<< HEAD
-        let debt = balance!(2);
-=======
->>>>>>> fd4d7e3b
 
         assert_ok!(KensetsuPallet::create_cdp(
             alice(),
@@ -230,7 +220,6 @@
             KensetsuPallet::cdp_owner_index(alice_account_id()),
             Some(BoundedVec::try_from(vec![1]).unwrap())
         );
-<<<<<<< HEAD
     });
 }
 
@@ -239,10 +228,9 @@
 fn test_create_cdp_gold_sunny_day() {
     new_test_ext().execute_with(|| {
         let collateral = balance!(5000);
-        set_up_risk_manager();
         set_kensetsu_gold_stablecoin();
         assert_ok!(KensetsuPallet::update_collateral_risk_parameters(
-            risk_manager(),
+            RuntimeOrigin::root(),
             XOR,
             KGOLD,
             CollateralRiskParameters {
@@ -299,11 +287,7 @@
         let collateral_info = KensetsuPallet::collateral_infos(XOR, KGOLD).expect("must exists");
         assert_eq!(collateral_info.stablecoin_supply, debt);
         assert_eq!(get_total_supply(&KGOLD), debt);
-=======
-        let collateral_info = KensetsuPallet::collateral_infos(XOR).expect("must exists");
-        assert_eq!(collateral_info.kusd_supply, debt);
         assert_eq!(collateral_info.total_collateral, collateral);
->>>>>>> fd4d7e3b
         let cdp = KensetsuPallet::cdp(cdp_id).expect("Shall create CDP");
         assert_eq!(cdp.owner, alice_account_id());
         assert_eq!(cdp.collateral_asset_id, XOR);
@@ -437,8 +421,8 @@
             .into(),
         );
         assert_balance(&alice_account_id(), &XOR, balance!(10));
-        let collateral_info = KensetsuPallet::collateral_infos(XOR).expect("must exists");
-        assert_eq!(collateral_info.kusd_supply, balance!(0));
+        let collateral_info = KensetsuPallet::collateral_infos(XOR, KUSD).expect("must exists");
+        assert_eq!(collateral_info.stablecoin_supply, balance!(0));
         assert_eq!(collateral_info.total_collateral, balance!(0));
         assert_eq!(KensetsuPallet::cdp(cdp_id), None);
         assert_eq!(KensetsuPallet::cdp_owner_index(alice_account_id()), None);
@@ -577,7 +561,7 @@
             }
             .into(),
         );
-        let collateral_info = KensetsuPallet::collateral_infos(XOR).expect("must exists");
+        let collateral_info = KensetsuPallet::collateral_infos(XOR, KUSD).expect("must exists");
         assert_eq!(collateral_info.total_collateral, amount);
         let cdp = KensetsuPallet::cdp(cdp_id).expect("Must exist");
         assert_eq!(cdp.collateral_amount, amount);
@@ -610,7 +594,7 @@
             .into(),
         );
         assert_balance(&alice_account_id(), &XOR, balance!(0));
-        let collateral_info = KensetsuPallet::collateral_infos(XOR).expect("Must exists");
+        let collateral_info = KensetsuPallet::collateral_infos(XOR, KUSD).expect("Must exists");
         assert_eq!(collateral_info.total_collateral, amount);
         let cdp = KensetsuPallet::cdp(cdp_id).expect("Must exist");
         assert_eq!(cdp.collateral_amount, amount);
@@ -707,33 +691,6 @@
     });
 }
 
-<<<<<<< HEAD
-=======
-/// CDP with collateral exists, hard cap is set in protocol risk parameters.
-/// Borrow results with an error `HardCapSupply`
-#[test]
-fn test_borrow_protocol_hard_cap() {
-    new_test_ext().execute_with(|| {
-        set_xor_as_collateral_type(
-            Balance::MAX,
-            Perbill::from_percent(50),
-            FixedU128::from_float(0.0),
-            balance!(0),
-        );
-        assert_ok!(KensetsuPallet::update_hard_cap_total_supply(
-            RuntimeOrigin::root(),
-            balance!(10)
-        ));
-        let cdp_id = create_cdp_for_xor(alice(), balance!(100), balance!(0));
-
-        assert_noop!(
-            KensetsuPallet::borrow(alice(), cdp_id, balance!(20), balance!(20)),
-            KensetsuError::HardCapSupply
-        );
-    });
-}
-
->>>>>>> fd4d7e3b
 /// Test borrow call with wrong parameters: min_borrow_amount > max_borrow_amount
 #[test]
 fn test_borrow_wrong_parameters() {
@@ -822,14 +779,9 @@
             }
             .into(),
         );
-<<<<<<< HEAD
-        let collateral_info = KensetsuPallet::collateral_infos(XOR, KUSD).expect("must exists");
+        let collateral_info = KensetsuPallet::collateral_infos(XOR, KUSD).expect("Must exists");
         assert_eq!(collateral_info.stablecoin_supply, to_borrow);
-=======
-        let collateral_info = KensetsuPallet::collateral_infos(XOR).expect("Must exists");
-        assert_eq!(collateral_info.kusd_supply, to_borrow);
         assert_eq!(collateral_info.total_collateral, collateral);
->>>>>>> fd4d7e3b
         let cdp = KensetsuPallet::cdp(cdp_id).expect("Must exist");
         assert_eq!(cdp.debt, to_borrow);
         assert_balance(&alice_account_id(), &KUSD, to_borrow);
@@ -867,14 +819,9 @@
             }
             .into(),
         );
-<<<<<<< HEAD
-        let collateral_info = KensetsuPallet::collateral_infos(XOR, KUSD).expect("must exists");
+        let collateral_info = KensetsuPallet::collateral_infos(XOR, KUSD).expect("Must exists");
         assert_eq!(collateral_info.stablecoin_supply, expected_debt);
-=======
-        let collateral_info = KensetsuPallet::collateral_infos(XOR).expect("Must exists");
-        assert_eq!(collateral_info.kusd_supply, expected_debt);
         assert_eq!(collateral_info.total_collateral, collateral);
->>>>>>> fd4d7e3b
         let cdp = KensetsuPallet::cdp(cdp_id).expect("Must exist");
         assert_eq!(cdp.debt, expected_debt);
         assert_balance(&alice_account_id(), &KUSD, expected_debt);
@@ -922,14 +869,9 @@
             .into(),
         );
 
-<<<<<<< HEAD
-        let collateral_info = KensetsuPallet::collateral_infos(XOR, KUSD).expect("must exists");
+        let collateral_info = KensetsuPallet::collateral_infos(XOR, KUSD).expect("Must exists");
         assert_eq!(collateral_info.stablecoin_supply, to_borrow + borrow_tax);
-=======
-        let collateral_info = KensetsuPallet::collateral_infos(XOR).expect("Must exists");
-        assert_eq!(collateral_info.kusd_supply, to_borrow + borrow_tax);
         assert_eq!(collateral_info.total_collateral, collateral);
->>>>>>> fd4d7e3b
         let cdp = KensetsuPallet::cdp(cdp_id).expect("Must exist");
         assert_eq!(cdp.debt, to_borrow + borrow_tax);
         assert_balance(&alice_account_id(), &KUSD, to_borrow);
@@ -988,14 +930,9 @@
             .into(),
         );
 
-<<<<<<< HEAD
         let collateral_info = KensetsuPallet::collateral_infos(XOR, KUSD).expect("must exists");
         assert_eq!(collateral_info.stablecoin_supply, actual_loan + borrow_tax);
-=======
-        let collateral_info = KensetsuPallet::collateral_infos(XOR).expect("must exists");
-        assert_eq!(collateral_info.kusd_supply, actual_loan + borrow_tax);
         assert_eq!(collateral_info.total_collateral, collateral);
->>>>>>> fd4d7e3b
         let cdp = KensetsuPallet::cdp(cdp_id).expect("Must exist");
         assert_eq!(cdp.debt, actual_loan + borrow_tax);
         assert_balance(&alice_account_id(), &KUSD, actual_loan);
@@ -1038,14 +975,9 @@
         // interest is 10*10%*1 = 1,
         // where 10 - initial balance, 10% - per millisecond rate, 1 - millisecond passed
         let interest = balance!(1);
-<<<<<<< HEAD
         let collateral_info = KensetsuPallet::collateral_infos(XOR, KUSD).expect("must exists");
         assert_eq!(collateral_info.stablecoin_supply, debt + interest);
-=======
-        let collateral_info = KensetsuPallet::collateral_infos(XOR).expect("must exists");
-        assert_eq!(collateral_info.kusd_supply, debt + interest);
         assert_eq!(collateral_info.total_collateral, collateral);
->>>>>>> fd4d7e3b
         let cdp = KensetsuPallet::cdp(cdp_id).expect("Must exist");
         assert_eq!(cdp.debt, debt + interest);
         assert_balance(&alice_account_id(), &KUSD, balance!(10));
@@ -1114,14 +1046,9 @@
             }
             .into(),
         );
-<<<<<<< HEAD
         let collateral_info = KensetsuPallet::collateral_infos(XOR, KUSD).expect("must exists");
         assert_eq!(collateral_info.stablecoin_supply, debt - to_repay);
-=======
-        let collateral_info = KensetsuPallet::collateral_infos(XOR).expect("must exists");
-        assert_eq!(collateral_info.kusd_supply, debt - to_repay);
         assert_eq!(collateral_info.total_collateral, collateral);
->>>>>>> fd4d7e3b
         let cdp = KensetsuPallet::cdp(cdp_id).expect("Must exist");
         assert_eq!(cdp.debt, debt - to_repay);
         let total_kusd_supply = get_total_supply(&KUSD);
@@ -1157,14 +1084,9 @@
             }
             .into(),
         );
-<<<<<<< HEAD
         let collateral_info = KensetsuPallet::collateral_infos(XOR, KUSD).expect("must exists");
         assert_eq!(collateral_info.stablecoin_supply, balance!(0));
-=======
-        let collateral_info = KensetsuPallet::collateral_infos(XOR).expect("must exists");
-        assert_eq!(collateral_info.kusd_supply, balance!(0));
         assert_eq!(collateral_info.total_collateral, collateral);
->>>>>>> fd4d7e3b
         let cdp = KensetsuPallet::cdp(cdp_id).expect("Must exist");
         assert_eq!(cdp.debt, balance!(0));
         let total_kusd_supply = get_total_supply(&KUSD);
@@ -1208,14 +1130,9 @@
             }
             .into(),
         );
-<<<<<<< HEAD
         let collateral_info = KensetsuPallet::collateral_infos(XOR, KUSD).expect("must exists");
         assert_eq!(collateral_info.stablecoin_supply, kusd_surplus);
-=======
-        let collateral_info = KensetsuPallet::collateral_infos(XOR).expect("must exists");
-        assert_eq!(collateral_info.kusd_supply, kusd_surplus);
         assert_eq!(collateral_info.total_collateral, 2 * collateral);
->>>>>>> fd4d7e3b
         let cdp = KensetsuPallet::cdp(cdp_id).expect("Must exist");
         assert_eq!(cdp.debt, balance!(0));
         let total_kusd_supply = get_total_supply(&KUSD);
@@ -1252,14 +1169,9 @@
             }
             .into(),
         );
-<<<<<<< HEAD
         let collateral_info = KensetsuPallet::collateral_infos(XOR, KUSD).expect("must exists");
         assert_eq!(collateral_info.stablecoin_supply, debt);
-=======
-        let collateral_info = KensetsuPallet::collateral_infos(XOR).expect("must exists");
-        assert_eq!(collateral_info.kusd_supply, debt);
         assert_eq!(collateral_info.total_collateral, collateral);
->>>>>>> fd4d7e3b
         let cdp = KensetsuPallet::cdp(cdp_id).expect("Must exist");
         assert_eq!(cdp.debt, debt);
         let total_kusd_supply = get_total_supply(&KUSD);
@@ -1290,14 +1202,9 @@
         // interest is 10*10%*1 = 1,
         // where 10 - initial balance, 10% - per millisecond rate, 1 - millisecond passed
         let interest = balance!(1);
-<<<<<<< HEAD
         let collateral_info = KensetsuPallet::collateral_infos(XOR, KUSD).expect("must exists");
         assert_eq!(collateral_info.stablecoin_supply, debt + interest);
-=======
-        let collateral_info = KensetsuPallet::collateral_infos(XOR).expect("must exists");
-        assert_eq!(collateral_info.kusd_supply, debt + interest);
         assert_eq!(collateral_info.total_collateral, collateral);
->>>>>>> fd4d7e3b
         let cdp = KensetsuPallet::cdp(cdp_id).expect("Must exist");
         assert_eq!(cdp.debt, debt + interest);
         assert_balance(&alice_account_id(), &KUSD, balance!(10));
@@ -1339,7 +1246,6 @@
     });
 }
 
-<<<<<<< HEAD
 /// Only one liquidation per block
 #[test]
 fn test_liquidate_unavailable() {
@@ -1361,11 +1267,7 @@
 }
 
 /// Given: CDP with collateral 10000 XOR and it is unsafe.
-/// @When: Liquidation triggered that sell 1000 XOR and doesn't change debt.
-=======
-/// Given: CDP with collateral 10000 XOR and it is unsafe.
 /// @When: Liquidation triggered that doesn't change debt.
->>>>>>> fd4d7e3b
 /// Success, debt increased and KUSD is minted to tech treasury account.
 #[test]
 fn test_liquidate_accrue() {
@@ -1390,14 +1292,9 @@
         // interest is 1000*10%*1 = 100,
         // where 1000 - initial balance, 10% - per millisecond rate, 1 - millisecond passed
         let interest = balance!(100);
-<<<<<<< HEAD
         let collateral_info = KensetsuPallet::collateral_infos(XOR, KUSD).expect("must exists");
         assert_eq!(collateral_info.stablecoin_supply, debt + interest);
-=======
-        let collateral_info = KensetsuPallet::collateral_infos(XOR).expect("must exists");
-        assert_eq!(collateral_info.kusd_supply, debt + interest);
         assert_eq!(collateral_info.total_collateral, collateral);
->>>>>>> fd4d7e3b
         let cdp = KensetsuPallet::cdp(cdp_id).expect("Must exist");
         assert_eq!(cdp.debt, debt + interest);
         assert_balance(&alice_account_id(), &KUSD, debt);
@@ -1416,19 +1313,12 @@
 #[test]
 fn test_liquidate_kusd_amount_covers_cdp_debt_and_penalty() {
     new_test_ext().execute_with(|| {
-<<<<<<< HEAD
-        set_up_risk_manager();
-        KensetsuPallet::update_liquidation_penalty(risk_manager(), Percent::from_percent(10))
-            .expect("Must set liquidation penalty");
-        configure_kensetsu_dollar_for_xor(
-=======
         KensetsuPallet::update_liquidation_penalty(
             RuntimeOrigin::root(),
             Percent::from_percent(10),
         )
         .expect("Must set liquidation penalty");
-        set_xor_as_collateral_type(
->>>>>>> fd4d7e3b
+        configure_kensetsu_dollar_for_xor(
             Balance::MAX,
             Perbill::from_percent(50),
             FixedU128::zero(),
@@ -1461,17 +1351,12 @@
             .into(),
         );
         assert_balance(&tech_account_id(), &KUSD, penalty);
-<<<<<<< HEAD
         let collateral_info = KensetsuPallet::collateral_infos(XOR, KUSD).expect("must exists");
         assert_eq!(collateral_info.stablecoin_supply, balance!(0));
-=======
-        let collateral_info = KensetsuPallet::collateral_infos(XOR).expect("must exists");
-        assert_eq!(collateral_info.kusd_supply, balance!(0));
         assert_eq!(
             collateral_info.total_collateral,
             collateral - collateral_liquidated
         );
->>>>>>> fd4d7e3b
         let cdp = KensetsuPallet::cdp(cdp_id).expect("Must exist");
         // initial collateral 2000 XOR, 200 XOR sold during liquidation
         assert_eq!(cdp.collateral_amount, balance!(1800));
@@ -1495,19 +1380,12 @@
 #[test]
 fn test_liquidate_kusd_amount_eq_cdp_debt_and_penalty() {
     new_test_ext().execute_with(|| {
-<<<<<<< HEAD
-        set_up_risk_manager();
-        KensetsuPallet::update_liquidation_penalty(risk_manager(), Percent::from_percent(10))
-            .expect("Must set liquidation penalty");
-        configure_kensetsu_dollar_for_xor(
-=======
         KensetsuPallet::update_liquidation_penalty(
             RuntimeOrigin::root(),
             Percent::from_percent(10),
         )
         .expect("Must set liquidation penalty");
-        set_xor_as_collateral_type(
->>>>>>> fd4d7e3b
+        configure_kensetsu_dollar_for_xor(
             Balance::MAX,
             Perbill::from_percent(50),
             FixedU128::zero(),
@@ -1542,17 +1420,12 @@
             .into(),
         );
         assert_balance(&tech_account_id(), &KUSD, penalty);
-<<<<<<< HEAD
         let collateral_info = KensetsuPallet::collateral_infos(XOR, KUSD).expect("must exists");
         assert_eq!(collateral_info.stablecoin_supply, balance!(0));
-=======
-        let collateral_info = KensetsuPallet::collateral_infos(XOR).expect("must exists");
-        assert_eq!(collateral_info.kusd_supply, balance!(0));
         assert_eq!(
             collateral_info.total_collateral,
             collateral - collateral_liquidated
         );
->>>>>>> fd4d7e3b
         let cdp = KensetsuPallet::cdp(cdp_id).expect("Must exist");
         // initial collateral 2000 XOR, 110 XOR sold during liquidation
         assert_eq!(cdp.collateral_amount, collateral - collateral_liquidated);
@@ -1576,19 +1449,12 @@
 #[test]
 fn test_liquidate_kusd_amount_covers_cdp_debt_and_partly_penalty() {
     new_test_ext().execute_with(|| {
-<<<<<<< HEAD
-        set_up_risk_manager();
-        KensetsuPallet::update_liquidation_penalty(risk_manager(), Percent::from_percent(10))
-            .expect("Must set liquidation penalty");
-        configure_kensetsu_dollar_for_xor(
-=======
         KensetsuPallet::update_liquidation_penalty(
             RuntimeOrigin::root(),
             Percent::from_percent(10),
         )
         .expect("Must set liquidation penalty");
-        set_xor_as_collateral_type(
->>>>>>> fd4d7e3b
+        configure_kensetsu_dollar_for_xor(
             Balance::MAX,
             Perbill::from_percent(50),
             FixedU128::zero(),
@@ -1622,17 +1488,12 @@
             .into(),
         );
         assert_balance(&tech_account_id(), &KUSD, penalty);
-<<<<<<< HEAD
         let collateral_info = KensetsuPallet::collateral_infos(XOR, KUSD).expect("must exists");
         assert_eq!(collateral_info.stablecoin_supply, balance!(50));
-=======
-        let collateral_info = KensetsuPallet::collateral_infos(XOR).expect("must exists");
-        assert_eq!(collateral_info.kusd_supply, balance!(50));
         assert_eq!(
             collateral_info.total_collateral,
             collateral - collateral_liquidated
         );
->>>>>>> fd4d7e3b
         let cdp = KensetsuPallet::cdp(cdp_id).expect("Must exist");
         // initial collateral 2000 XOR, 1050 XOR sold during liquidation
         assert_eq!(cdp.collateral_amount, collateral - collateral_liquidated);
@@ -1654,19 +1515,12 @@
 #[test]
 fn test_liquidate_kusd_amount_does_not_cover_cdp_debt() {
     new_test_ext().execute_with(|| {
-<<<<<<< HEAD
-        set_up_risk_manager();
-        KensetsuPallet::update_liquidation_penalty(risk_manager(), Percent::from_percent(10))
-            .expect("Must set liquidation penalty");
-        configure_kensetsu_dollar_for_xor(
-=======
         KensetsuPallet::update_liquidation_penalty(
             RuntimeOrigin::root(),
             Percent::from_percent(10),
         )
         .expect("Must set liquidation penalty");
-        set_xor_as_collateral_type(
->>>>>>> fd4d7e3b
+        configure_kensetsu_dollar_for_xor(
             Balance::MAX,
             Perbill::from_percent(100),
             FixedU128::from_float(0.1),
@@ -1715,14 +1569,9 @@
         // bad debt = debt - liquidation = 110 - 90 = 20 - covered with protocol profit
         assert_balance(&tech_account_id(), &KUSD, balance!(0));
         assert_bad_debt(balance!(0));
-<<<<<<< HEAD
         let collateral_info = KensetsuPallet::collateral_infos(XOR, KUSD).expect("must exists");
         assert_eq!(collateral_info.stablecoin_supply, balance!(0));
-=======
-        let collateral_info = KensetsuPallet::collateral_infos(XOR).expect("must exists");
-        assert_eq!(collateral_info.kusd_supply, balance!(0));
         assert_eq!(collateral_info.total_collateral, balance!(0));
->>>>>>> fd4d7e3b
         assert_eq!(KensetsuPallet::cdp(cdp_id), None);
         assert_eq!(KensetsuPallet::cdp_owner_index(alice_account_id()), None);
         assert_balance(&alice_account_id(), &KUSD, debt);
@@ -1741,19 +1590,12 @@
 #[test]
 fn test_liquidate_kusd_bad_debt() {
     new_test_ext().execute_with(|| {
-<<<<<<< HEAD
-        set_up_risk_manager();
-        KensetsuPallet::update_liquidation_penalty(risk_manager(), Percent::from_percent(10))
-            .expect("Must set liquidation penalty");
-        configure_kensetsu_dollar_for_xor(
-=======
         KensetsuPallet::update_liquidation_penalty(
             RuntimeOrigin::root(),
             Percent::from_percent(10),
         )
         .expect("Must set liquidation penalty");
-        set_xor_as_collateral_type(
->>>>>>> fd4d7e3b
+        configure_kensetsu_dollar_for_xor(
             Balance::MAX,
             Perbill::from_percent(100),
             FixedU128::from_float(0.1),
@@ -1772,25 +1614,16 @@
         // withdraw 10 KUSD from interest, so the protocol can not cover bad debt
         let interest = balance!(10);
         assert_ok!(KensetsuPallet::withdraw_profit(
-<<<<<<< HEAD
-            protocol_owner(),
-            KUSD,
-=======
             RuntimeOrigin::root(),
             bob_account_id(),
->>>>>>> fd4d7e3b
+            KUSD,
             interest
         ));
         // 110 KUSD debt + 100 KUSD liquidity provider
         let initial_kusd_supply = get_total_supply(&KUSD);
         // 110 KUSD minted by the protocol
-<<<<<<< HEAD
         let collateral_info = KensetsuPallet::collateral_infos(XOR, KUSD).expect("must exists");
         assert_eq!(collateral_info.stablecoin_supply, balance!(110));
-=======
-        let collateral_info = KensetsuPallet::collateral_infos(XOR).expect("must exists");
-        assert_eq!(collateral_info.kusd_supply, balance!(110));
->>>>>>> fd4d7e3b
 
         // 100 XOR sold for 100 KUSD
         assert_ok!(KensetsuPallet::liquidate(alice(), cdp_id));
@@ -1824,23 +1657,14 @@
         // protocol bad debt = CDP bad debt - tech account balance = 20 - 10 = 10 KUSD
         assert_balance(&tech_account_id(), &KUSD, balance!(0));
         assert_bad_debt(balance!(10));
-<<<<<<< HEAD
         let collateral_info = KensetsuPallet::collateral_infos(XOR, KUSD).expect("must exists");
         // 10 KUSD minted by the protocol (accounted in bad debt)
-        assert_eq!(collateral_info.stablecoin_supply, balance!(10));
+        assert_eq!(collateral_info.stablecoin_supply, balance!(0));
+        assert_eq!(collateral_info.total_collateral, balance!(0));
         assert_eq!(KensetsuPallet::cdp(cdp_id), None);
         assert_eq!(KensetsuPallet::cdp_owner_index(alice_account_id()), None);
         assert_balance(&alice_account_id(), &KUSD, debt);
-        assert_balance(&protocol_owner_account_id(), &KUSD, interest);
-=======
-        let collateral_info = KensetsuPallet::collateral_infos(XOR).expect("must exists");
-        // 10 KUSD minted by the protocol (accounted in bad debt)
-        assert_eq!(collateral_info.kusd_supply, balance!(0));
-        assert_eq!(collateral_info.total_collateral, balance!(0));
-        assert_eq!(KensetsuPallet::cdp(cdp_id), None);
-        assert_eq!(KensetsuPallet::cdp_owner_index(alice_account_id()), None);
         assert_balance(&bob_account_id(), &KUSD, interest);
->>>>>>> fd4d7e3b
         // 10 fee on owner + 100 debt alice = 110 KUSD
         let kusd_supply = get_total_supply(&KUSD);
         // 100 KUSD which is debt amount is burned
@@ -1856,12 +1680,7 @@
 #[test]
 fn test_liquidate_zero_lot() {
     new_test_ext().execute_with(|| {
-<<<<<<< HEAD
-        set_up_risk_manager();
         set_kensetsu_dollar_stablecoin();
-=======
-        KusdHardCap::<TestRuntime>::set(Balance::MAX);
->>>>>>> fd4d7e3b
         let new_parameters = CollateralRiskParameters {
             hard_cap: Balance::MAX,
             liquidation_ratio: Perbill::from_percent(100),
@@ -1988,14 +1807,9 @@
         // interest is 10*10%*1 = 1,
         // where 10 - initial balance, 10% - per millisecond rate, 1 - millisecond passed
         let interest = balance!(1);
-<<<<<<< HEAD
         let collateral_info = KensetsuPallet::collateral_infos(XOR, KUSD).expect("must exists");
         assert_eq!(collateral_info.stablecoin_supply, debt + interest);
-=======
-        let collateral_info = KensetsuPallet::collateral_infos(XOR).expect("must exists");
-        assert_eq!(collateral_info.kusd_supply, debt + interest);
         assert_eq!(collateral_info.total_collateral, collateral);
->>>>>>> fd4d7e3b
         let cdp = KensetsuPallet::cdp(cdp_id).expect("Must exist");
         assert_eq!(cdp.debt, debt + interest);
         let total_kusd_supply = get_total_supply(&KUSD);
@@ -2045,10 +1859,7 @@
             balance!(0),
         );
         set_bad_debt(balance!(2));
-<<<<<<< HEAD
-=======
         let collateral = balance!(100);
->>>>>>> fd4d7e3b
         let debt = balance!(10);
         let cdp_id = create_cdp_for_xor(alice(), collateral, debt);
         // 1 sec passed
@@ -2057,26 +1868,15 @@
 
         assert_ok!(KensetsuPallet::accrue(RuntimeOrigin::none(), cdp_id));
 
-<<<<<<< HEAD
         // interest is 10*10%*1 = 1 KUSD,
-        // where 10 - initial balance, 20% - per millisecond rate, 1 - millisecond passed
+        // where 10 - initial balance, 10% - per millisecond rate, 1 - millisecond passed
         // and 1 KUSD covers the part of bad debt
         let interest = balance!(1);
         let new_bad_debt = balance!(1);
         let collateral_info = KensetsuPallet::collateral_infos(XOR, KUSD).expect("must exists");
         // fee is burned as bad debt, no KUSD minted
         assert_eq!(collateral_info.stablecoin_supply, debt);
-=======
-        // interest is 10*20%*1 = 1 KUSD,
-        // where 10 - initial balance, 10% - per millisecond rate, 1 - millisecond passed
-        // and 1 KUSD covers the part of bad debt
-        let interest = balance!(1);
-        let new_bad_debt = balance!(1);
-        let collateral_info = KensetsuPallet::collateral_infos(XOR).expect("must exists");
-        // fee is burned as bad debt, no KUSD minted
-        assert_eq!(collateral_info.kusd_supply, debt);
         assert_eq!(collateral_info.total_collateral, collateral);
->>>>>>> fd4d7e3b
         let cdp = KensetsuPallet::cdp(cdp_id).expect("Must exist");
         assert_eq!(cdp.debt, debt + interest);
         let total_kusd_supply = get_total_supply(&KUSD);
@@ -2100,10 +1900,7 @@
             balance!(0),
         );
         set_bad_debt(balance!(1));
-<<<<<<< HEAD
-=======
         let collateral = balance!(100);
->>>>>>> fd4d7e3b
         let debt = balance!(10);
         let cdp_id = create_cdp_for_xor(alice(), collateral, debt);
         let initial_kusd_supply = get_total_supply(&KUSD);
@@ -2116,16 +1913,10 @@
         // where 10 - initial balance, 10% - per millisecond rate, 1 - millisecond passed
         // and 1 KUSD covers bad debt
         let interest = balance!(1);
-<<<<<<< HEAD
         let collateral_info = KensetsuPallet::collateral_infos(XOR, KUSD).expect("must exists");
         // supply doesn't change, fee is burned as bad debt
         assert_eq!(collateral_info.stablecoin_supply, debt);
-=======
-        let collateral_info = KensetsuPallet::collateral_infos(XOR).expect("must exists");
-        // supply doesn't change, fee is burned as bad debt
-        assert_eq!(collateral_info.kusd_supply, debt);
         assert_eq!(collateral_info.total_collateral, collateral);
->>>>>>> fd4d7e3b
         let cdp = KensetsuPallet::cdp(cdp_id).expect("Must exist");
         assert_eq!(cdp.debt, debt + interest);
         let total_kusd_supply = get_total_supply(&KUSD);
@@ -2149,10 +1940,7 @@
             balance!(0),
         );
         set_bad_debt(balance!(1));
-<<<<<<< HEAD
-=======
         let collateral = balance!(100);
->>>>>>> fd4d7e3b
         let debt = balance!(10);
         let cdp_id = create_cdp_for_xor(alice(), balance!(100), debt);
         // 1 sec passed
@@ -2166,16 +1954,10 @@
         // and 1 KUSD covers bad debt, 1 KUSD is a protocol profit
         let interest = balance!(2);
         let profit = balance!(1);
-<<<<<<< HEAD
         let collateral_info = KensetsuPallet::collateral_infos(XOR, KUSD).expect("must exists");
         // 1 KUSD goes to profit and 1 is burned as bad debt
         assert_eq!(collateral_info.stablecoin_supply, debt + profit);
-=======
-        let collateral_info = KensetsuPallet::collateral_infos(XOR).expect("must exists");
-        // 1 KUSD goes to profit and 1 is burned as bad debt
-        assert_eq!(collateral_info.kusd_supply, debt + profit);
         assert_eq!(collateral_info.total_collateral, collateral);
->>>>>>> fd4d7e3b
         let cdp = KensetsuPallet::cdp(cdp_id).expect("Must exist");
         assert_eq!(cdp.debt, debt + interest);
         let total_kusd_supply = get_total_supply(&KUSD);
@@ -2201,51 +1983,17 @@
             BadOrigin
         );
         assert_noop!(
-<<<<<<< HEAD
-            KensetsuPallet::update_collateral_risk_parameters(
-                RuntimeOrigin::root(),
-                XOR,
-                KUSD,
-                parameters
-            ),
+            KensetsuPallet::update_collateral_risk_parameters(alice(), XOR, KUSD, parameters),
             BadOrigin
         );
     });
 }
 
-/// Only risk manager can update risk parameters
-#[test]
-fn test_update_collateral_risk_parameters_only_risk_manager() {
+/// Only existing assets ids are allowed
+#[test]
+fn test_update_collateral_risk_parameters_wrong_asset_id() {
     new_test_ext().execute_with(|| {
         let parameters = CollateralRiskParameters::default();
-
-        assert_noop!(
-            KensetsuPallet::update_collateral_risk_parameters(alice(), XOR, KUSD, parameters),
-            KensetsuError::OperationNotPermitted
-=======
-            KensetsuPallet::update_collateral_risk_parameters(alice(), XOR, parameters),
-            BadOrigin
->>>>>>> fd4d7e3b
-        );
-    });
-}
-
-/// Only existing assets ids are allowed
-#[test]
-fn test_update_collateral_risk_parameters_wrong_asset_id() {
-    new_test_ext().execute_with(|| {
-<<<<<<< HEAD
-        set_up_risk_manager();
-        let parameters = CollateralRiskParameters::default();
-=======
-        let parameters = CollateralRiskParameters {
-            hard_cap: balance!(100),
-            liquidation_ratio: Perbill::from_percent(50),
-            max_liquidation_lot: balance!(100),
-            stability_fee_rate: FixedU128::from_float(0.1),
-            minimal_collateral_deposit: balance!(0),
-        };
->>>>>>> fd4d7e3b
         let wrong_asset_id = AssetId32::from_bytes(hex!(
             "0000000000000000000000000000000000000000000000000000000007654321"
         ));
@@ -2262,7 +2010,7 @@
 
         assert_noop!(
             KensetsuPallet::update_collateral_risk_parameters(
-                risk_manager(),
+                RuntimeOrigin::root(),
                 XOR,
                 wrong_asset_id,
                 parameters
@@ -2276,13 +2024,12 @@
 #[test]
 fn test_update_collateral_risk_parameters_kusd_wrong_asset_id() {
     new_test_ext().execute_with(|| {
-        set_up_risk_manager();
         let parameters = CollateralRiskParameters::default();
 
         for wrong_asset_id in [KUSD, KEN] {
             assert_noop!(
                 KensetsuPallet::update_collateral_risk_parameters(
-                    risk_manager(),
+                    RuntimeOrigin::root(),
                     wrong_asset_id,
                     KUSD,
                     parameters
@@ -2299,11 +2046,7 @@
 #[test]
 fn test_update_collateral_risk_parameters_no_rate_change() {
     new_test_ext().execute_with(|| {
-<<<<<<< HEAD
-        set_up_risk_manager();
         set_kensetsu_dollar_stablecoin();
-=======
->>>>>>> fd4d7e3b
         let asset_id = XOR;
         // stability fee is 10%
         let stability_fee_rate = FixedU128::from_float(0.1);
@@ -2361,50 +2104,7 @@
     });
 }
 
-<<<<<<< HEAD
 /// Only Signed Origin account can update borrow tax
-=======
-/// Only root can update hard cap
-#[test]
-fn test_update_hard_cap_only_root() {
-    new_test_ext().execute_with(|| {
-        assert_noop!(
-            KensetsuPallet::update_hard_cap_total_supply(RuntimeOrigin::none(), balance!(0)),
-            BadOrigin
-        );
-        assert_noop!(
-            KensetsuPallet::update_hard_cap_total_supply(alice(), balance!(0)),
-            BadOrigin
-        );
-    });
-}
-
-/// Root can update hard cap
-#[test]
-fn test_update_hard_cap_sunny_day() {
-    new_test_ext().execute_with(|| {
-        let new_hard_cap = balance!(100);
-
-        assert_ok!(KensetsuPallet::update_hard_cap_total_supply(
-            RuntimeOrigin::root(),
-            new_hard_cap
-        ));
-
-        let old_hard_cap = balance!(0);
-        System::assert_has_event(
-            Event::DebtTokenHardCapUpdated {
-                debt_asset_id: KUSD,
-                new_hard_cap,
-                old_hard_cap,
-            }
-            .into(),
-        );
-        assert_eq!(new_hard_cap, KusdHardCap::<TestRuntime>::get());
-    });
-}
-
-/// Only root can update borrow tax
->>>>>>> fd4d7e3b
 #[test]
 fn test_update_borrow_tax_only_root() {
     new_test_ext().execute_with(|| {
@@ -2671,52 +2371,35 @@
         let profit = balance!(10);
 
         assert_noop!(
-<<<<<<< HEAD
-            KensetsuPallet::withdraw_profit(RuntimeOrigin::none(), KUSD, profit),
+            KensetsuPallet::withdraw_profit(
+                RuntimeOrigin::none(),
+                alice_account_id(),
+                KUSD,
+                profit
+            ),
             BadOrigin
         );
         assert_noop!(
-            KensetsuPallet::withdraw_profit(RuntimeOrigin::root(), KUSD, profit),
-=======
-            KensetsuPallet::withdraw_profit(RuntimeOrigin::none(), alice_account_id(), profit),
+            KensetsuPallet::withdraw_profit(alice(), alice_account_id(), KUSD, profit),
             BadOrigin
         );
-        assert_noop!(
-            KensetsuPallet::withdraw_profit(alice(), alice_account_id(), profit),
->>>>>>> fd4d7e3b
-            BadOrigin
-        );
-    });
-}
-
-<<<<<<< HEAD
-/// Only risk manager can withdraw profit
-#[test]
-fn test_withdraw_profit_only_risk_manager() {
-    new_test_ext().execute_with(|| {
-        let profit = balance!(10);
-
-        assert_noop!(
-            KensetsuPallet::withdraw_profit(alice(), KUSD, profit),
-            KensetsuError::OperationNotPermitted
-        );
-    });
-}
-
-=======
->>>>>>> fd4d7e3b
+    });
+}
+
 /// Error must be returned when balance too low to withdraw.
 #[test]
 fn test_withdraw_profit_not_enough() {
     new_test_ext().execute_with(|| {
-        let profit = balance!(10);
-
-        assert_noop!(
-<<<<<<< HEAD
-            KensetsuPallet::withdraw_profit(protocol_owner(), KUSD, profit),
-=======
-            KensetsuPallet::withdraw_profit(RuntimeOrigin::root(), alice_account_id(), profit),
->>>>>>> fd4d7e3b
+        set_kensetsu_dollar_stablecoin();
+        let amount = balance!(10);
+
+        assert_noop!(
+            KensetsuPallet::withdraw_profit(
+                RuntimeOrigin::root(),
+                alice_account_id(),
+                KUSD,
+                amount
+            ),
             tokens::Error::<TestRuntime>::BalanceTooLow
         );
     });
@@ -2745,13 +2428,9 @@
         let to_withdraw = balance!(10);
 
         assert_ok!(KensetsuPallet::withdraw_profit(
-<<<<<<< HEAD
-            protocol_owner(),
-            KUSD,
-=======
             RuntimeOrigin::root(),
             alice_account_id(),
->>>>>>> fd4d7e3b
+            KUSD,
             to_withdraw
         ));
 
@@ -2775,16 +2454,13 @@
 #[test]
 fn test_withdraw_profit_zero_amount() {
     new_test_ext().execute_with(|| {
+        set_kensetsu_dollar_stablecoin();
         let to_withdraw = balance!(0);
 
         assert_ok!(KensetsuPallet::withdraw_profit(
-<<<<<<< HEAD
-            protocol_owner(),
-            KUSD,
-=======
             RuntimeOrigin::root(),
             alice_account_id(),
->>>>>>> fd4d7e3b
+            KUSD,
             to_withdraw
         ));
 
