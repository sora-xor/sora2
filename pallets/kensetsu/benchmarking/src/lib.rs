--- conflicted
+++ resolved
@@ -205,13 +205,9 @@
 
 benchmarks! {
     where_clause {
-<<<<<<< HEAD
-        where AssetIdOf<T>: From<AssetId32<PredefinedAssetId>>
-=======
         where
-            T::AssetId: From<AssetId32<PredefinedAssetId>>,
+            AssetIdOf<T>: From<AssetId32<PredefinedAssetId>>,
             T::Moment: From<u32>,
->>>>>>> fd4d7e3b
     }
 
     create_cdp {
