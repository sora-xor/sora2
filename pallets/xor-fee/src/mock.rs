// This file is part of the SORA network and Polkaswap app.

// Copyright (c) 2020, 2021, Polka Biome Ltd. All rights reserved.
// SPDX-License-Identifier: BSD-4-Clause

// Redistribution and use in source and binary forms, with or without modification,
// are permitted provided that the following conditions are met:

// Redistributions of source code must retain the above copyright notice, this list
// of conditions and the following disclaimer.
// Redistributions in binary form must reproduce the above copyright notice, this
// list of conditions and the following disclaimer in the documentation and/or other
// materials provided with the distribution.
//
// All advertising materials mentioning features or use of this software must display
// the following acknowledgement: This product includes software developed by Polka Biome
// Ltd., SORA, and Polkaswap.
//
// Neither the name of the Polka Biome Ltd. nor the names of its contributors may be used
// to endorse or promote products derived from this software without specific prior written permission.

// THIS SOFTWARE IS PROVIDED BY Polka Biome Ltd. AS IS AND ANY EXPRESS OR IMPLIED WARRANTIES,
// INCLUDING, BUT NOT LIMITED TO, THE IMPLIED WARRANTIES OF MERCHANTABILITY AND FITNESS FOR
// A PARTICULAR PURPOSE ARE DISCLAIMED. IN NO EVENT SHALL Polka Biome Ltd. BE LIABLE FOR ANY
// DIRECT, INDIRECT, INCIDENTAL, SPECIAL, EXEMPLARY, OR CONSEQUENTIAL DAMAGES (INCLUDING,
// BUT NOT LIMITED TO, PROCUREMENT OF SUBSTITUTE GOODS OR SERVICES; LOSS OF USE, DATA, OR PROFITS;
// OR BUSINESS INTERRUPTION) HOWEVER CAUSED AND ON ANY THEORY OF LIABILITY, WHETHER IN CONTRACT,
// STRICT LIABILITY, OR TORT (INCLUDING NEGLIGENCE OR OTHERWISE) ARISING IN ANY WAY OUT OF THE
// USE OF THIS SOFTWARE, EVEN IF ADVISED OF THE POSSIBILITY OF SUCH DAMAGE.

// TODO #167: fix clippy warnings
#![allow(clippy::all)]

use common::mock::ExistentialDeposits;
use common::prelude::{Balance, FixedWrapper, QuoteAmount, SwapAmount, SwapOutcome};
use common::{
<<<<<<< HEAD
    self, balance, mock_pallet_balances_config, mock_tokens_config, Amount, AssetId32, AssetName,
    AssetSymbol, LiquidityProxyTrait, LiquiditySourceFilter, LiquiditySourceType, OnValBurned,
    ReferrerAccountProvider, PSWAP, TBCD, VAL, XOR,
=======
    self, balance, mock_common_config, mock_currencies_config, mock_frame_system_config,
    mock_pallet_balances_config, Amount, AssetId32, AssetName, AssetSymbol, LiquidityProxyTrait,
    LiquiditySourceFilter, LiquiditySourceType, OnValBurned, ReferrerAccountProvider, PSWAP, TBCD,
    VAL, XOR,
>>>>>>> 1e81c0f8
};

use currencies::BasicCurrencyAdapter;
use frame_support::dispatch::{DispatchInfo, Pays, PostDispatchInfo};
use frame_support::pallet_prelude::ValueQuery;
use frame_support::traits::{
    ConstU128, Currency, Everything, ExistenceRequirement, GenesisBuild, WithdrawReasons,
};
use frame_support::weights::{ConstantMultiplier, IdentityFee, Weight};
use frame_support::{construct_runtime, parameter_types, storage_alias};

use permissions::{Scope, BURN, MINT};
use sp_core::H256;
use sp_runtime::testing::Header;
use sp_runtime::traits::{BlakeTwo256, IdentityLookup};
use sp_runtime::{AccountId32, DispatchError, Percent};
use sp_staking::SessionIndex;
use traits::MultiCurrency;

pub use crate::{self as xor_fee, Config, Pallet};

// Configure a mock runtime to test the pallet.
pub type TechAccountId = common::TechAccountId<AccountId, TechAssetId, DEXId>;
pub type AccountId = AccountId32;
pub type BlockNumber = u64;
type AssetId = AssetId32<common::PredefinedAssetId>;
type TechAssetId = common::TechAssetId<common::PredefinedAssetId>;
type DEXId = common::DEXId;
type UncheckedExtrinsic = frame_system::mocking::MockUncheckedExtrinsic<Runtime>;
type Block = frame_system::mocking::MockBlock<Runtime>;

pub fn account_from_str(s: &str) -> AccountId {
    sp_core::blake2_256(s.as_bytes()).into()
}

parameter_types! {
    pub GetPostponeAccountId: AccountId = account_from_str("postpone");
    pub GetPaysNoAccountId: AccountId = account_from_str("pays-no");
    pub GetFeeSourceAccountId: AccountId = account_from_str("fee-source");
    pub GetReferalAccountId: AccountId = account_from_str("referal");
    pub GetReferrerAccountId: AccountId = account_from_str("referrer");
    pub const BlockHashCount: u64 = 250;
    pub const ReferrerWeight: u32 = 10;
    pub const XorBurnedWeight: u32 = 40;
    pub const XorIntoValBurnedWeight: u32 = 50;
    pub const BuyBackTBCDPercent: Percent = Percent::from_percent(10);
    pub const XorId: AssetId = XOR;
    pub const ValId: AssetId = VAL;
    pub const DEXIdValue: DEXId = common::DEXId::Polkaswap;
    pub GetXorFeeAccountId: AccountId = account_from_str("xor-fee");
    pub GetParliamentAccountId: AccountId = account_from_str("sora-parliament");
}

construct_runtime! {
    pub enum Runtime where
        Block = Block,
        NodeBlock = Block,
        UncheckedExtrinsic = UncheckedExtrinsic,
    {
        System: frame_system::{Pallet, Call, Config, Storage, Event<T>},
        Balances: pallet_balances::{Pallet, Call, Storage, Config<T>, Event<T>},
        Currencies: currencies::{Pallet, Call, Storage},
        Tokens: tokens::{Pallet, Call, Config<T>, Storage, Event<T>},
        Permissions: permissions::{Pallet, Call, Config<T>, Storage, Event<T>},
        Assets: assets::{Pallet, Call, Config<T>, Storage, Event<T>},
        TransactionPayment: pallet_transaction_payment::{Pallet, Storage, Event<T>},
        XorFee: xor_fee::{Pallet, Call, Event<T>},
    }
}

mock_pallet_balances_config!(Runtime);
mock_currencies_config!(Runtime);
mock_frame_system_config!(Runtime);
mock_common_config!(Runtime);

parameter_types! {
    pub const OperationalFeeMultiplier: u8 = 5;
}

impl pallet_transaction_payment::Config for Runtime {
    type RuntimeEvent = RuntimeEvent;
    type OnChargeTransaction = XorFee;
    type WeightToFee = IdentityFee<Balance>;
    type FeeMultiplierUpdate = ();
    type LengthToFee = ConstantMultiplier<Balance, ConstU128<0>>;
    type OperationalFeeMultiplier = OperationalFeeMultiplier;
}

parameter_types! {
    pub const GetBuyBackAssetId: AssetId = TBCD;
    pub GetBuyBackSupplyAssets: Vec<AssetId> = vec![VAL, PSWAP];
    pub const GetBuyBackPercentage: u8 = 10;
    pub GetBuyBackAccountId: AccountId = account_from_str("buy-back");
    pub const GetBuyBackDexId: DEXId = DEXId::Polkaswap;
}

impl assets::Config for Runtime {
    type RuntimeEvent = RuntimeEvent;
    type ExtraAccountId = [u8; 32];
    type ExtraAssetRecordArg =
        common::AssetIdExtraAssetRecordArg<common::DEXId, common::LiquiditySourceType, [u8; 32]>;
    type AssetId = AssetId;
    type GetBaseAssetId = XorId;
    type GetBuyBackAssetId = GetBuyBackAssetId;
    type GetBuyBackSupplyAssets = GetBuyBackSupplyAssets;
    type GetBuyBackPercentage = GetBuyBackPercentage;
    type GetBuyBackAccountId = GetBuyBackAccountId;
    type GetBuyBackDexId = GetBuyBackDexId;
    type BuyBackLiquidityProxy = ();
    type Currency = currencies::Pallet<Runtime>;
    type GetTotalBalance = ();
    type WeightInfo = ();
    type AssetRegulator = permissions::Pallet<Runtime>;
}

impl permissions::Config for Runtime {
    type RuntimeEvent = RuntimeEvent;
}

mock_tokens_config!(Runtime);

pub struct CustomFees;

impl xor_fee::ApplyCustomFees<RuntimeCall, AccountId> for CustomFees {
    type FeeDetails = Balance;
    fn compute_fee(call: &RuntimeCall) -> Option<(Balance, Self::FeeDetails)> {
        let fee = match call {
            RuntimeCall::Assets(assets::Call::register { .. }) => Some(balance!(0.007)),
            RuntimeCall::Assets(..) => Some(balance!(0.0007)),
            _ => None,
        };
        fee.map(|fee| (fee, fee))
    }

    fn compute_actual_fee(
        _post_info: &sp_runtime::traits::PostDispatchInfoOf<RuntimeCall>,
        _info: &sp_runtime::traits::DispatchInfoOf<RuntimeCall>,
        _result: &sp_runtime::DispatchResult,
        fee_details: Option<Self::FeeDetails>,
    ) -> Option<Balance> {
        fee_details
    }

    fn get_fee_source(who: &AccountId, call: &RuntimeCall, _fee: Balance) -> AccountId {
        if matches!(call, RuntimeCall::System(..)) {
            return GetFeeSourceAccountId::get();
        }
        who.clone()
    }

    fn should_be_paid(who: &AccountId, _call: &RuntimeCall) -> bool {
        if *who == GetPaysNoAccountId::get() {
            return false;
        }
        true
    }

    fn should_be_postponed(
        who: &AccountId,
        _fee_source: &AccountId,
        _call: &RuntimeCall,
        _fee: Balance,
    ) -> bool {
        if *who == GetPostponeAccountId::get() {
            return true;
        }
        false
    }
}

#[storage_alias]
pub type ValBurned<T: Config> = StorageValue<crate::Pallet<T>, Balance, ValueQuery>;

pub struct ValBurnedAggregator;

impl OnValBurned for ValBurnedAggregator {
    fn on_val_burned(amount: Balance) {
        ValBurned::<Runtime>::mutate(|x| *x += amount);
    }
}

pub struct WithdrawFee;

impl xor_fee::WithdrawFee<Runtime> for WithdrawFee {
    fn withdraw_fee(
        _who: &AccountId,
        fee_source: &AccountId,
        _call: &RuntimeCall,
        fee: Balance,
    ) -> Result<(AccountId, Option<crate::NegativeImbalanceOf<Runtime>>), DispatchError> {
        Ok((
            fee_source.clone(),
            Some(Balances::withdraw(
                fee_source,
                fee,
                WithdrawReasons::TRANSACTION_PAYMENT,
                ExistenceRequirement::KeepAlive,
            )?),
        ))
    }
}

impl Config for Runtime {
    type RuntimeEvent = RuntimeEvent;
    type XorCurrency = Balances;
    type ReferrerWeight = ReferrerWeight;
    type XorBurnedWeight = XorBurnedWeight;
    type XorIntoValBurnedWeight = XorIntoValBurnedWeight;
    type BuyBackTBCDPercent = BuyBackTBCDPercent;
    type XorId = XorId;
    type ValId = ValId;
    type TbcdId = GetBuyBackAssetId;
    type DEXIdValue = DEXIdValue;
    type LiquidityProxy = MockLiquidityProxy;
    type OnValBurned = ValBurnedAggregator;
    type CustomFees = CustomFees;
    type GetTechnicalAccountId = GetXorFeeAccountId;
    type SessionManager = MockSessionManager;
    type WithdrawFee = WithdrawFee;
    type FullIdentification = ();
    type BuyBackHandler = ();
    type ReferrerAccountProvider = MockReferrerAccountProvider;
    type WeightInfo = ();
}

pub struct MockReferrerAccountProvider;

impl ReferrerAccountProvider<AccountId> for MockReferrerAccountProvider {
    fn get_referrer_account(who: &AccountId) -> Option<AccountId> {
        if *who == GetReferalAccountId::get() {
            Some(GetReferrerAccountId::get())
        } else {
            None
        }
    }
}

pub struct MockSessionManager;

impl pallet_session::SessionManager<AccountId> for MockSessionManager {
    fn new_session(_new_index: SessionIndex) -> Option<Vec<AccountId>> {
        None
    }

    fn end_session(_end_index: SessionIndex) {}

    fn start_session(_start_index: SessionIndex) {}

    fn new_session_genesis(_new_index: SessionIndex) -> Option<Vec<AccountId>> {
        None
    }
}

impl pallet_session::historical::SessionManager<AccountId, ()> for MockSessionManager {
    fn new_session(_new_index: SessionIndex) -> Option<Vec<(AccountId, ())>> {
        None
    }

    fn start_session(_start_index: SessionIndex) {}

    fn end_session(_end_index: SessionIndex) {}
}

pub struct MockLiquidityProxy;

impl MockLiquidityProxy {
    fn mock_price(asset_id: &AssetId) -> Balance {
        match asset_id {
            &XOR => balance!(1.0),
            &VAL => balance!(3.1),
            &PSWAP => balance!(13),
            _ => balance!(2.5),
        }
    }

    fn exchange_inner(
        sender: Option<&AccountId>,
        receiver: Option<&AccountId>,
        input_asset_id: &AssetId,
        output_asset_id: &AssetId,
        amount: QuoteAmount<Balance>,
    ) -> Result<SwapOutcome<Balance, AssetId>, DispatchError> {
        let input_price = Self::mock_price(input_asset_id);
        let output_price = Self::mock_price(output_asset_id);
        let price = FixedWrapper::from(output_price) / FixedWrapper::from(input_price);
        let (input_amount, output_amount, is_reversed) = match amount {
            QuoteAmount::WithDesiredInput {
                desired_amount_in, ..
            } => (
                desired_amount_in,
                (FixedWrapper::from(desired_amount_in) * price)
                    .try_into_balance()
                    .unwrap(),
                false,
            ),
            QuoteAmount::WithDesiredOutput {
                desired_amount_out, ..
            } => (
                (FixedWrapper::from(desired_amount_out) / price)
                    .try_into_balance()
                    .unwrap(),
                desired_amount_out,
                true,
            ),
        };
        if let Some((sender, receiver)) = sender.zip(receiver) {
            Currencies::withdraw(*input_asset_id, sender, input_amount)?;
            Currencies::deposit(*output_asset_id, receiver, output_amount)?;
        }
        if is_reversed {
            Ok(SwapOutcome::new(input_amount, Default::default()))
        } else {
            Ok(SwapOutcome::new(output_amount, Default::default()))
        }
    }
}

impl LiquidityProxyTrait<DEXId, AccountId, AssetId> for MockLiquidityProxy {
    fn exchange(
        _dex_id: DEXId,
        sender: &AccountId,
        receiver: &AccountId,
        input_asset_id: &AssetId,
        output_asset_id: &AssetId,
        amount: SwapAmount<Balance>,
        _filter: LiquiditySourceFilter<DEXId, LiquiditySourceType>,
    ) -> Result<SwapOutcome<Balance, AssetId>, DispatchError> {
        Self::exchange_inner(
            Some(sender),
            Some(receiver),
            input_asset_id,
            output_asset_id,
            amount.into(),
        )
    }

    fn quote(
        _dex_id: DEXId,
        input_asset_id: &AssetId,
        output_asset_id: &AssetId,
        amount: QuoteAmount<Balance>,
        _filter: LiquiditySourceFilter<DEXId, LiquiditySourceType>,
        _deduce_fee: bool,
    ) -> Result<SwapOutcome<Balance, AssetId>, DispatchError> {
        Self::exchange_inner(None, None, input_asset_id, output_asset_id, amount)
    }
}

pub fn initial_balance() -> Balance {
    balance!(1000)
}

pub fn initial_reserves() -> Balance {
    balance!(10000)
}

pub struct ExtBuilder;

impl ExtBuilder {
    pub fn build() -> sp_io::TestExternalities {
        let mut t = frame_system::GenesisConfig::default()
            .build_storage::<Runtime>()
            .unwrap();

        pallet_balances::GenesisConfig::<Runtime> {
            balances: vec![(GetXorFeeAccountId::get(), initial_balance())],
        }
        .assimilate_storage(&mut t)
        .unwrap();

        permissions::GenesisConfig::<Runtime> {
            initial_permission_owners: vec![
                (MINT, Scope::Unlimited, vec![GetXorFeeAccountId::get()]),
                (BURN, Scope::Unlimited, vec![GetXorFeeAccountId::get()]),
            ],
            initial_permissions: vec![(
                GetXorFeeAccountId::get(),
                Scope::Unlimited,
                vec![MINT, BURN],
            )],
        }
        .assimilate_storage(&mut t)
        .unwrap();

        assets::GenesisConfig::<Runtime> {
            endowed_assets: vec![
                (
                    XOR,
                    GetXorFeeAccountId::get(),
                    AssetSymbol(b"XOR".to_vec()),
                    AssetName(b"SORA".to_vec()),
                    18,
                    Balance::from(0u32),
                    true,
                    None,
                    None,
                ),
                (
                    VAL,
                    GetXorFeeAccountId::get(),
                    AssetSymbol(b"VAL".to_vec()),
                    AssetName(b"SORA Validator Token".to_vec()),
                    18,
                    Balance::from(0u32),
                    true,
                    None,
                    None,
                ),
                (
                    TBCD,
                    GetXorFeeAccountId::get(),
                    AssetSymbol(b"TBCD".to_vec()),
                    AssetName(b"TBCD".to_vec()),
                    18,
                    balance!(100),
                    true,
                    None,
                    None,
                ),
            ],
        }
        .assimilate_storage(&mut t)
        .unwrap();

        tokens::GenesisConfig::<Runtime> {
            balances: vec![(GetXorFeeAccountId::get().clone(), VAL, balance!(1000))],
        }
        .assimilate_storage(&mut t)
        .unwrap();

        t.into()
    }
}

/// create a transaction info struct from weight. Handy to avoid building the whole struct.
pub fn info_from_weight(w: Weight) -> DispatchInfo {
    // pays_fee: Pays::Yes -- class: DispatchClass::Normal
    DispatchInfo {
        weight: w,
        ..Default::default()
    }
}

pub fn info_pays_no(w: Weight) -> DispatchInfo {
    DispatchInfo {
        pays_fee: Pays::No,
        weight: w,
        ..Default::default()
    }
}

pub fn default_post_info() -> PostDispatchInfo {
    PostDispatchInfo {
        actual_weight: None,
        pays_fee: Default::default(),
    }
}

pub fn post_info_from_weight(w: Weight) -> PostDispatchInfo {
    PostDispatchInfo {
        actual_weight: Some(w),
        pays_fee: Default::default(),
    }
}

pub fn post_info_pays_no() -> PostDispatchInfo {
    PostDispatchInfo {
        actual_weight: None,
        pays_fee: Pays::No,
    }
}<|MERGE_RESOLUTION|>--- conflicted
+++ resolved
@@ -34,16 +34,10 @@
 use common::mock::ExistentialDeposits;
 use common::prelude::{Balance, FixedWrapper, QuoteAmount, SwapAmount, SwapOutcome};
 use common::{
-<<<<<<< HEAD
-    self, balance, mock_pallet_balances_config, mock_tokens_config, Amount, AssetId32, AssetName,
-    AssetSymbol, LiquidityProxyTrait, LiquiditySourceFilter, LiquiditySourceType, OnValBurned,
+    self, balance, mock_common_config, mock_currencies_config, mock_frame_system_config,
+    mock_pallet_balances_config, mock_tokens_config, Amount, AssetId32, AssetName, AssetSymbol,
+    LiquidityProxyTrait, LiquiditySourceFilter, LiquiditySourceType, OnValBurned,
     ReferrerAccountProvider, PSWAP, TBCD, VAL, XOR,
-=======
-    self, balance, mock_common_config, mock_currencies_config, mock_frame_system_config,
-    mock_pallet_balances_config, Amount, AssetId32, AssetName, AssetSymbol, LiquidityProxyTrait,
-    LiquiditySourceFilter, LiquiditySourceType, OnValBurned, ReferrerAccountProvider, PSWAP, TBCD,
-    VAL, XOR,
->>>>>>> 1e81c0f8
 };
 
 use currencies::BasicCurrencyAdapter;
@@ -118,6 +112,7 @@
 mock_currencies_config!(Runtime);
 mock_frame_system_config!(Runtime);
 mock_common_config!(Runtime);
+mock_tokens_config!(Runtime);
 
 parameter_types! {
     pub const OperationalFeeMultiplier: u8 = 5;
@@ -162,8 +157,6 @@
 impl permissions::Config for Runtime {
     type RuntimeEvent = RuntimeEvent;
 }
-
-mock_tokens_config!(Runtime);
 
 pub struct CustomFees;
 
