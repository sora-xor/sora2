--- conflicted
+++ resolved
@@ -465,10 +465,7 @@
     const BLOCKS_PER_ONE_DAY: BlockNumberFor<Self> = 14_440;
     type Event = Event;
     type XYKPool = PoolXYK;
-<<<<<<< HEAD
-=======
     type DemeterFarmingPlatform = DemeterFarmingPlatform;
->>>>>>> 15ac6e3c
     type CeresAssetId = ();
     type WeightInfo = ();
 }
