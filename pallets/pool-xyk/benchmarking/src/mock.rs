// This file is part of the SORA network and Polkaswap app.

// Copyright (c) 2020, 2021, Polka Biome Ltd. All rights reserved.
// SPDX-License-Identifier: BSD-4-Clause

// Redistribution and use in source and binary forms, with or without modification,
// are permitted provided that the following conditions are met:

// Redistributions of source code must retain the above copyright notice, this list
// of conditions and the following disclaimer.
// Redistributions in binary form must reproduce the above copyright notice, this
// list of conditions and the following disclaimer in the documentation and/or other
// materials provided with the distribution.
//
// All advertising materials mentioning features or use of this software must display
// the following acknowledgement: This product includes software developed by Polka Biome
// Ltd., SORA, and Polkaswap.
//
// Neither the name of the Polka Biome Ltd. nor the names of its contributors may be used
// to endorse or promote products derived from this software without specific prior written permission.

// THIS SOFTWARE IS PROVIDED BY Polka Biome Ltd. AS IS AND ANY EXPRESS OR IMPLIED WARRANTIES,
// INCLUDING, BUT NOT LIMITED TO, THE IMPLIED WARRANTIES OF MERCHANTABILITY AND FITNESS FOR
// A PARTICULAR PURPOSE ARE DISCLAIMED. IN NO EVENT SHALL Polka Biome Ltd. BE LIABLE FOR ANY
// DIRECT, INDIRECT, INCIDENTAL, SPECIAL, EXEMPLARY, OR CONSEQUENTIAL DAMAGES (INCLUDING,
// BUT NOT LIMITED TO, PROCUREMENT OF SUBSTITUTE GOODS OR SERVICES; LOSS OF USE, DATA, OR PROFITS;
// OR BUSINESS INTERRUPTION) HOWEVER CAUSED AND ON ANY THEORY OF LIABILITY, WHETHER IN CONTRACT,
// STRICT LIABILITY, OR TORT (INCLUDING NEGLIGENCE OR OTHERWISE) ARISING IN ANY WAY OUT OF THE
// USE OF THIS SOFTWARE, EVEN IF ADVISED OF THE POSSIBILITY OF SUCH DAMAGE.

#![cfg(test)]

use crate::{Config, *};
use common::mock::{ExistentialDeposits, GetTradingPairRestrictedFlag};
<<<<<<< HEAD
use common::{fixed, hash, mock_technical_config, Amount, DEXInfo, Fixed, PSWAP, TBCD, VAL, XST};
=======
use common::{
    fixed, hash, mock_pallet_balances_config, Amount, DEXInfo, Fixed, PSWAP, TBCD, VAL, XST,
};
>>>>>>> 0a2a1e2e
use currencies::BasicCurrencyAdapter;

use frame_support::traits::{Everything, GenesisBuild};
use frame_support::{construct_runtime, parameter_types};
use frame_system;

use common::prelude::Balance;
use frame_system::pallet_prelude::BlockNumberFor;
use permissions::{Scope, BURN, MANAGE_DEX, MINT};
use sp_core::H256;
use sp_runtime::testing::Header;
use sp_runtime::traits::{BlakeTwo256, IdentityLookup};
use sp_runtime::{AccountId32, Percent};

pub type DEXId = u32;
pub type AssetId = common::AssetId32<common::PredefinedAssetId>;
pub type TechAssetId = common::TechAssetId<common::PredefinedAssetId>;
pub type AccountId = AccountId32;
pub type BlockNumber = u64;
type TechAccountId = common::TechAccountId<AccountId, TechAssetId, DEXId>;
type UncheckedExtrinsic = frame_system::mocking::MockUncheckedExtrinsic<Runtime>;
type Block = frame_system::mocking::MockBlock<Runtime>;

pub fn alice() -> AccountId {
    AccountId32::from(hex!(
        "d43593c715fdd31c61141abd04a99fd6822c8558854ccde39a5684e7a56da27d"
    ))
}

parameter_types! {
    pub const BlockHashCount: u64 = 250;
    pub const GetNumSamples: usize = 40;
    pub const GetBaseAssetId: AssetId = XOR;
    pub const GetSyntheticBaseAssetId: AssetId = XST;
    pub GetPswapDistributionAccountId: AccountId = AccountId32::from([3; 32]);
    pub const GetDefaultSubscriptionFrequency: BlockNumber = 10;
    pub const GetBurnUpdateFrequency: BlockNumber = 14400;
    pub GetIncentiveAssetId: AssetId = common::PSWAP.into();
    pub GetParliamentAccountId: AccountId = AccountId32::from([8; 32]);
    pub GetXykFee: Fixed = fixed!(0.003);
    pub const MinimumPeriod: u64 = 5;
    pub GetXykIrreducibleReservePercent: Percent = Percent::from_percent(1);
}

construct_runtime! {
    pub enum Runtime where
        Block = Block,
        NodeBlock = Block,
        UncheckedExtrinsic = UncheckedExtrinsic,
    {
        System: frame_system::{Pallet, Call, Config, Storage, Event<T>},
        Tokens: tokens::{Pallet, Call, Config<T>, Storage, Event<T>},
        Timestamp: pallet_timestamp::{Pallet, Call, Storage, Inherent},
        Currencies: currencies::{Pallet, Call, Storage},
        Assets: assets::{Pallet, Call, Config<T>, Storage, Event<T>},
        Balances: pallet_balances::{Pallet, Call, Storage, Event<T>},
        DexManager: dex_manager::{Pallet, Call, Config<T>, Storage},
        TradingPair: trading_pair::{Pallet, Call, Config<T>, Storage, Event<T>},
        Permissions: permissions::{Pallet, Call, Config<T>, Storage, Event<T>},
        DexApi: dex_api::{Pallet, Call, Config, Storage, Event<T>},
        Technical: technical::{Pallet, Call, Config<T>, Storage, Event<T>},
        PoolXYK: pool_xyk::{Pallet, Call, Storage, Event<T>},
        PswapDistribution: pswap_distribution::{Pallet, Call, Config<T>, Storage, Event<T>},
        CeresLiquidityLocker: ceres_liquidity_locker::{Pallet, Call, Storage, Event<T>},
        DemeterFarmingPlatform: demeter_farming_platform::{Pallet, Call, Storage, Event<T>},
    }
}

impl frame_system::Config for Runtime {
    type BaseCallFilter = Everything;
    type BlockWeights = ();
    type BlockLength = ();
    type RuntimeOrigin = RuntimeOrigin;
    type RuntimeCall = RuntimeCall;
    type Index = u64;
    type BlockNumber = u64;
    type Hash = H256;
    type Hashing = BlakeTwo256;
    type AccountId = AccountId;
    type Lookup = IdentityLookup<Self::AccountId>;
    type Header = Header;
    type RuntimeEvent = RuntimeEvent;
    type BlockHashCount = BlockHashCount;
    type DbWeight = ();
    type Version = ();
    type AccountData = pallet_balances::AccountData<Balance>;
    type OnNewAccount = ();
    type OnKilledAccount = ();
    type SystemWeightInfo = ();
    type PalletInfo = PalletInfo;
    type SS58Prefix = ();
    type OnSetCode = ();
    type MaxConsumers = frame_support::traits::ConstU32<65536>;
}

impl tokens::Config for Runtime {
    type RuntimeEvent = RuntimeEvent;
    type Balance = Balance;
    type Amount = Amount;
    type CurrencyId = <Runtime as assets::Config>::AssetId;
    type WeightInfo = ();
    type ExistentialDeposits = ExistentialDeposits;
    type CurrencyHooks = ();
    type MaxLocks = ();
    type MaxReserves = ();
    type ReserveIdentifier = ();
    type DustRemovalWhitelist = Everything;
}

impl currencies::Config for Runtime {
    type MultiCurrency = Tokens;
    type NativeCurrency = BasicCurrencyAdapter<Runtime, Balances, Amount, BlockNumber>;
    type GetNativeCurrencyId = <Runtime as assets::Config>::GetBaseAssetId;
    type WeightInfo = ();
}

parameter_types! {
    pub const GetBuyBackAssetId: AssetId = TBCD;
    pub GetBuyBackSupplyAssets: Vec<AssetId> = vec![VAL, PSWAP];
    pub const GetBuyBackPercentage: u8 = 10;
    pub const GetBuyBackAccountId: AccountId = AccountId::new(hex!(
            "0000000000000000000000000000000000000000000000000000000000000023"
    ));
    pub const GetBuyBackDexId: DEXId = 0;
}

impl assets::Config for Runtime {
    type RuntimeEvent = RuntimeEvent;
    type ExtraAccountId = [u8; 32];
    type ExtraAssetRecordArg =
        common::AssetIdExtraAssetRecordArg<DEXId, common::LiquiditySourceType, [u8; 32]>;
    type AssetId = AssetId;
    type GetBaseAssetId = GetBaseAssetId;
    type GetBuyBackAssetId = GetBuyBackAssetId;
    type GetBuyBackSupplyAssets = GetBuyBackSupplyAssets;
    type GetBuyBackPercentage = GetBuyBackPercentage;
    type GetBuyBackAccountId = GetBuyBackAccountId;
    type GetBuyBackDexId = GetBuyBackDexId;
    type BuyBackLiquidityProxy = ();
    type Currency = currencies::Pallet<Runtime>;
    type GetTotalBalance = ();
    type WeightInfo = ();
    type AssetRegulator = permissions::Pallet<Runtime>;
}

impl common::Config for Runtime {
    type DEXId = DEXId;
    type LstId = common::LiquiditySourceType;
    type AssetManager = assets::Pallet<Runtime>;
    type MultiCurrency = currencies::Pallet<Runtime>;
}

mock_pallet_balances_config!(Runtime);

impl dex_manager::Config for Runtime {}

impl trading_pair::Config for Runtime {
    type RuntimeEvent = RuntimeEvent;
    type EnsureDEXManager = dex_manager::Pallet<Runtime>;
    type DexInfoProvider = dex_manager::Pallet<Runtime>;
    type WeightInfo = ();
    type AssetInfoProvider = assets::Pallet<Runtime>;
}

impl permissions::Config for Runtime {
    type RuntimeEvent = RuntimeEvent;
}

impl dex_api::Config for Runtime {
    type RuntimeEvent = RuntimeEvent;
    type MockLiquiditySource = ();
    type MockLiquiditySource2 = ();
    type MockLiquiditySource3 = ();
    type MockLiquiditySource4 = ();
    type MulticollateralBondingCurvePool = ();
    type XYKPool = pool_xyk::Pallet<Runtime>;
    type XSTPool = ();
    type DexInfoProvider = dex_manager::Pallet<Runtime>;
    type OrderBook = ();
    type WeightInfo = ();
}

mock_technical_config!(Runtime, pool_xyk::PolySwapAction<DEXId, AssetId, AccountId, TechAccountId>);

impl demeter_farming_platform::Config for Runtime {
    type RuntimeEvent = RuntimeEvent;
    type DemeterAssetId = ();
    const BLOCKS_PER_HOUR_AND_A_HALF: BlockNumberFor<Self> = 900;
    type WeightInfo = ();
    type AssetInfoProvider = assets::Pallet<Runtime>;
}

impl pool_xyk::Config for Runtime {
    const MIN_XOR: Balance = balance!(0.0007);
    type RuntimeEvent = RuntimeEvent;
    type PairSwapAction = pool_xyk::PairSwapAction<DEXId, AssetId, AccountId, TechAccountId>;
    type DepositLiquidityAction =
        pool_xyk::DepositLiquidityAction<AssetId, AccountId, TechAccountId>;
    type WithdrawLiquidityAction =
        pool_xyk::WithdrawLiquidityAction<AssetId, AccountId, TechAccountId>;
    type PolySwapAction = pool_xyk::PolySwapAction<DEXId, AssetId, AccountId, TechAccountId>;
    type EnsureDEXManager = dex_manager::Pallet<Runtime>;
    type TradingPairSourceManager = trading_pair::Pallet<Runtime>;
    type DexInfoProvider = dex_manager::Pallet<Runtime>;
    type EnsureTradingPairExists = trading_pair::Pallet<Runtime>;
    type EnabledSourcesManager = trading_pair::Pallet<Runtime>;
    type GetFee = GetXykFee;
    type OnPoolCreated = PswapDistribution;
    type OnPoolReservesChanged = ();
    type XSTMarketInfo = ();
    type GetTradingPairRestrictedFlag = GetTradingPairRestrictedFlag;
    type AssetInfoProvider = assets::Pallet<Runtime>;
    type IrreducibleReserve = GetXykIrreducibleReservePercent;
    type WeightInfo = ();
}
impl pswap_distribution::Config for Runtime {
    const PSWAP_BURN_PERCENT: Percent = Percent::from_percent(3);
    type RuntimeEvent = RuntimeEvent;
    type GetIncentiveAssetId = GetIncentiveAssetId;
    type GetTBCDAssetId = GetBuyBackAssetId;
    type LiquidityProxy = ();
    type CompatBalance = Balance;
    type GetDefaultSubscriptionFrequency = GetDefaultSubscriptionFrequency;
    type GetBurnUpdateFrequency = GetBurnUpdateFrequency;
    type GetTechnicalAccountId = GetPswapDistributionAccountId;
    type EnsureDEXManager = ();
    type OnPswapBurnedAggregator = ();
    type WeightInfo = ();
    type GetParliamentAccountId = GetParliamentAccountId;
    type PoolXykPallet = PoolXYK;
    type BuyBackHandler = ();
    type DexInfoProvider = dex_manager::Pallet<Runtime>;
    type AssetInfoProvider = assets::Pallet<Runtime>;
}

impl pallet_timestamp::Config for Runtime {
    type Moment = u64;
    type OnTimestampSet = ();
    type MinimumPeriod = MinimumPeriod;
    type WeightInfo = ();
}

impl ceres_liquidity_locker::Config for Runtime {
    const BLOCKS_PER_ONE_DAY: BlockNumberFor<Self> = 14_440;
    type RuntimeEvent = RuntimeEvent;
    type XYKPool = PoolXYK;
    type DemeterFarmingPlatform = DemeterFarmingPlatform;
    type CeresAssetId = ();
    type WeightInfo = ();
}

impl Config for Runtime {}

pub struct ExtBuilder {
    // endowed_accounts: Vec<(AccountId, AssetId, Balance)>,
    dex_list: Vec<(DEXId, DEXInfo<AssetId>)>,
    initial_permission_owners: Vec<(u32, Scope, Vec<AccountId>)>,
    initial_permissions: Vec<(AccountId, Scope, Vec<u32>)>,
}

impl Default for ExtBuilder {
    fn default() -> Self {
        Self {
            // endowed_accounts: vec![(alice(), DOT.into(), 20_000_u128.into())],
            dex_list: vec![(
                0_u32,
                DEXInfo {
                    base_asset_id: GetBaseAssetId::get(),
                    synthetic_base_asset_id: GetSyntheticBaseAssetId::get(),
                    is_public: true,
                },
            )],
            initial_permission_owners: vec![
                (MINT, Scope::Unlimited, vec![alice()]),
                (BURN, Scope::Unlimited, vec![alice()]),
                (MANAGE_DEX, Scope::Unlimited, vec![alice()]),
            ],
            initial_permissions: vec![
                (alice(), Scope::Unlimited, vec![MINT, BURN]),
                (alice(), Scope::Limited(hash(&0_u32)), vec![MANAGE_DEX]),
            ],
        }
    }
}

impl ExtBuilder {
    pub fn build(self) -> sp_io::TestExternalities {
        let mut t = frame_system::GenesisConfig::default()
            .build_storage::<Runtime>()
            .unwrap();

        pallet_balances::GenesisConfig::<Runtime> {
            balances: vec![(alice(), 0)],
        }
        .assimilate_storage(&mut t)
        .unwrap();

        dex_manager::GenesisConfig::<Runtime> {
            dex_list: self.dex_list,
        }
        .assimilate_storage(&mut t)
        .unwrap();

        permissions::GenesisConfig::<Runtime> {
            initial_permission_owners: self.initial_permission_owners,
            initial_permissions: self.initial_permissions,
        }
        .assimilate_storage(&mut t)
        .unwrap();

        t.into()
    }
}<|MERGE_RESOLUTION|>--- conflicted
+++ resolved
@@ -32,13 +32,10 @@
 
 use crate::{Config, *};
 use common::mock::{ExistentialDeposits, GetTradingPairRestrictedFlag};
-<<<<<<< HEAD
-use common::{fixed, hash, mock_technical_config, Amount, DEXInfo, Fixed, PSWAP, TBCD, VAL, XST};
-=======
 use common::{
-    fixed, hash, mock_pallet_balances_config, Amount, DEXInfo, Fixed, PSWAP, TBCD, VAL, XST,
+    fixed, hash, mock_pallet_balances_config, mock_technical_config, Amount, DEXInfo, Fixed, PSWAP,
+    TBCD, VAL, XST,
 };
->>>>>>> 0a2a1e2e
 use currencies::BasicCurrencyAdapter;
 
 use frame_support::traits::{Everything, GenesisBuild};
