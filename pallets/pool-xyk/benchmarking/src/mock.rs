// This file is part of the SORA network and Polkaswap app.

// Copyright (c) 2020, 2021, Polka Biome Ltd. All rights reserved.
// SPDX-License-Identifier: BSD-4-Clause

// Redistribution and use in source and binary forms, with or without modification,
// are permitted provided that the following conditions are met:

// Redistributions of source code must retain the above copyright notice, this list
// of conditions and the following disclaimer.
// Redistributions in binary form must reproduce the above copyright notice, this
// list of conditions and the following disclaimer in the documentation and/or other
// materials provided with the distribution.
//
// All advertising materials mentioning features or use of this software must display
// the following acknowledgement: This product includes software developed by Polka Biome
// Ltd., SORA, and Polkaswap.
//
// Neither the name of the Polka Biome Ltd. nor the names of its contributors may be used
// to endorse or promote products derived from this software without specific prior written permission.

// THIS SOFTWARE IS PROVIDED BY Polka Biome Ltd. AS IS AND ANY EXPRESS OR IMPLIED WARRANTIES,
// INCLUDING, BUT NOT LIMITED TO, THE IMPLIED WARRANTIES OF MERCHANTABILITY AND FITNESS FOR
// A PARTICULAR PURPOSE ARE DISCLAIMED. IN NO EVENT SHALL Polka Biome Ltd. BE LIABLE FOR ANY
// DIRECT, INDIRECT, INCIDENTAL, SPECIAL, EXEMPLARY, OR CONSEQUENTIAL DAMAGES (INCLUDING,
// BUT NOT LIMITED TO, PROCUREMENT OF SUBSTITUTE GOODS OR SERVICES; LOSS OF USE, DATA, OR PROFITS;
// OR BUSINESS INTERRUPTION) HOWEVER CAUSED AND ON ANY THEORY OF LIABILITY, WHETHER IN CONTRACT,
// STRICT LIABILITY, OR TORT (INCLUDING NEGLIGENCE OR OTHERWISE) ARISING IN ANY WAY OUT OF THE
// USE OF THIS SOFTWARE, EVEN IF ADVISED OF THE POSSIBILITY OF SUCH DAMAGE.

#![cfg(test)]

use crate::{Config, *};
use common::mock::{ExistentialDeposits, GetTradingPairRestrictedFlag};
use common::{
<<<<<<< HEAD
    fixed, hash, mock_assets_config, Amount, DEXId, DEXInfo, Fixed, PSWAP, TBCD, VAL, XST,
=======
    fixed, hash, mock_pallet_balances_config, mock_technical_config, Amount, DEXInfo, Fixed, PSWAP,
    TBCD, VAL, XST,
>>>>>>> 6ac1313e
};
use currencies::BasicCurrencyAdapter;

use frame_support::traits::{Everything, GenesisBuild};
use frame_support::{construct_runtime, parameter_types};
use frame_system;

use common::prelude::Balance;
use frame_system::pallet_prelude::BlockNumberFor;
use permissions::{Scope, BURN, MANAGE_DEX, MINT};
use sp_core::H256;
use sp_runtime::testing::Header;
use sp_runtime::traits::{BlakeTwo256, IdentityLookup};
use sp_runtime::{AccountId32, Percent};

pub type AssetId = common::AssetId32<common::PredefinedAssetId>;
pub type TechAssetId = common::TechAssetId<common::PredefinedAssetId>;
pub type AccountId = AccountId32;
pub type BlockNumber = u64;
type TechAccountId = common::TechAccountId<AccountId, TechAssetId, DEXId>;
type UncheckedExtrinsic = frame_system::mocking::MockUncheckedExtrinsic<Runtime>;
type Block = frame_system::mocking::MockBlock<Runtime>;

pub fn alice() -> AccountId {
    AccountId32::from(hex!(
        "d43593c715fdd31c61141abd04a99fd6822c8558854ccde39a5684e7a56da27d"
    ))
}

parameter_types! {
    pub const BlockHashCount: u64 = 250;
    pub const GetNumSamples: usize = 40;
    pub const GetBaseAssetId: AssetId = XOR;
    pub const GetSyntheticBaseAssetId: AssetId = XST;
    pub GetPswapDistributionAccountId: AccountId = AccountId32::from([3; 32]);
    pub const GetDefaultSubscriptionFrequency: BlockNumber = 10;
    pub const GetBurnUpdateFrequency: BlockNumber = 14400;
    pub GetIncentiveAssetId: AssetId = common::PSWAP.into();
    pub GetParliamentAccountId: AccountId = AccountId32::from([8; 32]);
    pub GetXykFee: Fixed = fixed!(0.003);
    pub const MinimumPeriod: u64 = 5;
    pub GetXykIrreducibleReservePercent: Percent = Percent::from_percent(1);
}

construct_runtime! {
    pub enum Runtime where
        Block = Block,
        NodeBlock = Block,
        UncheckedExtrinsic = UncheckedExtrinsic,
    {
        System: frame_system::{Pallet, Call, Config, Storage, Event<T>},
        Tokens: tokens::{Pallet, Call, Config<T>, Storage, Event<T>},
        Timestamp: pallet_timestamp::{Pallet, Call, Storage, Inherent},
        Currencies: currencies::{Pallet, Call, Storage},
        Assets: assets::{Pallet, Call, Config<T>, Storage, Event<T>},
        Balances: pallet_balances::{Pallet, Call, Storage, Event<T>},
        DexManager: dex_manager::{Pallet, Call, Config<T>, Storage},
        TradingPair: trading_pair::{Pallet, Call, Config<T>, Storage, Event<T>},
        Permissions: permissions::{Pallet, Call, Config<T>, Storage, Event<T>},
        DexApi: dex_api::{Pallet, Call, Config, Storage, Event<T>},
        Technical: technical::{Pallet, Call, Config<T>, Storage, Event<T>},
        PoolXYK: pool_xyk::{Pallet, Call, Storage, Event<T>},
        PswapDistribution: pswap_distribution::{Pallet, Call, Config<T>, Storage, Event<T>},
        CeresLiquidityLocker: ceres_liquidity_locker::{Pallet, Call, Storage, Event<T>},
        DemeterFarmingPlatform: demeter_farming_platform::{Pallet, Call, Storage, Event<T>},
    }
}

impl frame_system::Config for Runtime {
    type BaseCallFilter = Everything;
    type BlockWeights = ();
    type BlockLength = ();
    type RuntimeOrigin = RuntimeOrigin;
    type RuntimeCall = RuntimeCall;
    type Index = u64;
    type BlockNumber = u64;
    type Hash = H256;
    type Hashing = BlakeTwo256;
    type AccountId = AccountId;
    type Lookup = IdentityLookup<Self::AccountId>;
    type Header = Header;
    type RuntimeEvent = RuntimeEvent;
    type BlockHashCount = BlockHashCount;
    type DbWeight = ();
    type Version = ();
    type AccountData = pallet_balances::AccountData<Balance>;
    type OnNewAccount = ();
    type OnKilledAccount = ();
    type SystemWeightInfo = ();
    type PalletInfo = PalletInfo;
    type SS58Prefix = ();
    type OnSetCode = ();
    type MaxConsumers = frame_support::traits::ConstU32<65536>;
}

impl tokens::Config for Runtime {
    type RuntimeEvent = RuntimeEvent;
    type Balance = Balance;
    type Amount = Amount;
    type CurrencyId = <Runtime as assets::Config>::AssetId;
    type WeightInfo = ();
    type ExistentialDeposits = ExistentialDeposits;
    type CurrencyHooks = ();
    type MaxLocks = ();
    type MaxReserves = ();
    type ReserveIdentifier = ();
    type DustRemovalWhitelist = Everything;
}

impl currencies::Config for Runtime {
    type MultiCurrency = Tokens;
    type NativeCurrency = BasicCurrencyAdapter<Runtime, Balances, Amount, BlockNumber>;
    type GetNativeCurrencyId = <Runtime as assets::Config>::GetBaseAssetId;
    type WeightInfo = ();
}

parameter_types! {
    pub const GetBuyBackAssetId: AssetId = TBCD;
}

<<<<<<< HEAD
mock_assets_config!(Runtime);
=======
impl assets::Config for Runtime {
    type RuntimeEvent = RuntimeEvent;
    type ExtraAccountId = [u8; 32];
    type ExtraAssetRecordArg =
        common::AssetIdExtraAssetRecordArg<DEXId, common::LiquiditySourceType, [u8; 32]>;
    type AssetId = AssetId;
    type GetBaseAssetId = GetBaseAssetId;
    type GetBuyBackAssetId = GetBuyBackAssetId;
    type GetBuyBackSupplyAssets = GetBuyBackSupplyAssets;
    type GetBuyBackPercentage = GetBuyBackPercentage;
    type GetBuyBackAccountId = GetBuyBackAccountId;
    type GetBuyBackDexId = GetBuyBackDexId;
    type BuyBackLiquidityProxy = ();
    type Currency = currencies::Pallet<Runtime>;
    type GetTotalBalance = ();
    type WeightInfo = ();
    type AssetRegulator = permissions::Pallet<Runtime>;
}
>>>>>>> 6ac1313e

impl common::Config for Runtime {
    type DEXId = DEXId;
    type LstId = common::LiquiditySourceType;
    type AssetManager = assets::Pallet<Runtime>;
    type MultiCurrency = currencies::Pallet<Runtime>;
}

mock_pallet_balances_config!(Runtime);

impl dex_manager::Config for Runtime {}

impl trading_pair::Config for Runtime {
    type RuntimeEvent = RuntimeEvent;
    type EnsureDEXManager = dex_manager::Pallet<Runtime>;
    type DexInfoProvider = dex_manager::Pallet<Runtime>;
    type WeightInfo = ();
    type AssetInfoProvider = assets::Pallet<Runtime>;
}

impl permissions::Config for Runtime {
    type RuntimeEvent = RuntimeEvent;
}

impl dex_api::Config for Runtime {
    type RuntimeEvent = RuntimeEvent;
    type MockLiquiditySource = ();
    type MockLiquiditySource2 = ();
    type MockLiquiditySource3 = ();
    type MockLiquiditySource4 = ();
    type MulticollateralBondingCurvePool = ();
    type XYKPool = pool_xyk::Pallet<Runtime>;
    type XSTPool = ();
    type DexInfoProvider = dex_manager::Pallet<Runtime>;
    type OrderBook = ();
    type WeightInfo = ();
}

mock_technical_config!(Runtime, pool_xyk::PolySwapAction<DEXId, AssetId, AccountId, TechAccountId>);

impl demeter_farming_platform::Config for Runtime {
    type RuntimeEvent = RuntimeEvent;
    type DemeterAssetId = ();
    const BLOCKS_PER_HOUR_AND_A_HALF: BlockNumberFor<Self> = 900;
    type WeightInfo = ();
    type AssetInfoProvider = assets::Pallet<Runtime>;
}

impl pool_xyk::Config for Runtime {
    const MIN_XOR: Balance = balance!(0.0007);
    type RuntimeEvent = RuntimeEvent;
    type PairSwapAction = pool_xyk::PairSwapAction<DEXId, AssetId, AccountId, TechAccountId>;
    type DepositLiquidityAction =
        pool_xyk::DepositLiquidityAction<AssetId, AccountId, TechAccountId>;
    type WithdrawLiquidityAction =
        pool_xyk::WithdrawLiquidityAction<AssetId, AccountId, TechAccountId>;
    type PolySwapAction = pool_xyk::PolySwapAction<DEXId, AssetId, AccountId, TechAccountId>;
    type EnsureDEXManager = dex_manager::Pallet<Runtime>;
    type TradingPairSourceManager = trading_pair::Pallet<Runtime>;
    type DexInfoProvider = dex_manager::Pallet<Runtime>;
    type EnsureTradingPairExists = trading_pair::Pallet<Runtime>;
    type EnabledSourcesManager = trading_pair::Pallet<Runtime>;
    type GetFee = GetXykFee;
    type OnPoolCreated = PswapDistribution;
    type OnPoolReservesChanged = ();
    type XSTMarketInfo = ();
    type GetTradingPairRestrictedFlag = GetTradingPairRestrictedFlag;
    type AssetInfoProvider = assets::Pallet<Runtime>;
    type IrreducibleReserve = GetXykIrreducibleReservePercent;
    type WeightInfo = ();
}
impl pswap_distribution::Config for Runtime {
    const PSWAP_BURN_PERCENT: Percent = Percent::from_percent(3);
    type RuntimeEvent = RuntimeEvent;
    type GetIncentiveAssetId = GetIncentiveAssetId;
    type GetTBCDAssetId = GetBuyBackAssetId;
    type LiquidityProxy = ();
    type CompatBalance = Balance;
    type GetDefaultSubscriptionFrequency = GetDefaultSubscriptionFrequency;
    type GetBurnUpdateFrequency = GetBurnUpdateFrequency;
    type GetTechnicalAccountId = GetPswapDistributionAccountId;
    type EnsureDEXManager = ();
    type OnPswapBurnedAggregator = ();
    type WeightInfo = ();
    type GetParliamentAccountId = GetParliamentAccountId;
    type PoolXykPallet = PoolXYK;
    type BuyBackHandler = ();
    type DexInfoProvider = dex_manager::Pallet<Runtime>;
    type AssetInfoProvider = assets::Pallet<Runtime>;
}

impl pallet_timestamp::Config for Runtime {
    type Moment = u64;
    type OnTimestampSet = ();
    type MinimumPeriod = MinimumPeriod;
    type WeightInfo = ();
}

impl ceres_liquidity_locker::Config for Runtime {
    const BLOCKS_PER_ONE_DAY: BlockNumberFor<Self> = 14_440;
    type RuntimeEvent = RuntimeEvent;
    type XYKPool = PoolXYK;
    type DemeterFarmingPlatform = DemeterFarmingPlatform;
    type CeresAssetId = ();
    type WeightInfo = ();
}

impl Config for Runtime {}

pub struct ExtBuilder {
    // endowed_accounts: Vec<(AccountId, AssetId, Balance)>,
    dex_list: Vec<(DEXId, DEXInfo<AssetId>)>,
    initial_permission_owners: Vec<(u32, Scope, Vec<AccountId>)>,
    initial_permissions: Vec<(AccountId, Scope, Vec<u32>)>,
}

impl Default for ExtBuilder {
    fn default() -> Self {
        Self {
            // endowed_accounts: vec![(alice(), DOT.into(), 20_000_u128.into())],
            dex_list: vec![(
                DEXId::Polkaswap,
                DEXInfo {
                    base_asset_id: GetBaseAssetId::get(),
                    synthetic_base_asset_id: GetSyntheticBaseAssetId::get(),
                    is_public: true,
                },
            )],
            initial_permission_owners: vec![
                (MINT, Scope::Unlimited, vec![alice()]),
                (BURN, Scope::Unlimited, vec![alice()]),
                (MANAGE_DEX, Scope::Unlimited, vec![alice()]),
            ],
            initial_permissions: vec![
                (alice(), Scope::Unlimited, vec![MINT, BURN]),
                (alice(), Scope::Limited(hash(&0_u32)), vec![MANAGE_DEX]),
            ],
        }
    }
}

impl ExtBuilder {
    pub fn build(self) -> sp_io::TestExternalities {
        let mut t = frame_system::GenesisConfig::default()
            .build_storage::<Runtime>()
            .unwrap();

        pallet_balances::GenesisConfig::<Runtime> {
            balances: vec![(alice(), 0)],
        }
        .assimilate_storage(&mut t)
        .unwrap();

        dex_manager::GenesisConfig::<Runtime> {
            dex_list: self.dex_list,
        }
        .assimilate_storage(&mut t)
        .unwrap();

        permissions::GenesisConfig::<Runtime> {
            initial_permission_owners: self.initial_permission_owners,
            initial_permissions: self.initial_permissions,
        }
        .assimilate_storage(&mut t)
        .unwrap();

        t.into()
    }
}<|MERGE_RESOLUTION|>--- conflicted
+++ resolved
@@ -33,12 +33,8 @@
 use crate::{Config, *};
 use common::mock::{ExistentialDeposits, GetTradingPairRestrictedFlag};
 use common::{
-<<<<<<< HEAD
-    fixed, hash, mock_assets_config, Amount, DEXId, DEXInfo, Fixed, PSWAP, TBCD, VAL, XST,
-=======
-    fixed, hash, mock_pallet_balances_config, mock_technical_config, Amount, DEXInfo, Fixed, PSWAP,
-    TBCD, VAL, XST,
->>>>>>> 6ac1313e
+    fixed, hash, mock_assets_config, mock_pallet_balances_config, mock_technical_config, Amount,
+    DEXId, DEXInfo, Fixed, PSWAP, TBCD, VAL, XST,
 };
 use currencies::BasicCurrencyAdapter;
 
@@ -159,28 +155,7 @@
     pub const GetBuyBackAssetId: AssetId = TBCD;
 }
 
-<<<<<<< HEAD
 mock_assets_config!(Runtime);
-=======
-impl assets::Config for Runtime {
-    type RuntimeEvent = RuntimeEvent;
-    type ExtraAccountId = [u8; 32];
-    type ExtraAssetRecordArg =
-        common::AssetIdExtraAssetRecordArg<DEXId, common::LiquiditySourceType, [u8; 32]>;
-    type AssetId = AssetId;
-    type GetBaseAssetId = GetBaseAssetId;
-    type GetBuyBackAssetId = GetBuyBackAssetId;
-    type GetBuyBackSupplyAssets = GetBuyBackSupplyAssets;
-    type GetBuyBackPercentage = GetBuyBackPercentage;
-    type GetBuyBackAccountId = GetBuyBackAccountId;
-    type GetBuyBackDexId = GetBuyBackDexId;
-    type BuyBackLiquidityProxy = ();
-    type Currency = currencies::Pallet<Runtime>;
-    type GetTotalBalance = ();
-    type WeightInfo = ();
-    type AssetRegulator = permissions::Pallet<Runtime>;
-}
->>>>>>> 6ac1313e
 
 impl common::Config for Runtime {
     type DEXId = DEXId;
