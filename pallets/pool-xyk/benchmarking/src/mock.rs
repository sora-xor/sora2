#![cfg(test)]

use crate::{Config, *};
use common::mock::ExistentialDeposits;
use common::{hash, Amount, DEXInfo};
use currencies::BasicCurrencyAdapter;

use frame_support::traits::GenesisBuild;
use frame_support::{construct_runtime, parameter_types};
use frame_system;

use common::prelude::Balance;
use permissions::{Scope, BURN, MANAGE_DEX, MINT, TRANSFER};
use sp_core::H256;
use sp_runtime::testing::Header;
use sp_runtime::traits::{BlakeTwo256, IdentityLookup};
use sp_runtime::AccountId32;

pub type DEXId = u32;
pub type AssetId = common::AssetId32<common::AssetId>;
pub type TechAssetId = common::TechAssetId<common::AssetId>;
pub type AccountId = AccountId32;
pub type BlockNumber = u64;
type TechAccountId = common::TechAccountId<AccountId, TechAssetId, DEXId>;
type UncheckedExtrinsic = frame_system::mocking::MockUncheckedExtrinsic<Runtime>;
type Block = frame_system::mocking::MockBlock<Runtime>;

pub fn alice() -> AccountId {
    AccountId32::from(hex!(
        "d43593c715fdd31c61141abd04a99fd6822c8558854ccde39a5684e7a56da27d"
    ))
}

parameter_types! {
    pub const BlockHashCount: u64 = 250;
    pub const GetNumSamples: usize = 40;
    pub const GetBaseAssetId: AssetId = XOR;
    pub const ExistentialDeposit: u128 = 0;
    pub GetPswapDistributionAccountId: AccountId = AccountId32::from([3; 32]);
    pub const GetDefaultSubscriptionFrequency: BlockNumber = 10;
    pub const GetBurnUpdateFrequency: BlockNumber = 14400;
    pub GetIncentiveAssetId: AssetId = common::PSWAP.into();
    pub GetParliamentAccountId: AccountId = AccountId32::from([8; 32]);
}

construct_runtime! {
    pub enum Runtime where
        Block = Block,
        NodeBlock = Block,
        UncheckedExtrinsic = UncheckedExtrinsic,
    {
        System: frame_system::{Module, Call, Config, Storage, Event<T>},
        Tokens: tokens::{Module, Call, Config<T>, Storage, Event<T>},
        Currencies: currencies::{Module, Call, Storage, Event<T>},
        Assets: assets::{Module, Call, Config<T>, Storage, Event<T>},
        Balances: pallet_balances::{Module, Call, Storage, Event<T>},
        DexManager: dex_manager::{Module, Call, Config<T>, Storage},
        TradingPair: trading_pair::{Module, Call, Config<T>, Storage, Event<T>},
        Permissions: permissions::{Module, Call, Config<T>, Storage, Event<T>},
        DexApi: dex_api::{Module, Call, Config, Storage, Event<T>},
        Technical: technical::{Module, Call, Config<T>, Storage, Event<T>},
        PoolXyk: pool_xyk::{Module, Call, Storage, Event<T>},
        PswapDistribution: pswap_distribution::{Module, Call, Config<T>, Storage, Event<T>},
    }
}

impl frame_system::Config for Runtime {
    type BaseCallFilter = ();
    type BlockWeights = ();
    type BlockLength = ();
    type Origin = Origin;
    type Call = Call;
    type Index = u64;
    type BlockNumber = u64;
    type Hash = H256;
    type Hashing = BlakeTwo256;
    type AccountId = AccountId;
    type Lookup = IdentityLookup<Self::AccountId>;
    type Header = Header;
    type Event = Event;
    type BlockHashCount = BlockHashCount;
    type DbWeight = ();
    type Version = ();
    type AccountData = pallet_balances::AccountData<Balance>;
    type OnNewAccount = ();
    type OnKilledAccount = ();
    type SystemWeightInfo = ();
    type PalletInfo = PalletInfo;
    type SS58Prefix = ();
}

impl tokens::Config for Runtime {
    type Event = Event;
    type Balance = Balance;
    type Amount = Amount;
    type CurrencyId = <Runtime as assets::Config>::AssetId;
    type WeightInfo = ();
    type ExistentialDeposits = ExistentialDeposits;
    type OnDust = ();
}

impl currencies::Config for Runtime {
    type Event = Event;
    type MultiCurrency = Tokens;
    type NativeCurrency = BasicCurrencyAdapter<Runtime, Balances, Amount, BlockNumber>;
    type GetNativeCurrencyId = <Runtime as assets::Config>::GetBaseAssetId;
    type WeightInfo = ();
}

impl assets::Config for Runtime {
    type Event = Event;
    type ExtraAccountId = [u8; 32];
    type ExtraAssetRecordArg =
        common::AssetIdExtraAssetRecordArg<DEXId, common::LiquiditySourceType, [u8; 32]>;
    type AssetId = AssetId;
    type GetBaseAssetId = GetBaseAssetId;
    type Currency = currencies::Module<Runtime>;
    type WeightInfo = ();
}

impl common::Config for Runtime {
    type DEXId = DEXId;
    type LstId = common::LiquiditySourceType;
}

impl pallet_balances::Config for Runtime {
    type Balance = Balance;
    type DustRemoval = ();
    type Event = Event;
    type ExistentialDeposit = ExistentialDeposit;
    type AccountStore = System;
    type WeightInfo = ();
    type MaxLocks = ();
}

impl dex_manager::Config for Runtime {}

impl trading_pair::Config for Runtime {
    type Event = Event;
    type EnsureDEXManager = dex_manager::Module<Runtime>;
    type WeightInfo = ();
}

impl permissions::Config for Runtime {
    type Event = Event;
}

impl dex_api::Config for Runtime {
    type Event = Event;
    type MockLiquiditySource = ();
    type MockLiquiditySource2 = ();
    type MockLiquiditySource3 = ();
    type MockLiquiditySource4 = ();
    type BondingCurvePool = ();
    type MulticollateralBondingCurvePool = ();
    type XYKPool = pool_xyk::Module<Runtime>;
    type WeightInfo = ();
}

impl technical::Config for Runtime {
    type Event = Event;
    type TechAssetId = TechAssetId;
    type TechAccountId = TechAccountId;
    type Trigger = ();
    type Condition = ();
    type SwapAction =
        pool_xyk::PolySwapAction<AssetId, TechAssetId, Balance, AccountId, TechAccountId>;
    type WeightInfo = ();
}

impl pool_xyk::Config for Runtime {
    type Event = Event;
    type PairSwapAction = pool_xyk::PairSwapAction<AssetId, Balance, AccountId, TechAccountId>;
    type DepositLiquidityAction =
        pool_xyk::DepositLiquidityAction<AssetId, TechAssetId, Balance, AccountId, TechAccountId>;
    type WithdrawLiquidityAction =
        pool_xyk::WithdrawLiquidityAction<AssetId, TechAssetId, Balance, AccountId, TechAccountId>;
    type PolySwapAction =
        pool_xyk::PolySwapAction<AssetId, TechAssetId, Balance, AccountId, TechAccountId>;
    type EnsureDEXManager = dex_manager::Module<Runtime>;
    type WeightInfo = ();
}

impl pswap_distribution::Config for Runtime {
    type Event = Event;
    type GetIncentiveAssetId = GetIncentiveAssetId;
    type LiquidityProxy = ();
    type CompatBalance = Balance;
    type GetDefaultSubscriptionFrequency = GetDefaultSubscriptionFrequency;
    type GetBurnUpdateFrequency = GetBurnUpdateFrequency;
    type GetTechnicalAccountId = GetPswapDistributionAccountId;
    type EnsureDEXManager = ();
    type OnPswapBurnedAggregator = ();
<<<<<<< HEAD
    type WeightInfo = ();
=======
    type GetParliamentAccountId = GetParliamentAccountId;
>>>>>>> cd26d016
}

impl Config for Runtime {}

pub struct ExtBuilder {
    // endowed_accounts: Vec<(AccountId, AssetId, Balance)>,
    dex_list: Vec<(DEXId, DEXInfo<AssetId>)>,
    initial_permission_owners: Vec<(u32, Scope, Vec<AccountId>)>,
    initial_permissions: Vec<(AccountId, Scope, Vec<u32>)>,
}

impl Default for ExtBuilder {
    fn default() -> Self {
        Self {
            // endowed_accounts: vec![(alice(), DOT.into(), 20_000_u128.into())],
            dex_list: vec![(
                0_u32,
                DEXInfo {
                    base_asset_id: GetBaseAssetId::get(),
                    is_public: true,
                },
            )],
            initial_permission_owners: vec![
                (TRANSFER, Scope::Unlimited, vec![alice()]),
                (MINT, Scope::Unlimited, vec![alice()]),
                (BURN, Scope::Unlimited, vec![alice()]),
                (MANAGE_DEX, Scope::Unlimited, vec![alice()]),
            ],
            initial_permissions: vec![
                (alice(), Scope::Unlimited, vec![MINT, BURN]),
                (alice(), Scope::Limited(hash(&0_u32)), vec![MANAGE_DEX]),
            ],
        }
    }
}

impl ExtBuilder {
    pub fn build(self) -> sp_io::TestExternalities {
        let mut t = frame_system::GenesisConfig::default()
            .build_storage::<Runtime>()
            .unwrap();

        pallet_balances::GenesisConfig::<Runtime> {
            balances: vec![(alice(), 0)],
        }
        .assimilate_storage(&mut t)
        .unwrap();

        dex_manager::GenesisConfig::<Runtime> {
            dex_list: self.dex_list,
        }
        .assimilate_storage(&mut t)
        .unwrap();

        permissions::GenesisConfig::<Runtime> {
            initial_permission_owners: self.initial_permission_owners,
            initial_permissions: self.initial_permissions,
        }
        .assimilate_storage(&mut t)
        .unwrap();

        t.into()
    }
}<|MERGE_RESOLUTION|>--- conflicted
+++ resolved
@@ -191,11 +191,8 @@
     type GetTechnicalAccountId = GetPswapDistributionAccountId;
     type EnsureDEXManager = ();
     type OnPswapBurnedAggregator = ();
-<<<<<<< HEAD
-    type WeightInfo = ();
-=======
+    type WeightInfo = ();
     type GetParliamentAccountId = GetParliamentAccountId;
->>>>>>> cd26d016
 }
 
 impl Config for Runtime {}
