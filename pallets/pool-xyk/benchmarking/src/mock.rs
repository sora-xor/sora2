// This file is part of the SORA network and Polkaswap app.

// Copyright (c) 2020, 2021, Polka Biome Ltd. All rights reserved.
// SPDX-License-Identifier: BSD-4-Clause

// Redistribution and use in source and binary forms, with or without modification,
// are permitted provided that the following conditions are met:

// Redistributions of source code must retain the above copyright notice, this list
// of conditions and the following disclaimer.
// Redistributions in binary form must reproduce the above copyright notice, this
// list of conditions and the following disclaimer in the documentation and/or other
// materials provided with the distribution.
//
// All advertising materials mentioning features or use of this software must display
// the following acknowledgement: This product includes software developed by Polka Biome
// Ltd., SORA, and Polkaswap.
//
// Neither the name of the Polka Biome Ltd. nor the names of its contributors may be used
// to endorse or promote products derived from this software without specific prior written permission.

// THIS SOFTWARE IS PROVIDED BY Polka Biome Ltd. AS IS AND ANY EXPRESS OR IMPLIED WARRANTIES,
// INCLUDING, BUT NOT LIMITED TO, THE IMPLIED WARRANTIES OF MERCHANTABILITY AND FITNESS FOR
// A PARTICULAR PURPOSE ARE DISCLAIMED. IN NO EVENT SHALL Polka Biome Ltd. BE LIABLE FOR ANY
// DIRECT, INDIRECT, INCIDENTAL, SPECIAL, EXEMPLARY, OR CONSEQUENTIAL DAMAGES (INCLUDING,
// BUT NOT LIMITED TO, PROCUREMENT OF SUBSTITUTE GOODS OR SERVICES; LOSS OF USE, DATA, OR PROFITS;
// OR BUSINESS INTERRUPTION) HOWEVER CAUSED AND ON ANY THEORY OF LIABILITY, WHETHER IN CONTRACT,
// STRICT LIABILITY, OR TORT (INCLUDING NEGLIGENCE OR OTHERWISE) ARISING IN ANY WAY OUT OF THE
// USE OF THIS SOFTWARE, EVEN IF ADVISED OF THE POSSIBILITY OF SUCH DAMAGE.

#![cfg(test)]

use crate::{Config, *};
use common::mock::{ExistentialDeposits, GetTradingPairRestrictedFlag};
use common::{
    fixed, hash, mock_assets_config, mock_common_config, mock_currencies_config,
    mock_frame_system_config, mock_pallet_balances_config, mock_technical_config,
    mock_tokens_config, Amount, DEXId, DEXInfo, Fixed, PSWAP, TBCD, XST,
};
use currencies::BasicCurrencyAdapter;

use frame_support::traits::{Everything, GenesisBuild};
use frame_support::{construct_runtime, parameter_types};
use frame_system;

use common::prelude::Balance;
use frame_system::pallet_prelude::BlockNumberFor;
use permissions::{Scope, BURN, MANAGE_DEX, MINT};
use sp_core::H256;
use sp_runtime::testing::Header;
use sp_runtime::traits::{BlakeTwo256, IdentityLookup};
use sp_runtime::{AccountId32, Percent};

pub type AssetId = common::AssetId32<common::PredefinedAssetId>;
pub type TechAssetId = common::TechAssetId<common::PredefinedAssetId>;
pub type AccountId = AccountId32;
pub type BlockNumber = u64;
type TechAccountId = common::TechAccountId<AccountId, TechAssetId, DEXId>;
type UncheckedExtrinsic = frame_system::mocking::MockUncheckedExtrinsic<Runtime>;
type Block = frame_system::mocking::MockBlock<Runtime>;

pub fn alice() -> AccountId {
    AccountId32::from(hex!(
        "d43593c715fdd31c61141abd04a99fd6822c8558854ccde39a5684e7a56da27d"
    ))
}

parameter_types! {
    pub const BlockHashCount: u64 = 250;
    pub const GetNumSamples: usize = 40;
    pub const GetBaseAssetId: AssetId = XOR;
    pub const GetSyntheticBaseAssetId: AssetId = XST;
<<<<<<< HEAD
    pub const ExistentialDeposit: u128 = 1;
=======
>>>>>>> e907ed12
    pub GetPswapDistributionAccountId: AccountId = AccountId32::from([3; 32]);
    pub const GetDefaultSubscriptionFrequency: BlockNumber = 10;
    pub const GetBurnUpdateFrequency: BlockNumber = 14400;
    pub GetIncentiveAssetId: AssetId = PSWAP.into();
    pub GetParliamentAccountId: AccountId = AccountId32::from([8; 32]);
    pub GetXykFee: Fixed = fixed!(0.003);
    pub const MinimumPeriod: u64 = 5;
    pub GetXykIrreducibleReservePercent: Percent = Percent::from_percent(1);
}

construct_runtime! {
    pub enum Runtime where
        Block = Block,
        NodeBlock = Block,
        UncheckedExtrinsic = UncheckedExtrinsic,
    {
        System: frame_system::{Pallet, Call, Config, Storage, Event<T>},
        Tokens: tokens::{Pallet, Call, Config<T>, Storage, Event<T>},
        Timestamp: pallet_timestamp::{Pallet, Call, Storage, Inherent},
        Currencies: currencies::{Pallet, Call, Storage},
        Assets: assets::{Pallet, Call, Config<T>, Storage, Event<T>},
        Balances: pallet_balances::{Pallet, Call, Storage, Event<T>},
        DexManager: dex_manager::{Pallet, Call, Config<T>, Storage},
        TradingPair: trading_pair::{Pallet, Call, Config<T>, Storage, Event<T>},
        Permissions: permissions::{Pallet, Call, Config<T>, Storage, Event<T>},
        DexApi: dex_api::{Pallet, Call, Config, Storage, Event<T>},
        Technical: technical::{Pallet, Call, Config<T>, Storage, Event<T>},
        PoolXYK: pool_xyk::{Pallet, Call, Storage, Event<T>},
        PswapDistribution: pswap_distribution::{Pallet, Call, Config<T>, Storage, Event<T>},
        CeresLiquidityLocker: ceres_liquidity_locker::{Pallet, Call, Storage, Event<T>},
        DemeterFarmingPlatform: demeter_farming_platform::{Pallet, Call, Storage, Event<T>},
    }
}

mock_pallet_balances_config!(Runtime);
mock_technical_config!(Runtime, pool_xyk::PolySwapAction<DEXId, AssetId, AccountId, TechAccountId>);
mock_currencies_config!(Runtime);
mock_frame_system_config!(Runtime);
mock_common_config!(Runtime);
mock_tokens_config!(Runtime);
mock_assets_config!(Runtime);

parameter_types! {
    pub const GetBuyBackAssetId: AssetId = TBCD;
}

impl dex_manager::Config for Runtime {}

impl trading_pair::Config for Runtime {
    type RuntimeEvent = RuntimeEvent;
    type EnsureDEXManager = dex_manager::Pallet<Runtime>;
    type DexInfoProvider = dex_manager::Pallet<Runtime>;
    type WeightInfo = ();
    type AssetInfoProvider = assets::Pallet<Runtime>;
}

impl permissions::Config for Runtime {
    type RuntimeEvent = RuntimeEvent;
}

impl dex_api::Config for Runtime {
    type RuntimeEvent = RuntimeEvent;
    type MockLiquiditySource = ();
    type MockLiquiditySource2 = ();
    type MockLiquiditySource3 = ();
    type MockLiquiditySource4 = ();
    type MulticollateralBondingCurvePool = ();
    type XYKPool = pool_xyk::Pallet<Runtime>;
    type XSTPool = ();
    type DexInfoProvider = dex_manager::Pallet<Runtime>;
    type OrderBook = ();
    type WeightInfo = ();
}

impl demeter_farming_platform::Config for Runtime {
    type RuntimeEvent = RuntimeEvent;
    type DemeterAssetId = ();
    const BLOCKS_PER_HOUR_AND_A_HALF: BlockNumberFor<Self> = 900;
    type WeightInfo = ();
    type AssetInfoProvider = assets::Pallet<Runtime>;
}

impl pool_xyk::Config for Runtime {
    const MIN_XOR: Balance = balance!(0.0007);
    type RuntimeEvent = RuntimeEvent;
    type PairSwapAction = pool_xyk::PairSwapAction<DEXId, AssetId, AccountId, TechAccountId>;
    type DepositLiquidityAction =
        pool_xyk::DepositLiquidityAction<AssetId, AccountId, TechAccountId>;
    type WithdrawLiquidityAction =
        pool_xyk::WithdrawLiquidityAction<AssetId, AccountId, TechAccountId>;
    type PolySwapAction = pool_xyk::PolySwapAction<DEXId, AssetId, AccountId, TechAccountId>;
    type EnsureDEXManager = dex_manager::Pallet<Runtime>;
    type TradingPairSourceManager = trading_pair::Pallet<Runtime>;
    type DexInfoProvider = dex_manager::Pallet<Runtime>;
    type EnsureTradingPairExists = trading_pair::Pallet<Runtime>;
    type EnabledSourcesManager = trading_pair::Pallet<Runtime>;
    type GetFee = GetXykFee;
    type OnPoolCreated = PswapDistribution;
    type OnPoolReservesChanged = ();
    type XSTMarketInfo = ();
    type GetTradingPairRestrictedFlag = GetTradingPairRestrictedFlag;
    type GetChameleonPool = common::mock::GetChameleonPool;
    type GetChameleonPoolBaseAssetId = common::mock::GetChameleonPoolBaseAssetId;
    type AssetInfoProvider = assets::Pallet<Runtime>;
    type IrreducibleReserve = GetXykIrreducibleReservePercent;
    type WeightInfo = ();
}
impl pswap_distribution::Config for Runtime {
    const PSWAP_BURN_PERCENT: Percent = Percent::from_percent(3);
    type RuntimeEvent = RuntimeEvent;
    type GetIncentiveAssetId = GetIncentiveAssetId;
    type GetTBCDAssetId = GetBuyBackAssetId;
    type LiquidityProxy = ();
    type CompatBalance = Balance;
    type GetDefaultSubscriptionFrequency = GetDefaultSubscriptionFrequency;
    type GetBurnUpdateFrequency = GetBurnUpdateFrequency;
    type GetTechnicalAccountId = GetPswapDistributionAccountId;
    type EnsureDEXManager = ();
    type OnPswapBurnedAggregator = ();
    type WeightInfo = ();
    type GetParliamentAccountId = GetParliamentAccountId;
    type PoolXykPallet = PoolXYK;
    type BuyBackHandler = ();
    type DexInfoProvider = dex_manager::Pallet<Runtime>;
    type GetChameleonPoolBaseAssetId = common::mock::GetChameleonPoolBaseAssetId;
    type AssetInfoProvider = assets::Pallet<Runtime>;
}

impl pallet_timestamp::Config for Runtime {
    type Moment = u64;
    type OnTimestampSet = ();
    type MinimumPeriod = MinimumPeriod;
    type WeightInfo = ();
}

impl ceres_liquidity_locker::Config for Runtime {
    const BLOCKS_PER_ONE_DAY: BlockNumberFor<Self> = 14_440;
    type RuntimeEvent = RuntimeEvent;
    type XYKPool = PoolXYK;
    type DemeterFarmingPlatform = DemeterFarmingPlatform;
    type CeresAssetId = ();
    type WeightInfo = ();
}

impl Config for Runtime {}

pub struct ExtBuilder {
    // endowed_accounts: Vec<(AccountId, AssetId, Balance)>,
    dex_list: Vec<(DEXId, DEXInfo<AssetId>)>,
    initial_permission_owners: Vec<(u32, Scope, Vec<AccountId>)>,
    initial_permissions: Vec<(AccountId, Scope, Vec<u32>)>,
}

impl Default for ExtBuilder {
    fn default() -> Self {
        Self {
            // endowed_accounts: vec![(alice(), DOT.into(), 20_000_u128.into())],
            dex_list: vec![(
                DEXId::Polkaswap,
                DEXInfo {
                    base_asset_id: GetBaseAssetId::get(),
                    synthetic_base_asset_id: GetSyntheticBaseAssetId::get(),
                    is_public: true,
                },
            )],
            initial_permission_owners: vec![
                (MINT, Scope::Unlimited, vec![alice()]),
                (BURN, Scope::Unlimited, vec![alice()]),
                (MANAGE_DEX, Scope::Unlimited, vec![alice()]),
            ],
            initial_permissions: vec![
                (alice(), Scope::Unlimited, vec![MINT, BURN]),
                (alice(), Scope::Limited(hash(&0_u32)), vec![MANAGE_DEX]),
            ],
        }
    }
}

impl ExtBuilder {
    pub fn build(self) -> sp_io::TestExternalities {
        let mut t = frame_system::GenesisConfig::default()
            .build_storage::<Runtime>()
            .unwrap();

        pallet_balances::GenesisConfig::<Runtime> {
            balances: vec![(alice(), 0)],
        }
        .assimilate_storage(&mut t)
        .unwrap();

        dex_manager::GenesisConfig::<Runtime> {
            dex_list: self.dex_list,
        }
        .assimilate_storage(&mut t)
        .unwrap();

        permissions::GenesisConfig::<Runtime> {
            initial_permission_owners: self.initial_permission_owners,
            initial_permissions: self.initial_permissions,
        }
        .assimilate_storage(&mut t)
        .unwrap();

        t.into()
    }
}<|MERGE_RESOLUTION|>--- conflicted
+++ resolved
@@ -70,10 +70,6 @@
     pub const GetNumSamples: usize = 40;
     pub const GetBaseAssetId: AssetId = XOR;
     pub const GetSyntheticBaseAssetId: AssetId = XST;
-<<<<<<< HEAD
-    pub const ExistentialDeposit: u128 = 1;
-=======
->>>>>>> e907ed12
     pub GetPswapDistributionAccountId: AccountId = AccountId32::from([3; 32]);
     pub const GetDefaultSubscriptionFrequency: BlockNumber = 10;
     pub const GetBurnUpdateFrequency: BlockNumber = 14400;
