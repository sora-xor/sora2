// This file is part of the SORA network and Polkaswap app.

// Copyright (c) 2020, 2021, Polka Biome Ltd. All rights reserved.
// SPDX-License-Identifier: BSD-4-Clause

// Redistribution and use in source and binary forms, with or without modification,
// are permitted provided that the following conditions are met:

// Redistributions of source code must retain the above copyright notice, this list
// of conditions and the following disclaimer.
// Redistributions in binary form must reproduce the above copyright notice, this
// list of conditions and the following disclaimer in the documentation and/or other
// materials provided with the distribution.
//
// All advertising materials mentioning features or use of this software must display
// the following acknowledgement: This product includes software developed by Polka Biome
// Ltd., SORA, and Polkaswap.
//
// Neither the name of the Polka Biome Ltd. nor the names of its contributors may be used
// to endorse or promote products derived from this software without specific prior written permission.

// THIS SOFTWARE IS PROVIDED BY Polka Biome Ltd. AS IS AND ANY EXPRESS OR IMPLIED WARRANTIES,
// INCLUDING, BUT NOT LIMITED TO, THE IMPLIED WARRANTIES OF MERCHANTABILITY AND FITNESS FOR
// A PARTICULAR PURPOSE ARE DISCLAIMED. IN NO EVENT SHALL Polka Biome Ltd. BE LIABLE FOR ANY
// DIRECT, INDIRECT, INCIDENTAL, SPECIAL, EXEMPLARY, OR CONSEQUENTIAL DAMAGES (INCLUDING,
// BUT NOT LIMITED TO, PROCUREMENT OF SUBSTITUTE GOODS OR SERVICES; LOSS OF USE, DATA, OR PROFITS;
// OR BUSINESS INTERRUPTION) HOWEVER CAUSED AND ON ANY THEORY OF LIABILITY, WHETHER IN CONTRACT,
// STRICT LIABILITY, OR TORT (INCLUDING NEGLIGENCE OR OTHERWISE) ARISING IN ANY WAY OUT OF THE
// USE OF THIS SOFTWARE, EVEN IF ADVISED OF THE POSSIBILITY OF SUCH DAMAGE.

#![cfg(test)]

use crate::{Config, *};
use common::mock::{ExistentialDeposits, GetTradingPairRestrictedFlag};
use common::{
<<<<<<< HEAD
    fixed, hash, mock_common_config, mock_pallet_balances_config, mock_technical_config, Amount,
    DEXInfo, Fixed, PSWAP, TBCD, VAL, XST,
=======
    fixed, hash, mock_currencies_config, mock_frame_system_config, mock_pallet_balances_config,
    mock_technical_config, Amount, DEXInfo, Fixed, PSWAP, TBCD, VAL, XST,
>>>>>>> 1def84be
};
use currencies::BasicCurrencyAdapter;

use frame_support::traits::{Everything, GenesisBuild};
use frame_support::{construct_runtime, parameter_types};
use frame_system;

use common::prelude::Balance;
use frame_system::pallet_prelude::BlockNumberFor;
use permissions::{Scope, BURN, MANAGE_DEX, MINT};
use sp_core::H256;
use sp_runtime::testing::Header;
use sp_runtime::traits::{BlakeTwo256, IdentityLookup};
use sp_runtime::{AccountId32, Percent};

pub type DEXId = u32;
pub type AssetId = common::AssetId32<common::PredefinedAssetId>;
pub type TechAssetId = common::TechAssetId<common::PredefinedAssetId>;
pub type AccountId = AccountId32;
pub type BlockNumber = u64;
type TechAccountId = common::TechAccountId<AccountId, TechAssetId, DEXId>;
type UncheckedExtrinsic = frame_system::mocking::MockUncheckedExtrinsic<Runtime>;
type Block = frame_system::mocking::MockBlock<Runtime>;

pub fn alice() -> AccountId {
    AccountId32::from(hex!(
        "d43593c715fdd31c61141abd04a99fd6822c8558854ccde39a5684e7a56da27d"
    ))
}

parameter_types! {
    pub const BlockHashCount: u64 = 250;
    pub const GetNumSamples: usize = 40;
    pub const GetBaseAssetId: AssetId = XOR;
    pub const GetSyntheticBaseAssetId: AssetId = XST;
    pub GetPswapDistributionAccountId: AccountId = AccountId32::from([3; 32]);
    pub const GetDefaultSubscriptionFrequency: BlockNumber = 10;
    pub const GetBurnUpdateFrequency: BlockNumber = 14400;
    pub GetIncentiveAssetId: AssetId = common::PSWAP.into();
    pub GetParliamentAccountId: AccountId = AccountId32::from([8; 32]);
    pub GetXykFee: Fixed = fixed!(0.003);
    pub const MinimumPeriod: u64 = 5;
    pub GetXykIrreducibleReservePercent: Percent = Percent::from_percent(1);
}

construct_runtime! {
    pub enum Runtime where
        Block = Block,
        NodeBlock = Block,
        UncheckedExtrinsic = UncheckedExtrinsic,
    {
        System: frame_system::{Pallet, Call, Config, Storage, Event<T>},
        Tokens: tokens::{Pallet, Call, Config<T>, Storage, Event<T>},
        Timestamp: pallet_timestamp::{Pallet, Call, Storage, Inherent},
        Currencies: currencies::{Pallet, Call, Storage},
        Assets: assets::{Pallet, Call, Config<T>, Storage, Event<T>},
        Balances: pallet_balances::{Pallet, Call, Storage, Event<T>},
        DexManager: dex_manager::{Pallet, Call, Config<T>, Storage},
        TradingPair: trading_pair::{Pallet, Call, Config<T>, Storage, Event<T>},
        Permissions: permissions::{Pallet, Call, Config<T>, Storage, Event<T>},
        DexApi: dex_api::{Pallet, Call, Config, Storage, Event<T>},
        Technical: technical::{Pallet, Call, Config<T>, Storage, Event<T>},
        PoolXYK: pool_xyk::{Pallet, Call, Storage, Event<T>},
        PswapDistribution: pswap_distribution::{Pallet, Call, Config<T>, Storage, Event<T>},
        CeresLiquidityLocker: ceres_liquidity_locker::{Pallet, Call, Storage, Event<T>},
        DemeterFarmingPlatform: demeter_farming_platform::{Pallet, Call, Storage, Event<T>},
    }
}

mock_pallet_balances_config!(Runtime);
mock_technical_config!(Runtime, pool_xyk::PolySwapAction<DEXId, AssetId, AccountId, TechAccountId>);
mock_currencies_config!(Runtime);
mock_frame_system_config!(Runtime);

impl tokens::Config for Runtime {
    type RuntimeEvent = RuntimeEvent;
    type Balance = Balance;
    type Amount = Amount;
    type CurrencyId = <Runtime as assets::Config>::AssetId;
    type WeightInfo = ();
    type ExistentialDeposits = ExistentialDeposits;
    type CurrencyHooks = ();
    type MaxLocks = ();
    type MaxReserves = ();
    type ReserveIdentifier = ();
    type DustRemovalWhitelist = Everything;
}

parameter_types! {
    pub const GetBuyBackAssetId: AssetId = TBCD;
    pub GetBuyBackSupplyAssets: Vec<AssetId> = vec![VAL, PSWAP];
    pub const GetBuyBackPercentage: u8 = 10;
    pub const GetBuyBackAccountId: AccountId = AccountId::new(hex!(
            "0000000000000000000000000000000000000000000000000000000000000023"
    ));
    pub const GetBuyBackDexId: DEXId = 0;
}

impl assets::Config for Runtime {
    type RuntimeEvent = RuntimeEvent;
    type ExtraAccountId = [u8; 32];
    type ExtraAssetRecordArg =
        common::AssetIdExtraAssetRecordArg<DEXId, common::LiquiditySourceType, [u8; 32]>;
    type AssetId = AssetId;
    type GetBaseAssetId = GetBaseAssetId;
    type GetBuyBackAssetId = GetBuyBackAssetId;
    type GetBuyBackSupplyAssets = GetBuyBackSupplyAssets;
    type GetBuyBackPercentage = GetBuyBackPercentage;
    type GetBuyBackAccountId = GetBuyBackAccountId;
    type GetBuyBackDexId = GetBuyBackDexId;
    type BuyBackLiquidityProxy = ();
    type Currency = currencies::Pallet<Runtime>;
    type GetTotalBalance = ();
    type WeightInfo = ();
    type AssetRegulator = permissions::Pallet<Runtime>;
}

mock_common_config!(Runtime);

impl dex_manager::Config for Runtime {}

impl trading_pair::Config for Runtime {
    type RuntimeEvent = RuntimeEvent;
    type EnsureDEXManager = dex_manager::Pallet<Runtime>;
    type DexInfoProvider = dex_manager::Pallet<Runtime>;
    type WeightInfo = ();
    type AssetInfoProvider = assets::Pallet<Runtime>;
}

impl permissions::Config for Runtime {
    type RuntimeEvent = RuntimeEvent;
}

impl dex_api::Config for Runtime {
    type RuntimeEvent = RuntimeEvent;
    type MockLiquiditySource = ();
    type MockLiquiditySource2 = ();
    type MockLiquiditySource3 = ();
    type MockLiquiditySource4 = ();
    type MulticollateralBondingCurvePool = ();
    type XYKPool = pool_xyk::Pallet<Runtime>;
    type XSTPool = ();
    type DexInfoProvider = dex_manager::Pallet<Runtime>;
    type OrderBook = ();
    type WeightInfo = ();
}

impl demeter_farming_platform::Config for Runtime {
    type RuntimeEvent = RuntimeEvent;
    type DemeterAssetId = ();
    const BLOCKS_PER_HOUR_AND_A_HALF: BlockNumberFor<Self> = 900;
    type WeightInfo = ();
    type AssetInfoProvider = assets::Pallet<Runtime>;
}

impl pool_xyk::Config for Runtime {
    const MIN_XOR: Balance = balance!(0.0007);
    type RuntimeEvent = RuntimeEvent;
    type PairSwapAction = pool_xyk::PairSwapAction<DEXId, AssetId, AccountId, TechAccountId>;
    type DepositLiquidityAction =
        pool_xyk::DepositLiquidityAction<AssetId, AccountId, TechAccountId>;
    type WithdrawLiquidityAction =
        pool_xyk::WithdrawLiquidityAction<AssetId, AccountId, TechAccountId>;
    type PolySwapAction = pool_xyk::PolySwapAction<DEXId, AssetId, AccountId, TechAccountId>;
    type EnsureDEXManager = dex_manager::Pallet<Runtime>;
    type TradingPairSourceManager = trading_pair::Pallet<Runtime>;
    type DexInfoProvider = dex_manager::Pallet<Runtime>;
    type EnsureTradingPairExists = trading_pair::Pallet<Runtime>;
    type EnabledSourcesManager = trading_pair::Pallet<Runtime>;
    type GetFee = GetXykFee;
    type OnPoolCreated = PswapDistribution;
    type OnPoolReservesChanged = ();
    type XSTMarketInfo = ();
    type GetTradingPairRestrictedFlag = GetTradingPairRestrictedFlag;
    type GetChameleonPool = common::mock::GetChameleonPool;
    type GetChameleonPoolBaseAssetId = common::mock::GetChameleonPoolBaseAssetId;
    type AssetInfoProvider = assets::Pallet<Runtime>;
    type IrreducibleReserve = GetXykIrreducibleReservePercent;
    type WeightInfo = ();
}
impl pswap_distribution::Config for Runtime {
    const PSWAP_BURN_PERCENT: Percent = Percent::from_percent(3);
    type RuntimeEvent = RuntimeEvent;
    type GetIncentiveAssetId = GetIncentiveAssetId;
    type GetTBCDAssetId = GetBuyBackAssetId;
    type LiquidityProxy = ();
    type CompatBalance = Balance;
    type GetDefaultSubscriptionFrequency = GetDefaultSubscriptionFrequency;
    type GetBurnUpdateFrequency = GetBurnUpdateFrequency;
    type GetTechnicalAccountId = GetPswapDistributionAccountId;
    type EnsureDEXManager = ();
    type OnPswapBurnedAggregator = ();
    type WeightInfo = ();
    type GetParliamentAccountId = GetParliamentAccountId;
    type PoolXykPallet = PoolXYK;
    type BuyBackHandler = ();
    type DexInfoProvider = dex_manager::Pallet<Runtime>;
    type GetChameleonPoolBaseAssetId = common::mock::GetChameleonPoolBaseAssetId;
    type AssetInfoProvider = assets::Pallet<Runtime>;
}

impl pallet_timestamp::Config for Runtime {
    type Moment = u64;
    type OnTimestampSet = ();
    type MinimumPeriod = MinimumPeriod;
    type WeightInfo = ();
}

impl ceres_liquidity_locker::Config for Runtime {
    const BLOCKS_PER_ONE_DAY: BlockNumberFor<Self> = 14_440;
    type RuntimeEvent = RuntimeEvent;
    type XYKPool = PoolXYK;
    type DemeterFarmingPlatform = DemeterFarmingPlatform;
    type CeresAssetId = ();
    type WeightInfo = ();
}

impl Config for Runtime {}

pub struct ExtBuilder {
    // endowed_accounts: Vec<(AccountId, AssetId, Balance)>,
    dex_list: Vec<(DEXId, DEXInfo<AssetId>)>,
    initial_permission_owners: Vec<(u32, Scope, Vec<AccountId>)>,
    initial_permissions: Vec<(AccountId, Scope, Vec<u32>)>,
}

impl Default for ExtBuilder {
    fn default() -> Self {
        Self {
            // endowed_accounts: vec![(alice(), DOT.into(), 20_000_u128.into())],
            dex_list: vec![(
                0_u32,
                DEXInfo {
                    base_asset_id: GetBaseAssetId::get(),
                    synthetic_base_asset_id: GetSyntheticBaseAssetId::get(),
                    is_public: true,
                },
            )],
            initial_permission_owners: vec![
                (MINT, Scope::Unlimited, vec![alice()]),
                (BURN, Scope::Unlimited, vec![alice()]),
                (MANAGE_DEX, Scope::Unlimited, vec![alice()]),
            ],
            initial_permissions: vec![
                (alice(), Scope::Unlimited, vec![MINT, BURN]),
                (alice(), Scope::Limited(hash(&0_u32)), vec![MANAGE_DEX]),
            ],
        }
    }
}

impl ExtBuilder {
    pub fn build(self) -> sp_io::TestExternalities {
        let mut t = frame_system::GenesisConfig::default()
            .build_storage::<Runtime>()
            .unwrap();

        pallet_balances::GenesisConfig::<Runtime> {
            balances: vec![(alice(), 0)],
        }
        .assimilate_storage(&mut t)
        .unwrap();

        dex_manager::GenesisConfig::<Runtime> {
            dex_list: self.dex_list,
        }
        .assimilate_storage(&mut t)
        .unwrap();

        permissions::GenesisConfig::<Runtime> {
            initial_permission_owners: self.initial_permission_owners,
            initial_permissions: self.initial_permissions,
        }
        .assimilate_storage(&mut t)
        .unwrap();

        t.into()
    }
}<|MERGE_RESOLUTION|>--- conflicted
+++ resolved
@@ -33,13 +33,9 @@
 use crate::{Config, *};
 use common::mock::{ExistentialDeposits, GetTradingPairRestrictedFlag};
 use common::{
-<<<<<<< HEAD
-    fixed, hash, mock_common_config, mock_pallet_balances_config, mock_technical_config, Amount,
-    DEXInfo, Fixed, PSWAP, TBCD, VAL, XST,
-=======
-    fixed, hash, mock_currencies_config, mock_frame_system_config, mock_pallet_balances_config,
-    mock_technical_config, Amount, DEXInfo, Fixed, PSWAP, TBCD, VAL, XST,
->>>>>>> 1def84be
+    fixed, hash, mock_common_config, mock_currencies_config, mock_frame_system_config,
+    mock_pallet_balances_config, mock_technical_config, Amount, DEXInfo, Fixed, PSWAP, TBCD, VAL,
+    XST,
 };
 use currencies::BasicCurrencyAdapter;
 
@@ -113,6 +109,7 @@
 mock_technical_config!(Runtime, pool_xyk::PolySwapAction<DEXId, AssetId, AccountId, TechAccountId>);
 mock_currencies_config!(Runtime);
 mock_frame_system_config!(Runtime);
+mock_common_config!(Runtime);
 
 impl tokens::Config for Runtime {
     type RuntimeEvent = RuntimeEvent;
@@ -156,8 +153,6 @@
     type WeightInfo = ();
     type AssetRegulator = permissions::Pallet<Runtime>;
 }
-
-mock_common_config!(Runtime);
 
 impl dex_manager::Config for Runtime {}
 
