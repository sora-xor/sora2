--- conflicted
+++ resolved
@@ -28,14 +28,11 @@
 // STRICT LIABILITY, OR TORT (INCLUDING NEGLIGENCE OR OTHERWISE) ARISING IN ANY WAY OUT OF THE
 // USE OF THIS SOFTWARE, EVEN IF ADVISED OF THE POSSIBILITY OF SUCH DAMAGE.
 
-<<<<<<< HEAD
-=======
 use common::prelude::FixedWrapper;
 use frame_support::ensure;
 use frame_support::weights::Weight;
 use sp_core::Get;
 
->>>>>>> 87a5efdc
 use crate::aliases::{TechAccountIdOf, TechAssetIdOf};
 use crate::bounds::*;
 use crate::{Config, Error, Pallet, PoolProviders, TotalIssuances};
@@ -45,10 +42,6 @@
     TradingPair,
 };
 use frame_support::dispatch::DispatchResult;
-<<<<<<< HEAD
-use frame_support::ensure;
-=======
->>>>>>> 87a5efdc
 use orml_traits::GetByKey;
 use sp_runtime::DispatchError;
 
