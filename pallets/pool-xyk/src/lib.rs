--- conflicted
+++ resolved
@@ -45,15 +45,9 @@
     Balance, EnsureDEXManager, FixedWrapper, QuoteAmount, SwapAmount, SwapOutcome,
 };
 use common::{
-<<<<<<< HEAD
-    fixed_wrapper, AssetInfoProvider, DexInfoProvider, EnsureTradingPairExists, GetPoolReserves,
-    LiquiditySource, LiquiditySourceType, ManagementMode, OnPoolReservesChanged, PoolXykPallet,
-    RewardReason, SwapChunk, TechAccountId, TechPurpose, ToFeeAccount, TradingPair,
-=======
     fixed_wrapper, AssetInfoProvider, DEXInfo, DexInfoProvider, EnsureTradingPairExists,
     GetPoolReserves, LiquiditySource, LiquiditySourceType, ManagementMode, OnPoolReservesChanged,
-    PoolXykPallet, RewardReason, TechAccountId, TechPurpose, ToFeeAccount, TradingPair,
->>>>>>> 37e31ff4
+    PoolXykPallet, RewardReason, SwapChunk, TechAccountId, TechPurpose, ToFeeAccount, TradingPair,
     TradingPairSourceManager,
 };
 
