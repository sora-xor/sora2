// This file is part of the SORA network and Polkaswap app.

// Copyright (c) 2020, 2021, Polka Biome Ltd. All rights reserved.
// SPDX-License-Identifier: BSD-4-Clause

// Redistribution and use in source and binary forms, with or without modification,
// are permitted provided that the following conditions are met:

// Redistributions of source code must retain the above copyright notice, this list
// of conditions and the following disclaimer.
// Redistributions in binary form must reproduce the above copyright notice, this
// list of conditions and the following disclaimer in the documentation and/or other
// materials provided with the distribution.
//
// All advertising materials mentioning features or use of this software must display
// the following acknowledgement: This product includes software developed by Polka Biome
// Ltd., SORA, and Polkaswap.
//
// Neither the name of the Polka Biome Ltd. nor the names of its contributors may be used
// to endorse or promote products derived from this software without specific prior written permission.

// THIS SOFTWARE IS PROVIDED BY Polka Biome Ltd. AS IS AND ANY EXPRESS OR IMPLIED WARRANTIES,
// INCLUDING, BUT NOT LIMITED TO, THE IMPLIED WARRANTIES OF MERCHANTABILITY AND FITNESS FOR
// A PARTICULAR PURPOSE ARE DISCLAIMED. IN NO EVENT SHALL Polka Biome Ltd. BE LIABLE FOR ANY
// DIRECT, INDIRECT, INCIDENTAL, SPECIAL, EXEMPLARY, OR CONSEQUENTIAL DAMAGES (INCLUDING,
// BUT NOT LIMITED TO, PROCUREMENT OF SUBSTITUTE GOODS OR SERVICES; LOSS OF USE, DATA, OR PROFITS;
// OR BUSINESS INTERRUPTION) HOWEVER CAUSED AND ON ANY THEORY OF LIABILITY, WHETHER IN CONTRACT,
// STRICT LIABILITY, OR TORT (INCLUDING NEGLIGENCE OR OTHERWISE) ARISING IN ANY WAY OUT OF THE
// USE OF THIS SOFTWARE, EVEN IF ADVISED OF THE POSSIBILITY OF SUCH DAMAGE.

#![cfg_attr(not(feature = "std"), no_std)]
// TODO #167: fix clippy warnings
#![allow(clippy::all)]

use frame_support::dispatch::{DispatchError, DispatchResult};
use frame_support::storage::PrefixIterator;
use frame_support::traits::Get;
use frame_support::weights::Weight;
use frame_support::{ensure, fail, Parameter};
use frame_system::ensure_signed;
use sp_std::vec::Vec;

use common::alt::{DiscreteQuotation, SwapChunk};
use common::prelude::{
    Balance, EnsureDEXManager, FixedWrapper, OutcomeFee, QuoteAmount, SwapAmount, SwapOutcome,
};
use common::{
    fixed_wrapper, AssetIdOf, AssetInfoProvider, DEXInfo, DexInfoProvider, EnsureTradingPairExists,
    GetPoolReserves, LiquiditySource, LiquiditySourceType, ManagementMode, OnPoolReservesChanged,
    RewardReason, TechAccountId, TechPurpose, ToFeeAccount, TradingPair, TradingPairSourceManager,
    XykPool,
};

mod aliases;
use aliases::{
    AccountIdOf, DEXIdOf, DepositLiquidityActionOf, PairSwapActionOf, PolySwapActionStructOf,
    TechAccountIdOf, TechAssetIdOf, WithdrawLiquidityActionOf,
};
use sp_std::collections::btree_set::BTreeSet;

pub mod migrations;
pub mod weights;

#[cfg(test)]
mod mock;

#[cfg(test)]
mod tests;

#[macro_use]
mod macros;

mod math;
mod utils;

mod bounds;
use bounds::*;

mod action_deposit_liquidity;
mod action_pair_swap;
mod action_poly_swap;
mod action_withdraw_liquidity;

mod operations;
pub use operations::*;

const MIN_LIQUIDITY: u128 = 1000;

pub use weights::WeightInfo;

impl<T: Config> XykPool<T::AccountId, AssetIdOf<T>> for Pallet<T> {
    type PoolProvidersOutput = PrefixIterator<(AccountIdOf<T>, Balance)>;
    type PoolPropertiesOutput =
        PrefixIterator<(AssetIdOf<T>, AssetIdOf<T>, (AccountIdOf<T>, AccountIdOf<T>))>;

    fn pool_providers(pool_account: &T::AccountId) -> Self::PoolProvidersOutput {
        PoolProviders::<T>::iter_prefix(pool_account)
    }

    fn total_issuance(pool_account: &T::AccountId) -> Result<Balance, DispatchError> {
        TotalIssuances::<T>::get(pool_account).ok_or(Error::<T>::PoolIsInvalid.into())
    }

    fn all_properties() -> Self::PoolPropertiesOutput {
        Properties::<T>::iter()
    }

    fn properties_of_pool(
        base_asset_id: AssetIdOf<T>,
        target_asset_id: AssetIdOf<T>,
    ) -> Option<(T::AccountId, T::AccountId)> {
        Properties::<T>::get(base_asset_id, target_asset_id)
    }

    fn balance_of_pool_provider(
        pool_account: T::AccountId,
        liquidity_provider_account: T::AccountId,
    ) -> Option<Balance> {
        PoolProviders::<T>::get(pool_account, liquidity_provider_account)
    }

    fn transfer_lp_tokens(
        pool_account: T::AccountId,
        asset_a: AssetIdOf<T>,
        asset_b: AssetIdOf<T>,
        base_account_id: T::AccountId,
        target_account_id: T::AccountId,
        pool_tokens: Balance,
    ) -> Result<(), DispatchError> {
        // Subtract lp_tokens from base_account
        let mut result: Result<_, Error<T>> =
            PoolProviders::<T>::mutate_exists(pool_account.clone(), base_account_id, |balance| {
                let old_balance = balance.ok_or(Error::<T>::AccountBalanceIsInvalid)?;
                let new_balance = old_balance
                    .checked_sub(pool_tokens)
                    .ok_or(Error::<T>::AccountBalanceIsInvalid)?;
                *balance = (new_balance != 0).then(|| new_balance);
                Ok(())
            });
        result?;

        // Pool tokens balance is zero while minted amount will be non-zero.
        if PoolProviders::<T>::get(&pool_account, target_account_id.clone())
            .unwrap_or(0)
            .is_zero()
            && !pool_tokens.is_zero()
        {
            let pair = Pallet::<T>::strict_sort_pair(&asset_a.clone(), &asset_a, &asset_b)?;
            AccountPools::<T>::mutate(target_account_id.clone(), &pair.base_asset_id, |set| {
                set.insert(pair.target_asset_id)
            });
        }

        // Add lp_tokens to target_account
        result = PoolProviders::<T>::mutate(pool_account.clone(), target_account_id, |balance| {
            *balance = Some(balance.unwrap_or(0) + pool_tokens);
            Ok(())
        });
        result?;

        Ok(())
    }
}

impl<T: Config> Pallet<T> {
    fn initialize_pool_properties(
        dex_id: &T::DEXId,
        asset_a: &AssetIdOf<T>,
        asset_b: &AssetIdOf<T>,
        reserves_account_id: &T::AccountId,
        fees_account_id: &T::AccountId,
    ) -> DispatchResult {
        let dex_info = T::DexInfoProvider::get_dex_info(dex_id)?;
        let (sorted_asset_a, sorted_asset_b) = if dex_info.base_asset_id == *asset_a {
            (asset_a, asset_b)
        } else if dex_info.base_asset_id == *asset_b {
            (asset_b, asset_a)
        } else {
            let hash_key = common::comm_merkle_op(asset_a, asset_b);
            let (asset_a_pair, asset_b_pair) =
                common::sort_with_hash_key(hash_key, (asset_a, &()), (asset_b, &()));
            (asset_a_pair.0, asset_b_pair.0)
        };

        T::TradingPairSourceManager::enable_source_for_trading_pair(
            dex_id,
            sorted_asset_a,
            sorted_asset_b,
            LiquiditySourceType::XYKPool,
        )?;
        Properties::<T>::insert(
            sorted_asset_a,
            sorted_asset_b,
            (reserves_account_id.clone(), fees_account_id.clone()),
        );
        Ok(())
    }

    fn update_reserves(
        base_asset_id: &AssetIdOf<T>,
        asset_a: &AssetIdOf<T>,
        asset_b: &AssetIdOf<T>,
        balance_pair: (&Balance, &Balance),
    ) {
        let tpair = Pallet::<T>::strict_sort_pair(base_asset_id, asset_a, asset_b);
        if let Ok(tpair) = tpair {
            if asset_a == &tpair.target_asset_id {
                Reserves::<T>::insert(
                    &tpair.base_asset_id,
                    &tpair.target_asset_id,
                    (balance_pair.1, balance_pair.0),
                );
            } else if asset_b == &tpair.target_asset_id {
                Reserves::<T>::insert(
                    &tpair.base_asset_id,
                    &tpair.target_asset_id,
                    (balance_pair.0, balance_pair.1),
                );
            } else {
                // Do nothing, should never happen
                return;
            }
            T::OnPoolReservesChanged::reserves_changed(&tpair.target_asset_id);
        } else {
            let hash_key = common::comm_merkle_op(asset_a, asset_b);
            let (pair_u, pair_v) = common::sort_with_hash_key(
                hash_key,
                (asset_a, balance_pair.0),
                (asset_b, balance_pair.1),
            );
            Reserves::<T>::insert(pair_u.0, pair_v.0, (pair_u.1, pair_v.1));
            T::OnPoolReservesChanged::reserves_changed(asset_a);
            T::OnPoolReservesChanged::reserves_changed(asset_b);
        }
    }

    pub fn initialize_pool_unchecked(
        _source: AccountIdOf<T>,
        dex_id: DEXIdOf<T>,
        asset_a: AssetIdOf<T>,
        asset_b: AssetIdOf<T>,
    ) -> Result<
        (
            common::TradingPair<TechAssetIdOf<T>>,
            TechAccountIdOf<T>,
            TechAccountIdOf<T>,
        ),
        DispatchError,
    > {
        let (trading_pair, tech_acc_id) =
            Pallet::<T>::tech_account_from_dex_and_asset_pair(dex_id, asset_a, asset_b)?;
        let fee_acc_id = tech_acc_id.to_fee_account().unwrap();
        // Function initialize_pools is usually called once, just quick check if tech
        // account is not registered is enough to do the job.
        // If function is called second time, than this is not usual case and additional checks
        // can be done, check every condition for `PoolIsAlreadyInitialized`.
        if technical::Pallet::<T>::ensure_tech_account_registered(&tech_acc_id).is_ok() {
            if technical::Pallet::<T>::ensure_tech_account_registered(&fee_acc_id).is_ok()
                && T::EnsureTradingPairExists::ensure_trading_pair_exists(
                    &dex_id,
                    &trading_pair.base_asset_id.into(),
                    &trading_pair.target_asset_id.into(),
                )
                .is_ok()
            {
                Err(Error::<T>::PoolIsAlreadyInitialized)?;
            } else {
                Err(Error::<T>::PoolInitializationIsInvalid)?;
            }
        }
        technical::Pallet::<T>::register_tech_account_id(tech_acc_id.clone())?;
        technical::Pallet::<T>::register_tech_account_id(fee_acc_id.clone())?;
        Ok((trading_pair, tech_acc_id, fee_acc_id))
    }

    pub fn deposit_liquidity_unchecked(
        source: AccountIdOf<T>,
        dex_id: DEXIdOf<T>,
        input_asset_a: AssetIdOf<T>,
        input_asset_b: AssetIdOf<T>,
        input_a_desired: Balance,
        input_b_desired: Balance,
        input_a_min: Balance,
        input_b_min: Balance,
    ) -> DispatchResult {
        let dex_info = T::DexInfoProvider::get_dex_info(&dex_id)?;
        let (_, tech_acc_id) = Pallet::<T>::tech_account_from_dex_and_asset_pair(
            dex_id,
            input_asset_a,
            input_asset_b,
        )?;
        let action = PolySwapActionStructOf::<T>::DepositLiquidity(DepositLiquidityActionOf::<T> {
            client_account: None,
            receiver_account: None,
            pool_account: tech_acc_id,
            source: ResourcePair(
                Resource {
                    asset: input_asset_a,
                    amount: Bounds::<Balance>::RangeFromDesiredToMin(input_a_desired, input_a_min),
                },
                Resource {
                    asset: input_asset_b,
                    amount: Bounds::<Balance>::RangeFromDesiredToMin(input_b_desired, input_b_min),
                },
            ),
            pool_tokens: 0,
            min_liquidity: None,
        });
        let action = T::PolySwapAction::from(action);
        let mut action = action.into();
        technical::Pallet::<T>::create_swap(source, &mut action, &dex_info.base_asset_id)?;
        Ok(())
    }

    fn withdraw_liquidity_unchecked(
        source: AccountIdOf<T>,
        dex_id: DEXIdOf<T>,
        output_asset_a: AssetIdOf<T>,
        output_asset_b: AssetIdOf<T>,
        marker_asset_desired: Balance,
        output_a_min: Balance,
        output_b_min: Balance,
    ) -> DispatchResult {
        let dex_info = T::DexInfoProvider::get_dex_info(&dex_id)?;
        let (_, tech_acc_id) = Pallet::<T>::tech_account_from_dex_and_asset_pair(
            dex_id,
            output_asset_a,
            output_asset_b,
        )?;
        let action =
            PolySwapActionStructOf::<T>::WithdrawLiquidity(WithdrawLiquidityActionOf::<T> {
                client_account: None,
                receiver_account_a: None,
                receiver_account_b: None,
                pool_account: tech_acc_id,
                pool_tokens: marker_asset_desired,
                destination: ResourcePair(
                    Resource {
                        asset: output_asset_a,
                        amount: Bounds::Min(output_a_min),
                    },
                    Resource {
                        asset: output_asset_b,
                        amount: Bounds::Min(output_b_min),
                    },
                ),
            });
        let action = T::PolySwapAction::from(action);
        let mut action = action.into();
        technical::Pallet::<T>::create_swap(source, &mut action, &dex_info.base_asset_id)?;
        Ok(())
    }

    pub fn get_pool_trading_pair(
        pool_account: &T::AccountId,
    ) -> Result<TradingPair<AssetIdOf<T>>, DispatchError> {
        let tech_acc = technical::Pallet::<T>::lookup_tech_account_id(pool_account)?;
        match tech_acc.into() {
            TechAccountId::Pure(_, TechPurpose::XykLiquidityKeeper(trading_pair)) => {
                Ok(trading_pair.map(|a| a.into()))
            }
            _ => Err(Error::<T>::PoolIsInvalid.into()),
        }
    }

    pub fn get_actual_reserves(
        pool_acc_id: &T::AccountId,
        base_asset_id: &T::AssetId,
        input_asset_id: &T::AssetId,
        output_asset_id: &T::AssetId,
    ) -> Result<(Balance, Balance), DispatchError> {
        let (tpair, base_chameleon_asset_id, is_chameleon_pool) =
            Self::get_pair_info(base_asset_id, input_asset_id, output_asset_id)?;
        let reserve_base = <assets::Pallet<T>>::free_balance(&tpair.base_asset_id, &pool_acc_id)?;
        let reserve_target =
            <assets::Pallet<T>>::free_balance(&tpair.target_asset_id, &pool_acc_id)?;
        let reserve_base = if let Some(base_chameleon_asset_id) = base_chameleon_asset_id {
            if is_chameleon_pool {
                let reserve_chameleon =
                    <assets::Pallet<T>>::free_balance(&base_chameleon_asset_id, &pool_acc_id)?;
                reserve_base
                    .checked_add(reserve_chameleon)
                    .ok_or(Error::<T>::PoolTokenSupplyOverflow)?
            } else {
                reserve_base
            }
        } else {
            reserve_base
        };
        if tpair.target_asset_id == *input_asset_id {
            Ok((reserve_target, reserve_base))
        } else {
            Ok((reserve_base, reserve_target))
        }
    }
}

impl<T: Config> LiquiditySource<T::DEXId, T::AccountId, AssetIdOf<T>, Balance, DispatchError>
    for Pallet<T>
{
    fn can_exchange(
        dex_id: &T::DEXId,
        input_asset_id: &AssetIdOf<T>,
        output_asset_id: &AssetIdOf<T>,
    ) -> bool {
        if let Ok(dex_info) = T::DexInfoProvider::get_dex_info(dex_id) {
            if let Ok(tpair) =
                Self::strict_sort_pair(&dex_info.base_asset_id, input_asset_id, output_asset_id)
            {
                Properties::<T>::contains_key(&tpair.base_asset_id, &tpair.target_asset_id)
            } else {
                false
            }
        } else {
            false
        }
    }

    fn quote(
        dex_id: &T::DEXId,
        input_asset_id: &AssetIdOf<T>,
        output_asset_id: &AssetIdOf<T>,
        amount: QuoteAmount<Balance>,
        deduce_fee: bool,
    ) -> Result<(SwapOutcome<Balance, AssetIdOf<T>>, Weight), DispatchError> {
        let dex_info = T::DexInfoProvider::get_dex_info(dex_id)?;
        // Get pool account.
        let (_, tech_acc_id) = Pallet::<T>::tech_account_from_dex_and_asset_pair(
            *dex_id,
            *input_asset_id,
            *output_asset_id,
        )?;
        let pool_acc_id = technical::Pallet::<T>::tech_account_id_to_account_id(&tech_acc_id)?;

        // Get actual pool reserves.
        let (reserve_input, reserve_output) = Self::get_actual_reserves(
            &pool_acc_id,
            &dex_info.base_asset_id,
            &input_asset_id,
            &output_asset_id,
        )?;

        // Check reserves validity.
        if reserve_input == 0 && reserve_output == 0 {
            fail!(Error::<T>::PoolIsEmpty);
        } else if reserve_input <= 0 || reserve_output <= 0 {
            fail!(Error::<T>::PoolIsInvalid);
        }

        // Decide which side should be used for fee.
        let get_fee_from_destination = Pallet::<T>::decide_is_fee_from_destination(
            &dex_info.base_asset_id,
            input_asset_id,
            output_asset_id,
        )?;

        // Calculate quote.
        let (calculated, fee_amount) = match amount {
            QuoteAmount::WithDesiredInput { desired_amount_in } => {
                Pallet::<T>::calc_output_for_exact_input(
                    T::GetFee::get(),
                    get_fee_from_destination,
                    &reserve_input,
                    &reserve_output,
                    &desired_amount_in,
                    deduce_fee,
                )?
            }
            QuoteAmount::WithDesiredOutput { desired_amount_out } => {
                Pallet::<T>::calc_input_for_exact_output(
                    T::GetFee::get(),
                    get_fee_from_destination,
                    &reserve_input,
                    &reserve_output,
                    &desired_amount_out,
                    deduce_fee,
                )?
            }
        };

        // in XOR for dex_id = 0
        // in XSTUSD for dex_id = 1
        let fee = OutcomeFee::from_asset(dex_info.base_asset_id, fee_amount);

        Ok((SwapOutcome::new(calculated, fee), Self::quote_weight()))
    }

    fn step_quote(
        dex_id: &T::DEXId,
        input_asset_id: &AssetIdOf<T>,
        output_asset_id: &AssetIdOf<T>,
        amount: QuoteAmount<Balance>,
        recommended_samples_count: usize,
        deduce_fee: bool,
    ) -> Result<(DiscreteQuotation<AssetIdOf<T>, Balance>, Weight), DispatchError> {
        let mut quotation = DiscreteQuotation::new();

        if amount.amount().is_zero() {
            return Ok((quotation, Weight::zero()));
        }

        let samples_count = if recommended_samples_count < 1 {
            1
        } else {
            recommended_samples_count
        };

        let dex_info = T::DexInfoProvider::get_dex_info(dex_id)?;
        // Get pool account.
        let (_, tech_acc_id) = Pallet::<T>::tech_account_from_dex_and_asset_pair(
            *dex_id,
            *input_asset_id,
            *output_asset_id,
        )?;
        let pool_acc_id = technical::Pallet::<T>::tech_account_id_to_account_id(&tech_acc_id)?;

        // Get actual pool reserves.
        let (reserve_input, reserve_output) = Self::get_actual_reserves(
            &pool_acc_id,
            &dex_info.base_asset_id,
            &input_asset_id,
            &output_asset_id,
        )?;

        // Check reserves validity.
        if reserve_input == 0 && reserve_output == 0 {
            fail!(Error::<T>::PoolIsEmpty);
        } else if reserve_input <= 0 || reserve_output <= 0 {
            fail!(Error::<T>::PoolIsInvalid);
        }

        // Decide which side should be used for fee.
        let get_fee_from_destination = Pallet::<T>::decide_is_fee_from_destination(
            &dex_info.base_asset_id,
            input_asset_id,
            output_asset_id,
        )?;

        let common_step = amount
            .amount()
            .checked_div(samples_count as Balance)
            .ok_or(Error::<T>::FixedWrapperCalculationFailed)?;

        // volume & step
        let mut volumes = Vec::new();

        let mut remaining = amount.amount();
        for i in 1..=samples_count - 1 {
            let volume = common_step
                .checked_mul(i as Balance)
                .ok_or(Error::<T>::FixedWrapperCalculationFailed)?;
            volumes.push((volume, common_step));
            remaining = remaining.saturating_sub(common_step);
        }
        volumes.push((amount.amount(), remaining));

        let mut sub_sum = Balance::zero();
        let mut sub_fee = Balance::zero();

        match amount {
            QuoteAmount::WithDesiredInput { .. } => {
                for (volume, step) in volumes {
                    let (calculated, fee) = Pallet::<T>::calc_output_for_exact_input(
                        T::GetFee::get(),
                        get_fee_from_destination,
                        &reserve_input,
                        &reserve_output,
                        &volume,
                        deduce_fee,
                    )?;

                    let output = calculated.saturating_sub(sub_sum);

                    // in XOR for dex_id = 0
                    // in XSTUSD for dex_id = 1
                    let fee_chunk =
                        OutcomeFee::from_asset(dex_info.base_asset_id, fee.saturating_sub(sub_fee));

                    sub_sum = calculated;
                    sub_fee = fee;
                    quotation
                        .chunks
                        .push_back(SwapChunk::new(step, output, fee_chunk));
                }
            }
            QuoteAmount::WithDesiredOutput { .. } => {
                for (volume, step) in volumes {
                    let (calculated, fee) = Pallet::<T>::calc_input_for_exact_output(
                        T::GetFee::get(),
                        get_fee_from_destination,
                        &reserve_input,
                        &reserve_output,
                        &volume,
                        deduce_fee,
                    )?;

                    let input = calculated.saturating_sub(sub_sum);

                    // in XOR for dex_id = 0
                    // in XSTUSD for dex_id = 1
                    let fee_chunk =
                        OutcomeFee::from_asset(dex_info.base_asset_id, fee.saturating_sub(sub_fee));

                    sub_sum = calculated;
                    sub_fee = fee;
                    quotation
                        .chunks
                        .push_back(SwapChunk::new(input, step, fee_chunk));
                }
            }
        }

        Ok((quotation, Self::step_quote_weight(samples_count)))
    }

    fn exchange(
        sender: &T::AccountId,
        receiver: &T::AccountId,
        dex_id: &T::DEXId,
        input_asset_id: &AssetIdOf<T>,
        output_asset_id: &AssetIdOf<T>,
        swap_amount: SwapAmount<Balance>,
    ) -> Result<(SwapOutcome<Balance, AssetIdOf<T>>, Weight), DispatchError> {
        let dex_info = T::DexInfoProvider::get_dex_info(&dex_id)?;
        let (_, tech_acc_id) = Pallet::<T>::tech_account_from_dex_and_asset_pair(
            *dex_id,
            *input_asset_id,
            *output_asset_id,
        )?;
        let (source_amount, destination_amount) =
            Pallet::<T>::get_bounds_from_swap_amount(swap_amount.clone())?;
        let mut action = PolySwapActionStructOf::<T>::PairSwap(PairSwapActionOf::<T> {
            client_account: None,
            receiver_account: Some(receiver.clone()),
            pool_account: tech_acc_id,
            source: Resource {
                asset: *input_asset_id,
                amount: source_amount,
            },
            destination: Resource {
                asset: *output_asset_id,
                amount: destination_amount,
            },
            fee: Default::default(),
            fee_account: None,
            get_fee_from_destination: None,
            dex_id: *dex_id,
        });
        common::SwapRulesValidation::<AccountIdOf<T>, TechAccountIdOf<T>, AssetIdOf<T>, T>::prepare_and_validate(
            &mut action,
            Some(sender),
            &dex_info.base_asset_id,
        )?;

        // It is guarantee that unwrap is always ok.
        // Clone is used here because action is used for create_swap_unchecked.
        let retval = match action.clone() {
            PolySwapAction::PairSwap(a) => {
                let (fee, amount) = match swap_amount {
                    SwapAmount::WithDesiredInput { .. } => (a.fee, a.destination.amount.unwrap()),
                    SwapAmount::WithDesiredOutput { .. } => (a.fee, a.source.amount.unwrap()),
                };
                Ok((
                    common::prelude::SwapOutcome::new(amount, fee),
                    Self::exchange_weight(),
                ))
            }
            _ => unreachable!("we know that always PairSwap is used"),
        };

        let action = T::PolySwapAction::from(action);
        let mut action = action.into();
        technical::Pallet::<T>::create_swap_unchecked(
            sender.clone(),
            &mut action,
            &dex_info.base_asset_id,
        )?;

        retval
    }

    fn check_rewards(
        _target_id: &T::DEXId,
        _input_asset_id: &AssetIdOf<T>,
        _output_asset_id: &AssetIdOf<T>,
        _input_amount: Balance,
        _output_amount: Balance,
    ) -> Result<(Vec<(Balance, AssetIdOf<T>, RewardReason)>, Weight), DispatchError> {
        // XYK Pool has no rewards currently
        Ok((Vec::new(), Weight::zero()))
    }

    fn quote_without_impact(
        dex_id: &T::DEXId,
        input_asset_id: &AssetIdOf<T>,
        output_asset_id: &AssetIdOf<T>,
        amount: QuoteAmount<Balance>,
        deduce_fee: bool,
    ) -> Result<SwapOutcome<Balance, AssetIdOf<T>>, DispatchError> {
        let dex_info = T::DexInfoProvider::get_dex_info(dex_id)?;
        // Get pool account.
        let (_, tech_acc_id) = Pallet::<T>::tech_account_from_dex_and_asset_pair(
            *dex_id,
            *input_asset_id,
            *output_asset_id,
        )?;
        let pool_acc_id = technical::Pallet::<T>::tech_account_id_to_account_id(&tech_acc_id)?;

        // Get actual pool reserves.
        let (reserve_input, reserve_output) = Self::get_actual_reserves(
            &pool_acc_id,
            &dex_info.base_asset_id,
            &input_asset_id,
            &output_asset_id,
        )?;

        // Check reserves validity.
        if reserve_input == 0 && reserve_output == 0 {
            fail!(Error::<T>::PoolIsEmpty);
        } else if reserve_input <= 0 || reserve_output <= 0 {
            fail!(Error::<T>::PoolIsInvalid);
        }

        // Decide which side should be used for fee.
        let get_fee_from_destination = Pallet::<T>::decide_is_fee_from_destination(
            &dex_info.base_asset_id,
            input_asset_id,
            output_asset_id,
        )?;

        let input_price_wrt_output = FixedWrapper::from(reserve_output) / reserve_input;
        let fee_fraction = if deduce_fee {
            T::GetFee::get()
        } else {
            common::Fixed::default()
        };
        let (calculated, fee_amount) = match amount {
            QuoteAmount::WithDesiredInput { desired_amount_in } => {
                let (output, fee_amount) = if get_fee_from_destination {
                    // output token is xor, user indicates desired input amount
                    // y_1 = x_in * y / x
                    // y_out = y_1 * (1 - fee)
                    let out_with_fee =
                        FixedWrapper::from(desired_amount_in) * input_price_wrt_output;
                    let output = FixedWrapper::from(out_with_fee.clone())
                        * (fixed_wrapper!(1) - fee_fraction);
                    let fee_amount = out_with_fee - output.clone();
                    (output, fee_amount)
                } else {
                    // input token is xor, user indicates desired input amount
                    // x_1 = x_in * (1 - fee)
                    // y_out = x_1 * y / x
                    let input_without_fee = FixedWrapper::from(desired_amount_in.clone())
                        * (fixed_wrapper!(1) - fee_fraction);
                    let output = input_without_fee.clone() * input_price_wrt_output;
                    let fee_amount = FixedWrapper::from(desired_amount_in) - input_without_fee;
                    (output, fee_amount)
                };

                let calculated = output
                    .try_into_balance()
                    .map_err(|_| Error::<T>::FailedToCalculatePriceWithoutImpact)?;
                let fee_amount = fee_amount
                    .try_into_balance()
                    .map_err(|_| Error::<T>::FailedToCalculatePriceWithoutImpact)?;

                (calculated, fee_amount)
            }
            QuoteAmount::WithDesiredOutput { desired_amount_out } => {
                let (input, fee_amount) = if get_fee_from_destination {
                    // output token is xor, user indicates desired output amount:
                    // y_1 = y_out / (1 - fee)
                    // x_in = y_1 / y / x
                    let output_with_fee = FixedWrapper::from(desired_amount_out.clone())
                        / (fixed_wrapper!(1) - fee_fraction);
                    let fee_amount =
                        output_with_fee.clone() - FixedWrapper::from(desired_amount_out);
                    let input = output_with_fee / input_price_wrt_output;
                    (input, fee_amount)
                } else {
                    // input token is xor, user indicates desired output amount:
                    // x_in = (y_out / y / x) / (1 - fee)
                    let input_without_fee =
                        FixedWrapper::from(desired_amount_out) / input_price_wrt_output;
                    let input = input_without_fee.clone() / (fixed_wrapper!(1) - fee_fraction);
                    let fee_amount = input.clone() - input_without_fee;
                    (input, fee_amount)
                };

                let calculated = input
                    .try_into_balance()
                    .map_err(|_| Error::<T>::FailedToCalculatePriceWithoutImpact)?;
                let fee_amount = fee_amount
                    .try_into_balance()
                    .map_err(|_| Error::<T>::FailedToCalculatePriceWithoutImpact)?;

                (calculated, fee_amount)
            }
        };

        // in XOR for dex_id = 0
        // in XSTUSD for dex_id = 1
        let fee = OutcomeFee::from_asset(dex_info.base_asset_id, fee_amount);
        Ok(SwapOutcome::new(calculated, fee))
    }

    fn quote_weight() -> Weight {
        <T as Config>::WeightInfo::quote()
    }

    fn step_quote_weight(samples_count: usize) -> Weight {
        <T as Config>::WeightInfo::step_quote(samples_count as u32)
    }

    fn exchange_weight() -> Weight {
        <T as Config>::WeightInfo::swap_pair()
    }

    fn check_rewards_weight() -> Weight {
        Weight::zero()
    }
}

impl<T: Config> GetPoolReserves<AssetIdOf<T>> for Pallet<T> {
    fn reserves(base_asset: &AssetIdOf<T>, other_asset: &AssetIdOf<T>) -> (Balance, Balance) {
        Reserves::<T>::get(base_asset, other_asset)
    }
}

pub use pallet::*;
use sp_runtime::traits::Zero;

#[frame_support::pallet]
pub mod pallet {
    use super::*;
    use common::{
        AccountIdOf, AssetName, AssetSymbol, BalancePrecision, ContentSource, Description,
        EnabledSourcesManager, Fixed, GetMarketInfo, OnPoolCreated,
    };
    use frame_support::pallet_prelude::*;
    use frame_support::traits::StorageVersion;
    use frame_system::pallet_prelude::*;
    use orml_traits::GetByKey;

    #[pallet::config]
    pub trait Config:
        frame_system::Config
        + technical::Config
        + ceres_liquidity_locker::Config
        + demeter_farming_platform::Config
        + permissions::Config
        + orml_tokens::Config
    {
        /// The minimum amount of XOR to deposit as liquidity
        const MIN_XOR: Balance;

        /// Because this pallet emits events, it depends on the runtime's definition of an event.
        type RuntimeEvent: From<Event<Self>> + IsType<<Self as frame_system::Config>::RuntimeEvent>;

        //TODO: implement and use + Into<SwapActionOf<T> for this types.
        type PairSwapAction: common::SwapAction<AccountIdOf<Self>, TechAccountIdOf<Self>, AssetIdOf<Self>, Self>
            + Parameter;
        type DepositLiquidityAction: common::SwapAction<AccountIdOf<Self>, TechAccountIdOf<Self>, AssetIdOf<Self>, Self>
            + Parameter;
        type WithdrawLiquidityAction: common::SwapAction<AccountIdOf<Self>, TechAccountIdOf<Self>, AssetIdOf<Self>, Self>
            + Parameter;
        type PolySwapAction: common::SwapAction<AccountIdOf<Self>, TechAccountIdOf<Self>, AssetIdOf<Self>, Self>
            + Parameter
            + Into<<Self as technical::Config>::SwapAction>
            + From<PolySwapActionStructOf<Self>>;
        type EnsureDEXManager: EnsureDEXManager<Self::DEXId, Self::AccountId, DispatchError>;
        type TradingPairSourceManager: TradingPairSourceManager<Self::DEXId, AssetIdOf<Self>>;
        type DexInfoProvider: DexInfoProvider<Self::DEXId, DEXInfo<AssetIdOf<Self>>>;
        type EnabledSourcesManager: EnabledSourcesManager<Self::DEXId, AssetIdOf<Self>>;
        type EnsureTradingPairExists: EnsureTradingPairExists<
            Self::DEXId,
            AssetIdOf<Self>,
            DispatchError,
        >;
        type XSTMarketInfo: GetMarketInfo<AssetIdOf<Self>>;
        type GetFee: Get<Fixed>;
        type OnPoolCreated: OnPoolCreated<AccountId = AccountIdOf<Self>, DEXId = DEXIdOf<Self>>;
        type OnPoolReservesChanged: OnPoolReservesChanged<AssetIdOf<Self>>;
        /// Weight information for extrinsics in this pallet.
        type WeightInfo: WeightInfo;
<<<<<<< HEAD
        type GetTradingPairRestrictedFlag: GetByKey<TradingPair<Self::AssetId>, bool>;
        type GetChameleonPoolBaseAssetId: GetByKey<Self::AssetId, Option<Self::AssetId>>;
        type GetChameleonPool: GetByKey<TradingPair<Self::AssetId>, bool>;
=======
        type GetTradingPairRestrictedFlag: GetByKey<TradingPair<AssetIdOf<Self>>, bool>;
>>>>>>> da0b88eb
        /// To retrieve asset info
        type AssetInfoProvider: AssetInfoProvider<
            AssetIdOf<Self>,
            Self::AccountId,
            AssetSymbol,
            AssetName,
            BalancePrecision,
            ContentSource,
            Description,
        >;
    }

    /// The current storage version.
    const STORAGE_VERSION: StorageVersion = StorageVersion::new(1);

    #[pallet::pallet]
    #[pallet::generate_store(pub(super) trait Store)]
    #[pallet::storage_version(STORAGE_VERSION)]
    #[pallet::without_storage_info]
    pub struct Pallet<T>(PhantomData<T>);

    #[pallet::hooks]
    impl<T: Config> Hooks<BlockNumberFor<T>> for Pallet<T> {
        fn on_runtime_upgrade() -> Weight {
            migrations::migrate::<T>()
        }
    }

    #[pallet::call]
    impl<T: Config> Pallet<T> {
        #[pallet::call_index(0)]
        #[pallet::weight(<T as Config>::WeightInfo::deposit_liquidity())]
        pub fn deposit_liquidity(
            origin: OriginFor<T>,
            dex_id: DEXIdOf<T>,
            input_asset_a: AssetIdOf<T>,
            input_asset_b: AssetIdOf<T>,
            input_a_desired: Balance,
            input_b_desired: Balance,
            input_a_min: Balance,
            input_b_min: Balance,
        ) -> DispatchResultWithPostInfo {
            let source = ensure_signed(origin)?;

            ensure!(
                !<T as Config>::AssetInfoProvider::is_non_divisible(&input_asset_a)
                    && !<T as Config>::AssetInfoProvider::is_non_divisible(&input_asset_b),
                Error::<T>::UnableToOperateWithIndivisibleAssets
            );
            ensure!(
                input_a_desired > 0 && input_a_min > 0,
                Error::<T>::InvalidDepositLiquidityBasicAssetAmount
            );
            ensure!(
                input_b_desired > 0 && input_b_min > 0,
                Error::<T>::InvalidDepositLiquidityTargetAssetAmount
            );
            ensure!(
                input_a_desired >= input_a_min && input_b_desired >= input_b_min,
                Error::<T>::InvalidMinimumBoundValueOfBalance
            );
            Pallet::<T>::deposit_liquidity_unchecked(
                source,
                dex_id,
                input_asset_a,
                input_asset_b,
                input_a_desired,
                input_b_desired,
                input_a_min,
                input_b_min,
            )?;
            Ok(().into())
        }

        #[pallet::call_index(1)]
        #[pallet::weight(<T as Config>::WeightInfo::withdraw_liquidity())]
        pub fn withdraw_liquidity(
            origin: OriginFor<T>,
            dex_id: DEXIdOf<T>,
            output_asset_a: AssetIdOf<T>,
            output_asset_b: AssetIdOf<T>,
            marker_asset_desired: Balance,
            output_a_min: Balance,
            output_b_min: Balance,
        ) -> DispatchResultWithPostInfo {
            let source = ensure_signed(origin)?;

            ensure!(
                !<T as Config>::AssetInfoProvider::is_non_divisible(&output_asset_a)
                    && !<T as Config>::AssetInfoProvider::is_non_divisible(&output_asset_b),
                Error::<T>::UnableToOperateWithIndivisibleAssets
            );
            ensure!(
                output_a_min > 0,
                Error::<T>::InvalidWithdrawLiquidityBasicAssetAmount
            );
            ensure!(
                output_b_min > 0,
                Error::<T>::InvalidWithdrawLiquidityTargetAssetAmount
            );
            Pallet::<T>::withdraw_liquidity_unchecked(
                source,
                dex_id,
                output_asset_a,
                output_asset_b,
                marker_asset_desired,
                output_a_min,
                output_b_min,
            )?;
            Ok(().into())
        }

        #[pallet::call_index(2)]
        #[pallet::weight(<T as Config>::WeightInfo::initialize_pool())]
        pub fn initialize_pool(
            origin: OriginFor<T>,
            dex_id: DEXIdOf<T>,
            asset_a: AssetIdOf<T>,
            asset_b: AssetIdOf<T>,
        ) -> DispatchResultWithPostInfo {
            common::with_transaction(|| {
                let source = ensure_signed(origin.clone())?;
                <T as Config>::EnsureDEXManager::ensure_can_manage(
                    &dex_id,
                    origin.clone(),
                    ManagementMode::Public,
                )?;

                ensure!(
                    !<T as Config>::AssetInfoProvider::is_non_divisible(&asset_a)
                        && !<T as Config>::AssetInfoProvider::is_non_divisible(&asset_b),
                    Error::<T>::UnableToCreatePoolWithIndivisibleAssets
                );

                let (trading_pair, tech_account_id, fees_account_id) =
                    Pallet::<T>::initialize_pool_unchecked(
                        source.clone(),
                        dex_id,
                        asset_a,
                        asset_b,
                    )?;

                Pallet::<T>::ensure_trading_pair_is_not_restricted(
                    &trading_pair.map(|a| Into::<AssetIdOf<T>>::into(a)),
                )?;

                let ta_repr =
                    technical::Pallet::<T>::tech_account_id_to_account_id(&tech_account_id)?;
                let fees_ta_repr =
                    technical::Pallet::<T>::tech_account_id_to_account_id(&fees_account_id)?;
                Pallet::<T>::initialize_pool_properties(
                    &dex_id,
                    &asset_a,
                    &asset_b,
                    &ta_repr,
                    &fees_ta_repr,
                )?;
                let (_, pool_account) =
                    Pallet::<T>::tech_account_from_dex_and_asset_pair(dex_id, asset_a, asset_b)?;
                let pool_account =
                    technical::Pallet::<T>::tech_account_id_to_account_id(&pool_account)?;
                T::OnPoolCreated::on_pool_created(fees_ta_repr, dex_id, pool_account)?;
                Self::deposit_event(Event::PoolIsInitialized(ta_repr));
                Ok(().into())
            })
        }
    }

    #[pallet::event]
    #[pallet::generate_deposit(pub(super) fn deposit_event)]
    pub enum Event<T: Config> {
        // New pool for particular pair was initialized. [Reserves Account Id]
        PoolIsInitialized(AccountIdOf<T>),
    }

    #[pallet::error]
    pub enum Error<T> {
        /// It is impossible to calculate fee for some pair swap operation, or other operation.
        UnableToCalculateFee,
        /// Failure while calculating price ignoring non-linearity of liquidity source.
        FailedToCalculatePriceWithoutImpact,
        /// Is is impossible to get balance.
        UnableToGetBalance,
        /// Impossible to decide asset pair amounts.
        ImpossibleToDecideAssetPairAmounts,
        /// Pool pair ratio and pair swap ratio are different.
        PoolPairRatioAndPairSwapRatioIsDifferent,
        /// Pair swap action fee is smaller than recommended.
        PairSwapActionFeeIsSmallerThanRecommended,
        /// Source balance is not large enough.
        SourceBalanceIsNotLargeEnough,
        /// Target balance is not large enough.
        TargetBalanceIsNotLargeEnough,
        /// It is not possible to derive fee account.
        UnableToDeriveFeeAccount,
        /// The fee account is invalid.
        FeeAccountIsInvalid,
        /// Source and client accounts do not match as equal.
        SourceAndClientAccountDoNotMatchAsEqual,
        /// In this case assets must not be same.
        AssetsMustNotBeSame,
        /// Impossible to decide deposit liquidity amounts.
        ImpossibleToDecideDepositLiquidityAmounts,
        /// Invalid deposit liquidity base asset amount.
        InvalidDepositLiquidityBasicAssetAmount,
        /// Invalid deposit liquidity target asset amount.
        InvalidDepositLiquidityTargetAssetAmount,
        /// Pair swap action minimum liquidity is smaller than recommended.
        PairSwapActionMinimumLiquidityIsSmallerThanRecommended,
        /// Destination amount of liquidity is not large enough.
        DestinationAmountOfLiquidityIsNotLargeEnough,
        /// Source base amount is not large enough.
        SourceBaseAmountIsNotLargeEnough,
        /// Target base amount is not large enough.
        TargetBaseAmountIsNotLargeEnough,
        /// The balance structure of pool is invalid.
        PoolIsInvalid,
        /// The pool has empty liquidity.
        PoolIsEmpty,
        /// Amount parameter has zero value, it is invalid.
        ZeroValueInAmountParameter,
        /// The account balance is invalid.
        AccountBalanceIsInvalid,
        /// Invalid deposit liquidity destination amount.
        InvalidDepositLiquidityDestinationAmount,
        /// Initial liquidity deposit ratio must be defined.
        InitialLiqudityDepositRatioMustBeDefined,
        /// Technical asset is not representable.
        TechAssetIsNotRepresentable,
        /// Unable or impossible to decide marker asset.
        UnableToDecideMarkerAsset,
        /// Unable or impossible to get asset representation.
        UnableToGetAssetRepr,
        /// Impossible to decide withdraw liquidity amounts.
        ImpossibleToDecideWithdrawLiquidityAmounts,
        /// Invalid withdraw liquidity base asset amount.
        InvalidWithdrawLiquidityBasicAssetAmount,
        /// Invalid withdraw liquidity target asset amount.
        InvalidWithdrawLiquidityTargetAssetAmount,
        /// Source base amount is too large.
        SourceBaseAmountIsTooLarge,
        /// Source balance of liquidity is not large enough.
        SourceBalanceOfLiquidityTokensIsNotLargeEnough,
        /// Destination base balance is not large enough.
        DestinationBaseBalanceIsNotLargeEnough,
        /// Destination base balance is not large enough.
        DestinationTargetBalanceIsNotLargeEnough,
        /// Asset for liquidity marking is invalid.
        InvalidAssetForLiquidityMarking,
        /// Error in asset decoding.
        AssetDecodingError,
        /// Calculated value is out of desired bounds.
        CalculatedValueIsOutOfDesiredBounds,
        /// The base asset is not matched with any asset arguments.
        BaseAssetIsNotMatchedWithAnyAssetArguments,
        /// Some values need to be same, the destination amount must be same.
        DestinationAmountMustBeSame,
        /// Some values need to be same, the source amount must be same.
        SourceAmountMustBeSame,
        /// The pool initialization is invalid and has failed.
        PoolInitializationIsInvalid,
        /// The pool is already initialized.
        PoolIsAlreadyInitialized,
        /// The minimum bound values of balance are invalid.
        InvalidMinimumBoundValueOfBalance,
        /// It is impossible to decide valid pair values from range for this pool.
        ImpossibleToDecideValidPairValuesFromRangeForThisPool,
        /// This range values is not validy by rules of correct range.
        RangeValuesIsInvalid,
        /// The values that is calculated is out out of required bounds.
        CalculatedValueIsNotMeetsRequiredBoundaries,
        /// In this case getting fee from destination is impossible.
        GettingFeeFromDestinationIsImpossible,
        /// Math calculation with fixed number has failed to complete.
        FixedWrapperCalculationFailed,
        /// This case if not supported by logic of pool of validation code.
        ThisCaseIsNotSupported,
        /// Pool becomes invalid after operation.
        PoolBecameInvalidAfterOperation,
        /// Unable to convert asset to tech asset id.
        UnableToConvertAssetToTechAssetId,
        /// Unable to get XOR part from marker asset.
        UnableToGetXORPartFromMarkerAsset,
        /// Pool token supply has reached limit of data type.
        PoolTokenSupplyOverflow,
        /// Couldn't increase reference counter for the account that adds liquidity.
        /// It is expected to never happen because if the account has funds to add liquidity, it has a provider from balances.
        IncRefError,
        /// Unable to provide liquidity because its XOR part is lesser than the minimum value (0.007)
        UnableToDepositXorLessThanMinimum,
        /// Attempt to quote via unsupported path, i.e. both output and input tokens are not XOR.
        UnsupportedQuotePath,
        /// Not enough unlocked liquidity to withdraw
        NotEnoughUnlockedLiquidity,
        /// Cannot create a pool with indivisible assets
        UnableToCreatePoolWithIndivisibleAssets,
        /// Unable to proceed operation with indivisible assets
        UnableToOperateWithIndivisibleAssets,
        /// Not enough liquidity out of farming to withdraw
        NotEnoughLiquidityOutOfFarming,
        /// Cannot create a pool with restricted target asset
        TargetAssetIsRestricted,
        /// Restricted Chameleon pool
        RestrictedChameleonPool,
    }

    /// Updated after last liquidity change operation.
    /// [Base Asset Id (XOR) -> Target Asset Id => (Base Balance, Target Balance)].
    /// This storage records is not used as source of information, but used as quick cache for
    /// information that comes from balances for assets from technical accounts.
    /// For example, communication with technical accounts and their storage is not needed, and this
    /// pair to balance cache can be used quickly.
    #[pallet::storage]
    #[pallet::getter(fn reserves)]
    pub type Reserves<T: Config> = StorageDoubleMap<
        _,
        Blake2_128Concat,
        AssetIdOf<T>,
        Blake2_128Concat,
        AssetIdOf<T>,
        (Balance, Balance),
        ValueQuery,
    >;

    /// Liquidity providers of particular pool.
    /// Pool account => Liquidity provider account => Pool token balance
    #[pallet::storage]
    #[pallet::getter(fn pool_providers)]
    pub type PoolProviders<T: Config> =
        StorageDoubleMap<_, Identity, AccountIdOf<T>, Identity, AccountIdOf<T>, Balance>;

    /// Set of pools in which accounts have some share.
    /// Liquidity provider account => Target Asset of pair (assuming base asset is XOR)
    #[pallet::storage]
    #[pallet::getter(fn account_pools)]
    pub type AccountPools<T: Config> = StorageDoubleMap<
        _,
        Identity,
        AccountIdOf<T>,
        Blake2_128Concat,
        AssetIdOf<T>,
        BTreeSet<AssetIdOf<T>>,
        ValueQuery,
    >;

    /// Total issuance of particular pool.
    /// Pool account => Total issuance
    #[pallet::storage]
    pub type TotalIssuances<T: Config> = StorageMap<_, Identity, AccountIdOf<T>, Balance>;

    /// Properties of particular pool. Base Asset => Target Asset => (Reserves Account Id, Fees Account Id)
    #[pallet::storage]
    #[pallet::getter(fn properties)]
    pub type Properties<T: Config> = StorageDoubleMap<
        _,
        Blake2_128Concat,
        AssetIdOf<T>,
        Blake2_128Concat,
        AssetIdOf<T>,
        (T::AccountId, T::AccountId),
    >;
}<|MERGE_RESOLUTION|>--- conflicted
+++ resolved
@@ -883,13 +883,9 @@
         type OnPoolReservesChanged: OnPoolReservesChanged<AssetIdOf<Self>>;
         /// Weight information for extrinsics in this pallet.
         type WeightInfo: WeightInfo;
-<<<<<<< HEAD
-        type GetTradingPairRestrictedFlag: GetByKey<TradingPair<Self::AssetId>, bool>;
+        type GetTradingPairRestrictedFlag: GetByKey<TradingPair<AssetIdOf<Self>>, bool>;
         type GetChameleonPoolBaseAssetId: GetByKey<Self::AssetId, Option<Self::AssetId>>;
         type GetChameleonPool: GetByKey<TradingPair<Self::AssetId>, bool>;
-=======
-        type GetTradingPairRestrictedFlag: GetByKey<TradingPair<AssetIdOf<Self>>, bool>;
->>>>>>> da0b88eb
         /// To retrieve asset info
         type AssetInfoProvider: AssetInfoProvider<
             AssetIdOf<Self>,
