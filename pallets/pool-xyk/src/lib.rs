// This file is part of the SORA network and Polkaswap app.

// Copyright (c) 2020, 2021, Polka Biome Ltd. All rights reserved.
// SPDX-License-Identifier: BSD-4-Clause

// Redistribution and use in source and binary forms, with or without modification,
// are permitted provided that the following conditions are met:

// Redistributions of source code must retain the above copyright notice, this list
// of conditions and the following disclaimer.
// Redistributions in binary form must reproduce the above copyright notice, this
// list of conditions and the following disclaimer in the documentation and/or other
// materials provided with the distribution.
//
// All advertising materials mentioning features or use of this software must display
// the following acknowledgement: This product includes software developed by Polka Biome
// Ltd., SORA, and Polkaswap.
//
// Neither the name of the Polka Biome Ltd. nor the names of its contributors may be used
// to endorse or promote products derived from this software without specific prior written permission.

// THIS SOFTWARE IS PROVIDED BY Polka Biome Ltd. AS IS AND ANY EXPRESS OR IMPLIED WARRANTIES,
// INCLUDING, BUT NOT LIMITED TO, THE IMPLIED WARRANTIES OF MERCHANTABILITY AND FITNESS FOR
// A PARTICULAR PURPOSE ARE DISCLAIMED. IN NO EVENT SHALL Polka Biome Ltd. BE LIABLE FOR ANY
// DIRECT, INDIRECT, INCIDENTAL, SPECIAL, EXEMPLARY, OR CONSEQUENTIAL DAMAGES (INCLUDING,
// BUT NOT LIMITED TO, PROCUREMENT OF SUBSTITUTE GOODS OR SERVICES; LOSS OF USE, DATA, OR PROFITS;
// OR BUSINESS INTERRUPTION) HOWEVER CAUSED AND ON ANY THEORY OF LIABILITY, WHETHER IN CONTRACT,
// STRICT LIABILITY, OR TORT (INCLUDING NEGLIGENCE OR OTHERWISE) ARISING IN ANY WAY OUT OF THE
// USE OF THIS SOFTWARE, EVEN IF ADVISED OF THE POSSIBILITY OF SUCH DAMAGE.

#![cfg_attr(not(feature = "std"), no_std)]
// TODO #167: fix clippy warnings
#![allow(clippy::all)]

use frame_support::dispatch::{DispatchError, DispatchResult};
use frame_support::storage::PrefixIterator;
use frame_support::traits::Get;
use frame_support::weights::Weight;
use frame_support::{ensure, fail, Parameter};
use frame_system::ensure_signed;
use sp_std::collections::vec_deque::VecDeque;
use sp_std::vec::Vec;

use common::prelude::{
    Balance, EnsureDEXManager, FixedWrapper, QuoteAmount, SwapAmount, SwapOutcome,
};
use common::{
    fixed_wrapper, AssetInfoProvider, DEXInfo, DexInfoProvider, EnsureTradingPairExists,
    GetPoolReserves, LiquiditySource, LiquiditySourceType, ManagementMode, OnPoolReservesChanged,
<<<<<<< HEAD
    PoolXykPallet, RewardReason, SwapChunk, TechAccountId, TechPurpose, ToFeeAccount, TradingPair,
    TradingPairSourceManager,
=======
    RewardReason, TechAccountId, TechPurpose, ToFeeAccount, TradingPair, TradingPairSourceManager,
    XykPool,
>>>>>>> 35969c11
};

mod aliases;
use aliases::{
    AccountIdOf, AssetIdOf, DEXIdOf, DepositLiquidityActionOf, PairSwapActionOf,
    PolySwapActionStructOf, TechAccountIdOf, TechAssetIdOf, WithdrawLiquidityActionOf,
};
use sp_std::collections::btree_set::BTreeSet;

pub mod migrations;
pub mod weights;

#[cfg(test)]
mod mock;

#[cfg(test)]
mod tests;

#[macro_use]
mod macros;

mod math;
mod utils;

mod bounds;
use bounds::*;

mod action_deposit_liquidity;
mod action_pair_swap;
mod action_poly_swap;
mod action_withdraw_liquidity;

mod operations;
pub use operations::*;

const MIN_LIQUIDITY: u128 = 1000;

pub use weights::WeightInfo;

impl<T: Config> XykPool<T::AccountId, T::AssetId> for Pallet<T> {
    type PoolProvidersOutput = PrefixIterator<(AccountIdOf<T>, Balance)>;
    type PoolPropertiesOutput =
        PrefixIterator<(AssetIdOf<T>, AssetIdOf<T>, (AccountIdOf<T>, AccountIdOf<T>))>;

    fn pool_providers(pool_account: &T::AccountId) -> Self::PoolProvidersOutput {
        PoolProviders::<T>::iter_prefix(pool_account)
    }

    fn total_issuance(pool_account: &T::AccountId) -> Result<Balance, DispatchError> {
        TotalIssuances::<T>::get(pool_account).ok_or(Error::<T>::PoolIsInvalid.into())
    }

    fn all_properties() -> Self::PoolPropertiesOutput {
        Properties::<T>::iter()
    }

    fn properties_of_pool(
        base_asset_id: T::AssetId,
        target_asset_id: T::AssetId,
    ) -> Option<(T::AccountId, T::AccountId)> {
        Properties::<T>::get(base_asset_id, target_asset_id)
    }

    fn balance_of_pool_provider(
        pool_account: T::AccountId,
        liquidity_provider_account: T::AccountId,
    ) -> Option<Balance> {
        PoolProviders::<T>::get(pool_account, liquidity_provider_account)
    }

    fn transfer_lp_tokens(
        pool_account: T::AccountId,
        asset_a: T::AssetId,
        asset_b: T::AssetId,
        base_account_id: T::AccountId,
        target_account_id: T::AccountId,
        pool_tokens: Balance,
    ) -> Result<(), DispatchError> {
        // Subtract lp_tokens from base_account
        let mut result: Result<_, Error<T>> =
            PoolProviders::<T>::mutate_exists(pool_account.clone(), base_account_id, |balance| {
                let old_balance = balance.ok_or(Error::<T>::AccountBalanceIsInvalid)?;
                let new_balance = old_balance
                    .checked_sub(pool_tokens)
                    .ok_or(Error::<T>::AccountBalanceIsInvalid)?;
                *balance = (new_balance != 0).then(|| new_balance);
                Ok(())
            });
        result?;

        // Pool tokens balance is zero while minted amount will be non-zero.
        if PoolProviders::<T>::get(&pool_account, target_account_id.clone())
            .unwrap_or(0)
            .is_zero()
            && !pool_tokens.is_zero()
        {
            let pair = Pallet::<T>::strict_sort_pair(&asset_a.clone(), &asset_a, &asset_b)?;
            AccountPools::<T>::mutate(target_account_id.clone(), &pair.base_asset_id, |set| {
                set.insert(pair.target_asset_id)
            });
        }

        // Add lp_tokens to target_account
        result = PoolProviders::<T>::mutate(pool_account.clone(), target_account_id, |balance| {
            *balance = Some(balance.unwrap_or(0) + pool_tokens);
            Ok(())
        });
        result?;

        Ok(())
    }
}

impl<T: Config> Pallet<T> {
    fn initialize_pool_properties(
        dex_id: &T::DEXId,
        asset_a: &T::AssetId,
        asset_b: &T::AssetId,
        reserves_account_id: &T::AccountId,
        fees_account_id: &T::AccountId,
    ) -> DispatchResult {
        let dex_info = T::DexInfoProvider::get_dex_info(dex_id)?;
        let (sorted_asset_a, sorted_asset_b) = if dex_info.base_asset_id == *asset_a {
            (asset_a, asset_b)
        } else if dex_info.base_asset_id == *asset_b {
            (asset_b, asset_a)
        } else {
            let hash_key = common::comm_merkle_op(asset_a, asset_b);
            let (asset_a_pair, asset_b_pair) =
                common::sort_with_hash_key(hash_key, (asset_a, &()), (asset_b, &()));
            (asset_a_pair.0, asset_b_pair.0)
        };

        T::TradingPairSourceManager::enable_source_for_trading_pair(
            dex_id,
            sorted_asset_a,
            sorted_asset_b,
            LiquiditySourceType::XYKPool,
        )?;
        Properties::<T>::insert(
            sorted_asset_a,
            sorted_asset_b,
            (reserves_account_id.clone(), fees_account_id.clone()),
        );
        Ok(())
    }

    fn update_reserves(
        base_asset_id: &T::AssetId,
        asset_a: &T::AssetId,
        asset_b: &T::AssetId,
        balance_pair: (&Balance, &Balance),
    ) {
        if base_asset_id == asset_a {
            Reserves::<T>::insert(asset_a, asset_b, (balance_pair.0, balance_pair.1));
            T::OnPoolReservesChanged::reserves_changed(asset_b);
        } else if base_asset_id == asset_b {
            Reserves::<T>::insert(asset_b, asset_a, (balance_pair.1, balance_pair.0));
            T::OnPoolReservesChanged::reserves_changed(asset_a);
        } else {
            let hash_key = common::comm_merkle_op(asset_a, asset_b);
            let (pair_u, pair_v) = common::sort_with_hash_key(
                hash_key,
                (asset_a, balance_pair.0),
                (asset_b, balance_pair.1),
            );
            Reserves::<T>::insert(pair_u.0, pair_v.0, (pair_u.1, pair_v.1));
            T::OnPoolReservesChanged::reserves_changed(asset_a);
            T::OnPoolReservesChanged::reserves_changed(asset_b);
        }
    }

    pub fn initialize_pool_unchecked(
        _source: AccountIdOf<T>,
        dex_id: DEXIdOf<T>,
        asset_a: AssetIdOf<T>,
        asset_b: AssetIdOf<T>,
    ) -> Result<
        (
            common::TradingPair<TechAssetIdOf<T>>,
            TechAccountIdOf<T>,
            TechAccountIdOf<T>,
        ),
        DispatchError,
    > {
        let (trading_pair, tech_acc_id) =
            Pallet::<T>::tech_account_from_dex_and_asset_pair(dex_id, asset_a, asset_b)?;
        let fee_acc_id = tech_acc_id.to_fee_account().unwrap();
        // Function initialize_pools is usually called once, just quick check if tech
        // account is not registered is enough to do the job.
        // If function is called second time, than this is not usual case and additional checks
        // can be done, check every condition for `PoolIsAlreadyInitialized`.
        if technical::Pallet::<T>::ensure_tech_account_registered(&tech_acc_id).is_ok() {
            if technical::Pallet::<T>::ensure_tech_account_registered(&fee_acc_id).is_ok()
                && T::EnsureTradingPairExists::ensure_trading_pair_exists(
                    &dex_id,
                    &trading_pair.base_asset_id.into(),
                    &trading_pair.target_asset_id.into(),
                )
                .is_ok()
            {
                Err(Error::<T>::PoolIsAlreadyInitialized)?;
            } else {
                Err(Error::<T>::PoolInitializationIsInvalid)?;
            }
        }
        technical::Pallet::<T>::register_tech_account_id(tech_acc_id.clone())?;
        technical::Pallet::<T>::register_tech_account_id(fee_acc_id.clone())?;
        Ok((trading_pair, tech_acc_id, fee_acc_id))
    }

    pub fn deposit_liquidity_unchecked(
        source: AccountIdOf<T>,
        dex_id: DEXIdOf<T>,
        input_asset_a: AssetIdOf<T>,
        input_asset_b: AssetIdOf<T>,
        input_a_desired: Balance,
        input_b_desired: Balance,
        input_a_min: Balance,
        input_b_min: Balance,
    ) -> DispatchResult {
        let dex_info = T::DexInfoProvider::get_dex_info(&dex_id)?;
        let (_, tech_acc_id) = Pallet::<T>::tech_account_from_dex_and_asset_pair(
            dex_id,
            input_asset_a,
            input_asset_b,
        )?;
        let action = PolySwapActionStructOf::<T>::DepositLiquidity(DepositLiquidityActionOf::<T> {
            client_account: None,
            receiver_account: None,
            pool_account: tech_acc_id,
            source: ResourcePair(
                Resource {
                    asset: input_asset_a,
                    amount: Bounds::<Balance>::RangeFromDesiredToMin(input_a_desired, input_a_min),
                },
                Resource {
                    asset: input_asset_b,
                    amount: Bounds::<Balance>::RangeFromDesiredToMin(input_b_desired, input_b_min),
                },
            ),
            pool_tokens: 0,
            min_liquidity: None,
        });
        let action = T::PolySwapAction::from(action);
        let mut action = action.into();
        technical::Pallet::<T>::create_swap(source, &mut action, &dex_info.base_asset_id)?;
        Ok(())
    }

    fn withdraw_liquidity_unchecked(
        source: AccountIdOf<T>,
        dex_id: DEXIdOf<T>,
        output_asset_a: AssetIdOf<T>,
        output_asset_b: AssetIdOf<T>,
        marker_asset_desired: Balance,
        output_a_min: Balance,
        output_b_min: Balance,
    ) -> DispatchResult {
        let dex_info = T::DexInfoProvider::get_dex_info(&dex_id)?;
        let (_, tech_acc_id) = Pallet::<T>::tech_account_from_dex_and_asset_pair(
            dex_id,
            output_asset_a,
            output_asset_b,
        )?;
        let action =
            PolySwapActionStructOf::<T>::WithdrawLiquidity(WithdrawLiquidityActionOf::<T> {
                client_account: None,
                receiver_account_a: None,
                receiver_account_b: None,
                pool_account: tech_acc_id,
                pool_tokens: marker_asset_desired,
                destination: ResourcePair(
                    Resource {
                        asset: output_asset_a,
                        amount: Bounds::Min(output_a_min),
                    },
                    Resource {
                        asset: output_asset_b,
                        amount: Bounds::Min(output_b_min),
                    },
                ),
            });
        let action = T::PolySwapAction::from(action);
        let mut action = action.into();
        technical::Pallet::<T>::create_swap(source, &mut action, &dex_info.base_asset_id)?;
        Ok(())
    }

    pub fn get_pool_trading_pair(
        pool_account: &T::AccountId,
    ) -> Result<TradingPair<T::AssetId>, DispatchError> {
        let tech_acc = technical::Pallet::<T>::lookup_tech_account_id(pool_account)?;
        match tech_acc.into() {
            TechAccountId::Pure(_, TechPurpose::XykLiquidityKeeper(trading_pair)) => {
                Ok(trading_pair.map(|a| a.into()))
            }
            _ => Err(Error::<T>::PoolIsInvalid.into()),
        }
    }
}

impl<T: Config> LiquiditySource<T::DEXId, T::AccountId, T::AssetId, Balance, DispatchError>
    for Pallet<T>
{
    fn can_exchange(
        dex_id: &T::DEXId,
        input_asset_id: &T::AssetId,
        output_asset_id: &T::AssetId,
    ) -> bool {
        if let Ok(dex_info) = T::DexInfoProvider::get_dex_info(dex_id) {
            let target_asset_id = if *input_asset_id == dex_info.base_asset_id {
                output_asset_id
            } else if *output_asset_id == dex_info.base_asset_id {
                input_asset_id
            } else {
                return false;
            };

            Properties::<T>::contains_key(&dex_info.base_asset_id, &target_asset_id)
        } else {
            false
        }
    }

    fn quote(
        dex_id: &T::DEXId,
        input_asset_id: &T::AssetId,
        output_asset_id: &T::AssetId,
        amount: QuoteAmount<Balance>,
        deduce_fee: bool,
    ) -> Result<(SwapOutcome<Balance>, Weight), DispatchError> {
        let dex_info = T::DexInfoProvider::get_dex_info(dex_id)?;
        // Get pool account.
        let (_, tech_acc_id) = Pallet::<T>::tech_account_from_dex_and_asset_pair(
            *dex_id,
            *input_asset_id,
            *output_asset_id,
        )?;
        let pool_acc_id = technical::Pallet::<T>::tech_account_id_to_account_id(&tech_acc_id)?;

        // Get actual pool reserves.
        let reserve_input = <assets::Pallet<T>>::free_balance(&input_asset_id, &pool_acc_id)?;
        let reserve_output = <assets::Pallet<T>>::free_balance(&output_asset_id, &pool_acc_id)?;

        // Check reserves validity.
        if reserve_input == 0 && reserve_output == 0 {
            fail!(Error::<T>::PoolIsEmpty);
        } else if reserve_input <= 0 || reserve_output <= 0 {
            fail!(Error::<T>::PoolIsInvalid);
        }

        // Decide which side should be used for fee.
        let get_fee_from_destination = Pallet::<T>::decide_is_fee_from_destination(
            &dex_info.base_asset_id,
            input_asset_id,
            output_asset_id,
        )?;

        // Calculate quote.
        match amount {
            QuoteAmount::WithDesiredInput { desired_amount_in } => {
                let (calculated, fee) = Pallet::<T>::calc_output_for_exact_input(
                    T::GetFee::get(),
                    get_fee_from_destination,
                    &reserve_input,
                    &reserve_output,
                    &desired_amount_in,
                    deduce_fee,
                )?;
                Ok((SwapOutcome::new(calculated, fee), Self::quote_weight()))
            }
            QuoteAmount::WithDesiredOutput { desired_amount_out } => {
                let (calculated, fee) = Pallet::<T>::calc_input_for_exact_output(
                    T::GetFee::get(),
                    get_fee_from_destination,
                    &reserve_input,
                    &reserve_output,
                    &desired_amount_out,
                    deduce_fee,
                )?;
                Ok((SwapOutcome::new(calculated, fee), Self::quote_weight()))
            }
        }
    }

    fn step_quote(
        dex_id: &T::DEXId,
        input_asset_id: &T::AssetId,
        output_asset_id: &T::AssetId,
        amount: QuoteAmount<Balance>,
        recommended_samples_count: usize,
        deduce_fee: bool,
    ) -> Result<(VecDeque<SwapChunk<Balance>>, Weight), DispatchError> {
        if amount.amount().is_zero() {
            return Ok((VecDeque::new(), Weight::zero()));
        }

        let samples_count = if recommended_samples_count < 1 {
            1
        } else {
            recommended_samples_count
        };

        let dex_info = T::DexInfoProvider::get_dex_info(dex_id)?;
        // Get pool account.
        let (_, tech_acc_id) = Pallet::<T>::tech_account_from_dex_and_asset_pair(
            *dex_id,
            *input_asset_id,
            *output_asset_id,
        )?;
        let pool_acc_id = technical::Pallet::<T>::tech_account_id_to_account_id(&tech_acc_id)?;

        // Get actual pool reserves.
        let reserve_input = <assets::Pallet<T>>::free_balance(&input_asset_id, &pool_acc_id)?;
        let reserve_output = <assets::Pallet<T>>::free_balance(&output_asset_id, &pool_acc_id)?;

        // Check reserves validity.
        if reserve_input == 0 && reserve_output == 0 {
            fail!(Error::<T>::PoolIsEmpty);
        } else if reserve_input <= 0 || reserve_output <= 0 {
            fail!(Error::<T>::PoolIsInvalid);
        }

        // Decide which side should be used for fee.
        let get_fee_from_destination = Pallet::<T>::decide_is_fee_from_destination(
            &dex_info.base_asset_id,
            input_asset_id,
            output_asset_id,
        )?;

        let common_step = amount
            .amount()
            .checked_div(samples_count as Balance)
            .ok_or(Error::<T>::FixedWrapperCalculationFailed)?;

        // volume & step
        let mut volumes = Vec::new();

        let mut remaining = amount.amount();
        for i in 1..=samples_count - 1 {
            let volume = common_step
                .checked_mul(i as Balance)
                .ok_or(Error::<T>::FixedWrapperCalculationFailed)?;
            volumes.push((volume, common_step));
            remaining = remaining.saturating_sub(common_step);
        }
        volumes.push((amount.amount(), remaining));

        let mut chunks = VecDeque::new();
        let mut sub_sum = Balance::zero();
        let mut sub_fee = Balance::zero();

        match amount {
            QuoteAmount::WithDesiredInput { .. } => {
                for (volume, step) in volumes {
                    let (calculated, fee) = Pallet::<T>::calc_output_for_exact_input(
                        T::GetFee::get(),
                        get_fee_from_destination,
                        &reserve_input,
                        &reserve_output,
                        &volume,
                        deduce_fee,
                    )?;

                    let output = calculated.saturating_sub(sub_sum);
                    let fee_chunk = fee.saturating_sub(sub_fee);
                    sub_sum = calculated;
                    sub_fee = fee;
                    chunks.push_back(SwapChunk::new(step, output, fee_chunk));
                }
            }
            QuoteAmount::WithDesiredOutput { .. } => {
                for (volume, step) in volumes {
                    let (calculated, fee) = Pallet::<T>::calc_input_for_exact_output(
                        T::GetFee::get(),
                        get_fee_from_destination,
                        &reserve_input,
                        &reserve_output,
                        &volume,
                        deduce_fee,
                    )?;

                    let input = calculated.saturating_sub(sub_sum);
                    let fee_chunk = fee.saturating_sub(sub_fee);
                    sub_sum = calculated;
                    sub_fee = fee;
                    chunks.push_back(SwapChunk::new(input, step, fee_chunk));
                }
            }
        }

        Ok((chunks, Self::step_quote_weight(samples_count)))
    }

    fn exchange(
        sender: &T::AccountId,
        receiver: &T::AccountId,
        dex_id: &T::DEXId,
        input_asset_id: &T::AssetId,
        output_asset_id: &T::AssetId,
        swap_amount: SwapAmount<Balance>,
    ) -> Result<(SwapOutcome<Balance>, Weight), DispatchError> {
        let dex_info = T::DexInfoProvider::get_dex_info(&dex_id)?;
        let (_, tech_acc_id) = Pallet::<T>::tech_account_from_dex_and_asset_pair(
            *dex_id,
            *input_asset_id,
            *output_asset_id,
        )?;
        let (source_amount, destination_amount) =
            Pallet::<T>::get_bounds_from_swap_amount(swap_amount.clone())?;
        let mut action = PolySwapActionStructOf::<T>::PairSwap(PairSwapActionOf::<T> {
            client_account: None,
            receiver_account: Some(receiver.clone()),
            pool_account: tech_acc_id,
            source: Resource {
                asset: *input_asset_id,
                amount: source_amount,
            },
            destination: Resource {
                asset: *output_asset_id,
                amount: destination_amount,
            },
            fee: None,
            fee_account: None,
            get_fee_from_destination: None,
        });
        common::SwapRulesValidation::<AccountIdOf<T>, TechAccountIdOf<T>, AssetIdOf<T>, T>::prepare_and_validate(
            &mut action,
            Some(sender),
            &dex_info.base_asset_id,
        )?;

        // It is guarantee that unwrap is always ok.
        // Clone is used here because action is used for create_swap_unchecked.
        let retval = match action.clone() {
            PolySwapAction::PairSwap(a) => {
                let (fee, amount) = match swap_amount {
                    SwapAmount::WithDesiredInput { .. } => {
                        (a.fee.unwrap(), a.destination.amount.unwrap())
                    }
                    SwapAmount::WithDesiredOutput { .. } => {
                        (a.fee.unwrap(), a.source.amount.unwrap())
                    }
                };
                Ok((
                    common::prelude::SwapOutcome::new(amount, fee),
                    Self::exchange_weight(),
                ))
            }
            _ => unreachable!("we know that always PairSwap is used"),
        };

        let action = T::PolySwapAction::from(action);
        let mut action = action.into();
        technical::Pallet::<T>::create_swap_unchecked(
            sender.clone(),
            &mut action,
            &dex_info.base_asset_id,
        )?;

        retval
    }

    fn check_rewards(
        _target_id: &T::DEXId,
        _input_asset_id: &T::AssetId,
        _output_asset_id: &T::AssetId,
        _input_amount: Balance,
        _output_amount: Balance,
    ) -> Result<(Vec<(Balance, T::AssetId, RewardReason)>, Weight), DispatchError> {
        // XYK Pool has no rewards currently
        Ok((Vec::new(), Weight::zero()))
    }

    fn quote_without_impact(
        dex_id: &T::DEXId,
        input_asset_id: &T::AssetId,
        output_asset_id: &T::AssetId,
        amount: QuoteAmount<Balance>,
        deduce_fee: bool,
    ) -> Result<SwapOutcome<Balance>, DispatchError> {
        let dex_info = T::DexInfoProvider::get_dex_info(dex_id)?;
        // Get pool account.
        let (_, tech_acc_id) = Pallet::<T>::tech_account_from_dex_and_asset_pair(
            *dex_id,
            *input_asset_id,
            *output_asset_id,
        )?;
        let pool_acc_id = technical::Pallet::<T>::tech_account_id_to_account_id(&tech_acc_id)?;

        // Get actual pool reserves.
        let reserve_input = <assets::Pallet<T>>::free_balance(&input_asset_id, &pool_acc_id)?;
        let reserve_output = <assets::Pallet<T>>::free_balance(&output_asset_id, &pool_acc_id)?;

        // Check reserves validity.
        if reserve_input == 0 && reserve_output == 0 {
            fail!(Error::<T>::PoolIsEmpty);
        } else if reserve_input <= 0 || reserve_output <= 0 {
            fail!(Error::<T>::PoolIsInvalid);
        }

        // Decide which side should be used for fee.
        let get_fee_from_destination = Pallet::<T>::decide_is_fee_from_destination(
            &dex_info.base_asset_id,
            input_asset_id,
            output_asset_id,
        )?;

        let input_price_wrt_output = FixedWrapper::from(reserve_output) / reserve_input;
        let fee_fraction = if deduce_fee {
            T::GetFee::get()
        } else {
            common::Fixed::default()
        };
        Ok(match amount {
            QuoteAmount::WithDesiredInput { desired_amount_in } => {
                let (output, fee_amount) = if get_fee_from_destination {
                    // output token is xor, user indicates desired input amount
                    // y_1 = x_in * y / x
                    // y_out = y_1 * (1 - fee)
                    let out_with_fee =
                        FixedWrapper::from(desired_amount_in) * input_price_wrt_output;
                    let output = FixedWrapper::from(out_with_fee.clone())
                        * (fixed_wrapper!(1) - fee_fraction);
                    let fee_amount = out_with_fee - output.clone();
                    (output, fee_amount)
                } else {
                    // input token is xor, user indicates desired input amount
                    // x_1 = x_in * (1 - fee)
                    // y_out = x_1 * y / x
                    let input_without_fee = FixedWrapper::from(desired_amount_in.clone())
                        * (fixed_wrapper!(1) - fee_fraction);
                    let output = input_without_fee.clone() * input_price_wrt_output;
                    let fee_amount = FixedWrapper::from(desired_amount_in) - input_without_fee;
                    (output, fee_amount)
                };
                SwapOutcome::new(
                    output
                        .try_into_balance()
                        .map_err(|_| Error::<T>::FailedToCalculatePriceWithoutImpact)?,
                    fee_amount
                        .try_into_balance()
                        .map_err(|_| Error::<T>::FailedToCalculatePriceWithoutImpact)?,
                )
            }
            QuoteAmount::WithDesiredOutput { desired_amount_out } => {
                let (input, fee_amount) = if get_fee_from_destination {
                    // output token is xor, user indicates desired output amount:
                    // y_1 = y_out / (1 - fee)
                    // x_in = y_1 / y / x
                    let output_with_fee = FixedWrapper::from(desired_amount_out.clone())
                        / (fixed_wrapper!(1) - fee_fraction);
                    let fee_amount =
                        output_with_fee.clone() - FixedWrapper::from(desired_amount_out);
                    let input = output_with_fee / input_price_wrt_output;
                    (input, fee_amount)
                } else {
                    // input token is xor, user indicates desired output amount:
                    // x_in = (y_out / y / x) / (1 - fee)
                    let input_without_fee =
                        FixedWrapper::from(desired_amount_out) / input_price_wrt_output;
                    let input = input_without_fee.clone() / (fixed_wrapper!(1) - fee_fraction);
                    let fee_amount = input.clone() - input_without_fee;
                    (input, fee_amount)
                };
                SwapOutcome::new(
                    input
                        .try_into_balance()
                        .map_err(|_| Error::<T>::FailedToCalculatePriceWithoutImpact)?,
                    fee_amount
                        .try_into_balance()
                        .map_err(|_| Error::<T>::FailedToCalculatePriceWithoutImpact)?,
                )
            }
        })
    }

    fn quote_weight() -> Weight {
        <T as Config>::WeightInfo::quote()
    }

    fn step_quote_weight(samples_count: usize) -> Weight {
        <T as Config>::WeightInfo::step_quote(samples_count as u32)
    }

    fn exchange_weight() -> Weight {
        <T as Config>::WeightInfo::swap_pair()
    }

    fn check_rewards_weight() -> Weight {
        Weight::zero()
    }
}

impl<T: Config> GetPoolReserves<T::AssetId> for Pallet<T> {
    fn reserves(base_asset: &T::AssetId, other_asset: &T::AssetId) -> (Balance, Balance) {
        Reserves::<T>::get(base_asset, other_asset)
    }
}

pub use pallet::*;
use sp_runtime::traits::Zero;

#[frame_support::pallet]
pub mod pallet {
    use super::*;
    use common::{AccountIdOf, EnabledSourcesManager, Fixed, GetMarketInfo, OnPoolCreated};
    use frame_support::pallet_prelude::*;
    use frame_support::traits::StorageVersion;
    use frame_system::pallet_prelude::*;
    use orml_traits::GetByKey;

    // TODO: #395 use AssetInfoProvider instead of assets pallet
    #[pallet::config]
    pub trait Config:
        frame_system::Config
        + technical::Config
        + ceres_liquidity_locker::Config
        + demeter_farming_platform::Config
    {
        /// The minimum amount of XOR to deposit as liquidity
        const MIN_XOR: Balance;

        /// Because this pallet emits events, it depends on the runtime's definition of an event.
        type RuntimeEvent: From<Event<Self>> + IsType<<Self as frame_system::Config>::RuntimeEvent>;

        //TODO: implement and use + Into<SwapActionOf<T> for this types.
        type PairSwapAction: common::SwapAction<AccountIdOf<Self>, TechAccountIdOf<Self>, AssetIdOf<Self>, Self>
            + Parameter;
        type DepositLiquidityAction: common::SwapAction<AccountIdOf<Self>, TechAccountIdOf<Self>, AssetIdOf<Self>, Self>
            + Parameter;
        type WithdrawLiquidityAction: common::SwapAction<AccountIdOf<Self>, TechAccountIdOf<Self>, AssetIdOf<Self>, Self>
            + Parameter;
        type PolySwapAction: common::SwapAction<AccountIdOf<Self>, TechAccountIdOf<Self>, AssetIdOf<Self>, Self>
            + Parameter
            + Into<<Self as technical::Config>::SwapAction>
            + From<PolySwapActionStructOf<Self>>;
        type EnsureDEXManager: EnsureDEXManager<Self::DEXId, Self::AccountId, DispatchError>;
        type TradingPairSourceManager: TradingPairSourceManager<Self::DEXId, Self::AssetId>;
        type DexInfoProvider: DexInfoProvider<Self::DEXId, DEXInfo<Self::AssetId>>;
        type EnabledSourcesManager: EnabledSourcesManager<Self::DEXId, Self::AssetId>;
        type EnsureTradingPairExists: EnsureTradingPairExists<
            Self::DEXId,
            Self::AssetId,
            DispatchError,
        >;
        type XSTMarketInfo: GetMarketInfo<Self::AssetId>;
        type GetFee: Get<Fixed>;
        type OnPoolCreated: OnPoolCreated<AccountId = AccountIdOf<Self>, DEXId = DEXIdOf<Self>>;
        type OnPoolReservesChanged: OnPoolReservesChanged<Self::AssetId>;
        /// Weight information for extrinsics in this pallet.
        type WeightInfo: WeightInfo;
        type GetTradingPairRestrictedFlag: GetByKey<TradingPair<Self::AssetId>, bool>;
    }

    /// The current storage version.
    const STORAGE_VERSION: StorageVersion = StorageVersion::new(1);

    #[pallet::pallet]
    #[pallet::generate_store(pub(super) trait Store)]
    #[pallet::storage_version(STORAGE_VERSION)]
    #[pallet::without_storage_info]
    pub struct Pallet<T>(PhantomData<T>);

    #[pallet::hooks]
    impl<T: Config> Hooks<BlockNumberFor<T>> for Pallet<T> {
        fn on_runtime_upgrade() -> Weight {
            migrations::migrate::<T>()
        }
    }

    #[pallet::call]
    impl<T: Config> Pallet<T> {
        #[pallet::call_index(0)]
        #[pallet::weight(<T as Config>::WeightInfo::deposit_liquidity())]
        pub fn deposit_liquidity(
            origin: OriginFor<T>,
            dex_id: DEXIdOf<T>,
            input_asset_a: AssetIdOf<T>,
            input_asset_b: AssetIdOf<T>,
            input_a_desired: Balance,
            input_b_desired: Balance,
            input_a_min: Balance,
            input_b_min: Balance,
        ) -> DispatchResultWithPostInfo {
            let source = ensure_signed(origin)?;

            // TODO: #395 use AssetInfoProvider instead of assets pallet
            ensure!(
                !assets::Pallet::<T>::is_non_divisible(&input_asset_a)
                    && !assets::Pallet::<T>::is_non_divisible(&input_asset_b),
                Error::<T>::UnableToOperateWithIndivisibleAssets
            );
            ensure!(
                input_a_desired > 0 && input_a_min > 0,
                Error::<T>::InvalidDepositLiquidityBasicAssetAmount
            );
            ensure!(
                input_b_desired > 0 && input_b_min > 0,
                Error::<T>::InvalidDepositLiquidityTargetAssetAmount
            );
            ensure!(
                input_a_desired >= input_a_min && input_b_desired >= input_b_min,
                Error::<T>::InvalidMinimumBoundValueOfBalance
            );
            Pallet::<T>::deposit_liquidity_unchecked(
                source,
                dex_id,
                input_asset_a,
                input_asset_b,
                input_a_desired,
                input_b_desired,
                input_a_min,
                input_b_min,
            )?;
            Ok(().into())
        }

        #[pallet::call_index(1)]
        #[pallet::weight(<T as Config>::WeightInfo::withdraw_liquidity())]
        pub fn withdraw_liquidity(
            origin: OriginFor<T>,
            dex_id: DEXIdOf<T>,
            output_asset_a: AssetIdOf<T>,
            output_asset_b: AssetIdOf<T>,
            marker_asset_desired: Balance,
            output_a_min: Balance,
            output_b_min: Balance,
        ) -> DispatchResultWithPostInfo {
            let source = ensure_signed(origin)?;

            // TODO: #395 use AssetInfoProvider instead of assets pallet
            ensure!(
                !assets::Pallet::<T>::is_non_divisible(&output_asset_a)
                    && !assets::Pallet::<T>::is_non_divisible(&output_asset_b),
                Error::<T>::UnableToOperateWithIndivisibleAssets
            );
            ensure!(
                output_a_min > 0,
                Error::<T>::InvalidWithdrawLiquidityBasicAssetAmount
            );
            ensure!(
                output_b_min > 0,
                Error::<T>::InvalidWithdrawLiquidityTargetAssetAmount
            );
            Pallet::<T>::withdraw_liquidity_unchecked(
                source,
                dex_id,
                output_asset_a,
                output_asset_b,
                marker_asset_desired,
                output_a_min,
                output_b_min,
            )?;
            Ok(().into())
        }

        #[pallet::call_index(2)]
        #[pallet::weight(<T as Config>::WeightInfo::initialize_pool())]
        pub fn initialize_pool(
            origin: OriginFor<T>,
            dex_id: DEXIdOf<T>,
            asset_a: AssetIdOf<T>,
            asset_b: AssetIdOf<T>,
        ) -> DispatchResultWithPostInfo {
            common::with_transaction(|| {
                let source = ensure_signed(origin.clone())?;
                <T as Config>::EnsureDEXManager::ensure_can_manage(
                    &dex_id,
                    origin.clone(),
                    ManagementMode::Public,
                )?;

                // TODO: #395 use AssetInfoProvider instead of assets pallet
                ensure!(
                    !assets::Pallet::<T>::is_non_divisible(&asset_a)
                        && !assets::Pallet::<T>::is_non_divisible(&asset_b),
                    Error::<T>::UnableToCreatePoolWithIndivisibleAssets
                );

                let (trading_pair, tech_account_id, fees_account_id) =
                    Pallet::<T>::initialize_pool_unchecked(
                        source.clone(),
                        dex_id,
                        asset_a,
                        asset_b,
                    )?;

                Pallet::<T>::ensure_trading_pair_is_not_restricted(
                    &trading_pair.map(|a| Into::<T::AssetId>::into(a)),
                )?;

                let ta_repr =
                    technical::Pallet::<T>::tech_account_id_to_account_id(&tech_account_id)?;
                let fees_ta_repr =
                    technical::Pallet::<T>::tech_account_id_to_account_id(&fees_account_id)?;
                Pallet::<T>::initialize_pool_properties(
                    &dex_id,
                    &asset_a,
                    &asset_b,
                    &ta_repr,
                    &fees_ta_repr,
                )?;
                let (_, pool_account) =
                    Pallet::<T>::tech_account_from_dex_and_asset_pair(dex_id, asset_a, asset_b)?;
                let pool_account =
                    technical::Pallet::<T>::tech_account_id_to_account_id(&pool_account)?;
                T::OnPoolCreated::on_pool_created(fees_ta_repr, dex_id, pool_account)?;
                Self::deposit_event(Event::PoolIsInitialized(ta_repr));
                Ok(().into())
            })
        }
    }

    #[pallet::event]
    #[pallet::generate_deposit(pub(super) fn deposit_event)]
    pub enum Event<T: Config> {
        // New pool for particular pair was initialized. [Reserves Account Id]
        PoolIsInitialized(AccountIdOf<T>),
    }

    #[pallet::error]
    pub enum Error<T> {
        /// It is impossible to calculate fee for some pair swap operation, or other operation.
        UnableToCalculateFee,
        /// Failure while calculating price ignoring non-linearity of liquidity source.
        FailedToCalculatePriceWithoutImpact,
        /// Is is impossible to get balance.
        UnableToGetBalance,
        /// Impossible to decide asset pair amounts.
        ImpossibleToDecideAssetPairAmounts,
        /// Pool pair ratio and pair swap ratio are different.
        PoolPairRatioAndPairSwapRatioIsDifferent,
        /// Pair swap action fee is smaller than recommended.
        PairSwapActionFeeIsSmallerThanRecommended,
        /// Source balance is not large enough.
        SourceBalanceIsNotLargeEnough,
        /// Target balance is not large enough.
        TargetBalanceIsNotLargeEnough,
        /// It is not possible to derive fee account.
        UnableToDeriveFeeAccount,
        /// The fee account is invalid.
        FeeAccountIsInvalid,
        /// Source and client accounts do not match as equal.
        SourceAndClientAccountDoNotMatchAsEqual,
        /// In this case assets must not be same.
        AssetsMustNotBeSame,
        /// Impossible to decide deposit liquidity amounts.
        ImpossibleToDecideDepositLiquidityAmounts,
        /// Invalid deposit liquidity base asset amount.
        InvalidDepositLiquidityBasicAssetAmount,
        /// Invalid deposit liquidity target asset amount.
        InvalidDepositLiquidityTargetAssetAmount,
        /// Pair swap action minimum liquidity is smaller than recommended.
        PairSwapActionMinimumLiquidityIsSmallerThanRecommended,
        /// Destination amount of liquidity is not large enough.
        DestinationAmountOfLiquidityIsNotLargeEnough,
        /// Source base amount is not large enough.
        SourceBaseAmountIsNotLargeEnough,
        /// Target base amount is not large enough.
        TargetBaseAmountIsNotLargeEnough,
        /// The balance structure of pool is invalid.
        PoolIsInvalid,
        /// The pool has empty liquidity.
        PoolIsEmpty,
        /// Amount parameter has zero value, it is invalid.
        ZeroValueInAmountParameter,
        /// The account balance is invalid.
        AccountBalanceIsInvalid,
        /// Invalid deposit liquidity destination amount.
        InvalidDepositLiquidityDestinationAmount,
        /// Initial liquidity deposit ratio must be defined.
        InitialLiqudityDepositRatioMustBeDefined,
        /// Technical asset is not representable.
        TechAssetIsNotRepresentable,
        /// Unable or impossible to decide marker asset.
        UnableToDecideMarkerAsset,
        /// Unable or impossible to get asset representation.
        UnableToGetAssetRepr,
        /// Impossible to decide withdraw liquidity amounts.
        ImpossibleToDecideWithdrawLiquidityAmounts,
        /// Invalid withdraw liquidity base asset amount.
        InvalidWithdrawLiquidityBasicAssetAmount,
        /// Invalid withdraw liquidity target asset amount.
        InvalidWithdrawLiquidityTargetAssetAmount,
        /// Source base amount is too large.
        SourceBaseAmountIsTooLarge,
        /// Source balance of liquidity is not large enough.
        SourceBalanceOfLiquidityTokensIsNotLargeEnough,
        /// Destination base balance is not large enough.
        DestinationBaseBalanceIsNotLargeEnough,
        /// Destination base balance is not large enough.
        DestinationTargetBalanceIsNotLargeEnough,
        /// Asset for liquidity marking is invalid.
        InvalidAssetForLiquidityMarking,
        /// Error in asset decoding.
        AssetDecodingError,
        /// Calculated value is out of desired bounds.
        CalculatedValueIsOutOfDesiredBounds,
        /// The base asset is not matched with any asset arguments.
        BaseAssetIsNotMatchedWithAnyAssetArguments,
        /// Some values need to be same, the destination amount must be same.
        DestinationAmountMustBeSame,
        /// Some values need to be same, the source amount must be same.
        SourceAmountMustBeSame,
        /// The pool initialization is invalid and has failed.
        PoolInitializationIsInvalid,
        /// The pool is already initialized.
        PoolIsAlreadyInitialized,
        /// The minimum bound values of balance are invalid.
        InvalidMinimumBoundValueOfBalance,
        /// It is impossible to decide valid pair values from range for this pool.
        ImpossibleToDecideValidPairValuesFromRangeForThisPool,
        /// This range values is not validy by rules of correct range.
        RangeValuesIsInvalid,
        /// The values that is calculated is out out of required bounds.
        CalculatedValueIsNotMeetsRequiredBoundaries,
        /// In this case getting fee from destination is impossible.
        GettingFeeFromDestinationIsImpossible,
        /// Math calculation with fixed number has failed to complete.
        FixedWrapperCalculationFailed,
        /// This case if not supported by logic of pool of validation code.
        ThisCaseIsNotSupported,
        /// Pool becomes invalid after operation.
        PoolBecameInvalidAfterOperation,
        /// Unable to convert asset to tech asset id.
        UnableToConvertAssetToTechAssetId,
        /// Unable to get XOR part from marker asset.
        UnableToGetXORPartFromMarkerAsset,
        /// Pool token supply has reached limit of data type.
        PoolTokenSupplyOverflow,
        /// Couldn't increase reference counter for the account that adds liquidity.
        /// It is expected to never happen because if the account has funds to add liquidity, it has a provider from balances.
        IncRefError,
        /// Unable to provide liquidity because its XOR part is lesser than the minimum value (0.007)
        UnableToDepositXorLessThanMinimum,
        /// Attempt to quote via unsupported path, i.e. both output and input tokens are not XOR.
        UnsupportedQuotePath,
        /// Not enough unlocked liquidity to withdraw
        NotEnoughUnlockedLiquidity,
        /// Cannot create a pool with indivisible assets
        UnableToCreatePoolWithIndivisibleAssets,
        /// Unable to proceed operation with indivisible assets
        UnableToOperateWithIndivisibleAssets,
        /// Not enough liquidity out of farming to withdraw
        NotEnoughLiquidityOutOfFarming,
        /// Cannot create a pool with restricted target asset
        TargetAssetIsRestricted,
    }

    /// Updated after last liquidity change operation.
    /// [Base Asset Id (XOR) -> Target Asset Id => (Base Balance, Target Balance)].
    /// This storage records is not used as source of information, but used as quick cache for
    /// information that comes from balances for assets from technical accounts.
    /// For example, communication with technical accounts and their storage is not needed, and this
    /// pair to balance cache can be used quickly.
    #[pallet::storage]
    #[pallet::getter(fn reserves)]
    pub type Reserves<T: Config> = StorageDoubleMap<
        _,
        Blake2_128Concat,
        T::AssetId,
        Blake2_128Concat,
        T::AssetId,
        (Balance, Balance),
        ValueQuery,
    >;

    /// Liquidity providers of particular pool.
    /// Pool account => Liquidity provider account => Pool token balance
    #[pallet::storage]
    #[pallet::getter(fn pool_providers)]
    pub type PoolProviders<T: Config> =
        StorageDoubleMap<_, Identity, AccountIdOf<T>, Identity, AccountIdOf<T>, Balance>;

    /// Set of pools in which accounts have some share.
    /// Liquidity provider account => Target Asset of pair (assuming base asset is XOR)
    #[pallet::storage]
    #[pallet::getter(fn account_pools)]
    pub type AccountPools<T: Config> = StorageDoubleMap<
        _,
        Identity,
        AccountIdOf<T>,
        Blake2_128Concat,
        AssetIdOf<T>,
        BTreeSet<AssetIdOf<T>>,
        ValueQuery,
    >;

    /// Total issuance of particular pool.
    /// Pool account => Total issuance
    #[pallet::storage]
    pub type TotalIssuances<T: Config> = StorageMap<_, Identity, AccountIdOf<T>, Balance>;

    /// Properties of particular pool. Base Asset => Target Asset => (Reserves Account Id, Fees Account Id)
    #[pallet::storage]
    #[pallet::getter(fn properties)]
    pub type Properties<T: Config> = StorageDoubleMap<
        _,
        Blake2_128Concat,
        T::AssetId,
        Blake2_128Concat,
        T::AssetId,
        (T::AccountId, T::AccountId),
    >;
}<|MERGE_RESOLUTION|>--- conflicted
+++ resolved
@@ -47,13 +47,8 @@
 use common::{
     fixed_wrapper, AssetInfoProvider, DEXInfo, DexInfoProvider, EnsureTradingPairExists,
     GetPoolReserves, LiquiditySource, LiquiditySourceType, ManagementMode, OnPoolReservesChanged,
-<<<<<<< HEAD
-    PoolXykPallet, RewardReason, SwapChunk, TechAccountId, TechPurpose, ToFeeAccount, TradingPair,
-    TradingPairSourceManager,
-=======
-    RewardReason, TechAccountId, TechPurpose, ToFeeAccount, TradingPair, TradingPairSourceManager,
-    XykPool,
->>>>>>> 35969c11
+    RewardReason, SwapChunk, TechAccountId, TechPurpose, ToFeeAccount, TradingPair,
+    TradingPairSourceManager, XykPool,
 };
 
 mod aliases;
