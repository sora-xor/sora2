--- conflicted
+++ resolved
@@ -31,13 +31,9 @@
 use crate::{self as pool_xyk, Config};
 use common::prelude::{AssetName, AssetSymbol, Balance, Fixed, FromGenericPair, SymbolName};
 use common::{
-<<<<<<< HEAD
-    balance, fixed, hash, mock_assets_config, mock_pallet_balances_config, mock_technical_config,
-    DEXInfo, GetMarketInfo, TBCD,
-=======
-    balance, fixed, hash, mock_common_config, mock_currencies_config, mock_frame_system_config,
-    mock_pallet_balances_config, mock_technical_config, DEXInfo, GetMarketInfo, PSWAP, TBCD, VAL,
->>>>>>> 1ea4b2d0
+    balance, fixed, hash, mock_assets_config, mock_common_config, mock_currencies_config,
+    mock_frame_system_config, mock_pallet_balances_config, mock_technical_config, DEXInfo,
+    GetMarketInfo, TBCD,
 };
 use currencies::BasicCurrencyAdapter;
 use frame_support::traits::{Everything, GenesisBuild};
@@ -123,6 +119,7 @@
 mock_technical_config!(Runtime, crate::PolySwapAction<DEXId, AssetId, AccountId, TechAccountId>);
 mock_frame_system_config!(Runtime);
 mock_common_config!(Runtime);
+mock_assets_config!(Runtime);
 
 impl permissions::Config for Runtime {
     type RuntimeEvent = RuntimeEvent;
@@ -155,8 +152,6 @@
 parameter_types! {
     pub GetBuyBackAssetId: AssetId = TBCD.into();
 }
-
-mock_assets_config!(Runtime);
 
 impl pswap_distribution::Config for Runtime {
     const PSWAP_BURN_PERCENT: Percent = Percent::from_percent(3);
