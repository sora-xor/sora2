// This file is part of the SORA network and Polkaswap app.

// Copyright (c) 2020, 2021, Polka Biome Ltd. All rights reserved.
// SPDX-License-Identifier: BSD-4-Clause

// Redistribution and use in source and binary forms, with or without modification,
// are permitted provided that the following conditions are met:

// Redistributions of source code must retain the above copyright notice, this list
// of conditions and the following disclaimer.
// Redistributions in binary form must reproduce the above copyright notice, this
// list of conditions and the following disclaimer in the documentation and/or other
// materials provided with the distribution.
//
// All advertising materials mentioning features or use of this software must display
// the following acknowledgement: This product includes software developed by Polka Biome
// Ltd., SORA, and Polkaswap.
//
// Neither the name of the Polka Biome Ltd. nor the names of its contributors may be used
// to endorse or promote products derived from this software without specific prior written permission.

// THIS SOFTWARE IS PROVIDED BY Polka Biome Ltd. AS IS AND ANY EXPRESS OR IMPLIED WARRANTIES,
// INCLUDING, BUT NOT LIMITED TO, THE IMPLIED WARRANTIES OF MERCHANTABILITY AND FITNESS FOR
// A PARTICULAR PURPOSE ARE DISCLAIMED. IN NO EVENT SHALL Polka Biome Ltd. BE LIABLE FOR ANY
// DIRECT, INDIRECT, INCIDENTAL, SPECIAL, EXEMPLARY, OR CONSEQUENTIAL DAMAGES (INCLUDING,
// BUT NOT LIMITED TO, PROCUREMENT OF SUBSTITUTE GOODS OR SERVICES; LOSS OF USE, DATA, OR PROFITS;
// OR BUSINESS INTERRUPTION) HOWEVER CAUSED AND ON ANY THEORY OF LIABILITY, WHETHER IN CONTRACT,
// STRICT LIABILITY, OR TORT (INCLUDING NEGLIGENCE OR OTHERWISE) ARISING IN ANY WAY OUT OF THE
// USE OF THIS SOFTWARE, EVEN IF ADVISED OF THE POSSIBILITY OF SUCH DAMAGE.

use crate::{self as pool_xyk, Config};
use common::prelude::{Balance, Fixed};
use common::{balance, fixed, hash, DEXInfo, PSWAP, VAL, XST};
use currencies::BasicCurrencyAdapter;
use frame_support::traits::{Everything, GenesisBuild};
use frame_support::weights::Weight;
use frame_support::{construct_runtime, parameter_types};
use frame_system;
use hex_literal::hex;
use orml_traits::parameter_type_with_key;
use permissions::{Scope, MANAGE_DEX};
use sp_core::crypto::AccountId32;
use sp_core::H256;
use sp_runtime::testing::Header;
use sp_runtime::traits::{BlakeTwo256, IdentityLookup};
use sp_runtime::{Perbill, Percent};

pub use common::mock::ComicAssetId::*;
pub use common::mock::*;
pub use common::TechAssetId as Tas;
pub use common::TechPurpose::*;
use frame_system::pallet_prelude::BlockNumberFor;

pub type DEXId = u32;
pub type BlockNumber = u64;
pub type AccountId = AccountId32;
pub type Amount = i128;
pub type TechAssetId = common::TechAssetId<common::mock::ComicAssetId>;
pub type AssetId = common::AssetId32<common::mock::ComicAssetId>;
pub type TechAccountId = common::TechAccountId<AccountId, TechAssetId, DEXId>;
type UncheckedExtrinsic = frame_system::mocking::MockUncheckedExtrinsic<Runtime>;
type Block = frame_system::mocking::MockBlock<Runtime>;

parameter_types! {
    pub const BlockHashCount: u64 = 250;
    pub const MaximumBlockWeight: Weight = 1024;
    pub const MaximumBlockLength: u32 = 2 * 1024;
    pub const AvailableBlockRatio: Perbill = Perbill::from_percent(75);
    pub GetBaseAssetId: AssetId = common::AssetId32::from_bytes(hex!("0200000000000000000000000000000000000000000000000000000000000000").into());
    pub GetIncentiveAssetId: AssetId = common::AssetId32::from_bytes(hex!("0200050000000000000000000000000000000000000000000000000000000000").into());
    pub const ExistentialDeposit: u128 = 0;
    pub GetPswapDistributionAccountId: AccountId = AccountId32::from([3; 32]);
    pub const GetDefaultSubscriptionFrequency: BlockNumber = 10;
    pub const GetBurnUpdateFrequency: BlockNumber = 14400;
    pub GetParliamentAccountId: AccountId = AccountId32::from([8; 32]);
    pub GetFee: Fixed = fixed!(0.003);
    pub const MinimumPeriod: u64 = 5;
}

parameter_type_with_key! {
    pub ExistentialDeposits: |_currency_id: AssetId| -> Balance {
        0
    };
}

construct_runtime! {
    pub enum Runtime where
        Block = Block,
        NodeBlock = Block,
        UncheckedExtrinsic = UncheckedExtrinsic,
    {
        System: frame_system::{Pallet, Call, Config, Storage, Event<T>},
        Permissions: permissions::{Pallet, Call, Config<T>, Storage, Event<T>},
        DexManager: dex_manager::{Pallet, Call, Config<T>, Storage},
        TradingPair: trading_pair::{Pallet, Call, Config<T>, Storage, Event<T>},
        Balances: pallet_balances::{Pallet, Call, Storage, Event<T>},
        Tokens: orml_tokens::{Pallet, Call, Config<T>, Storage, Event<T>},
        Timestamp: pallet_timestamp::{Pallet, Call, Storage, Inherent},
        Currencies: currencies::{Pallet, Call, Storage},
        Assets: assets::{Pallet, Call, Config<T>, Storage, Event<T>},
        Technical: technical::{Pallet, Call, Config<T>, Storage, Event<T>},
        PswapDistribution: pswap_distribution::{Pallet, Call, Config<T>, Storage, Event<T>},
        PoolXYK: pool_xyk::{Pallet, Call, Storage, Event<T>},
        CeresLiquidityLocker: ceres_liquidity_locker::{Pallet, Call, Storage, Event<T>},
        DemeterFarmingPlatform: demeter_farming_platform::{Pallet, Call, Storage, Event<T>},
    }
}

impl frame_system::Config for Runtime {
    type BaseCallFilter = Everything;
    type BlockWeights = ();
    type BlockLength = ();
    type Origin = Origin;
    type Call = Call;
    type Index = u64;
    type BlockNumber = u64;
    type Hash = H256;
    type Hashing = BlakeTwo256;
    type AccountId = AccountId;
    type Lookup = IdentityLookup<Self::AccountId>;
    type Header = Header;
    type Event = Event;
    type BlockHashCount = BlockHashCount;
    type DbWeight = ();
    type Version = ();
    type AccountData = pallet_balances::AccountData<Balance>;
    type OnNewAccount = ();
    type OnKilledAccount = ();
    type SystemWeightInfo = ();
    type PalletInfo = PalletInfo;
    type SS58Prefix = ();
    type OnSetCode = ();
    type MaxConsumers = frame_support::traits::ConstU32<65536>;
}

impl permissions::Config for Runtime {
    type Event = Event;
}

impl dex_manager::Config for Runtime {}

impl trading_pair::Config for Runtime {
    type Event = Event;
    type EnsureDEXManager = dex_manager::Pallet<Runtime>;
    type WeightInfo = ();
}

impl common::Config for Runtime {
    type DEXId = DEXId;
    type LstId = common::LiquiditySourceType;
}

impl pallet_balances::Config for Runtime {
    type Balance = Balance;
    type Event = Event;
    type DustRemoval = ();
    type ExistentialDeposit = ExistentialDeposit;
    type AccountStore = System;
    type WeightInfo = ();
    type MaxLocks = ();
    type MaxReserves = ();
    type ReserveIdentifier = ();
}

impl orml_tokens::Config for Runtime {
    type Event = Event;
    type Balance = Balance;
    type Amount = Amount;
    type CurrencyId = <Runtime as assets::Config>::AssetId;
    type WeightInfo = ();
    type ExistentialDeposits = ExistentialDeposits;
    type OnDust = ();
    type MaxLocks = ();
    type MaxReserves = ();
    type ReserveIdentifier = ();
    type OnNewTokenAccount = ();
    type OnKilledTokenAccount = ();
    type DustRemovalWhitelist = Everything;
}

impl currencies::Config for Runtime {
    type MultiCurrency = orml_tokens::Pallet<Runtime>;
    type NativeCurrency =
        BasicCurrencyAdapter<Runtime, pallet_balances::Pallet<Runtime>, Amount, BlockNumber>;
    type GetNativeCurrencyId = <Runtime as assets::Config>::GetBaseAssetId;
    type WeightInfo = ();
}

parameter_types! {
    pub GetBuyBackAssetId: AssetId = XST.into();
    pub GetBuyBackSupplyAssets: Vec<AssetId> = vec![VAL.into(), PSWAP.into()];
    pub const GetBuyBackPercentage: u8 = 10;
    pub const GetBuyBackAccountId: AccountId = AccountId::new(hex!(
            "0000000000000000000000000000000000000000000000000000000000000023"
    ));
    pub const GetBuyBackDexId: DEXId = 0;
}

impl assets::Config for Runtime {
    type Event = Event;
    type ExtraAccountId = [u8; 32];
    type ExtraAssetRecordArg =
        common::AssetIdExtraAssetRecordArg<DEXId, common::LiquiditySourceType, [u8; 32]>;
    type AssetId = AssetId;
    type GetBaseAssetId = GetBaseAssetId;
<<<<<<< HEAD
    type GetBuyBackAssetId = GetBuyBackAssetId;
    type GetBuyBackSupplyAssets = GetBuyBackSupplyAssets;
    type GetBuyBackPercentage = GetBuyBackPercentage;
    type GetBuyBackAccountId = GetBuyBackAccountId;
    type GetBuyBackDexId = GetBuyBackDexId;
    type BuyBackLiquidityProxy = ();
    type Currency = currencies::Pallet<Runtime>;
=======
    type Currency = currencies::Pallet<Runtime>;
    type GetTeamReservesAccountId = GetTeamReservesAccountId;
>>>>>>> 568d7eee
    type GetTotalBalance = ();
    type WeightInfo = ();
}

impl technical::Config for Runtime {
    type Event = Event;
    type TechAssetId = TechAssetId;
    type TechAccountId = TechAccountId;
    type Trigger = ();
    type Condition = ();
    type SwapAction = crate::PolySwapAction<AssetId, AccountId, TechAccountId>;
}

impl pswap_distribution::Config for Runtime {
    const PSWAP_BURN_PERCENT: Percent = Percent::from_percent(3);
    type Event = Event;
    type GetIncentiveAssetId = GetIncentiveAssetId;
    type LiquidityProxy = ();
    type CompatBalance = Balance;
    type GetDefaultSubscriptionFrequency = GetDefaultSubscriptionFrequency;
    type GetBurnUpdateFrequency = GetBurnUpdateFrequency;
    type GetTechnicalAccountId = GetPswapDistributionAccountId;
    type EnsureDEXManager = ();
    type OnPswapBurnedAggregator = ();
    type WeightInfo = ();
    type GetParliamentAccountId = GetParliamentAccountId;
    type PoolXykPallet = PoolXYK;
}

impl pallet_timestamp::Config for Runtime {
    type Moment = u64;
    type OnTimestampSet = ();
    type MinimumPeriod = MinimumPeriod;
    type WeightInfo = ();
}

impl ceres_liquidity_locker::Config for Runtime {
    const BLOCKS_PER_ONE_DAY: BlockNumberFor<Self> = 14_440;
    type Event = Event;
    type XYKPool = PoolXYK;
    type DemeterFarmingPlatform = DemeterFarmingPlatform;
    type CeresAssetId = ();
    type WeightInfo = ();
}

impl demeter_farming_platform::Config for Runtime {
    type Event = Event;
    type DemeterAssetId = ();
    const BLOCKS_PER_HOUR_AND_A_HALF: BlockNumberFor<Self> = 900;
    type WeightInfo = ();
}

impl Config for Runtime {
    const MIN_XOR: Balance = balance!(0.007);
    type Event = Event;
    type PairSwapAction = crate::PairSwapAction<AssetId, AccountId, TechAccountId>;
    type DepositLiquidityAction = crate::DepositLiquidityAction<AssetId, AccountId, TechAccountId>;
    type WithdrawLiquidityAction =
        crate::WithdrawLiquidityAction<AssetId, AccountId, TechAccountId>;
    type PolySwapAction = crate::PolySwapAction<AssetId, AccountId, TechAccountId>;
    type EnsureDEXManager = dex_manager::Pallet<Runtime>;
    type GetFee = GetFee;
    type OnPoolCreated = PswapDistribution;
    type OnPoolReservesChanged = ();
    type WeightInfo = ();
}

#[allow(non_snake_case)]
pub fn ALICE() -> AccountId {
    AccountId32::from([1; 32])
}

#[allow(non_snake_case)]
pub fn BOB() -> AccountId {
    AccountId32::from([2; 32])
}

#[allow(non_snake_case)]
pub fn CHARLIE() -> AccountId {
    AccountId32::from([35; 32])
}

pub const DEX_A_ID: DEXId = 220;
pub const DEX_B_ID: DEXId = 221;

pub struct ExtBuilder {
    initial_dex_list: Vec<(DEXId, DEXInfo<AssetId>)>,
    endowed_accounts: Vec<(AccountId, AssetId, Balance)>,
    initial_permission_owners: Vec<(u32, Scope, Vec<AccountId>)>,
    initial_permissions: Vec<(AccountId, Scope, Vec<u32>)>,
}

impl Default for ExtBuilder {
    fn default() -> Self {
        Self {
            initial_dex_list: vec![
                (
                    DEX_A_ID,
                    DEXInfo {
                        base_asset_id: GoldenTicket.into(),
<<<<<<< HEAD
                        synthetic_base_asset_id: BatteryForMusicPlayer.into(),
=======
>>>>>>> 568d7eee
                        is_public: true,
                    },
                ),
                (
                    DEX_B_ID,
                    DEXInfo {
                        base_asset_id: AppleTree.into(),
<<<<<<< HEAD
                        synthetic_base_asset_id: BatteryForMusicPlayer.into(),
=======
>>>>>>> 568d7eee
                        is_public: true,
                    },
                ),
            ],
            endowed_accounts: vec![
                (ALICE(), RedPepper.into(), balance!(99000)),
                (ALICE(), BlackPepper.into(), balance!(2000000)),
                (BOB(), RedPepper.into(), balance!(2000000)),
                (CHARLIE(), BlackPepper.into(), balance!(2000000)),
            ],
            initial_permission_owners: vec![(
                MANAGE_DEX,
                Scope::Limited(hash(&DEX_A_ID)),
                vec![BOB()],
            )],
            initial_permissions: vec![(BOB(), Scope::Limited(hash(&DEX_A_ID)), vec![MANAGE_DEX])],
        }
    }
}

impl ExtBuilder {
    pub fn build(self) -> sp_io::TestExternalities {
        let mut t = frame_system::GenesisConfig::default()
            .build_storage::<Runtime>()
            .unwrap();

        dex_manager::GenesisConfig::<Runtime> {
            dex_list: self.initial_dex_list,
        }
        .assimilate_storage(&mut t)
        .unwrap();

        orml_tokens::GenesisConfig::<Runtime> {
            balances: self.endowed_accounts,
        }
        .assimilate_storage(&mut t)
        .unwrap();

        permissions::GenesisConfig::<Runtime> {
            initial_permission_owners: self.initial_permission_owners,
            initial_permissions: self.initial_permissions,
        }
        .assimilate_storage(&mut t)
        .unwrap();

        t.into()
    }
}<|MERGE_RESOLUTION|>--- conflicted
+++ resolved
@@ -203,7 +203,6 @@
         common::AssetIdExtraAssetRecordArg<DEXId, common::LiquiditySourceType, [u8; 32]>;
     type AssetId = AssetId;
     type GetBaseAssetId = GetBaseAssetId;
-<<<<<<< HEAD
     type GetBuyBackAssetId = GetBuyBackAssetId;
     type GetBuyBackSupplyAssets = GetBuyBackSupplyAssets;
     type GetBuyBackPercentage = GetBuyBackPercentage;
@@ -211,10 +210,6 @@
     type GetBuyBackDexId = GetBuyBackDexId;
     type BuyBackLiquidityProxy = ();
     type Currency = currencies::Pallet<Runtime>;
-=======
-    type Currency = currencies::Pallet<Runtime>;
-    type GetTeamReservesAccountId = GetTeamReservesAccountId;
->>>>>>> 568d7eee
     type GetTotalBalance = ();
     type WeightInfo = ();
 }
@@ -311,29 +306,29 @@
     fn default() -> Self {
         Self {
             initial_dex_list: vec![
-                (
-                    DEX_A_ID,
-                    DEXInfo {
-                        base_asset_id: GoldenTicket.into(),
-<<<<<<< HEAD
-                        synthetic_base_asset_id: BatteryForMusicPlayer.into(),
-=======
->>>>>>> 568d7eee
-                        is_public: true,
-                    },
-                ),
-                (
-                    DEX_B_ID,
-                    DEXInfo {
-                        base_asset_id: AppleTree.into(),
-<<<<<<< HEAD
-                        synthetic_base_asset_id: BatteryForMusicPlayer.into(),
-=======
->>>>>>> 568d7eee
-                        is_public: true,
-                    },
-                ),
-            ],
+                            (
+                                DEX_A_ID,
+                                DEXInfo {
+                                    base_asset_id: GoldenTicket.into(),
+            <<<<<<< HEAD
+                                    synthetic_base_asset_id: BatteryForMusicPlayer.into(),
+            =======
+            >>>>>>> 568d7eeea9b9ba321ba63a9fe02aff2f2a10241d
+                                    is_public: true,
+                                },
+                            ),
+                            (
+                                DEX_B_ID,
+                                DEXInfo {
+                                    base_asset_id: AppleTree.into(),
+            <<<<<<< HEAD
+                                    synthetic_base_asset_id: BatteryForMusicPlayer.into(),
+            =======
+            >>>>>>> 568d7eeea9b9ba321ba63a9fe02aff2f2a10241d
+                                    is_public: true,
+                                },
+                            ),
+                        ],
             endowed_accounts: vec![
                 (ALICE(), RedPepper.into(), balance!(99000)),
                 (ALICE(), BlackPepper.into(), balance!(2000000)),
