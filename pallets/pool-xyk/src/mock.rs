// This file is part of the SORA network and Polkaswap app.

// Copyright (c) 2020, 2021, Polka Biome Ltd. All rights reserved.
// SPDX-License-Identifier: BSD-4-Clause

// Redistribution and use in source and binary forms, with or without modification,
// are permitted provided that the following conditions are met:

// Redistributions of source code must retain the above copyright notice, this list
// of conditions and the following disclaimer.
// Redistributions in binary form must reproduce the above copyright notice, this
// list of conditions and the following disclaimer in the documentation and/or other
// materials provided with the distribution.
//
// All advertising materials mentioning features or use of this software must display
// the following acknowledgement: This product includes software developed by Polka Biome
// Ltd., SORA, and Polkaswap.
//
// Neither the name of the Polka Biome Ltd. nor the names of its contributors may be used
// to endorse or promote products derived from this software without specific prior written permission.

// THIS SOFTWARE IS PROVIDED BY Polka Biome Ltd. AS IS AND ANY EXPRESS OR IMPLIED WARRANTIES,
// INCLUDING, BUT NOT LIMITED TO, THE IMPLIED WARRANTIES OF MERCHANTABILITY AND FITNESS FOR
// A PARTICULAR PURPOSE ARE DISCLAIMED. IN NO EVENT SHALL Polka Biome Ltd. BE LIABLE FOR ANY
// DIRECT, INDIRECT, INCIDENTAL, SPECIAL, EXEMPLARY, OR CONSEQUENTIAL DAMAGES (INCLUDING,
// BUT NOT LIMITED TO, PROCUREMENT OF SUBSTITUTE GOODS OR SERVICES; LOSS OF USE, DATA, OR PROFITS;
// OR BUSINESS INTERRUPTION) HOWEVER CAUSED AND ON ANY THEORY OF LIABILITY, WHETHER IN CONTRACT,
// STRICT LIABILITY, OR TORT (INCLUDING NEGLIGENCE OR OTHERWISE) ARISING IN ANY WAY OUT OF THE
// USE OF THIS SOFTWARE, EVEN IF ADVISED OF THE POSSIBILITY OF SUCH DAMAGE.

use crate::{self as pool_xyk, Config};
use common::prelude::{AssetName, AssetSymbol, Balance, Fixed, FromGenericPair, SymbolName};
use common::{
<<<<<<< HEAD
    balance, fixed, hash, mock_assets_config, mock_common_config, mock_currencies_config,
    mock_frame_system_config, mock_pallet_balances_config, mock_pallet_timestamp_config,
    mock_permissions_config, mock_technical_config, mock_tokens_config, DEXInfo, GetMarketInfo,
    TBCD,
=======
    balance, fixed, hash, mock_common_config, mock_currencies_config, mock_frame_system_config,
    mock_pallet_balances_config, mock_technical_config, DEXInfo, GetMarketInfo, TBCD,
>>>>>>> dfd3729f
};
use currencies::BasicCurrencyAdapter;
use frame_support::traits::{Everything, GenesisBuild};
use frame_support::weights::Weight;
use frame_support::{construct_runtime, parameter_types};
use frame_system;
use hex_literal::hex;
use orml_traits::parameter_type_with_key;
use permissions::{Scope, MANAGE_DEX};
use sp_core::crypto::AccountId32;
use sp_core::{ConstU32, H256};
use sp_runtime::testing::Header;
use sp_runtime::traits::{BlakeTwo256, IdentityLookup};
use sp_runtime::{BuildStorage, Perbill, Percent};

pub use common::mock::ComicAssetId::*;
pub use common::mock::*;
pub use common::TechAssetId as Tas;
pub use common::TechPurpose::*;
use frame_system::pallet_prelude::BlockNumberFor;

pub type DEXId = u32;
pub type BlockNumber = u64;
pub type AccountId = AccountId32;
pub type Amount = i128;
pub type TechAssetId = common::TechAssetId<common::mock::ComicAssetId>;
pub type AssetId = common::AssetId32<common::mock::ComicAssetId>;
pub type TechAccountId = common::TechAccountId<AccountId, TechAssetId, DEXId>;
pub type Moment = u64;
type UncheckedExtrinsic = frame_system::mocking::MockUncheckedExtrinsic<Runtime>;
type Block = frame_system::mocking::MockBlock<Runtime>;

parameter_types! {
    pub const BlockHashCount: u64 = 250;
    pub const MaximumBlockWeight: Weight = Weight::from_parts(1024, 0);
    pub const MaximumBlockLength: u32 = 2 * 1024;
    pub const AvailableBlockRatio: Perbill = Perbill::from_percent(75);
    pub GetBaseAssetId: AssetId = common::AssetId32::from_bytes(hex!("0200000000000000000000000000000000000000000000000000000000000000").into());
    pub GetIncentiveAssetId: AssetId = common::AssetId32::from_bytes(hex!("0200050000000000000000000000000000000000000000000000000000000000").into());
    pub GetPswapDistributionAccountId: AccountId = AccountId32::from([3; 32]);
    pub const GetDefaultSubscriptionFrequency: BlockNumber = 10;
    pub const GetBurnUpdateFrequency: BlockNumber = 14400;
    pub GetParliamentAccountId: AccountId = AccountId32::from([8; 32]);
    pub GetFee: Fixed = fixed!(0.003);
    pub GetXykIrreducibleReservePercent: Percent = Percent::from_percent(1);
}

parameter_type_with_key! {
    pub ExistentialDeposits: |_currency_id: AssetId| -> Balance {
        0
    };
}

construct_runtime! {
    pub enum Runtime {
        System: frame_system::{Pallet, Call, Config<T>, Storage, Event<T>},
        Permissions: permissions::{Pallet, Call, Config<T>, Storage, Event<T>},
        DexManager: dex_manager::{Pallet, Call, Config<T>, Storage},
        TradingPair: trading_pair::{Pallet, Call, Config<T>, Storage, Event<T>},
        Balances: pallet_balances::{Pallet, Call, Storage, Event<T>},
        Tokens: tokens::{Pallet, Call, Config<T>, Storage, Event<T>},
        Timestamp: pallet_timestamp::{Pallet, Call, Storage, Inherent},
        Currencies: currencies::{Pallet, Call, Storage},
        Assets: assets::{Pallet, Call, Config<T>, Storage, Event<T>},
        Technical: technical::{Pallet, Call, Config<T>, Storage, Event<T>},
        PswapDistribution: pswap_distribution::{Pallet, Call, Config<T>, Storage, Event<T>},
        PoolXYK: pool_xyk::{Pallet, Call, Storage, Event<T>},
        CeresLiquidityLocker: ceres_liquidity_locker::{Pallet, Call, Storage, Event<T>},
        DemeterFarmingPlatform: demeter_farming_platform::{Pallet, Call, Storage, Event<T>},
        XSTPools: xst::{Pallet, Call, Storage, Event<T>},
        Band: band::{Pallet, Call, Storage, Event<T>},
        OracleProxy: oracle_proxy::{Pallet, Call, Storage, Event<T>},
        ExtendedAssets: extended_assets::{Pallet, Call, Storage, Event<T>},
    }
}

mock_pallet_balances_config!(Runtime);
mock_currencies_config!(Runtime);
mock_technical_config!(Runtime, crate::PolySwapAction<DEXId, AssetId, AccountId, TechAccountId>);
mock_frame_system_config!(Runtime);
mock_common_config!(Runtime);
<<<<<<< HEAD
mock_assets_config!(Runtime);
mock_permissions_config!(Runtime);
mock_pallet_timestamp_config!(Runtime);
mock_tokens_config!(Runtime);
=======

parameter_types! {
    pub GetBuyBackAccountId: AccountId = AccountId32::from([23; 32]);
    pub GetBuyBackSupplyAssets: Vec<AssetId> = vec![];
    pub const GetBuyBackPercentage: u8 = 0;
    pub GetBuyBackDexId: DEXId = DEXId::from(common::DEXId::PolkaswapXSTUSD);
}

impl assets::Config for Runtime {
    type RuntimeEvent = RuntimeEvent;
    type ExtraAccountId = [u8; 32];
    type ExtraAssetRecordArg =
        common::AssetIdExtraAssetRecordArg<DEXId, common::LiquiditySourceType, [u8; 32]>;
    type AssetId = AssetId;
    type GetBaseAssetId = GetBaseAssetId;
    type GetBuyBackAssetId = GetBuyBackAssetId;
    type GetBuyBackSupplyAssets = GetBuyBackSupplyAssets;
    type GetBuyBackPercentage = GetBuyBackPercentage;
    type GetBuyBackAccountId = GetBuyBackAccountId;
    type GetBuyBackDexId = GetBuyBackDexId;
    type BuyBackLiquidityProxy = ();
    type Currency = currencies::Pallet<Runtime>;
    type GetTotalBalance = ();
    type WeightInfo = ();
    type AssetRegulator = permissions::Pallet<Runtime>;
}

impl permissions::Config for Runtime {
    type RuntimeEvent = RuntimeEvent;
}
>>>>>>> dfd3729f

impl dex_manager::Config for Runtime {}

impl trading_pair::Config for Runtime {
    type RuntimeEvent = RuntimeEvent;
    type EnsureDEXManager = dex_manager::Pallet<Runtime>;
    type DexInfoProvider = dex_manager::Pallet<Runtime>;
    type WeightInfo = ();
    type AssetInfoProvider = assets::Pallet<Runtime>;
}

parameter_types! {
    pub GetBuyBackAssetId: AssetId = TBCD.into();
}

impl pswap_distribution::Config for Runtime {
    const PSWAP_BURN_PERCENT: Percent = Percent::from_percent(3);
    type RuntimeEvent = RuntimeEvent;
    type GetIncentiveAssetId = GetIncentiveAssetId;
    type GetTBCDAssetId = GetBuyBackAssetId;
    type LiquidityProxy = ();
    type CompatBalance = Balance;
    type GetDefaultSubscriptionFrequency = GetDefaultSubscriptionFrequency;
    type GetBurnUpdateFrequency = GetBurnUpdateFrequency;
    type GetTechnicalAccountId = GetPswapDistributionAccountId;
    type EnsureDEXManager = ();
    type OnPswapBurnedAggregator = ();
    type WeightInfo = ();
    type GetParliamentAccountId = GetParliamentAccountId;
    type PoolXykPallet = PoolXYK;
    type BuyBackHandler = ();
    type DexInfoProvider = dex_manager::Pallet<Runtime>;
    type GetChameleonPoolBaseAssetId = GetChameleonPoolBaseAssetId;
    type AssetInfoProvider = assets::Pallet<Runtime>;
}

impl ceres_liquidity_locker::Config for Runtime {
    const BLOCKS_PER_ONE_DAY: BlockNumberFor<Self> = 14_440;
    type RuntimeEvent = RuntimeEvent;
    type XYKPool = PoolXYK;
    type DemeterFarmingPlatform = DemeterFarmingPlatform;
    type CeresAssetId = ();
    type WeightInfo = ();
}

impl demeter_farming_platform::Config for Runtime {
    type RuntimeEvent = RuntimeEvent;
    type DemeterAssetId = ();
    const BLOCKS_PER_HOUR_AND_A_HALF: BlockNumberFor<Self> = 900;
    type WeightInfo = ();
    type AssetInfoProvider = assets::Pallet<Runtime>;
}

parameter_types! {
    pub GetXSTPoolPermissionedTechAccountId: TechAccountId = {
        let tech_account_id = TechAccountId::from_generic_pair(
            xst::TECH_ACCOUNT_PREFIX.to_vec(),
            xst::TECH_ACCOUNT_PERMISSIONED.to_vec(),
        );
        tech_account_id
    };
    pub GetSyntheticBaseAssetId: AssetId = BatteryForMusicPlayer.into();
    pub const GetSyntheticBaseBuySellLimit: Balance = balance!(10000000000);
    pub const GetBandRateStalePeriod: Moment = 60*5*1000; // 5 minutes
    pub const GetBandRateStaleBlockPeriod: u64 = 600; // 1 hour
}

impl band::Config for Runtime {
    type Symbol = common::SymbolName;
    type RuntimeEvent = RuntimeEvent;
    type WeightInfo = ();
    type OnNewSymbolsRelayedHook = oracle_proxy::Pallet<Runtime>;
    type Time = Timestamp;
    type GetBandRateStalePeriod = GetBandRateStalePeriod;
    type GetBandRateStaleBlockPeriod = GetBandRateStaleBlockPeriod;
    type OnSymbolDisabledHook = ();
    type MaxRelaySymbols = frame_support::traits::ConstU32<100>;
}

impl oracle_proxy::Config for Runtime {
    type RuntimeEvent = RuntimeEvent;
    type WeightInfo = ();
    type Symbol = <Runtime as band::Config>::Symbol;
    type BandChainOracle = band::Pallet<Runtime>;
}

impl xst::Config for Runtime {
    type RuntimeEvent = RuntimeEvent;
    type GetSyntheticBaseAssetId = GetSyntheticBaseAssetId;
    type GetXSTPoolPermissionedTechAccountId = GetXSTPoolPermissionedTechAccountId;
    type EnsureDEXManager = DexManager;
    type PriceToolsPallet = ();
    type WeightInfo = ();
    type Oracle = OracleProxy;
    type Symbol = SymbolName;
    type GetSyntheticBaseBuySellLimit = GetSyntheticBaseBuySellLimit;
    type TradingPairSourceManager = trading_pair::Pallet<Runtime>;
    type AssetInfoProvider = assets::Pallet<Runtime>;
}

impl extended_assets::Config for Runtime {
    type RuntimeEvent = RuntimeEvent;
    type AssetInfoProvider = assets::Pallet<Runtime>;
    type MaxRegulatedAssetsPerSBT = ConstU32<10000>;
    type WeightInfo = ();
}

parameter_type_with_key! {
    pub GetTradingPairRestrictedFlag: |trading_pair: common::TradingPair<AssetId>| -> bool {
        let common::TradingPair {
            base_asset_id,
            target_asset_id
        } = trading_pair;
        <xst::Pallet::<Runtime> as GetMarketInfo<AssetId>>::enabled_target_assets()
            .contains(target_asset_id) ||
            (base_asset_id, target_asset_id) == (&Mango.into(), &GoldenTicket.into()) ||
            (base_asset_id, target_asset_id) == (&Mango.into(), &BatteryForMusicPlayer.into())
    };
}

parameter_type_with_key! {
    pub GetChameleonPoolBaseAssetId: |base_asset_id: AssetId| -> Option<AssetId> {
        if base_asset_id == &GoldenTicket.into() {
            Some(Potato.into())
        } else {
            None
        }
    };
}

parameter_type_with_key! {
    pub GetChameleonPool: |tpair: common::TradingPair<AssetId>| -> bool {
        tpair.base_asset_id == GoldenTicket.into() && tpair.target_asset_id == BlackPepper.into()
    };
}

impl Config for Runtime {
    const MIN_XOR: Balance = balance!(0.007);
    type RuntimeEvent = RuntimeEvent;
    type PairSwapAction = crate::PairSwapAction<DEXId, AssetId, AccountId, TechAccountId>;
    type DepositLiquidityAction = crate::DepositLiquidityAction<AssetId, AccountId, TechAccountId>;
    type WithdrawLiquidityAction =
        crate::WithdrawLiquidityAction<AssetId, AccountId, TechAccountId>;
    type PolySwapAction = crate::PolySwapAction<DEXId, AssetId, AccountId, TechAccountId>;
    type EnsureDEXManager = dex_manager::Pallet<Runtime>;
    type TradingPairSourceManager = trading_pair::Pallet<Runtime>;
    type DexInfoProvider = dex_manager::Pallet<Runtime>;
    type EnsureTradingPairExists = trading_pair::Pallet<Runtime>;
    type EnabledSourcesManager = trading_pair::Pallet<Runtime>;
    type GetFee = GetFee;
    type OnPoolCreated = PswapDistribution;
    type OnPoolReservesChanged = ();
    type XSTMarketInfo = xst::Pallet<Runtime>;
    type GetTradingPairRestrictedFlag = GetTradingPairRestrictedFlag;
    type GetChameleonPool = GetChameleonPool;
    type GetChameleonPoolBaseAssetId = GetChameleonPoolBaseAssetId;
    type AssetInfoProvider = assets::Pallet<Runtime>;
    type AssetRegulator = extended_assets::Pallet<Runtime>;
    type IrreducibleReserve = GetXykIrreducibleReservePercent;
    type WeightInfo = ();
}

#[allow(non_snake_case)]
pub fn ALICE() -> AccountId {
    AccountId32::from([1; 32])
}

#[allow(non_snake_case)]
pub fn BOB() -> AccountId {
    AccountId32::from([2; 32])
}

#[allow(non_snake_case)]
pub fn CHARLIE() -> AccountId {
    AccountId32::from([35; 32])
}

pub const DEX_A_ID: DEXId = 220;
pub const DEX_B_ID: DEXId = 221;
pub const DEX_C_ID: DEXId = 222;
// XSTPool uses hardcoded DEXId (DEXId::Polkaswap), without this
// DEX XSTPool initializes with error
pub const DEX_D_ID: DEXId = 0;

pub struct ExtBuilder {
    initial_dex_list: Vec<(DEXId, DEXInfo<AssetId>)>,
    endowed_accounts: Vec<(AccountId, AssetId, Balance)>,
    endowed_accounts_for_synthetics_platform:
        Vec<(AccountId, AssetId, Balance, AssetSymbol, AssetName, u8)>,
    initial_permission_owners: Vec<(u32, Scope, Vec<AccountId>)>,
    initial_permissions: Vec<(AccountId, Scope, Vec<u32>)>,
    initial_synthetics: Vec<(AssetId, SymbolName, Fixed)>,
}

impl Default for ExtBuilder {
    fn default() -> Self {
        Self {
            initial_dex_list: vec![
                (
                    DEX_A_ID,
                    DEXInfo {
                        base_asset_id: GoldenTicket.into(),
                        synthetic_base_asset_id: BatteryForMusicPlayer.into(),
                        is_public: true,
                    },
                ),
                (
                    DEX_B_ID,
                    DEXInfo {
                        base_asset_id: AppleTree.into(),
                        synthetic_base_asset_id: BatteryForMusicPlayer.into(),
                        is_public: true,
                    },
                ),
                (
                    DEX_C_ID,
                    DEXInfo {
                        base_asset_id: Mango.into(),
                        synthetic_base_asset_id: BatteryForMusicPlayer.into(),
                        is_public: true,
                    },
                ),
                (
                    DEX_D_ID,
                    DEXInfo {
                        base_asset_id: GoldenTicket.into(),
                        synthetic_base_asset_id: BatteryForMusicPlayer.into(),
                        is_public: true,
                    },
                ),
            ],
            endowed_accounts: vec![
                (ALICE(), RedPepper.into(), balance!(99000)),
                (ALICE(), BlackPepper.into(), balance!(2000000)),
                (ALICE(), Potato.into(), balance!(2000000)),
                (BOB(), RedPepper.into(), balance!(2000000)),
                (CHARLIE(), BlackPepper.into(), balance!(2000000)),
                (CHARLIE(), Potato.into(), balance!(2000000)),
            ],
            // some assets must be registered (synthetic assets and base synthetic asset)
            // before the initialization of XSTPool
            endowed_accounts_for_synthetics_platform: vec![
                (
                    ALICE(),
                    Mango.into(),
                    balance!(100000),
                    AssetSymbol(b"XSTUSD".to_vec()),
                    AssetName(b"SORA Synthetic USD".to_vec()),
                    common::DEFAULT_BALANCE_PRECISION,
                ),
                (
                    ALICE(),
                    BatteryForMusicPlayer.into(),
                    balance!(10000),
                    AssetSymbol(b"XST".to_vec()),
                    AssetName(b"Sora Synthetics".to_vec()),
                    common::DEFAULT_BALANCE_PRECISION,
                ),
            ],
            initial_permission_owners: vec![(
                MANAGE_DEX,
                Scope::Limited(hash(&DEX_A_ID)),
                vec![BOB()],
            )],
            initial_permissions: vec![(BOB(), Scope::Limited(hash(&DEX_A_ID)), vec![MANAGE_DEX])],
            initial_synthetics: vec![(Mango.into(), SymbolName::usd(), fixed!(0))],
        }
    }
}

impl ExtBuilder {
    pub fn build(self) -> sp_io::TestExternalities {
        common::test_utils::init_logger();
        let mut t = frame_system::GenesisConfig::<Runtime>::default()
            .build_storage()
            .unwrap();

        dex_manager::GenesisConfig::<Runtime> {
            dex_list: self.initial_dex_list,
        }
        .assimilate_storage(&mut t)
        .unwrap();

        tokens::GenesisConfig::<Runtime> {
            balances: self.endowed_accounts,
        }
        .assimilate_storage(&mut t)
        .unwrap();

        permissions::GenesisConfig::<Runtime> {
            initial_permission_owners: self.initial_permission_owners,
            initial_permissions: self.initial_permissions,
        }
        .assimilate_storage(&mut t)
        .unwrap();

        assets::GenesisConfig::<Runtime> {
            endowed_assets: self
                .endowed_accounts_for_synthetics_platform
                .iter()
                .cloned()
                .map(|(account_id, asset_id, _, symbol, name, precision)| {
                    (
                        asset_id,
                        account_id,
                        symbol,
                        name,
                        precision,
                        balance!(0),
                        true,
                        None,
                        None,
                    )
                })
                .collect(),
        }
        .assimilate_storage(&mut t)
        .unwrap();

        xst::GenesisConfig::<Runtime> {
            initial_synthetic_assets: self.initial_synthetics,
            reference_asset_id: Teapot.into(),
        }
        .assimilate_storage(&mut t)
        .unwrap();

        t.into()
    }
}<|MERGE_RESOLUTION|>--- conflicted
+++ resolved
@@ -31,15 +31,10 @@
 use crate::{self as pool_xyk, Config};
 use common::prelude::{AssetName, AssetSymbol, Balance, Fixed, FromGenericPair, SymbolName};
 use common::{
-<<<<<<< HEAD
     balance, fixed, hash, mock_assets_config, mock_common_config, mock_currencies_config,
     mock_frame_system_config, mock_pallet_balances_config, mock_pallet_timestamp_config,
     mock_permissions_config, mock_technical_config, mock_tokens_config, DEXInfo, GetMarketInfo,
     TBCD,
-=======
-    balance, fixed, hash, mock_common_config, mock_currencies_config, mock_frame_system_config,
-    mock_pallet_balances_config, mock_technical_config, DEXInfo, GetMarketInfo, TBCD,
->>>>>>> dfd3729f
 };
 use currencies::BasicCurrencyAdapter;
 use frame_support::traits::{Everything, GenesisBuild};
@@ -121,43 +116,10 @@
 mock_technical_config!(Runtime, crate::PolySwapAction<DEXId, AssetId, AccountId, TechAccountId>);
 mock_frame_system_config!(Runtime);
 mock_common_config!(Runtime);
-<<<<<<< HEAD
 mock_assets_config!(Runtime);
 mock_permissions_config!(Runtime);
 mock_pallet_timestamp_config!(Runtime);
 mock_tokens_config!(Runtime);
-=======
-
-parameter_types! {
-    pub GetBuyBackAccountId: AccountId = AccountId32::from([23; 32]);
-    pub GetBuyBackSupplyAssets: Vec<AssetId> = vec![];
-    pub const GetBuyBackPercentage: u8 = 0;
-    pub GetBuyBackDexId: DEXId = DEXId::from(common::DEXId::PolkaswapXSTUSD);
-}
-
-impl assets::Config for Runtime {
-    type RuntimeEvent = RuntimeEvent;
-    type ExtraAccountId = [u8; 32];
-    type ExtraAssetRecordArg =
-        common::AssetIdExtraAssetRecordArg<DEXId, common::LiquiditySourceType, [u8; 32]>;
-    type AssetId = AssetId;
-    type GetBaseAssetId = GetBaseAssetId;
-    type GetBuyBackAssetId = GetBuyBackAssetId;
-    type GetBuyBackSupplyAssets = GetBuyBackSupplyAssets;
-    type GetBuyBackPercentage = GetBuyBackPercentage;
-    type GetBuyBackAccountId = GetBuyBackAccountId;
-    type GetBuyBackDexId = GetBuyBackDexId;
-    type BuyBackLiquidityProxy = ();
-    type Currency = currencies::Pallet<Runtime>;
-    type GetTotalBalance = ();
-    type WeightInfo = ();
-    type AssetRegulator = permissions::Pallet<Runtime>;
-}
-
-impl permissions::Config for Runtime {
-    type RuntimeEvent = RuntimeEvent;
-}
->>>>>>> dfd3729f
 
 impl dex_manager::Config for Runtime {}
 
