// This file is part of the SORA network and Polkaswap app.

// Copyright (c) 2020, 2021, Polka Biome Ltd. All rights reserved.
// SPDX-License-Identifier: BSD-4-Clause

// Redistribution and use in source and binary forms, with or without modification,
// are permitted provided that the following conditions are met:

// Redistributions of source code must retain the above copyright notice, this list
// of conditions and the following disclaimer.
// Redistributions in binary form must reproduce the above copyright notice, this
// list of conditions and the following disclaimer in the documentation and/or other
// materials provided with the distribution.
//
// All advertising materials mentioning features or use of this software must display
// the following acknowledgement: This product includes software developed by Polka Biome
// Ltd., SORA, and Polkaswap.
//
// Neither the name of the Polka Biome Ltd. nor the names of its contributors may be used
// to endorse or promote products derived from this software without specific prior written permission.

// THIS SOFTWARE IS PROVIDED BY Polka Biome Ltd. AS IS AND ANY EXPRESS OR IMPLIED WARRANTIES,
// INCLUDING, BUT NOT LIMITED TO, THE IMPLIED WARRANTIES OF MERCHANTABILITY AND FITNESS FOR
// A PARTICULAR PURPOSE ARE DISCLAIMED. IN NO EVENT SHALL Polka Biome Ltd. BE LIABLE FOR ANY
// DIRECT, INDIRECT, INCIDENTAL, SPECIAL, EXEMPLARY, OR CONSEQUENTIAL DAMAGES (INCLUDING,
// BUT NOT LIMITED TO, PROCUREMENT OF SUBSTITUTE GOODS OR SERVICES; LOSS OF USE, DATA, OR PROFITS;
// OR BUSINESS INTERRUPTION) HOWEVER CAUSED AND ON ANY THEORY OF LIABILITY, WHETHER IN CONTRACT,
// STRICT LIABILITY, OR TORT (INCLUDING NEGLIGENCE OR OTHERWISE) ARISING IN ANY WAY OUT OF THE
// USE OF THIS SOFTWARE, EVEN IF ADVISED OF THE POSSIBILITY OF SUCH DAMAGE.

use crate::{self as pool_xyk, Config};
use common::prelude::{AssetName, AssetSymbol, Balance, Fixed, FromGenericPair, SymbolName};
use common::{
    balance, fixed, hash, mock_assets_config, mock_common_config, mock_currencies_config,
    mock_frame_system_config, mock_pallet_balances_config, mock_pallet_timestamp_config,
    mock_permissions_config, mock_technical_config, mock_tokens_config, DEXInfo, GetMarketInfo,
    TBCD,
};
use currencies::BasicCurrencyAdapter;
use frame_support::traits::{Everything, GenesisBuild};
use frame_support::weights::Weight;
use frame_support::{construct_runtime, parameter_types};
use frame_system;
use hex_literal::hex;
use orml_traits::parameter_type_with_key;
use permissions::{Scope, MANAGE_DEX};
use sp_core::crypto::AccountId32;
use sp_core::{ConstU32, H256};
use sp_runtime::testing::Header;
use sp_runtime::traits::{BlakeTwo256, IdentityLookup};
use sp_runtime::{BuildStorage, Perbill, Percent};
<<<<<<< HEAD
=======
use sp_std::collections::btree_set::BTreeSet;
>>>>>>> 87a5efdc

pub use common::mock::ComicAssetId::*;
pub use common::mock::*;
pub use common::TechAssetId as Tas;
pub use common::TechPurpose::*;
use frame_system::pallet_prelude::BlockNumberFor;

pub type DEXId = u32;
pub type BlockNumber = u64;
pub type AccountId = AccountId32;
pub type Amount = i128;
pub type TechAssetId = common::TechAssetId<common::mock::ComicAssetId>;
pub type AssetId = common::AssetId32<common::mock::ComicAssetId>;
pub type TechAccountId = common::TechAccountId<AccountId, TechAssetId, DEXId>;
pub type Moment = u64;
type UncheckedExtrinsic = frame_system::mocking::MockUncheckedExtrinsic<Runtime>;
type Block = frame_system::mocking::MockBlock<Runtime>;

parameter_types! {
    pub const BlockHashCount: u64 = 250;
    pub const MaximumBlockWeight: Weight = Weight::from_parts(1024, 0);
    pub const MaximumBlockLength: u32 = 2 * 1024;
    pub const AvailableBlockRatio: Perbill = Perbill::from_percent(75);
    pub GetBaseAssetId: AssetId = common::AssetId32::from_bytes(hex!("0200000000000000000000000000000000000000000000000000000000000000").into());
    pub GetIncentiveAssetId: AssetId = common::AssetId32::from_bytes(hex!("0200050000000000000000000000000000000000000000000000000000000000").into());
    pub GetPswapDistributionAccountId: AccountId = AccountId32::from([3; 32]);
    pub const GetDefaultSubscriptionFrequency: BlockNumber = 10;
    pub const GetBurnUpdateFrequency: BlockNumber = 14400;
    pub GetParliamentAccountId: AccountId = AccountId32::from([8; 32]);
    pub GetFee: Fixed = fixed!(0.003);
<<<<<<< HEAD
=======
    pub GetMaxIssuanceRatio: Fixed = fixed!(1.5);
>>>>>>> 87a5efdc
    pub GetXykIrreducibleReservePercent: Percent = Percent::from_percent(1);
}

parameter_type_with_key! {
    pub ExistentialDeposits: |_currency_id: AssetId| -> Balance {
        0
    };
}

construct_runtime! {
    pub enum Runtime {
        System: frame_system::{Pallet, Call, Config<T>, Storage, Event<T>},
        Permissions: permissions::{Pallet, Call, Config<T>, Storage, Event<T>},
        DexManager: dex_manager::{Pallet, Call, Config<T>, Storage},
        TradingPair: trading_pair::{Pallet, Call, Config<T>, Storage, Event<T>},
        Balances: pallet_balances::{Pallet, Call, Storage, Event<T>},
        Tokens: tokens::{Pallet, Call, Config<T>, Storage, Event<T>},
        Timestamp: pallet_timestamp::{Pallet, Call, Storage, Inherent},
        Currencies: currencies::{Pallet, Call, Storage},
        Assets: assets::{Pallet, Call, Config<T>, Storage, Event<T>},
        Technical: technical::{Pallet, Call, Config<T>, Storage, Event<T>},
        PswapDistribution: pswap_distribution::{Pallet, Call, Config<T>, Storage, Event<T>},
        PoolXYK: pool_xyk::{Pallet, Call, Storage, Event<T>},
        CeresLiquidityLocker: ceres_liquidity_locker::{Pallet, Call, Storage, Event<T>},
        DemeterFarmingPlatform: demeter_farming_platform::{Pallet, Call, Storage, Event<T>},
        XSTPools: xst::{Pallet, Call, Storage, Event<T>},
        Band: band::{Pallet, Call, Storage, Event<T>},
        OracleProxy: oracle_proxy::{Pallet, Call, Storage, Event<T>},
        ExtendedAssets: extended_assets::{Pallet, Call, Storage, Event<T>},
    }
}

mock_pallet_balances_config!(Runtime);
mock_currencies_config!(Runtime);
mock_technical_config!(Runtime, crate::PolySwapAction<DEXId, AssetId, AccountId, TechAccountId>);
mock_frame_system_config!(Runtime);
mock_common_config!(Runtime);
mock_assets_config!(Runtime);
mock_permissions_config!(Runtime);
mock_pallet_timestamp_config!(Runtime);
mock_tokens_config!(Runtime);

impl dex_manager::Config for Runtime {}

impl trading_pair::Config for Runtime {
    type RuntimeEvent = RuntimeEvent;
    type EnsureDEXManager = dex_manager::Pallet<Runtime>;
    type DexInfoProvider = dex_manager::Pallet<Runtime>;
    type WeightInfo = ();
    type AssetInfoProvider = assets::Pallet<Runtime>;
}

parameter_types! {
    pub GetBuyBackAssetId: AssetId = TBCD.into();
}

impl pswap_distribution::Config for Runtime {
    const PSWAP_BURN_PERCENT: Percent = Percent::from_percent(3);
    type RuntimeEvent = RuntimeEvent;
    type GetIncentiveAssetId = GetIncentiveAssetId;
    type GetTBCDAssetId = GetBuyBackAssetId;
    type LiquidityProxy = ();
    type CompatBalance = Balance;
    type GetDefaultSubscriptionFrequency = GetDefaultSubscriptionFrequency;
    type GetBurnUpdateFrequency = GetBurnUpdateFrequency;
    type GetTechnicalAccountId = GetPswapDistributionAccountId;
    type EnsureDEXManager = ();
    type OnPswapBurnedAggregator = ();
    type WeightInfo = ();
    type GetParliamentAccountId = GetParliamentAccountId;
    type PoolXykPallet = PoolXYK;
    type BuyBackHandler = ();
    type DexInfoProvider = dex_manager::Pallet<Runtime>;
    type GetChameleonPools = GetChameleonPools;
    type AssetInfoProvider = assets::Pallet<Runtime>;
}

impl ceres_liquidity_locker::Config for Runtime {
    const BLOCKS_PER_ONE_DAY: BlockNumberFor<Self> = 14_440;
    type RuntimeEvent = RuntimeEvent;
    type XYKPool = PoolXYK;
    type DemeterFarmingPlatform = DemeterFarmingPlatform;
    type CeresAssetId = ();
    type WeightInfo = ();
}

impl demeter_farming_platform::Config for Runtime {
    type RuntimeEvent = RuntimeEvent;
    type DemeterAssetId = ();
    const BLOCKS_PER_HOUR_AND_A_HALF: BlockNumberFor<Self> = 900;
    type WeightInfo = ();
    type AssetInfoProvider = assets::Pallet<Runtime>;
}

parameter_types! {
    pub GetXSTPoolPermissionedTechAccountId: TechAccountId = {
        let tech_account_id = TechAccountId::from_generic_pair(
            xst::TECH_ACCOUNT_PREFIX.to_vec(),
            xst::TECH_ACCOUNT_PERMISSIONED.to_vec(),
        );
        tech_account_id
    };
    pub GetSyntheticBaseAssetId: AssetId = BatteryForMusicPlayer.into();
    pub const GetSyntheticBaseBuySellLimit: Balance = balance!(10000000000);
    pub const GetBandRateStalePeriod: Moment = 60*5*1000; // 5 minutes
    pub const GetBandRateStaleBlockPeriod: u64 = 600; // 1 hour
}

impl band::Config for Runtime {
    type Symbol = common::SymbolName;
    type RuntimeEvent = RuntimeEvent;
    type WeightInfo = ();
    type OnNewSymbolsRelayedHook = oracle_proxy::Pallet<Runtime>;
    type Time = Timestamp;
    type GetBandRateStalePeriod = GetBandRateStalePeriod;
    type GetBandRateStaleBlockPeriod = GetBandRateStaleBlockPeriod;
    type OnSymbolDisabledHook = ();
    type MaxRelaySymbols = frame_support::traits::ConstU32<100>;
}

impl oracle_proxy::Config for Runtime {
    type RuntimeEvent = RuntimeEvent;
    type WeightInfo = ();
    type Symbol = <Runtime as band::Config>::Symbol;
    type BandChainOracle = band::Pallet<Runtime>;
}

impl xst::Config for Runtime {
    type RuntimeEvent = RuntimeEvent;
    type GetSyntheticBaseAssetId = GetSyntheticBaseAssetId;
    type GetXSTPoolPermissionedTechAccountId = GetXSTPoolPermissionedTechAccountId;
    type EnsureDEXManager = DexManager;
    type PriceToolsPallet = ();
    type WeightInfo = ();
    type Oracle = OracleProxy;
    type Symbol = SymbolName;
    type GetSyntheticBaseBuySellLimit = GetSyntheticBaseBuySellLimit;
    type TradingPairSourceManager = trading_pair::Pallet<Runtime>;
    type AssetInfoProvider = assets::Pallet<Runtime>;
}

impl extended_assets::Config for Runtime {
    type RuntimeEvent = RuntimeEvent;
    type AssetInfoProvider = assets::Pallet<Runtime>;
    type MaxRegulatedAssetsPerSBT = ConstU32<10000>;
    type WeightInfo = ();
}

parameter_type_with_key! {
    pub GetTradingPairRestrictedFlag: |trading_pair: common::TradingPair<AssetId>| -> bool {
        let common::TradingPair {
            base_asset_id,
            target_asset_id
        } = trading_pair;
        <xst::Pallet::<Runtime> as GetMarketInfo<AssetId>>::enabled_target_assets()
            .contains(target_asset_id) ||
            (base_asset_id, target_asset_id) == (&Mango.into(), &GoldenTicket.into()) ||
            (base_asset_id, target_asset_id) == (&Mango.into(), &BatteryForMusicPlayer.into())
    };
}

parameter_type_with_key! {
    pub GetChameleonPools: |base: AssetId| -> Option<(AssetId, BTreeSet<AssetId>)> {
        if base == &GoldenTicket.into() {
            Some((Potato.into(), [BlackPepper.into()].into_iter().collect()))
        } else {
            None
        }
    };
}

impl Config for Runtime {
    const MIN_XOR: Balance = balance!(0.007);
    type RuntimeEvent = RuntimeEvent;
    type PairSwapAction = crate::PairSwapAction<DEXId, AssetId, AccountId, TechAccountId>;
    type DepositLiquidityAction = crate::DepositLiquidityAction<AssetId, AccountId, TechAccountId>;
    type WithdrawLiquidityAction =
        crate::WithdrawLiquidityAction<AssetId, AccountId, TechAccountId>;
    type PolySwapAction = crate::PolySwapAction<DEXId, AssetId, AccountId, TechAccountId>;
    type EnsureDEXManager = dex_manager::Pallet<Runtime>;
    type TradingPairSourceManager = trading_pair::Pallet<Runtime>;
    type DexInfoProvider = dex_manager::Pallet<Runtime>;
    type EnsureTradingPairExists = trading_pair::Pallet<Runtime>;
    type EnabledSourcesManager = trading_pair::Pallet<Runtime>;
    type GetFee = GetFee;
    type GetMaxIssuanceRatio = GetMaxIssuanceRatio;
    type OnPoolCreated = PswapDistribution;
    type OnPoolReservesChanged = ();
    type XSTMarketInfo = xst::Pallet<Runtime>;
    type GetTradingPairRestrictedFlag = GetTradingPairRestrictedFlag;
    type GetChameleonPools = GetChameleonPools;
    type AssetInfoProvider = assets::Pallet<Runtime>;
    type AssetRegulator = extended_assets::Pallet<Runtime>;
    type IrreducibleReserve = GetXykIrreducibleReservePercent;
    type PoolAdjustPeriod = sp_runtime::traits::ConstU64<1>;
    type WeightInfo = ();
}

#[allow(non_snake_case)]
pub fn ALICE() -> AccountId {
    AccountId32::from([1; 32])
}

#[allow(non_snake_case)]
pub fn BOB() -> AccountId {
    AccountId32::from([2; 32])
}

#[allow(non_snake_case)]
pub fn CHARLIE() -> AccountId {
    AccountId32::from([35; 32])
}

pub const DEX_A_ID: DEXId = 220;
pub const DEX_B_ID: DEXId = 221;
pub const DEX_C_ID: DEXId = 222;
// XSTPool uses hardcoded DEXId (DEXId::Polkaswap), without this
// DEX XSTPool initializes with error
pub const DEX_D_ID: DEXId = 0;

pub struct ExtBuilder {
    initial_dex_list: Vec<(DEXId, DEXInfo<AssetId>)>,
    endowed_accounts: Vec<(AccountId, AssetId, Balance)>,
    endowed_accounts_for_synthetics_platform:
        Vec<(AccountId, AssetId, Balance, AssetSymbol, AssetName, u8)>,
    initial_permission_owners: Vec<(u32, Scope, Vec<AccountId>)>,
    initial_permissions: Vec<(AccountId, Scope, Vec<u32>)>,
    initial_synthetics: Vec<(AssetId, SymbolName, Fixed)>,
}

impl Default for ExtBuilder {
    fn default() -> Self {
        Self {
            initial_dex_list: vec![
                (
                    DEX_A_ID,
                    DEXInfo {
                        base_asset_id: GoldenTicket.into(),
                        synthetic_base_asset_id: BatteryForMusicPlayer.into(),
                        is_public: true,
                    },
                ),
                (
                    DEX_B_ID,
                    DEXInfo {
                        base_asset_id: AppleTree.into(),
                        synthetic_base_asset_id: BatteryForMusicPlayer.into(),
                        is_public: true,
                    },
                ),
                (
                    DEX_C_ID,
                    DEXInfo {
                        base_asset_id: Mango.into(),
                        synthetic_base_asset_id: BatteryForMusicPlayer.into(),
                        is_public: true,
                    },
                ),
                (
                    DEX_D_ID,
                    DEXInfo {
                        base_asset_id: GoldenTicket.into(),
                        synthetic_base_asset_id: BatteryForMusicPlayer.into(),
                        is_public: true,
                    },
                ),
            ],
            endowed_accounts: vec![
                (ALICE(), RedPepper.into(), balance!(99000)),
                (ALICE(), BlackPepper.into(), balance!(2000000)),
                (ALICE(), Potato.into(), balance!(2000000)),
                (BOB(), RedPepper.into(), balance!(2000000)),
                (CHARLIE(), BlackPepper.into(), balance!(2000000)),
                (CHARLIE(), Potato.into(), balance!(2000000)),
            ],
            // some assets must be registered (synthetic assets and base synthetic asset)
            // before the initialization of XSTPool
            endowed_accounts_for_synthetics_platform: vec![
                (
                    ALICE(),
                    Mango.into(),
                    balance!(100000),
                    AssetSymbol(b"XSTUSD".to_vec()),
                    AssetName(b"SORA Synthetic USD".to_vec()),
                    common::DEFAULT_BALANCE_PRECISION,
                ),
                (
                    ALICE(),
                    BatteryForMusicPlayer.into(),
                    balance!(10000),
                    AssetSymbol(b"XST".to_vec()),
                    AssetName(b"Sora Synthetics".to_vec()),
                    common::DEFAULT_BALANCE_PRECISION,
                ),
            ],
            initial_permission_owners: vec![(
                MANAGE_DEX,
                Scope::Limited(hash(&DEX_A_ID)),
                vec![BOB()],
            )],
            initial_permissions: vec![(BOB(), Scope::Limited(hash(&DEX_A_ID)), vec![MANAGE_DEX])],
            initial_synthetics: vec![(Mango.into(), SymbolName::usd(), fixed!(0))],
        }
    }
}

impl ExtBuilder {
    pub fn build(self) -> sp_io::TestExternalities {
        common::test_utils::init_logger();
        let mut t = frame_system::GenesisConfig::<Runtime>::default()
            .build_storage()
            .unwrap();

        dex_manager::GenesisConfig::<Runtime> {
            dex_list: self.initial_dex_list,
        }
        .assimilate_storage(&mut t)
        .unwrap();

        tokens::GenesisConfig::<Runtime> {
            balances: self.endowed_accounts,
        }
        .assimilate_storage(&mut t)
        .unwrap();

        permissions::GenesisConfig::<Runtime> {
            initial_permission_owners: self.initial_permission_owners,
            initial_permissions: self.initial_permissions,
        }
        .assimilate_storage(&mut t)
        .unwrap();

        assets::GenesisConfig::<Runtime> {
            endowed_assets: self
                .endowed_accounts_for_synthetics_platform
                .iter()
                .cloned()
                .map(|(account_id, asset_id, _, symbol, name, precision)| {
                    (
                        asset_id,
                        account_id,
                        symbol,
                        name,
                        precision,
                        balance!(0),
                        true,
                        None,
                        None,
                    )
                })
                .collect(),
        }
        .assimilate_storage(&mut t)
        .unwrap();

        xst::GenesisConfig::<Runtime> {
            initial_synthetic_assets: self.initial_synthetics,
            reference_asset_id: Teapot.into(),
        }
        .assimilate_storage(&mut t)
        .unwrap();

        t.into()
    }
}<|MERGE_RESOLUTION|>--- conflicted
+++ resolved
@@ -49,10 +49,7 @@
 use sp_runtime::testing::Header;
 use sp_runtime::traits::{BlakeTwo256, IdentityLookup};
 use sp_runtime::{BuildStorage, Perbill, Percent};
-<<<<<<< HEAD
-=======
 use sp_std::collections::btree_set::BTreeSet;
->>>>>>> 87a5efdc
 
 pub use common::mock::ComicAssetId::*;
 pub use common::mock::*;
@@ -83,10 +80,7 @@
     pub const GetBurnUpdateFrequency: BlockNumber = 14400;
     pub GetParliamentAccountId: AccountId = AccountId32::from([8; 32]);
     pub GetFee: Fixed = fixed!(0.003);
-<<<<<<< HEAD
-=======
     pub GetMaxIssuanceRatio: Fixed = fixed!(1.5);
->>>>>>> 87a5efdc
     pub GetXykIrreducibleReservePercent: Percent = Percent::from_percent(1);
 }
 
