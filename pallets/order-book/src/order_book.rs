--- conflicted
+++ resolved
@@ -29,15 +29,9 @@
 // USE OF THIS SOFTWARE, EVEN IF ADVISED OF THE POSSIBILITY OF SUCH DAMAGE.
 
 use crate::{
-<<<<<<< HEAD
-    CurrencyLocker, CurrencyUnlocker, DataLayer, DealInfo, Error, LimitOrder, MarketChange,
-    MarketOrder, MarketRole, OrderAmount, OrderBookId, OrderBookStatus, OrderPrice, OrderVolume,
-    Payment,
-=======
     CurrencyLocker, CurrencyUnlocker, DataLayer, DealInfo, Error, ExpirationScheduler, LimitOrder,
     MarketChange, MarketOrder, MarketRole, OrderAmount, OrderBookId, OrderBookStatus, OrderPrice,
-    OrderVolume,
->>>>>>> 134e6fcc
+    OrderVolume, Payment,
 };
 use assets::AssetIdOf;
 use codec::{Decode, Encode, MaxEncodedLen};
@@ -52,7 +46,6 @@
 use sp_std::cmp::Ordering;
 use sp_std::collections::btree_map::BTreeMap;
 use sp_std::ops::Add;
-use sp_std::vec::Vec;
 
 #[derive(Encode, Decode, PartialEq, Eq, Clone, Debug, scale_info::TypeInfo, MaxEncodedLen)]
 #[scale_info(skip_type_params(T))]
@@ -118,26 +111,18 @@
         self.last_order_id
     }
 
-<<<<<<< HEAD
     /// Tries to place the limit order and returns market input & deal input amounts.
     /// In some cases if the limit order crosses the spread, part or all of the amount could be converted into a market order and as a result, the deal input is not empty.
-    pub fn place_limit_order<Locker, Unlocker>(
-=======
-    pub fn place_limit_order<Locker, Scheduler>(
->>>>>>> 134e6fcc
+    pub fn place_limit_order<Locker, Unlocker, Scheduler>(
         &self,
         order: LimitOrder<T>,
         data: &mut impl DataLayer<T>,
     ) -> Result<(Option<OrderAmount>, Option<OrderAmount>), DispatchError>
     where
-<<<<<<< HEAD
-        Locker: CurrencyLocker<T::AccountId, T::AssetId, T::DEXId>,
-        Unlocker: CurrencyUnlocker<T::AccountId, T::AssetId, T::DEXId>,
-=======
         Locker: CurrencyLocker<T::AccountId, T::AssetId, T::DEXId, DispatchError>,
+        Unlocker: CurrencyUnlocker<T::AccountId, T::AssetId, T::DEXId, DispatchError>,
         Scheduler:
             ExpirationScheduler<T::BlockNumber, OrderBookId<T::AssetId>, T::OrderId, DispatchError>,
->>>>>>> 134e6fcc
     {
         ensure!(
             self.status == OrderBookStatus::Trade || self.status == OrderBookStatus::PlaceAndCancel,
@@ -177,19 +162,9 @@
         let market_input = market_change.market_input;
         let deal_input = market_change.deal_input;
 
-        self.apply_market_change::<Locker, Unlocker>(market_change, data)?;
-
-<<<<<<< HEAD
+        self.apply_market_change::<Locker, Unlocker, Scheduler>(market_change, data)?;
+
         Ok((market_input, deal_input))
-=======
-        let order_id = order.id;
-        let expires_at = order.expires_at;
-
-        data.insert_limit_order(&self.order_book_id, order)?;
-
-        Scheduler::schedule(expires_at, self.order_book_id, order_id)?;
-        Ok(())
->>>>>>> 134e6fcc
     }
 
     pub fn cancel_limit_order<Unlocker, Scheduler>(
@@ -261,7 +236,7 @@
             return Err(Error::<T>::PriceCalculationFailed.into());
         };
 
-        self.apply_market_change::<Locker, Unlocker>(market_change, data)?;
+        self.apply_market_change::<Locker, Unlocker, Scheduler>(market_change, data)?;
 
         Ok((input, output))
     }
@@ -271,7 +246,14 @@
         order: MarketOrder<T>,
         data: &mut impl DataLayer<T>,
     ) -> Result<
-        MarketChange<T::AccountId, T::AssetId, T::DEXId, T::OrderId, LimitOrder<T>>,
+        MarketChange<
+            T::AccountId,
+            T::AssetId,
+            T::DEXId,
+            T::OrderId,
+            LimitOrder<T>,
+            BlockNumberFor<T>,
+        >,
         DispatchError,
     > {
         let receiver = order.to.unwrap_or(order.owner.clone());
@@ -300,21 +282,21 @@
         &self,
         order: LimitOrder<T>,
     ) -> Result<
-        MarketChange<T::AccountId, T::AssetId, T::DEXId, T::OrderId, LimitOrder<T>>,
+        MarketChange<
+            T::AccountId,
+            T::AssetId,
+            T::DEXId,
+            T::OrderId,
+            LimitOrder<T>,
+            BlockNumberFor<T>,
+        >,
         DispatchError,
     > {
         let mut payment = Payment::new(self.dex_id, self.order_book_id);
 
-<<<<<<< HEAD
         // necessary to lock the liquidity that taker should receive if execute the limit order
         let lock_amount = order.deal_amount(MarketRole::Taker, None)?;
         let lock_asset = lock_amount.associated_asset(&self.order_book_id);
-=======
-        for (delete_id, expires_at) in market_change.to_delete {
-            data.delete_limit_order(&self.order_book_id, delete_id)?;
-            Scheduler::unschedule(expires_at, self.order_book_id, delete_id)?;
-        }
->>>>>>> 134e6fcc
 
         payment
             .to_lock
@@ -331,7 +313,7 @@
             market_output: None,
             to_add: BTreeMap::from([(order.id, order)]),
             to_update: BTreeMap::new(),
-            to_delete: Vec::new(),
+            to_delete: BTreeMap::new(),
             payment,
         })
     }
@@ -346,17 +328,20 @@
         market_data: impl Iterator<Item = (&'a OrderPrice, &'a OrderVolume)>,
         data: &mut impl DataLayer<T>,
     ) -> Result<
-<<<<<<< HEAD
-        MarketChange<T::AccountId, T::AssetId, T::DEXId, T::OrderId, LimitOrder<T>>,
-=======
-        MarketChange<T::AccountId, T::OrderId, LimitOrder<T>, BlockNumberFor<T>>,
->>>>>>> 134e6fcc
+        MarketChange<
+            T::AccountId,
+            T::AssetId,
+            T::DEXId,
+            T::OrderId,
+            LimitOrder<T>,
+            BlockNumberFor<T>,
+        >,
         DispatchError,
     > {
         let mut remaining_amount = taker_base_amount;
         let mut taker_amount = OrderVolume::zero();
         let mut maker_amount = OrderVolume::zero();
-        let mut limit_order_ids_to_delete = Vec::new();
+        let mut limit_order_ids_to_delete = BTreeMap::new();
         let mut limit_orders_to_update = BTreeMap::new();
         let mut payment = Payment::new(self.dex_id, self.order_book_id);
 
@@ -385,7 +370,7 @@
                         .entry(limit_order.owner.clone())
                         .and_modify(|payment| *payment += maker_payment)
                         .or_insert(maker_payment);
-                    limit_order_ids_to_delete.push((limit_order.id, limit_order.expires_at));
+                    limit_order_ids_to_delete.insert(limit_order.id, limit_order.expires_at);
 
                     if remaining_amount.is_zero() {
                         break;
@@ -583,19 +568,29 @@
         ))
     }
 
-    fn apply_market_change<Locker, Unlocker>(
-        &self,
-        market_change: MarketChange<T::AccountId, T::AssetId, T::DEXId, T::OrderId, LimitOrder<T>>,
+    fn apply_market_change<Locker, Unlocker, Scheduler>(
+        &self,
+        market_change: MarketChange<
+            T::AccountId,
+            T::AssetId,
+            T::DEXId,
+            T::OrderId,
+            LimitOrder<T>,
+            BlockNumberFor<T>,
+        >,
         data: &mut impl DataLayer<T>,
     ) -> Result<(), DispatchError>
     where
-        Locker: CurrencyLocker<T::AccountId, T::AssetId, T::DEXId>,
-        Unlocker: CurrencyUnlocker<T::AccountId, T::AssetId, T::DEXId>,
+        Locker: CurrencyLocker<T::AccountId, T::AssetId, T::DEXId, DispatchError>,
+        Unlocker: CurrencyUnlocker<T::AccountId, T::AssetId, T::DEXId, DispatchError>,
+        Scheduler:
+            ExpirationScheduler<T::BlockNumber, OrderBookId<T::AssetId>, T::OrderId, DispatchError>,
     {
         market_change.payment.execute_all::<Locker, Unlocker>()?;
 
-        for delete_id in market_change.to_delete {
+        for (delete_id, expires_at) in market_change.to_delete {
             data.delete_limit_order(&self.order_book_id, delete_id)?;
+            Scheduler::unschedule(expires_at, self.order_book_id, delete_id)?;
         }
 
         for (order_id, new_amount) in market_change.to_update.iter() {
@@ -603,7 +598,10 @@
         }
 
         for limit_order in market_change.to_add.into_values() {
+            let order_id = limit_order.id;
+            let expires_at = limit_order.expires_at;
             data.insert_limit_order(&self.order_book_id, limit_order)?;
+            Scheduler::schedule(expires_at, self.order_book_id, order_id)?;
         }
 
         Ok(())
@@ -796,7 +794,14 @@
         limit_order: LimitOrder<T>,
         data: &mut impl DataLayer<T>,
     ) -> Result<
-        MarketChange<T::AccountId, T::AssetId, T::DEXId, T::OrderId, LimitOrder<T>>,
+        MarketChange<
+            T::AccountId,
+            T::AssetId,
+            T::DEXId,
+            T::OrderId,
+            LimitOrder<T>,
+            BlockNumberFor<T>,
+        >,
         DispatchError,
     > {
         let (market_amount, limit_amout) = match limit_order.side {
@@ -828,15 +833,8 @@
         }
 
         if !limit_amout.is_zero() {
-            let new_limit_order = LimitOrder::<T>::new(
-                limit_order.id,
-                limit_order.owner,
-                limit_order.side,
-                limit_order.price,
-                limit_amout,
-                limit_order.time,
-                limit_order.lifespan,
-            );
+            let mut new_limit_order = limit_order.clone();
+            new_limit_order.amount = limit_amout;
             market_change
                 .merge(self.calculate_limit_order_impact(new_limit_order)?)
                 .map_err(|_| Error::<T>::AmountCalculationFailed)?;
