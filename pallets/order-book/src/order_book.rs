// This file is part of the SORA network and Polkaswap app.

// Copyright (c) 2020, 2021, Polka Biome Ltd. All rights reserved.
// SPDX-License-Identifier: BSD-4-Clause

// Redistribution and use in source and binary forms, with or without modification,
// are permitted provided that the following conditions are met:

// Redistributions of source code must retain the above copyright notice, this list
// of conditions and the following disclaimer.
// Redistributions in binary form must reproduce the above copyright notice, this
// list of conditions and the following disclaimer in the documentation and/or other
// materials provided with the distribution.
//
// All advertising materials mentioning features or use of this software must display
// the following acknowledgement: This product includes software developed by Polka Biome
// Ltd., SORA, and Polkaswap.
//
// Neither the name of the Polka Biome Ltd. nor the names of its contributors may be used
// to endorse or promote products derived from this software without specific prior written permission.

// THIS SOFTWARE IS PROVIDED BY Polka Biome Ltd. AS IS AND ANY EXPRESS OR IMPLIED WARRANTIES,
// INCLUDING, BUT NOT LIMITED TO, THE IMPLIED WARRANTIES OF MERCHANTABILITY AND FITNESS FOR
// A PARTICULAR PURPOSE ARE DISCLAIMED. IN NO EVENT SHALL Polka Biome Ltd. BE LIABLE FOR ANY
// DIRECT, INDIRECT, INCIDENTAL, SPECIAL, EXEMPLARY, OR CONSEQUENTIAL DAMAGES (INCLUDING,
// BUT NOT LIMITED TO, PROCUREMENT OF SUBSTITUTE GOODS OR SERVICES; LOSS OF USE, DATA, OR PROFITS;
// OR BUSINESS INTERRUPTION) HOWEVER CAUSED AND ON ANY THEORY OF LIABILITY, WHETHER IN CONTRACT,
// STRICT LIABILITY, OR TORT (INCLUDING NEGLIGENCE OR OTHERWISE) ARISING IN ANY WAY OUT OF THE
// USE OF THIS SOFTWARE, EVEN IF ADVISED OF THE POSSIBILITY OF SUCH DAMAGE.

use crate::{
<<<<<<< HEAD
    CurrencyLocker, CurrencyUnlocker, DataLayer, DealInfo, Error, LimitOrder, OrderAmount,
    OrderBookId, OrderBookStatus, OrderPrice, OrderVolume,
=======
    CurrencyLocker, CurrencyUnlocker, DataLayer, DealInfo, Error, LimitOrder, MarketChange,
    MarketOrder, MarketRole, OrderAmount, OrderBookId, OrderPrice, OrderVolume,
>>>>>>> 79927a73
};
use assets::AssetIdOf;
use codec::{Decode, Encode, MaxEncodedLen};
use common::prelude::{FixedWrapper, QuoteAmount};
use common::{balance, PriceVariant};
use core::fmt::Debug;
use frame_support::ensure;
use frame_support::sp_runtime::DispatchError;
use frame_support::traits::Get;
use sp_runtime::traits::{One, Zero};
use sp_std::collections::btree_map::BTreeMap;
use sp_std::ops::Add;
use sp_std::vec::Vec;

#[derive(Encode, Decode, PartialEq, Eq, Clone, Debug, scale_info::TypeInfo, MaxEncodedLen)]
#[scale_info(skip_type_params(T))]
pub struct OrderBook<T>
where
    T: crate::Config,
{
    pub order_book_id: OrderBookId<AssetIdOf<T>>,
    pub dex_id: T::DEXId,
    pub status: OrderBookStatus,
    pub last_order_id: T::OrderId,
    pub tick_size: OrderPrice,      // price precision
    pub step_lot_size: OrderVolume, // amount precision
    pub min_lot_size: OrderVolume,
    pub max_lot_size: OrderVolume,
}

impl<T: crate::Config + Sized> OrderBook<T> {
    pub fn new(
        order_book_id: OrderBookId<AssetIdOf<T>>,
        dex_id: T::DEXId,
        tick_size: OrderPrice,
        step_lot_size: OrderVolume,
        min_lot_size: OrderVolume,
        max_lot_size: OrderVolume,
    ) -> Self {
        Self {
            order_book_id,
            dex_id,
            status: OrderBookStatus::Trade,
            last_order_id: T::OrderId::zero(),
            tick_size,
            step_lot_size,
            min_lot_size,
            max_lot_size,
        }
    }

    pub fn default(order_book_id: OrderBookId<AssetIdOf<T>>, dex_id: T::DEXId) -> Self {
        Self::new(
            order_book_id,
            dex_id,
            balance!(0.00001), // TODO: order-book clarify
            balance!(0.00001), // TODO: order-book clarify
            balance!(1),       // TODO: order-book clarify
            balance!(100000),  // TODO: order-book clarify
        )
    }

    pub fn default_nft(order_book_id: OrderBookId<AssetIdOf<T>>, dex_id: T::DEXId) -> Self {
        Self::new(
            order_book_id,
            dex_id,
            balance!(0.00001), // TODO: order-book clarify
            balance!(1),       // TODO: order-book clarify
            balance!(1),       // TODO: order-book clarify
            balance!(100000),  // TODO: order-book clarify
        )
    }

    pub fn next_order_id(&mut self) -> T::OrderId {
        self.last_order_id = self.last_order_id.add(T::OrderId::one());
        self.last_order_id
    }

    pub fn place_limit_order<Locker>(
        &self,
        order: LimitOrder<T>,
        data: &mut impl DataLayer<T>,
    ) -> Result<(), DispatchError>
    where
        Locker: CurrencyLocker<T::AccountId, T::AssetId, T::DEXId>,
    {
        ensure!(
            self.status == OrderBookStatus::Trade || self.status == OrderBookStatus::PlaceAndCancel,
            Error::<T>::PlacementOfLimitOrdersIsForbidden
        );

        self.ensure_limit_order_valid(&order)?;
        self.check_restrictions(&order, data)?;

        let cross_spread = match order.side {
            PriceVariant::Buy => {
                if let Some((best_ask_price, _)) = self.best_ask(data) {
                    order.price >= best_ask_price
                } else {
                    false
                }
            }
            PriceVariant::Sell => {
                if let Some((best_bid_price, _)) = self.best_bid(data) {
                    order.price <= best_bid_price
                } else {
                    false
                }
            }
        };

        if cross_spread {
            if self.status == OrderBookStatus::Trade {
                self.cross_spread();
            } else {
                return Err(Error::<T>::InvalidLimitOrderPrice.into());
            }
        }

        // necessary to lock the liquidity that taker should receive if execute the limit order
        let lock_amount = order.deal_amount(MarketRole::Taker, None)?;
        let lock_asset = lock_amount.associated_asset(&self.order_book_id);

        Locker::lock_liquidity(
            self.dex_id,
            &order.owner,
            self.order_book_id,
            lock_asset,
            *lock_amount.value(),
        )?;

        data.insert_limit_order(&self.order_book_id, order)?;
        Ok(())
    }

    pub fn cancel_limit_order<Unlocker>(
        &self,
        order: LimitOrder<T>,
        data: &mut impl DataLayer<T>,
    ) -> Result<(), DispatchError>
    where
        Unlocker: CurrencyUnlocker<T::AccountId, T::AssetId, T::DEXId>,
    {
        ensure!(
            self.status == OrderBookStatus::Trade
                || self.status == OrderBookStatus::PlaceAndCancel
                || self.status == OrderBookStatus::OnlyCancel,
            Error::<T>::CancellationOfLimitOrdersIsForbidden
        );

        self.cancel_limit_order_unchecked::<Unlocker>(order, data)
    }

    pub fn cancel_all_limit_orders<Unlocker>(
        &self,
        data: &mut impl DataLayer<T>,
    ) -> Result<usize, DispatchError>
    where
        Unlocker: CurrencyUnlocker<T::AccountId, T::AssetId, T::DEXId>,
    {
        let orders = data.get_all_limit_orders(&self.order_book_id);
        let count = orders.len();

        for order in orders {
            self.cancel_limit_order_unchecked::<Unlocker>(order, data)?;
        }

        Ok(count)
    }

    /// Executes market order and returns input & output amounts
    pub fn execute_market_order<Locker, Unlocker>(
        &self,
        order: MarketOrder<T>,
        data: &mut impl DataLayer<T>,
    ) -> Result<(OrderAmount, OrderAmount), DispatchError>
    where
        Locker: CurrencyLocker<T::AccountId, T::AssetId, T::DEXId>,
        Unlocker: CurrencyUnlocker<T::AccountId, T::AssetId, T::DEXId>,
    {
        ensure!(
            self.status == OrderBookStatus::Trade,
            Error::<T>::TradingIsForbidden
        );

        self.ensure_market_order_valid(&order)?;

        let market_change = match order.side {
            PriceVariant::Buy => self.calculate_market_impact(
                order.side,
                order.amount,
                data.get_aggregated_asks(&self.order_book_id).iter(),
                data,
            )?,
            PriceVariant::Sell => self.calculate_market_impact(
                order.side,
                order.amount,
                data.get_aggregated_bids(&self.order_book_id).iter().rev(),
                data,
            )?,
        };

        let taker_lock_asset = market_change
            .market_input
            .associated_asset(&self.order_book_id);
        Locker::lock_liquidity(
            self.dex_id,
            &order.owner,
            self.order_book_id,
            taker_lock_asset,
            *market_change.market_input.value(),
        )?;

        let taker_unlock_asset = market_change
            .market_output
            .associated_asset(&self.order_book_id);
        Unlocker::unlock_liquidity(
            self.dex_id,
            &order.owner,
            self.order_book_id,
            taker_unlock_asset,
            *market_change.market_output.value(),
        )?;

        Unlocker::unlock_liquidity_batch(
            self.dex_id,
            self.order_book_id,
            taker_lock_asset,
            market_change.makers_output,
        )?;

        for delete_id in market_change.to_delete {
            data.delete_limit_order(&self.order_book_id, delete_id)?;
        }

        for update_limit_order in market_change.to_update {
            data.update_limit_order_amount(
                &self.order_book_id,
                update_limit_order.id,
                update_limit_order.amount,
            )?;
        }

        Ok((market_change.market_input, market_change.market_output))
    }

    /// Calculates how the deal with `taker_base_amount` impacts on the market
    pub fn calculate_market_impact<'a>(
        &self,
        side: PriceVariant,
        taker_base_amount: OrderVolume,
        market_data: impl Iterator<Item = (&'a OrderPrice, &'a OrderVolume)>,
        data: &mut impl DataLayer<T>,
    ) -> Result<MarketChange<T::AccountId, T::OrderId, LimitOrder<T>>, DispatchError> {
        let mut remaining_amount = taker_base_amount;
        let mut taker_amount = OrderVolume::zero();
        let mut maker_amount = OrderVolume::zero();
        let mut limit_order_ids_to_delete = Vec::new();
        let mut limit_orders_to_update = Vec::new();
        let mut makers_output = BTreeMap::new();

        for (price, _) in market_data {
            let Some(price_level) = data.get_limit_orders_by_price(&self.order_book_id, side.switch(), price) else {
                return Err(Error::<T>::NotEnoughLiquidity.into());
            };

            for limit_order_id in price_level.into_iter() {
                let mut limit_order = data.get_limit_order(&self.order_book_id, limit_order_id)?;

                if remaining_amount >= limit_order.amount {
                    remaining_amount -= limit_order.amount;
                    taker_amount += limit_order.deal_amount(MarketRole::Taker, None)?.value();
                    let maker_payment = *limit_order.deal_amount(MarketRole::Maker, None)?.value();
                    maker_amount += maker_payment;
                    makers_output
                        .entry(limit_order.owner)
                        .and_modify(|payment| *payment += maker_payment)
                        .or_insert(maker_payment);
                    limit_order_ids_to_delete.push(limit_order.id);

                    if remaining_amount.is_zero() {
                        break;
                    }
                } else {
                    taker_amount += limit_order
                        .deal_amount(MarketRole::Taker, Some(remaining_amount))?
                        .value();
                    let maker_payment = *limit_order
                        .deal_amount(MarketRole::Maker, Some(remaining_amount))?
                        .value();
                    maker_amount += maker_payment;
                    makers_output
                        .entry(limit_order.owner.clone())
                        .and_modify(|payment| *payment += maker_payment)
                        .or_insert(maker_payment);
                    limit_order.amount -= remaining_amount;
                    remaining_amount = OrderVolume::zero();
                    limit_orders_to_update.push(limit_order);
                    break;
                }
            }

            if remaining_amount.is_zero() {
                break;
            }
        }

        ensure!(remaining_amount.is_zero(), Error::<T>::NotEnoughLiquidity);

        let (market_input, market_output) = match side {
            PriceVariant::Buy => (
                OrderAmount::Quote(maker_amount),
                OrderAmount::Base(taker_amount),
            ),
            PriceVariant::Sell => (
                OrderAmount::Base(maker_amount),
                OrderAmount::Quote(taker_amount),
            ),
        };

        Ok(MarketChange {
            market_input,
            market_output,
            to_delete: limit_order_ids_to_delete,
            to_update: limit_orders_to_update,
            makers_output,
        })
    }

    pub fn calculate_deal(
        &self,
        input_asset_id: &AssetIdOf<T>,
        output_asset_id: &AssetIdOf<T>,
        amount: QuoteAmount<OrderVolume>,
        data: &mut impl DataLayer<T>,
    ) -> Result<DealInfo<AssetIdOf<T>>, DispatchError> {
        let side = self.get_side(input_asset_id, output_asset_id)?;

        let (base, quote) = match amount {
            QuoteAmount::WithDesiredInput { desired_amount_in } => match side {
                PriceVariant::Buy => self.sum_market(
                    data.get_aggregated_asks(&self.order_book_id).iter(),
                    Some(OrderAmount::Quote(desired_amount_in)),
                )?,
                PriceVariant::Sell => self.sum_market(
                    data.get_aggregated_bids(&self.order_book_id).iter().rev(),
                    Some(OrderAmount::Base(desired_amount_in)),
                )?,
            },
            QuoteAmount::WithDesiredOutput { desired_amount_out } => match side {
                PriceVariant::Buy => self.sum_market(
                    data.get_aggregated_asks(&self.order_book_id).iter(),
                    Some(OrderAmount::Base(desired_amount_out)),
                )?,
                PriceVariant::Sell => self.sum_market(
                    data.get_aggregated_bids(&self.order_book_id).iter().rev(),
                    Some(OrderAmount::Quote(desired_amount_out)),
                )?,
            },
        };

        ensure!(
            base > OrderVolume::zero() && quote > OrderVolume::zero(),
            Error::<T>::InvalidOrderAmount
        );

        let (input_amount, output_amount) = match side {
            PriceVariant::Buy => (quote, base),
            PriceVariant::Sell => (base, quote),
        };

        let average_price = (FixedWrapper::from(quote) / FixedWrapper::from(base))
            .try_into_balance()
            .map_err(|_| Error::<T>::PriceCalculationFailed)?;

        Ok(DealInfo::<AssetIdOf<T>> {
            input_asset_id: *input_asset_id,
            input_amount,
            output_asset_id: *output_asset_id,
            output_amount,
            average_price,
            side,
        })
    }

    /// Summarizes and returns `base` and `quote` volumes of market depth.
    /// If `depth_limit` is defined, it counts the maximum possible `base` and `quote` volumes under the limit,
    /// Otherwise returns the sum of whole market depth.
    pub fn sum_market<'a>(
        &self,
        market_data: impl Iterator<Item = (&'a OrderPrice, &'a OrderVolume)>,
        depth_limit: Option<OrderAmount>,
    ) -> Result<(OrderVolume, OrderVolume), DispatchError> {
        let mut market_base_volume = OrderVolume::zero();
        let mut market_quote_volume = OrderVolume::zero();

        let mut enough_liquidity = false;

        for (price, base_volume) in market_data {
            let quote_volume = (FixedWrapper::from(*price) * FixedWrapper::from(*base_volume))
                .try_into_balance()
                .map_err(|_| Error::<T>::AmountCalculationFailed)?;

            if let Some(limit) = depth_limit {
                match limit {
                    OrderAmount::Base(base_limit) => {
                        if market_base_volume + base_volume > base_limit {
                            let delta = self.align_amount(base_limit - market_base_volume);
                            market_base_volume += delta;
                            market_quote_volume += (FixedWrapper::from(*price)
                                * FixedWrapper::from(delta))
                            .try_into_balance()
                            .map_err(|_| Error::<T>::AmountCalculationFailed)?;
                            enough_liquidity = true;
                            break;
                        }
                    }
                    OrderAmount::Quote(quote_limit) => {
                        if market_quote_volume + quote_volume > quote_limit {
                            // delta in base asset
                            let delta = self.align_amount(
                                (FixedWrapper::from(quote_limit - market_quote_volume)
                                    / FixedWrapper::from(*price))
                                .try_into_balance()
                                .map_err(|_| Error::<T>::AmountCalculationFailed)?,
                            );
                            market_base_volume += delta;
                            market_quote_volume += (FixedWrapper::from(*price)
                                * FixedWrapper::from(delta))
                            .try_into_balance()
                            .map_err(|_| Error::<T>::AmountCalculationFailed)?;
                            enough_liquidity = true;
                            break;
                        }
                    }
                }
            }

            market_base_volume += base_volume;
            market_quote_volume += quote_volume;
        }

        ensure!(
            depth_limit.is_none() || enough_liquidity,
            Error::<T>::NotEnoughLiquidity
        );

        Ok((market_base_volume, market_quote_volume))
    }

    pub fn get_side(
        &self,
        input_asset_id: &AssetIdOf<T>,
        output_asset_id: &AssetIdOf<T>,
    ) -> Result<PriceVariant, DispatchError> {
        match self.order_book_id {
            OrderBookId::<AssetIdOf<T>> { base, quote }
                if base == *output_asset_id && quote == *input_asset_id =>
            {
                Ok(PriceVariant::Buy)
            }
            OrderBookId::<AssetIdOf<T>> { base, quote }
                if base == *input_asset_id && quote == *output_asset_id =>
            {
                Ok(PriceVariant::Sell)
            }
            _ => Err(Error::<T>::InvalidAsset.into()),
        }
    }

    pub fn align_amount(&self, amount: OrderVolume) -> OrderVolume {
        let steps = amount / self.step_lot_size;
        let aligned = steps * self.step_lot_size;
        aligned
    }

    fn cancel_limit_order_unchecked<Unlocker>(
        &self,
        order: LimitOrder<T>,
        data: &mut impl DataLayer<T>,
    ) -> Result<(), DispatchError>
    where
        Unlocker: CurrencyUnlocker<T::AccountId, T::AssetId, T::DEXId>,
    {
        let lock_amount = order.deal_amount(MarketRole::Taker, None)?;
        let lock_asset = lock_amount.associated_asset(&self.order_book_id);

        Unlocker::unlock_liquidity(
            self.dex_id,
            &order.owner,
            self.order_book_id,
            lock_asset,
            *lock_amount.value(),
        )?;

        data.delete_limit_order(&self.order_book_id, order.id)?;
        Ok(())
    }

    fn ensure_limit_order_valid(&self, order: &LimitOrder<T>) -> Result<(), DispatchError> {
        order.ensure_valid()?;
        ensure!(
            order.price % self.tick_size == 0,
            Error::<T>::InvalidLimitOrderPrice
        );
        ensure!(
            self.min_lot_size <= order.amount && order.amount <= self.max_lot_size,
            Error::<T>::InvalidOrderAmount
        );
        ensure!(
            order.amount % self.step_lot_size == 0,
            Error::<T>::InvalidOrderAmount
        );
        Ok(())
    }

    fn ensure_market_order_valid(&self, order: &MarketOrder<T>) -> Result<(), DispatchError> {
        order.ensure_valid()?;
        ensure!(
            order.order_book_id == self.order_book_id,
            Error::<T>::InvalidOrderBookId
        );
        ensure!(
            order.amount % self.step_lot_size == 0,
            Error::<T>::InvalidOrderAmount
        );
        Ok(())
    }

    fn check_restrictions(
        &self,
        order: &LimitOrder<T>,
        data: &mut impl DataLayer<T>,
    ) -> Result<(), DispatchError> {
        if let Some(user_orders) = data.get_user_limit_orders(&order.owner, &self.order_book_id) {
            ensure!(
                !user_orders.is_full(),
                Error::<T>::UserHasMaxCountOfOpenedOrders
            );
        }
        match order.side {
            PriceVariant::Buy => {
                if let Some(bids) = data.get_bids(&self.order_book_id, &order.price) {
                    ensure!(
                        !bids.is_full(),
                        Error::<T>::PriceReachedMaxCountOfLimitOrders
                    );
                }

                let agg_bids = data.get_aggregated_bids(&self.order_book_id);
                ensure!(
                    agg_bids.len() < T::MaxSidePriceCount::get() as usize,
                    Error::<T>::OrderBookReachedMaxCountOfPricesForSide
                );

                if let Some((best_bid_price, _)) = self.best_bid(data) {
                    let diff = best_bid_price.abs_diff(order.price);
                    ensure!(
                        diff <= T::MAX_PRICE_SHIFT * best_bid_price,
                        Error::<T>::InvalidLimitOrderPrice
                    );
                }
            }
            PriceVariant::Sell => {
                if let Some(asks) = data.get_asks(&self.order_book_id, &order.price) {
                    ensure!(
                        !asks.is_full(),
                        Error::<T>::PriceReachedMaxCountOfLimitOrders
                    );
                }

                let agg_asks = data.get_aggregated_asks(&self.order_book_id);
                ensure!(
                    agg_asks.len() < T::MaxSidePriceCount::get() as usize,
                    Error::<T>::OrderBookReachedMaxCountOfPricesForSide
                );

                if let Some((best_ask_price, _)) = self.best_ask(data) {
                    let diff = best_ask_price.abs_diff(order.price);
                    ensure!(
                        diff <= T::MAX_PRICE_SHIFT * best_ask_price,
                        Error::<T>::InvalidLimitOrderPrice
                    );
                }
            }
        }
        Ok(())
    }

    pub fn best_bid(&self, data: &mut impl DataLayer<T>) -> Option<(OrderPrice, OrderVolume)> {
        let bids = data.get_aggregated_bids(&self.order_book_id);
        bids.iter().max().map(|(k, v)| (*k, *v))
    }

    pub fn best_ask(&self, data: &mut impl DataLayer<T>) -> Option<(OrderPrice, OrderVolume)> {
        let asks = data.get_aggregated_asks(&self.order_book_id);
        asks.iter().min().map(|(k, v)| (*k, *v))
    }

    fn market_volume(&self, side: PriceVariant, data: &mut impl DataLayer<T>) -> OrderVolume {
        let volume = match side {
            PriceVariant::Buy => {
                let bids = data.get_aggregated_bids(&self.order_book_id);
                bids.iter()
                    .fold(OrderVolume::zero(), |sum, (_, volume)| sum + volume)
            }
            PriceVariant::Sell => {
                let asks = data.get_aggregated_asks(&self.order_book_id);
                asks.iter()
                    .fold(OrderVolume::zero(), |sum, (_, volume)| sum + volume)
            }
        };

        volume
    }

    fn cross_spread(&self) {
        // todo (m.tagirov)
        todo!()
    }
}<|MERGE_RESOLUTION|>--- conflicted
+++ resolved
@@ -29,13 +29,8 @@
 // USE OF THIS SOFTWARE, EVEN IF ADVISED OF THE POSSIBILITY OF SUCH DAMAGE.
 
 use crate::{
-<<<<<<< HEAD
-    CurrencyLocker, CurrencyUnlocker, DataLayer, DealInfo, Error, LimitOrder, OrderAmount,
-    OrderBookId, OrderBookStatus, OrderPrice, OrderVolume,
-=======
     CurrencyLocker, CurrencyUnlocker, DataLayer, DealInfo, Error, LimitOrder, MarketChange,
-    MarketOrder, MarketRole, OrderAmount, OrderBookId, OrderPrice, OrderVolume,
->>>>>>> 79927a73
+    MarketOrder, MarketRole, OrderAmount, OrderBookId, OrderBookStatus, OrderPrice, OrderVolume,
 };
 use assets::AssetIdOf;
 use codec::{Decode, Encode, MaxEncodedLen};
