// This file is part of the SORA network and Polkaswap app.

// Copyright (c) 2020, 2021, Polka Biome Ltd. All rights reserved.
// SPDX-License-Identifier: BSD-4-Clause

// Redistribution and use in source and binary forms, with or without modification,
// are permitted provided that the following conditions are met:

// Redistributions of source code must retain the above copyright notice, this list
// of conditions and the following disclaimer.
// Redistributions in binary form must reproduce the above copyright notice, this
// list of conditions and the following disclaimer in the documentation and/or other
// materials provided with the distribution.
//
// All advertising materials mentioning features or use of this software must display
// the following acknowledgement: This product includes software developed by Polka Biome
// Ltd., SORA, and Polkaswap.
//
// Neither the name of the Polka Biome Ltd. nor the names of its contributors may be used
// to endorse or promote products derived from this software without specific prior written permission.

// THIS SOFTWARE IS PROVIDED BY Polka Biome Ltd. AS IS AND ANY EXPRESS OR IMPLIED WARRANTIES,
// INCLUDING, BUT NOT LIMITED TO, THE IMPLIED WARRANTIES OF MERCHANTABILITY AND FITNESS FOR
// A PARTICULAR PURPOSE ARE DISCLAIMED. IN NO EVENT SHALL Polka Biome Ltd. BE LIABLE FOR ANY
// DIRECT, INDIRECT, INCIDENTAL, SPECIAL, EXEMPLARY, OR CONSEQUENTIAL DAMAGES (INCLUDING,
// BUT NOT LIMITED TO, PROCUREMENT OF SUBSTITUTE GOODS OR SERVICES; LOSS OF USE, DATA, OR PROFITS;
// OR BUSINESS INTERRUPTION) HOWEVER CAUSED AND ON ANY THEORY OF LIABILITY, WHETHER IN CONTRACT,
// STRICT LIABILITY, OR TORT (INCLUDING NEGLIGENCE OR OTHERWISE) ARISING IN ANY WAY OUT OF THE
// USE OF THIS SOFTWARE, EVEN IF ADVISED OF THE POSSIBILITY OF SUCH DAMAGE.

use crate::{
    CurrencyLocker, CurrencyUnlocker, DataLayer, DealInfo, Error, LimitOrder, OrderAmount,
    OrderBookId, OrderPrice, OrderVolume,
};
use assets::AssetIdOf;
use codec::{Decode, Encode, MaxEncodedLen};
use common::prelude::{FixedWrapper, QuoteAmount};
use common::{balance, PriceVariant};
use core::fmt::Debug;
use frame_support::ensure;
use frame_support::sp_runtime::DispatchError;
use frame_support::traits::Get;
use sp_runtime::traits::{One, Zero};
use sp_std::ops::Add;

#[derive(
    Encode, Decode, PartialEq, Eq, Copy, Clone, Debug, scale_info::TypeInfo, MaxEncodedLen,
)]
pub enum OrderBookStatus {
    /// All operations are allowed.
    Trade,

    /// Users can place and cancel limit order, but trading is forbidden.
    PlaceAndCancel,

    /// Users can only cancel their limit orders. Placement and trading are forbidden.
    OnlyCancel,

    /// All operations with order book are forbidden. Current limit orders are frozen and users cannot cancel them.
    Stop,
}

#[derive(Encode, Decode, PartialEq, Eq, Clone, Debug, scale_info::TypeInfo, MaxEncodedLen)]
#[scale_info(skip_type_params(T))]
pub struct OrderBook<T>
where
    T: crate::Config,
{
    pub order_book_id: OrderBookId<AssetIdOf<T>>,
    pub dex_id: T::DEXId,
    pub status: OrderBookStatus,
    pub last_order_id: T::OrderId,
    pub tick_size: OrderPrice,      // price precision
    pub step_lot_size: OrderVolume, // amount precision
    pub min_lot_size: OrderVolume,
    pub max_lot_size: OrderVolume,
}

impl<T: crate::Config + Sized> OrderBook<T> {
    pub fn new(
        order_book_id: OrderBookId<AssetIdOf<T>>,
        dex_id: T::DEXId,
        tick_size: OrderPrice,
        step_lot_size: OrderVolume,
        min_lot_size: OrderVolume,
        max_lot_size: OrderVolume,
    ) -> Self {
        Self {
            order_book_id: order_book_id,
            dex_id: dex_id,
            status: OrderBookStatus::Trade,
            last_order_id: T::OrderId::zero(),
            tick_size: tick_size,
            step_lot_size: step_lot_size,
            min_lot_size: min_lot_size,
            max_lot_size: max_lot_size,
        }
    }

    pub fn default(order_book_id: OrderBookId<AssetIdOf<T>>, dex_id: T::DEXId) -> Self {
        Self::new(
            order_book_id,
            dex_id,
            balance!(0.00001), // TODO: order-book clarify
            balance!(0.00001), // TODO: order-book clarify
            balance!(1),       // TODO: order-book clarify
            balance!(100000),  // TODO: order-book clarify
        )
    }

    pub fn default_nft(order_book_id: OrderBookId<AssetIdOf<T>>, dex_id: T::DEXId) -> Self {
        Self::new(
            order_book_id,
            dex_id,
            balance!(0.00001), // TODO: order-book clarify
            balance!(1),       // TODO: order-book clarify
            balance!(1),       // TODO: order-book clarify
            balance!(100000),  // TODO: order-book clarify
        )
    }

    pub fn next_order_id(&mut self) -> T::OrderId {
        self.last_order_id = self.last_order_id.add(T::OrderId::one());
        self.last_order_id
    }

    pub fn place_limit_order<Locker>(
        &self,
        order: LimitOrder<T>,
        data: &mut impl DataLayer<T>,
    ) -> Result<(), DispatchError>
    where
        Locker: CurrencyLocker<T::AccountId, T::AssetId, T::DEXId, DispatchError>,
    {
        ensure!(
            self.status == OrderBookStatus::Trade || self.status == OrderBookStatus::PlaceAndCancel,
            Error::<T>::PlacementOfLimitOrdersIsForbidden
        );

        self.ensure_limit_order_valid(&order)?;
        self.check_restrictions(&order, data)?;

        let cross_spread = match order.side {
            PriceVariant::Buy => {
                if let Some((best_ask_price, _)) = self.best_ask(data) {
                    order.price >= best_ask_price
                } else {
                    false
                }
            }
            PriceVariant::Sell => {
                if let Some((best_bid_price, _)) = self.best_bid(data) {
                    order.price <= best_bid_price
                } else {
                    false
                }
            }
        };

        if cross_spread {
            if self.status == OrderBookStatus::Trade {
                self.cross_spread();
            } else {
                return Err(Error::<T>::InvalidLimitOrderPrice.into());
            }
        }

        let (lock_asset, lock_amount) = order.appropriate_asset_and_amount(&self.order_book_id)?;

        Locker::lock_liquidity(
            self.dex_id,
            &order.owner,
            self.order_book_id,
            lock_asset,
            lock_amount,
        )?;

        data.insert_limit_order(&self.order_book_id, order)?;
        Ok(())
    }

    pub fn cancel_limit_order<Unlocker>(
        &self,
        order: LimitOrder<T>,
        data: &mut impl DataLayer<T>,
    ) -> Result<(), DispatchError>
    where
        Unlocker: CurrencyUnlocker<T::AccountId, T::AssetId, T::DEXId, DispatchError>,
    {
        ensure!(
            self.status == OrderBookStatus::Trade
                || self.status == OrderBookStatus::PlaceAndCancel
                || self.status == OrderBookStatus::OnlyCancel,
            Error::<T>::CancellationOfLimitOrdersIsForbidden
        );

        self.cancel_limit_order_unchecked::<Unlocker>(order, data)
    }

    pub fn cancel_all_limit_orders<Unlocker>(
        &self,
        data: &mut impl DataLayer<T>,
    ) -> Result<usize, DispatchError>
    where
        Unlocker: CurrencyUnlocker<T::AccountId, T::AssetId, T::DEXId, DispatchError>,
    {
        let orders = data.get_all_limit_orders(&self.order_book_id);
        let count = orders.len();

        for order in orders {
            self.cancel_limit_order_unchecked::<Unlocker>(order, data)?;
        }

        Ok(count)
    }

<<<<<<< HEAD
    pub(crate) fn cancel_limit_order_unchecked<Unlocker>(
=======
    pub fn calculate_deal(
        &self,
        input_asset_id: &AssetIdOf<T>,
        output_asset_id: &AssetIdOf<T>,
        amount: QuoteAmount<OrderVolume>,
        data: &mut impl DataLayer<T>,
    ) -> Result<DealInfo<AssetIdOf<T>>, DispatchError> {
        let side = self.get_side(input_asset_id, output_asset_id)?;

        let (base, quote) = match amount {
            QuoteAmount::WithDesiredInput { desired_amount_in } => match side {
                PriceVariant::Buy => self.sum_market(
                    data.get_aggregated_asks(&self.order_book_id).iter(),
                    Some(OrderAmount::Quote(desired_amount_in)),
                )?,
                PriceVariant::Sell => self.sum_market(
                    data.get_aggregated_bids(&self.order_book_id).iter().rev(),
                    Some(OrderAmount::Base(desired_amount_in)),
                )?,
            },
            QuoteAmount::WithDesiredOutput { desired_amount_out } => match side {
                PriceVariant::Buy => self.sum_market(
                    data.get_aggregated_asks(&self.order_book_id).iter(),
                    Some(OrderAmount::Base(desired_amount_out)),
                )?,
                PriceVariant::Sell => self.sum_market(
                    data.get_aggregated_bids(&self.order_book_id).iter().rev(),
                    Some(OrderAmount::Quote(desired_amount_out)),
                )?,
            },
        };

        ensure!(
            base > OrderVolume::zero() && quote > OrderVolume::zero(),
            Error::<T>::InvalidOrderAmount
        );

        let (input_amount, output_amount) = match side {
            PriceVariant::Buy => (quote, base),
            PriceVariant::Sell => (base, quote),
        };

        let average_price = (FixedWrapper::from(quote) / FixedWrapper::from(base))
            .try_into_balance()
            .map_err(|_| Error::<T>::PriceCalculationFailed)?;

        Ok(DealInfo::<AssetIdOf<T>> {
            input_asset_id: *input_asset_id,
            input_amount,
            output_asset_id: *output_asset_id,
            output_amount,
            average_price,
            side,
        })
    }

    /// Summarizes and returns `base` and `quote` volumes of market depth.
    /// If `depth_limit` is defined, it counts the maximum possible `base` and `quote` volumes under the limit,
    /// Otherwise returns the sum of whole market depth.
    pub fn sum_market<'a>(
        &self,
        market_data: impl Iterator<Item = (&'a OrderPrice, &'a OrderVolume)>,
        depth_limit: Option<OrderAmount>,
    ) -> Result<(OrderVolume, OrderVolume), DispatchError> {
        let mut market_base_volume = OrderVolume::zero();
        let mut market_quote_volume = OrderVolume::zero();

        let mut enough_liquidity = false;

        for (price, base_volume) in market_data {
            let quote_volume = (FixedWrapper::from(*price) * FixedWrapper::from(*base_volume))
                .try_into_balance()
                .map_err(|_| Error::<T>::AmountCalculationFailed)?;

            if let Some(limit) = depth_limit {
                match limit {
                    OrderAmount::Base(base_limit) => {
                        if market_base_volume + base_volume > base_limit {
                            let delta = self.align_amount(base_limit - market_base_volume);
                            market_base_volume += delta;
                            market_quote_volume += (FixedWrapper::from(*price)
                                * FixedWrapper::from(delta))
                            .try_into_balance()
                            .map_err(|_| Error::<T>::AmountCalculationFailed)?;
                            enough_liquidity = true;
                            break;
                        }
                    }
                    OrderAmount::Quote(quote_limit) => {
                        if market_quote_volume + quote_volume > quote_limit {
                            // delta in base asset
                            let delta = self.align_amount(
                                (FixedWrapper::from(quote_limit - market_quote_volume)
                                    / FixedWrapper::from(*price))
                                .try_into_balance()
                                .map_err(|_| Error::<T>::AmountCalculationFailed)?,
                            );
                            market_base_volume += delta;
                            market_quote_volume += (FixedWrapper::from(*price)
                                * FixedWrapper::from(delta))
                            .try_into_balance()
                            .map_err(|_| Error::<T>::AmountCalculationFailed)?;
                            enough_liquidity = true;
                            break;
                        }
                    }
                }
            }

            market_base_volume += base_volume;
            market_quote_volume += quote_volume;
        }

        ensure!(
            depth_limit.is_none() || enough_liquidity,
            Error::<T>::NotEnoughLiquidity
        );

        Ok((market_base_volume, market_quote_volume))
    }

    pub fn get_side(
        &self,
        input_asset_id: &AssetIdOf<T>,
        output_asset_id: &AssetIdOf<T>,
    ) -> Result<PriceVariant, DispatchError> {
        match self.order_book_id {
            OrderBookId::<AssetIdOf<T>> { base, quote }
                if base == *output_asset_id && quote == *input_asset_id =>
            {
                Ok(PriceVariant::Buy)
            }
            OrderBookId::<AssetIdOf<T>> { base, quote }
                if base == *input_asset_id && quote == *output_asset_id =>
            {
                Ok(PriceVariant::Sell)
            }
            _ => Err(Error::<T>::InvalidAsset.into()),
        }
    }

    pub fn align_amount(&self, amount: OrderVolume) -> OrderVolume {
        let steps = amount / self.step_lot_size;
        let aligned = steps * self.step_lot_size;
        aligned
    }

    fn cancel_limit_order_unchecked<Unlocker>(
>>>>>>> 69b3a8fc
        &self,
        order: LimitOrder<T>,
        data: &mut impl DataLayer<T>,
    ) -> Result<(), DispatchError>
    where
        Unlocker: CurrencyUnlocker<T::AccountId, T::AssetId, T::DEXId, DispatchError>,
    {
        let (lock_asset, lock_amount) = order.appropriate_asset_and_amount(&self.order_book_id)?;

        Unlocker::unlock_liquidity(
            self.dex_id,
            &order.owner,
            self.order_book_id,
            lock_asset,
            lock_amount,
        )?;

        data.delete_limit_order(&self.order_book_id, order.id)?;
        Ok(())
    }

    fn ensure_limit_order_valid(&self, order: &LimitOrder<T>) -> Result<(), DispatchError> {
        order.ensure_valid()?;
        ensure!(
            order.price % self.tick_size == 0,
            Error::<T>::InvalidLimitOrderPrice
        );
        ensure!(
            self.min_lot_size <= order.amount && order.amount <= self.max_lot_size,
            Error::<T>::InvalidOrderAmount
        );
        ensure!(
            order.amount % self.step_lot_size == 0,
            Error::<T>::InvalidOrderAmount
        );
        Ok(())
    }

    fn check_restrictions(
        &self,
        order: &LimitOrder<T>,
        data: &mut impl DataLayer<T>,
    ) -> Result<(), DispatchError> {
        if let Some(user_orders) = data.get_user_limit_orders(&order.owner, &self.order_book_id) {
            ensure!(
                !user_orders.is_full(),
                Error::<T>::UserHasMaxCountOfOpenedOrders
            );
        }
        match order.side {
            PriceVariant::Buy => {
                if let Some(bids) = data.get_bids(&self.order_book_id, &order.price) {
                    ensure!(
                        !bids.is_full(),
                        Error::<T>::PriceReachedMaxCountOfLimitOrders
                    );
                }

                let agg_bids = data.get_aggregated_bids(&self.order_book_id);
                ensure!(
                    agg_bids.len() < T::MaxSidePriceCount::get() as usize,
                    Error::<T>::OrderBookReachedMaxCountOfPricesForSide
                );

                if let Some((best_bid_price, _)) = self.best_bid(data) {
                    let diff = best_bid_price.abs_diff(order.price);
                    ensure!(
                        diff <= T::MAX_PRICE_SHIFT * best_bid_price,
                        Error::<T>::InvalidLimitOrderPrice
                    );
                }
            }
            PriceVariant::Sell => {
                if let Some(asks) = data.get_asks(&self.order_book_id, &order.price) {
                    ensure!(
                        !asks.is_full(),
                        Error::<T>::PriceReachedMaxCountOfLimitOrders
                    );
                }

                let agg_asks = data.get_aggregated_asks(&self.order_book_id);
                ensure!(
                    agg_asks.len() < T::MaxSidePriceCount::get() as usize,
                    Error::<T>::OrderBookReachedMaxCountOfPricesForSide
                );

                if let Some((best_ask_price, _)) = self.best_ask(data) {
                    let diff = best_ask_price.abs_diff(order.price);
                    ensure!(
                        diff <= T::MAX_PRICE_SHIFT * best_ask_price,
                        Error::<T>::InvalidLimitOrderPrice
                    );
                }
            }
        }
        Ok(())
    }

    pub fn best_bid(&self, data: &mut impl DataLayer<T>) -> Option<(OrderPrice, OrderVolume)> {
        let bids = data.get_aggregated_bids(&self.order_book_id);
        bids.iter().max().map(|(k, v)| (*k, *v))
    }

    pub fn best_ask(&self, data: &mut impl DataLayer<T>) -> Option<(OrderPrice, OrderVolume)> {
        let asks = data.get_aggregated_asks(&self.order_book_id);
        asks.iter().min().map(|(k, v)| (*k, *v))
    }

    fn market_volume(&self, side: PriceVariant, data: &mut impl DataLayer<T>) -> OrderVolume {
        let volume = match side {
            PriceVariant::Buy => {
                let bids = data.get_aggregated_bids(&self.order_book_id);
                bids.iter()
                    .fold(OrderVolume::zero(), |sum, (_, volume)| sum + volume)
            }
            PriceVariant::Sell => {
                let asks = data.get_aggregated_asks(&self.order_book_id);
                asks.iter()
                    .fold(OrderVolume::zero(), |sum, (_, volume)| sum + volume)
            }
        };

        volume
    }

    fn cross_spread(&self) {
        // todo (m.tagirov)
        todo!()
    }
}<|MERGE_RESOLUTION|>--- conflicted
+++ resolved
@@ -214,9 +214,6 @@
         Ok(count)
     }
 
-<<<<<<< HEAD
-    pub(crate) fn cancel_limit_order_unchecked<Unlocker>(
-=======
     pub fn calculate_deal(
         &self,
         input_asset_id: &AssetIdOf<T>,
@@ -364,8 +361,7 @@
         aligned
     }
 
-    fn cancel_limit_order_unchecked<Unlocker>(
->>>>>>> 69b3a8fc
+    pub(crate) fn cancel_limit_order_unchecked<Unlocker>(
         &self,
         order: LimitOrder<T>,
         data: &mut impl DataLayer<T>,
