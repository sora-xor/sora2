--- conflicted
+++ resolved
@@ -1090,21 +1090,15 @@
 
         if limit_amount < self.min_lot_size {
             let market_volume = self.market_volume(limit_order.side.switched(), data);
-<<<<<<< HEAD
-            if market_volume - market_amount >= limit_amount {
-                market_amount += limit_amount;
-                limit_amount = OrderVolume::zero();
-=======
             if market_volume
                 .checked_sub(&market_amount)
                 .ok_or(Error::<T>::AmountCalculationFailed)?
-                >= limit_amout
+                >= limit_amount
             {
                 market_amount = market_amount
-                    .checked_add(&limit_amout)
+                    .checked_add(&limit_amount)
                     .ok_or(Error::<T>::AmountCalculationFailed)?;
-                limit_amout = OrderVolume::zero();
->>>>>>> 7c70d653
+                limit_amount = OrderVolume::zero();
             } else {
                 limit_amount = OrderVolume::zero();
             }
