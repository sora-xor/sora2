// This file is part of the SORA network and Polkaswap app.

// Copyright (c) 2020, 2021, Polka Biome Ltd. All rights reserved.
// SPDX-License-Identifier: BSD-4-Clause

// Redistribution and use in source and binary forms, with or without modification,
// are permitted provided that the following conditions are met:

// Redistributions of source code must retain the above copyright notice, this list
// of conditions and the following disclaimer.
// Redistributions in binary form must reproduce the above copyright notice, this
// list of conditions and the following disclaimer in the documentation and/or other
// materials provided with the distribution.
//
// All advertising materials mentioning features or use of this software must display
// the following acknowledgement: This product includes software developed by Polka Biome
// Ltd., SORA, and Polkaswap.
//
// Neither the name of the Polka Biome Ltd. nor the names of its contributors may be used
// to endorse or promote products derived from this software without specific prior written permission.

// THIS SOFTWARE IS PROVIDED BY Polka Biome Ltd. AS IS AND ANY EXPRESS OR IMPLIED WARRANTIES,
// INCLUDING, BUT NOT LIMITED TO, THE IMPLIED WARRANTIES OF MERCHANTABILITY AND FITNESS FOR
// A PARTICULAR PURPOSE ARE DISCLAIMED. IN NO EVENT SHALL Polka Biome Ltd. BE LIABLE FOR ANY
// DIRECT, INDIRECT, INCIDENTAL, SPECIAL, EXEMPLARY, OR CONSEQUENTIAL DAMAGES (INCLUDING,
// BUT NOT LIMITED TO, PROCUREMENT OF SUBSTITUTE GOODS OR SERVICES; LOSS OF USE, DATA, OR PROFITS;
// OR BUSINESS INTERRUPTION) HOWEVER CAUSED AND ON ANY THEORY OF LIABILITY, WHETHER IN CONTRACT,
// STRICT LIABILITY, OR TORT (INCLUDING NEGLIGENCE OR OTHERWISE) ARISING IN ANY WAY OUT OF THE
// USE OF THIS SOFTWARE, EVEN IF ADVISED OF THE POSSIBILITY OF SUCH DAMAGE.

use crate::{
    Config, LimitOrder, MarketSide, OrderBookEvent, OrderBookId, OrderPrice, OrderVolume,
    PriceOrders, UserOrders,
};
use assets::AssetIdOf;
use common::PriceVariant;
use frame_support::sp_runtime::DispatchError;
use frame_support::weights::WeightMeter;
use sp_std::collections::btree_map::BTreeMap;
use sp_std::vec::Vec;

/// This trait is used by Order Book as a storage to get limit orders and their derived data and to change them
pub trait DataLayer<T>
where
    T: Config,
{
    /// Returns the limit order if exists, otherwise returns error.
    fn get_limit_order(
        &mut self,
        order_book_id: &OrderBookId<AssetIdOf<T>, T::DEXId>,
        order_id: T::OrderId,
    ) -> Result<LimitOrder<T>, DispatchError>;

    /// Returns all limit orders of order book
    fn get_all_limit_orders(
        &mut self,
        order_book_id: &OrderBookId<AssetIdOf<T>, T::DEXId>,
    ) -> Vec<LimitOrder<T>>;

    /// Inserts limit order consistently in all necessary storages.
    /// Must check before call. If returns error, it means we have problems with data consistency.
    /// If order_id already exists - returns error. Use `update_limit_order` to update the existing order.
    fn insert_limit_order(
        &mut self,
        order_book_id: &OrderBookId<AssetIdOf<T>, T::DEXId>,
        order: LimitOrder<T>,
    ) -> Result<(), DispatchError>;

    /// Updates the amount of the limit order.
    /// If order doesn't exist - return error
    fn update_limit_order_amount(
        &mut self,
        order_book_id: &OrderBookId<AssetIdOf<T>, T::DEXId>,
        order_id: T::OrderId,
        new_amount: OrderVolume,
    ) -> Result<(), DispatchError>;

    /// Deletes limit order consistently from all necessary storages.
    /// If order doesn't exist - return error
    /// Must check before call. If returns error, it means we have problems with data consistency.
    fn delete_limit_order(
        &mut self,
        order_book_id: &OrderBookId<AssetIdOf<T>, T::DEXId>,
        order_id: T::OrderId,
    ) -> Result<(), DispatchError>;

    /// Returns order ids of orders inside the bid or ask price
    fn get_limit_orders_by_price(
        &mut self,
        order_book_id: &OrderBookId<AssetIdOf<T>, T::DEXId>,
        side: PriceVariant,
        price: &OrderPrice,
    ) -> Option<PriceOrders<T::OrderId, T::MaxLimitOrdersForPrice>> {
        match side {
            PriceVariant::Buy => self.get_bids(order_book_id, price),
            PriceVariant::Sell => self.get_asks(order_book_id, price),
        }
    }

    /// Returns order ids of orders inside the bid price
    fn get_bids(
        &mut self,
        order_book_id: &OrderBookId<AssetIdOf<T>, T::DEXId>,
        price: &OrderPrice,
    ) -> Option<PriceOrders<T::OrderId, T::MaxLimitOrdersForPrice>>;

    /// Returns whether there is no place for orders inside the bid price
    fn is_bids_full(
        &mut self,
        order_book_id: &OrderBookId<AssetIdOf<T>, T::DEXId>,
        price: &OrderPrice,
    ) -> Option<bool>;

    /// Returns order ids of orders inside the ask price
    fn get_asks(
        &mut self,
        order_book_id: &OrderBookId<AssetIdOf<T>, T::DEXId>,
        price: &OrderPrice,
    ) -> Option<PriceOrders<T::OrderId, T::MaxLimitOrdersForPrice>>;

    fn is_asks_full(
        &mut self,
        order_book_id: &OrderBookId<AssetIdOf<T>, T::DEXId>,
        price: &OrderPrice,
    ) -> Option<bool>;

    /// Returns all bid prices with their volumes
    fn get_aggregated_bids(
        &mut self,
        order_book_id: &OrderBookId<AssetIdOf<T>, T::DEXId>,
    ) -> MarketSide<T::MaxSidePriceCount>;

    fn get_aggregated_bids_len(
        &mut self,
        order_book_id: &OrderBookId<AssetIdOf<T>, T::DEXId>,
    ) -> usize;

    fn best_bid(
        &mut self,
        order_book_id: &OrderBookId<AssetIdOf<T>, T::DEXId>,
    ) -> Option<(OrderPrice, OrderVolume)>;

    /// Returns all ask prices with their volumes
    fn get_aggregated_asks(
        &mut self,
        order_book_id: &OrderBookId<AssetIdOf<T>, T::DEXId>,
    ) -> MarketSide<T::MaxSidePriceCount>;

<<<<<<< HEAD
    fn get_aggregated_asks_len(
        &mut self,
        order_book_id: &OrderBookId<AssetIdOf<T>, T::DEXId>,
    ) -> usize;

    fn best_ask(
        &mut self,
        order_book_id: &OrderBookId<AssetIdOf<T>, T::DEXId>,
    ) -> Option<(OrderPrice, OrderVolume)>;

    /// Returns order ids of user
=======
    /// Returns order ids of user from the order book with `order_book_id`
>>>>>>> 7c70d653
    fn get_user_limit_orders(
        &mut self,
        account: &T::AccountId,
        order_book_id: &OrderBookId<AssetIdOf<T>, T::DEXId>,
    ) -> Option<UserOrders<T::OrderId, T::MaxOpenedLimitOrdersPerUser>>;

<<<<<<< HEAD
    /// Returns whether there is no place for the user's orders in the order book
    fn is_user_limit_orders_full(
        &mut self,
        account: &T::AccountId,
        order_book_id: &OrderBookId<AssetIdOf<T>, T::DEXId>,
    ) -> Option<bool>;
=======
    /// Returns order ids of user from all order books
    fn get_all_user_limit_orders(
        &mut self,
        account: &T::AccountId,
    ) -> BTreeMap<
        OrderBookId<AssetIdOf<T>, T::DEXId>,
        UserOrders<T::OrderId, T::MaxOpenedLimitOrdersPerUser>,
    >;
>>>>>>> 7c70d653
}

pub trait CurrencyLocker<AccountId, AssetId, DEXId, Error> {
    /// Lock `amount` of liquidity in `order_book_id`'s asset chosen by `asset`.
    /// The assets are taken from `account`.
    fn lock_liquidity(
        account: &AccountId,
        order_book_id: OrderBookId<AssetId, DEXId>,
        asset_id: &AssetId,
        amount: OrderVolume,
    ) -> Result<(), Error>;
}

pub trait CurrencyUnlocker<AccountId, AssetId, DEXId, Error> {
    /// Unlock `amount` of liquidity in `order_book_id`'s asset chosen by `asset`.
    /// The assets are taken from `account`.
    fn unlock_liquidity(
        account: &AccountId,
        order_book_id: OrderBookId<AssetId, DEXId>,
        asset_id: &AssetId,
        amount: OrderVolume,
    ) -> Result<(), Error>;

    fn unlock_liquidity_batch(
        order_book_id: OrderBookId<AssetId, DEXId>,
        asset_id: &AssetId,
        receivers: &BTreeMap<AccountId, OrderVolume>,
    ) -> Result<(), Error>;
}

pub trait ExpirationScheduler<BlockNumber, OrderBookId, DEXId, OrderId, Error> {
    /// Execute scheduled expirations considering this block to be `current_block`
    /// and weight limit to be set by `weight`.
    ///
    /// If the weight limit is reached, it should continue where it's left at the
    /// next block.
    fn service(current_block: BlockNumber, weight: &mut WeightMeter);

    /// Schedule the order for expiration at block `when`.
    fn schedule(
        when: BlockNumber,
        order_book_id: OrderBookId,
        order_id: OrderId,
    ) -> Result<(), Error>;

    /// Remove the order from expiration schedule for block `when`.
    fn unschedule(
        when: BlockNumber,
        order_book_id: OrderBookId,
        order_id: OrderId,
    ) -> Result<(), Error>;
}

pub trait Delegate<AccountId, AssetId, OrderId, DEXId> {
    fn emit_event(
        order_book_id: OrderBookId<AssetId, DEXId>,
        event: OrderBookEvent<AccountId, OrderId>,
    );
}<|MERGE_RESOLUTION|>--- conflicted
+++ resolved
@@ -146,7 +146,6 @@
         order_book_id: &OrderBookId<AssetIdOf<T>, T::DEXId>,
     ) -> MarketSide<T::MaxSidePriceCount>;
 
-<<<<<<< HEAD
     fn get_aggregated_asks_len(
         &mut self,
         order_book_id: &OrderBookId<AssetIdOf<T>, T::DEXId>,
@@ -157,24 +156,13 @@
         order_book_id: &OrderBookId<AssetIdOf<T>, T::DEXId>,
     ) -> Option<(OrderPrice, OrderVolume)>;
 
-    /// Returns order ids of user
-=======
     /// Returns order ids of user from the order book with `order_book_id`
->>>>>>> 7c70d653
     fn get_user_limit_orders(
         &mut self,
         account: &T::AccountId,
         order_book_id: &OrderBookId<AssetIdOf<T>, T::DEXId>,
     ) -> Option<UserOrders<T::OrderId, T::MaxOpenedLimitOrdersPerUser>>;
 
-<<<<<<< HEAD
-    /// Returns whether there is no place for the user's orders in the order book
-    fn is_user_limit_orders_full(
-        &mut self,
-        account: &T::AccountId,
-        order_book_id: &OrderBookId<AssetIdOf<T>, T::DEXId>,
-    ) -> Option<bool>;
-=======
     /// Returns order ids of user from all order books
     fn get_all_user_limit_orders(
         &mut self,
@@ -183,7 +171,13 @@
         OrderBookId<AssetIdOf<T>, T::DEXId>,
         UserOrders<T::OrderId, T::MaxOpenedLimitOrdersPerUser>,
     >;
->>>>>>> 7c70d653
+
+    /// Returns whether there is no place for the user's orders in the order book
+    fn is_user_limit_orders_full(
+        &mut self,
+        account: &T::AccountId,
+        order_book_id: &OrderBookId<AssetIdOf<T>, T::DEXId>,
+    ) -> Option<bool>;
 }
 
 pub trait CurrencyLocker<AccountId, AssetId, DEXId, Error> {
