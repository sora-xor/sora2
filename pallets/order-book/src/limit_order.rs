// This file is part of the SORA network and Polkaswap app.

// Copyright (c) 2020, 2021, Polka Biome Ltd. All rights reserved.
// SPDX-License-Identifier: BSD-4-Clause

// Redistribution and use in source and binary forms, with or without modification,
// are permitted provided that the following conditions are met:

// Redistributions of source code must retain the above copyright notice, this list
// of conditions and the following disclaimer.
// Redistributions in binary form must reproduce the above copyright notice, this
// list of conditions and the following disclaimer in the documentation and/or other
// materials provided with the distribution.
//
// All advertising materials mentioning features or use of this software must display
// the following acknowledgement: This product includes software developed by Polka Biome
// Ltd., SORA, and Polkaswap.
//
// Neither the name of the Polka Biome Ltd. nor the names of its contributors may be used
// to endorse or promote products derived from this software without specific prior written permission.

// THIS SOFTWARE IS PROVIDED BY Polka Biome Ltd. AS IS AND ANY EXPRESS OR IMPLIED WARRANTIES,
// INCLUDING, BUT NOT LIMITED TO, THE IMPLIED WARRANTIES OF MERCHANTABILITY AND FITNESS FOR
// A PARTICULAR PURPOSE ARE DISCLAIMED. IN NO EVENT SHALL Polka Biome Ltd. BE LIABLE FOR ANY
// DIRECT, INDIRECT, INCIDENTAL, SPECIAL, EXEMPLARY, OR CONSEQUENTIAL DAMAGES (INCLUDING,
// BUT NOT LIMITED TO, PROCUREMENT OF SUBSTITUTE GOODS OR SERVICES; LOSS OF USE, DATA, OR PROFITS;
// OR BUSINESS INTERRUPTION) HOWEVER CAUSED AND ON ANY THEORY OF LIABILITY, WHETHER IN CONTRACT,
// STRICT LIABILITY, OR TORT (INCLUDING NEGLIGENCE OR OTHERWISE) ARISING IN ANY WAY OUT OF THE
// USE OF THIS SOFTWARE, EVEN IF ADVISED OF THE POSSIBILITY OF SUCH DAMAGE.

use crate::{Error, MarketRole, MomentOf, OrderAmount, OrderPrice, OrderVolume};
use codec::{Decode, Encode, MaxEncodedLen};
use common::prelude::FixedWrapper;
use common::PriceVariant;
use core::fmt::Debug;
use frame_support::ensure;
use frame_support::sp_runtime::DispatchError;
use frame_system::pallet_prelude::BlockNumberFor;
use sp_runtime::traits::Zero;
use sp_runtime::{SaturatedConversion, Saturating};

/// GTC Limit Order
#[derive(Encode, Decode, Clone, Debug, PartialEq, Eq, scale_info::TypeInfo, MaxEncodedLen)]
#[scale_info(skip_type_params(T))]
pub struct LimitOrder<T>
where
    T: crate::Config,
{
    pub id: T::OrderId,
    pub owner: T::AccountId,
    pub side: PriceVariant,

    /// Price is specified in OrderBookId `quote` asset.
    /// It should be a base asset of DEX.
    pub price: OrderPrice,

    pub original_amount: OrderVolume,

    /// Amount of OrderBookId `base` asset
    pub amount: OrderVolume,

    pub time: MomentOf<T>,
    pub lifespan: MomentOf<T>,
    pub expires_at: BlockNumberFor<T>,
}

impl<T: crate::Config + Sized> LimitOrder<T> {
    pub fn new(
        id: T::OrderId,
        owner: T::AccountId,
        side: PriceVariant,
        price: OrderPrice,
        amount: OrderVolume,
        time: MomentOf<T>,
        lifespan: MomentOf<T>,
        current_block: BlockNumberFor<T>,
    ) -> Self {
        let expires_at = Self::resolve_lifespan(current_block, lifespan);
        Self {
            id,
            owner,
            side,
            price,
            original_amount: amount,
<<<<<<< HEAD
            amount: amount,
            time: time,
            lifespan: lifespan,
            expires_at: expires_at,
=======
            amount,
            time,
            lifespan,
>>>>>>> 79927a73
        }
    }

    /// Returns block number at which to expire the order.
    /// Aims to expire no earlier than provided lifespan (in ms)
    fn resolve_lifespan(
        current_block: BlockNumberFor<T>,
        lifespan: MomentOf<T>,
    ) -> BlockNumberFor<T> {
        let lifespan = lifespan.saturated_into::<u64>();
        let millis_per_block: u64 = T::MILLISECS_PER_BLOCK.saturated_into::<u64>();
        // ceil (a/b) = (a + b - 1) / b
        let mut lifespan_blocks =
            lifespan.saturating_add(millis_per_block).saturating_sub(1) / millis_per_block;
        // Expire after the lifespan ends.
        //
        // For example, if we want an order to live 9000 ms (or 9s, or 9/6=1.5 blocks),
        // then the order should be available for at least ceil(1.5)=2 blocks.
        //
        // Expirations happen before extrinsic dispatches, so to allow executing
        // the order at the second block, we need to expire it at the initialization of block 3.
        lifespan_blocks += 1;
        let lifespan = lifespan_blocks.saturated_into::<BlockNumberFor<T>>();
        current_block.saturating_add(lifespan)
    }

    pub fn ensure_valid(&self) -> Result<(), DispatchError> {
        ensure!(
            T::MIN_ORDER_LIFETIME <= self.lifespan && self.lifespan <= T::MAX_ORDER_LIFETIME,
            Error::<T>::InvalidLifespan
        );
        ensure!(
            !self.original_amount.is_zero(),
            Error::<T>::InvalidOrderAmount
        );
        ensure!(!self.price.is_zero(), Error::<T>::InvalidLimitOrderPrice);
        Ok(())
    }

    pub fn is_empty(&self) -> bool {
        self.amount.is_zero()
    }

    /// Returns appropriate deal amount of asset.
    /// Used to get total amount of associated asset if order is executed.
    ///
    /// If `base_amount_to_take` defined, it is used as `base` asset amount involved in the deal, otherwise the limit order `amount` is fully involved in the deal.
    /// `base_amount_to_take` cannot be greater then limit order `amount`.
    ///
    /// If limit order is Buy - it means maker wants to buy and taker wants to sell `amount` of `base` asset for `quote` asset at the `price`
    /// In this case if order is executed, maker receives appropriate amount of `base` asset and taker receives appropriate amount of `quote` asset.
    ///
    /// If limit order is Sell - it means maker wants to sell and taker wants to buy `amount` of `base` asset that they have for `quote` asset at the `price`
    /// In this case if order is executed, maker receives appropriate amount of `quote` asset and taker receives appropriate amount of `base` asset.
    pub fn deal_amount(
        &self,
        role: MarketRole,
        base_amount_to_take: Option<OrderVolume>,
    ) -> Result<OrderAmount, DispatchError> {
        let base_amount = if let Some(base_amount) = base_amount_to_take {
            ensure!(base_amount <= self.amount, Error::<T>::InvalidOrderAmount);
            base_amount
        } else {
            self.amount
        };

        let deal_amount =
            match (role, self.side) {
                (MarketRole::Maker, PriceVariant::Buy)
                | (MarketRole::Taker, PriceVariant::Sell) => OrderAmount::Base(base_amount),
                (MarketRole::Maker, PriceVariant::Sell)
                | (MarketRole::Taker, PriceVariant::Buy) => OrderAmount::Quote(
                    (FixedWrapper::from(self.price) * FixedWrapper::from(base_amount))
                        .try_into_balance()
                        .map_err(|_| Error::<T>::AmountCalculationFailed)?,
                ),
            };

        Ok(deal_amount)
    }
}<|MERGE_RESOLUTION|>--- conflicted
+++ resolved
@@ -82,16 +82,10 @@
             side,
             price,
             original_amount: amount,
-<<<<<<< HEAD
-            amount: amount,
-            time: time,
-            lifespan: lifespan,
-            expires_at: expires_at,
-=======
             amount,
             time,
             lifespan,
->>>>>>> 79927a73
+            expires_at,
         }
     }
 
