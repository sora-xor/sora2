--- conflicted
+++ resolved
@@ -90,29 +90,16 @@
         price: &OrderPrice,
         value: &OrderVolume,
     ) -> Result<(), ()> {
-<<<<<<< HEAD
         <AggregatedBids<T>>::mutate(order_book_id, |bids| {
             let volume = bids
                 .get(price)
                 .map(|x| *x)
                 .unwrap_or_default()
-                .checked_add(*value)
+                .checked_add(value)
                 .ok_or(())?;
             bids.try_insert(*price, volume).map_err(|_| ())?;
             Ok::<(), ()>(())
         })
-=======
-        let mut bids = <AggregatedBids<T>>::get(order_book_id);
-        let volume = bids
-            .get(price)
-            .map(|x| *x)
-            .unwrap_or_default()
-            .checked_add(value)
-            .ok_or(())?;
-        bids.try_insert(*price, volume).map_err(|_| ())?;
-        <AggregatedBids<T>>::set(order_book_id, bids);
-        Ok(())
->>>>>>> 7c70d653
     }
 
     fn sub_from_aggregated_bids(
@@ -120,13 +107,12 @@
         price: &OrderPrice,
         value: &OrderVolume,
     ) -> Result<(), ()> {
-<<<<<<< HEAD
         <AggregatedBids<T>>::mutate(order_book_id, |agg_bids| {
             let volume = agg_bids
                 .get(price)
                 .map(|x| *x)
                 .ok_or(())?
-                .checked_sub(*value)
+                .checked_sub(value)
                 .ok_or(())?;
             if volume.is_zero() {
                 agg_bids.remove(price).ok_or(())?;
@@ -135,22 +121,6 @@
             }
             Ok::<(), ()>(())
         })
-=======
-        let mut agg_bids = <AggregatedBids<T>>::try_get(order_book_id).map_err(|_| ())?;
-        let volume = agg_bids
-            .get(price)
-            .map(|x| *x)
-            .ok_or(())?
-            .checked_sub(value)
-            .ok_or(())?;
-        if volume.is_zero() {
-            agg_bids.remove(price).ok_or(())?;
-        } else {
-            agg_bids.try_insert(*price, volume).map_err(|_| ())?;
-        }
-        <AggregatedBids<T>>::set(order_book_id, agg_bids);
-        Ok(())
->>>>>>> 7c70d653
     }
 
     fn add_to_aggregated_asks(
@@ -158,29 +128,16 @@
         price: &OrderPrice,
         value: &OrderVolume,
     ) -> Result<(), ()> {
-<<<<<<< HEAD
         <AggregatedAsks<T>>::mutate(order_book_id, |asks| {
             let volume = asks
                 .get(price)
                 .map(|x| *x)
                 .unwrap_or_default()
-                .checked_add(*value)
+                .checked_add(value)
                 .ok_or(())?;
             asks.try_insert(*price, volume).map_err(|_| ())?;
             Ok::<(), ()>(())
         })
-=======
-        let mut asks = <AggregatedAsks<T>>::get(order_book_id);
-        let volume = asks
-            .get(price)
-            .map(|x| *x)
-            .unwrap_or_default()
-            .checked_add(value)
-            .ok_or(())?;
-        asks.try_insert(*price, volume).map_err(|_| ())?;
-        <AggregatedAsks<T>>::set(order_book_id, asks);
-        Ok(())
->>>>>>> 7c70d653
     }
 
     fn sub_from_aggregated_asks(
@@ -188,13 +145,12 @@
         price: &OrderPrice,
         value: &OrderVolume,
     ) -> Result<(), ()> {
-<<<<<<< HEAD
         <AggregatedAsks<T>>::mutate(order_book_id, |agg_asks| {
             let volume = agg_asks
                 .get(price)
                 .map(|x| *x)
                 .ok_or(())?
-                .checked_sub(*value)
+                .checked_sub(value)
                 .ok_or(())?;
             if volume.is_zero() {
                 agg_asks.remove(price).ok_or(())?;
@@ -203,22 +159,6 @@
             }
             Ok::<(), ()>(())
         })
-=======
-        let mut agg_asks = <AggregatedAsks<T>>::try_get(order_book_id).map_err(|_| ())?;
-        let volume = agg_asks
-            .get(price)
-            .map(|x| *x)
-            .ok_or(())?
-            .checked_sub(value)
-            .ok_or(())?;
-        if volume.is_zero() {
-            agg_asks.remove(price).ok_or(())?;
-        } else {
-            agg_asks.try_insert(*price, volume).map_err(|_| ())?;
-        }
-        <AggregatedAsks<T>>::set(order_book_id, agg_asks);
-        Ok(())
->>>>>>> 7c70d653
     }
 }
 
@@ -437,14 +377,14 @@
         <UserLimitOrders<T>>::get(account, order_book_id)
     }
 
-<<<<<<< HEAD
     fn is_user_limit_orders_full(
         &mut self,
         account: &T::AccountId,
         order_book_id: &OrderBookId<AssetIdOf<T>, T::DEXId>,
     ) -> Option<bool> {
         <UserLimitOrders<T>>::decode_is_full(account, order_book_id)
-=======
+    }
+
     fn get_all_user_limit_orders(
         &mut self,
         account: &T::AccountId,
@@ -453,6 +393,5 @@
         UserOrders<T::OrderId, T::MaxOpenedLimitOrdersPerUser>,
     > {
         <UserLimitOrders<T>>::iter_prefix(account).collect()
->>>>>>> 7c70d653
     }
 }