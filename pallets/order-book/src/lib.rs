--- conflicted
+++ resolved
@@ -238,57 +238,27 @@
     #[pallet::generate_deposit(pub(super) fn deposit_event)]
     pub enum Event<T: Config> {
         /// New order book is created by user
-<<<<<<< HEAD
-        /// [order_book_id, dex_id, creator]
-        OrderBookCreated(OrderBookId<AssetIdOf<T>>, T::DEXId, T::AccountId),
-
-        /// Order book is deleted by Council
-        /// [order_book_id, dex_id]
-        OrderBookDeleted(OrderBookId<AssetIdOf<T>>, T::DEXId),
-
-        /// Order book attributes are updated by Council
-        /// [order_book_id, dex_id]
-        OrderBookUpdated(OrderBookId<AssetIdOf<T>>, T::DEXId),
-
-        /// User placed new limit order
-        /// [order_book_id, dex_id, order_id, owner_id]
-        OrderPlaced(
-            OrderBookId<AssetIdOf<T>>,
-            T::DEXId,
-            T::OrderId,
-            T::AccountId,
-        ),
-
-        /// User canceled their limit order
-        /// [order_book_id, dex_id, order_id, owner_id]
-        OrderCanceled(
-            OrderBookId<AssetIdOf<T>>,
-            T::DEXId,
-            T::OrderId,
-            T::AccountId,
-        ),
-=======
         OrderBookCreated {
-            order_book_id: OrderBookId<T>,
+            order_book_id: OrderBookId<AssetIdOf<T>>,
             dex_id: T::DEXId,
             creator: T::AccountId,
         },
 
         /// Order book is deleted by Council
         OrderBookDeleted {
-            order_book_id: OrderBookId<T>,
+            order_book_id: OrderBookId<AssetIdOf<T>>,
             dex_id: T::DEXId,
         },
 
         /// Order book attributes are updated by Council
         OrderBookUpdated {
-            order_book_id: OrderBookId<T>,
+            order_book_id: OrderBookId<AssetIdOf<T>>,
             dex_id: T::DEXId,
         },
 
         /// User placed new limit order
         OrderPlaced {
-            order_book_id: OrderBookId<T>,
+            order_book_id: OrderBookId<AssetIdOf<T>>,
             dex_id: T::DEXId,
             order_id: T::OrderId,
             owner_id: T::AccountId,
@@ -296,12 +266,11 @@
 
         /// User canceled their limit order
         OrderCanceled {
-            order_book_id: OrderBookId<T>,
+            order_book_id: OrderBookId<AssetIdOf<T>>,
             dex_id: T::DEXId,
             order_id: T::OrderId,
             owner_id: T::AccountId,
         },
->>>>>>> 9ae6e17a
     }
 
     #[pallet::error]
