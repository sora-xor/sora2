// This file is part of the SORA network and Polkaswap app.

// Copyright (c) 2020, 2021, Polka Biome Ltd. All rights reserved.
// SPDX-License-Identifier: BSD-4-Clause

// Redistribution and use in source and binary forms, with or without modification,
// are permitted provided that the following conditions are met:

// Redistributions of source code must retain the above copyright notice, this list
// of conditions and the following disclaimer.
// Redistributions in binary form must reproduce the above copyright notice, this
// list of conditions and the following disclaimer in the documentation and/or other
// materials provided with the distribution.
//
// All advertising materials mentioning features or use of this software must display
// the following acknowledgement: This product includes software developed by Polka Biome
// Ltd., SORA, and Polkaswap.
//
// Neither the name of the Polka Biome Ltd. nor the names of its contributors may be used
// to endorse or promote products derived from this software without specific prior written permission.

// THIS SOFTWARE IS PROVIDED BY Polka Biome Ltd. AS IS AND ANY EXPRESS OR IMPLIED WARRANTIES,
// INCLUDING, BUT NOT LIMITED TO, THE IMPLIED WARRANTIES OF MERCHANTABILITY AND FITNESS FOR
// A PARTICULAR PURPOSE ARE DISCLAIMED. IN NO EVENT SHALL Polka Biome Ltd. BE LIABLE FOR ANY
// DIRECT, INDIRECT, INCIDENTAL, SPECIAL, EXEMPLARY, OR CONSEQUENTIAL DAMAGES (INCLUDING,
// BUT NOT LIMITED TO, PROCUREMENT OF SUBSTITUTE GOODS OR SERVICES; LOSS OF USE, DATA, OR PROFITS;
// OR BUSINESS INTERRUPTION) HOWEVER CAUSED AND ON ANY THEORY OF LIABILITY, WHETHER IN CONTRACT,
// STRICT LIABILITY, OR TORT (INCLUDING NEGLIGENCE OR OTHERWISE) ARISING IN ANY WAY OUT OF THE
// USE OF THIS SOFTWARE, EVEN IF ADVISED OF THE POSSIBILITY OF SUCH DAMAGE.

#![cfg_attr(not(feature = "std"), no_std)]
#![allow(dead_code)] // todo (m.tagirov) remove
// TODO #167: fix clippy warnings
#![allow(clippy::all)]

use assets::AssetIdOf;
use common::prelude::{
    EnsureTradingPairExists, FixedWrapper, QuoteAmount, SwapAmount, SwapOutcome, TradingPair,
};
#[cfg(feature = "wip")] // order-book
use common::LiquiditySourceType;
use common::{
    AssetInfoProvider, AssetName, AssetSymbol, Balance, BalancePrecision, ContentSource,
    Description, DexInfoProvider, LiquiditySource, PriceVariant, RewardReason,
    SyntheticInfoProvider, ToOrderTechUnitFromDEXAndTradingPair, TradingPairSourceManager,
};
use core::fmt::Debug;
use frame_support::dispatch::{DispatchResultWithPostInfo, PostDispatchInfo};
use frame_support::ensure;
use frame_support::sp_runtime::DispatchError;
use frame_support::traits::{Get, Time};
use frame_support::weights::{Weight, WeightMeter};
use frame_system::pallet_prelude::BlockNumberFor;
use sp_runtime::traits::{AtLeast32BitUnsigned, MaybeDisplay, Zero};
use sp_runtime::traits::{CheckedDiv, CheckedMul};
use sp_runtime::{BoundedVec, Perbill};
use sp_std::collections::btree_map::BTreeMap;
use sp_std::vec::Vec;

pub mod weights;

#[cfg(test)]
mod tests;

#[cfg(feature = "runtime-benchmarks")]
mod benchmarking;

pub mod cache_data_layer;
mod limit_order;
mod market_order;
mod order_book;
mod scheduler;
pub mod storage_data_layer;
pub mod traits;
pub mod types;

pub use crate::order_book::OrderBook;
use cache_data_layer::CacheDataLayer;
pub use limit_order::LimitOrder;
pub use market_order::MarketOrder;
pub use traits::{CurrencyLocker, CurrencyUnlocker, DataLayer, Delegate, ExpirationScheduler};
pub use types::{
    DealInfo, MarketChange, MarketRole, MarketSide, OrderAmount, OrderBookEvent, OrderBookId,
    OrderBookStatus, OrderPrice, OrderVolume, Payment, PriceOrders, UserOrders,
};
pub use weights::WeightInfo;

pub use pallet::*;

pub type MomentOf<T> = <<T as Config>::Time as Time>::Moment;

#[frame_support::pallet]
pub mod pallet {
    use super::*;
    use common::DEXInfo;
    use frame_support::{
        pallet_prelude::{OptionQuery, *},
        traits::Hooks,
        Blake2_128Concat, Twox128,
    };
    use frame_system::pallet_prelude::*;
    use sp_runtime::Either;

    const STORAGE_VERSION: StorageVersion = StorageVersion::new(0);

    #[pallet::pallet]
    #[pallet::generate_store(pub(super) trait Store)]
    #[pallet::storage_version(STORAGE_VERSION)]
    pub struct Pallet<T>(PhantomData<T>);

    #[pallet::config]
    pub trait Config: frame_system::Config + assets::Config + technical::Config {
        const MAX_ORDER_LIFESPAN: MomentOf<Self>;
        const MIN_ORDER_LIFESPAN: MomentOf<Self>;
        const MILLISECS_PER_BLOCK: MomentOf<Self>;
        const MAX_PRICE_SHIFT: Perbill;

        /// Because this pallet emits events, it depends on the runtime's definition of an event.
        type RuntimeEvent: From<Event<Self>> + IsType<<Self as frame_system::Config>::RuntimeEvent>;
        type OrderId: Parameter
            + Member
            + MaybeSerializeDeserialize
            + Debug
            + MaybeDisplay
            + AtLeast32BitUnsigned
            + Copy
            + Ord
            + PartialEq
            + Eq
            + MaxEncodedLen
            + scale_info::TypeInfo;
        type Locker: CurrencyLocker<Self::AccountId, Self::AssetId, Self::DEXId, DispatchError>;
        type Unlocker: CurrencyUnlocker<Self::AccountId, Self::AssetId, Self::DEXId, DispatchError>;
        type Scheduler: ExpirationScheduler<
            Self::BlockNumber,
            OrderBookId<Self::AssetId, Self::DEXId>,
            Self::DEXId,
            Self::OrderId,
            DispatchError,
        >;
        type Delegate: Delegate<Self::AccountId, Self::AssetId, Self::OrderId, Self::DEXId>;
        type MaxOpenedLimitOrdersPerUser: Get<u32>;
        type MaxLimitOrdersForPrice: Get<u32>;
        type MaxSidePriceCount: Get<u32>;
        type MaxExpiringOrdersPerBlock: Get<u32>;
        type MaxExpirationWeightPerBlock: Get<Weight>;
        type EnsureTradingPairExists: EnsureTradingPairExists<
            Self::DEXId,
            Self::AssetId,
            DispatchError,
        >;
        type TradingPairSourceManager: TradingPairSourceManager<Self::DEXId, Self::AssetId>;
        type AssetInfoProvider: AssetInfoProvider<
            Self::AssetId,
            Self::AccountId,
            AssetSymbol,
            AssetName,
            BalancePrecision,
            ContentSource,
            Description,
        >;
        type SyntheticInfoProvider: SyntheticInfoProvider<Self::AssetId>;
        type DexInfoProvider: DexInfoProvider<Self::DEXId, DEXInfo<Self::AssetId>>;
        type Time: Time;
        type ParameterUpdateOrigin: EnsureOrigin<
            Self::RuntimeOrigin,
            Success = Either<Self::AccountId, ()>,
        >;
        type StatusUpdateOrigin: EnsureOrigin<Self::RuntimeOrigin, Success = ()>;
        type RemovalOrigin: EnsureOrigin<Self::RuntimeOrigin, Success = ()>;
        type WeightInfo: WeightInfo;
    }

    #[pallet::storage]
    #[pallet::getter(fn order_books)]
    pub type OrderBooks<T: Config> = StorageMap<
        _,
        Blake2_128Concat,
        OrderBookId<AssetIdOf<T>, T::DEXId>,
        OrderBook<T>,
        OptionQuery,
    >;

    #[pallet::storage]
    #[pallet::getter(fn limit_orders)]
    pub type LimitOrders<T: Config> = StorageDoubleMap<
        _,
        Blake2_128Concat,
        OrderBookId<AssetIdOf<T>, T::DEXId>,
        Blake2_128Concat,
        T::OrderId,
        LimitOrder<T>,
        OptionQuery,
    >;

    #[pallet::storage]
    #[pallet::getter(fn bids)]
    pub type Bids<T: Config> = StorageDoubleMap<
        _,
        Blake2_128Concat,
        OrderBookId<AssetIdOf<T>, T::DEXId>,
        Blake2_128Concat,
        OrderPrice,
        PriceOrders<T::OrderId, T::MaxLimitOrdersForPrice>,
        OptionQuery,
    >;

    #[pallet::storage]
    #[pallet::getter(fn asks)]
    pub type Asks<T: Config> = StorageDoubleMap<
        _,
        Blake2_128Concat,
        OrderBookId<AssetIdOf<T>, T::DEXId>,
        Blake2_128Concat,
        OrderPrice,
        PriceOrders<T::OrderId, T::MaxLimitOrdersForPrice>,
        OptionQuery,
    >;

    #[pallet::storage]
    #[pallet::getter(fn aggregated_bids)]
    pub type AggregatedBids<T: Config> = StorageMap<
        _,
        Blake2_128Concat,
        OrderBookId<AssetIdOf<T>, T::DEXId>,
        MarketSide<T::MaxSidePriceCount>,
        ValueQuery,
    >;

    #[pallet::storage]
    #[pallet::getter(fn aggregated_asks)]
    pub type AggregatedAsks<T: Config> = StorageMap<
        _,
        Blake2_128Concat,
        OrderBookId<AssetIdOf<T>, T::DEXId>,
        MarketSide<T::MaxSidePriceCount>,
        ValueQuery,
    >;

    #[pallet::storage]
    #[pallet::getter(fn user_limit_orders)]
    pub type UserLimitOrders<T: Config> = StorageDoubleMap<
        _,
        Blake2_128Concat,
        T::AccountId,
        Blake2_128Concat,
        OrderBookId<AssetIdOf<T>, T::DEXId>,
        UserOrders<T::OrderId, T::MaxOpenedLimitOrdersPerUser>,
        OptionQuery,
    >;

    #[pallet::storage]
    #[pallet::getter(fn expired_orders_at)]
    pub type ExpirationsAgenda<T: Config> = StorageMap<
        _,
        Twox128,
        T::BlockNumber,
        BoundedVec<(OrderBookId<AssetIdOf<T>, T::DEXId>, T::OrderId), T::MaxExpiringOrdersPerBlock>,
        ValueQuery,
    >;

    /// Earliest block with incomplete expirations;
    /// Weight limit might not allow to finish all expirations for a block, so
    /// they might be operated later.
    #[pallet::storage]
    #[pallet::getter(fn incomplete_expirations_since)]
    pub type IncompleteExpirationsSince<T: Config> = StorageValue<_, T::BlockNumber>;

    #[pallet::event]
    #[pallet::generate_deposit(pub(super) fn deposit_event)]
    pub enum Event<T: Config> {
        /// New order book is created by user
        OrderBookCreated {
            order_book_id: OrderBookId<AssetIdOf<T>, T::DEXId>,
            creator: T::AccountId,
        },

        /// Order book is deleted
        OrderBookDeleted {
            order_book_id: OrderBookId<AssetIdOf<T>, T::DEXId>,
            count_of_canceled_orders: u32,
        },

        /// Order book status is changed
        OrderBookStatusChanged {
            order_book_id: OrderBookId<AssetIdOf<T>, T::DEXId>,
            new_status: OrderBookStatus,
        },

        /// Order book attributes are updated
        OrderBookUpdated {
            order_book_id: OrderBookId<AssetIdOf<T>, T::DEXId>,
        },

        /// User placed new limit order
        LimitOrderPlaced {
            order_book_id: OrderBookId<AssetIdOf<T>, T::DEXId>,
            order_id: T::OrderId,
            owner_id: T::AccountId,
        },

        /// User tried to place the limit order out of the spread. The limit order is converted into a market order.
        LimitOrderConvertedToMarketOrder {
            order_book_id: OrderBookId<AssetIdOf<T>, T::DEXId>,
            owner_id: T::AccountId,
            direction: PriceVariant,
            amount: OrderAmount,
        },

        /// User tried to place the limit order out of the spread.
        /// One part of the liquidity of the limit order is converted into a market order, and the other part is placed as a limit order.
        LimitOrderIsSplitIntoMarketOrderAndLimitOrder {
            order_book_id: OrderBookId<AssetIdOf<T>, T::DEXId>,
            owner_id: T::AccountId,
            market_order_direction: PriceVariant,
            market_order_amount: OrderAmount,
            market_order_average_price: OrderPrice,
            limit_order_id: T::OrderId,
        },

        /// User canceled their limit order
        LimitOrderCanceled {
            order_book_id: OrderBookId<AssetIdOf<T>, T::DEXId>,
            order_id: T::OrderId,
            owner_id: T::AccountId,
        },

        /// The limit order has reached the end of its lifespan
        LimitOrderExpired {
            order_book_id: OrderBookId<AssetIdOf<T>, T::DEXId>,
            order_id: T::OrderId,
            owner_id: T::AccountId,
        },

        /// Failed to cancel expired order
        ExpirationFailure {
            order_book_id: OrderBookId<AssetIdOf<T>, T::DEXId>,
            order_id: T::OrderId,
            error: DispatchError,
        },

        /// Some amount of the limit order is executed
        LimitOrderExecuted {
            order_book_id: OrderBookId<AssetIdOf<T>, T::DEXId>,
            order_id: T::OrderId,
            owner_id: T::AccountId,
            side: PriceVariant,
            amount: OrderAmount,
        },

        /// The limit order is updated
        LimitOrderUpdated {
            order_book_id: OrderBookId<AssetIdOf<T>, T::DEXId>,
            order_id: T::OrderId,
            owner_id: T::AccountId,
        },

        /// User executes a deal by the market order
        MarketOrderExecuted {
            order_book_id: OrderBookId<AssetIdOf<T>, T::DEXId>,
            owner_id: T::AccountId,
            direction: PriceVariant,
            amount: OrderAmount,
            average_price: OrderVolume,
            to: Option<T::AccountId>,
        },
    }

    #[pallet::error]
    pub enum Error<T> {
        /// Order book does not exist for this trading pair
        UnknownOrderBook,
        /// Invalid order book id
        InvalidOrderBookId,
        /// Order book already exists for this trading pair
        OrderBookAlreadyExists,
        /// Limit order does not exist for this trading pair and order id
        UnknownLimitOrder,
        /// Limit order already exists for this trading pair and order id
        LimitOrderAlreadyExists,
        /// It is impossible to insert the limit order because the bounds have been reached
        LimitOrderStorageOverflow,
        /// It is impossible to update the limit order
        UpdateLimitOrderError,
        /// It is impossible to delete the limit order
        DeleteLimitOrderError,
        /// Expiration schedule for expiration block is full
        BlockScheduleFull,
        /// Could not find expiration in given block schedule
        ExpirationNotFound,
        /// There are no bids/asks for the price
        NoDataForPrice,
        /// There are no aggregated bids/asks for the order book
        NoAggregatedData,
        /// There is not enough liquidity in the order book to cover the deal
        NotEnoughLiquidityInOrderBook,
        /// Cannot create order book with equal base and target assets
        ForbiddenToCreateOrderBookWithSameAssets,
        /// The asset is not allowed to be quote. Only the dex base asset can be a quote asset for order book
        NotAllowedQuoteAsset,
        /// Orderbooks cannot be created with given dex id.
        NotAllowedDEXId,
        /// Synthetic assets are forbidden for order book.
        SyntheticAssetIsForbidden,
        /// User cannot create an order book with NFT if they don't have NFT
        UserHasNoNft,
        /// Lifespan exceeds defined limits
        InvalidLifespan,
        /// The order amount (limit or market) does not meet the requirements
        InvalidOrderAmount,
        /// The limit order price does not meet the requirements
        InvalidLimitOrderPrice,
        /// User cannot set the price of limit order too far from actual market price
        LimitOrderPriceIsTooFarFromSpread,
        /// At the moment, Trading is forbidden in the current order book
        TradingIsForbidden,
        /// At the moment, Users cannot place new limit orders in the current order book
        PlacementOfLimitOrdersIsForbidden,
        /// At the moment, Users cannot cancel their limit orders in the current order book
        CancellationOfLimitOrdersIsForbidden,
        /// User has the max available count of open limit orders in the current order book
        UserHasMaxCountOfOpenedOrders,
        /// It is impossible to place the limit order because bounds of the max count of orders at the current price have been reached
        PriceReachedMaxCountOfLimitOrders,
        /// It is impossible to place the limit order because bounds of the max count of prices for the side have been reached
        OrderBookReachedMaxCountOfPricesForSide,
        /// An error occurred while calculating the amount
        AmountCalculationFailed,
        /// An error occurred while calculating the price
        PriceCalculationFailed,
        /// Unauthorized action
        Unauthorized,
        /// Invalid asset
        InvalidAsset,
        /// Invalid tick size
        InvalidTickSize,
        /// Invalid step lot size
        InvalidStepLotSize,
        /// Invalid min lot size
        InvalidMinLotSize,
        /// Invalid max lot size
        InvalidMaxLotSize,
        /// Tick size & step lot size are too big and their multiplication overflows Balance
        TickSizeAndStepLotSizeAreTooBig,
        /// Product of tick and step lot sizes goes out of precision. It must be accurately
        /// represented by fixed-precision float to prevent rounding errors. I.e. the product
        /// should not have more than 18 digits after the comma.
        TickSizeAndStepLotSizeLosePrecision,
        /// Max lot size cannot be more that total supply of base asset
        MaxLotSizeIsMoreThanTotalSupply,
        /// Indicated limit for slippage has not been met during transaction execution.
        SlippageLimitExceeded,
        /// Market orders are allowed only for indivisible assets
        MarketOrdersAllowedOnlyForIndivisibleAssets,
    }

    #[pallet::hooks]
    impl<T: Config> Hooks<BlockNumberFor<T>> for Pallet<T> {
        /// Perform scheduled expirations
        fn on_initialize(current_block: T::BlockNumber) -> Weight {
            let mut weight_counter = WeightMeter::from_limit(T::MaxExpirationWeightPerBlock::get());
            Self::service(current_block, &mut weight_counter);
            weight_counter.consumed
        }
    }

    #[pallet::call]
    impl<T: Config> Pallet<T> {
        #[pallet::call_index(0)]
        #[pallet::weight(<T as Config>::WeightInfo::create_orderbook())]
        pub fn create_orderbook(
            origin: OriginFor<T>,
            order_book_id: OrderBookId<AssetIdOf<T>, T::DEXId>,
        ) -> DispatchResult {
            let who = ensure_signed(origin)?;
            Self::verify_create_orderbook_params(&who, &order_book_id)?;

<<<<<<< HEAD
            #[cfg(feature = "wip")] // order-book
=======
            #[cfg(feature = "ready-to-test")] // order-book
>>>>>>> 7c70d653
            {
                T::TradingPairSourceManager::enable_source_for_trading_pair(
                    &order_book_id.dex_id,
                    &order_book_id.quote,
                    &order_book_id.base,
                    LiquiditySourceType::OrderBook,
                )?;
            }
            Self::create_orderbook_unchecked(&order_book_id)?;
            Self::deposit_event(Event::<T>::OrderBookCreated {
                order_book_id,
                creator: who,
            });
            Ok(().into())
        }

        #[pallet::call_index(1)]
        #[pallet::weight(<T as Config>::WeightInfo::delete_orderbook())]
        pub fn delete_orderbook(
            origin: OriginFor<T>,
            order_book_id: OrderBookId<AssetIdOf<T>, T::DEXId>,
        ) -> DispatchResult {
            T::RemovalOrigin::ensure_origin(origin)?;
            let order_book =
                <OrderBooks<T>>::get(order_book_id).ok_or(Error::<T>::UnknownOrderBook)?;

            let mut data = CacheDataLayer::<T>::new();
            let count_of_canceled_orders = order_book.cancel_all_limit_orders(&mut data)? as u32;

            data.commit();

            #[cfg(feature = "wip")] // order-book
            {
                T::TradingPairSourceManager::disable_source_for_trading_pair(
                    &order_book_id.dex_id,
                    &order_book_id.quote,
                    &order_book_id.base,
                    LiquiditySourceType::OrderBook,
                )?;
            }

            Self::deregister_tech_account(order_book_id)?;
            <OrderBooks<T>>::remove(order_book_id);

            Self::deposit_event(Event::<T>::OrderBookDeleted {
                order_book_id,
                count_of_canceled_orders,
            });
            Ok(().into())
        }

        #[pallet::call_index(2)]
        #[pallet::weight(<T as Config>::WeightInfo::update_orderbook())]
        pub fn update_orderbook(
            origin: OriginFor<T>,
            order_book_id: OrderBookId<AssetIdOf<T>, T::DEXId>,
<<<<<<< HEAD
            tick_size: OrderPrice,
            step_lot_size: OrderVolume,
            min_lot_size: OrderVolume,
            max_lot_size: OrderVolume,
=======
            tick_size: Balance,
            step_lot_size: Balance,
            min_lot_size: Balance,
            max_lot_size: Balance,
>>>>>>> 7c70d653
        ) -> DispatchResult {
            let origin_check_result = T::ParameterUpdateOrigin::ensure_origin(origin)?;
            match origin_check_result {
                Either::Left(who) => {
                    ensure!(
                        T::AssetInfoProvider::is_asset_owner(&order_book_id.base, &who),
                        DispatchError::BadOrigin
                    );
                }
                Either::Right(()) => (),
            }
            let mut order_book =
                <OrderBooks<T>>::get(order_book_id).ok_or(Error::<T>::UnknownOrderBook)?;

            // Check that values are non-zero
            ensure!(tick_size > Balance::zero(), Error::<T>::InvalidTickSize);
            ensure!(
                step_lot_size > Balance::zero(),
                Error::<T>::InvalidStepLotSize
            );
            ensure!(
                min_lot_size > Balance::zero(),
                Error::<T>::InvalidMinLotSize
            );
            ensure!(
                max_lot_size > Balance::zero(),
                Error::<T>::InvalidMaxLotSize
            );

            // min <= max
            // It is possible to set min == max if it necessary, e.g. some NFTs
            ensure!(min_lot_size <= max_lot_size, Error::<T>::InvalidMaxLotSize);

            // min & max couldn't be less then `step_lot_size`
            ensure!(min_lot_size >= step_lot_size, Error::<T>::InvalidMinLotSize);
            ensure!(max_lot_size >= step_lot_size, Error::<T>::InvalidMaxLotSize);

            // min & max must be a multiple of `step_lot_size`
            ensure!(
                min_lot_size % step_lot_size == 0,
                Error::<T>::InvalidMinLotSize
            );
            ensure!(
                max_lot_size % step_lot_size == 0,
                Error::<T>::InvalidMaxLotSize
            );

<<<<<<< HEAD
            // Even if `tick_size` & `step_lot_size` meet precision conditions the min possible deal amount could not match.
            // The min possible deal amount = `tick_size` * `step_lot_size`.
            // We need to be sure that the value doesn't overflow Balance if `tick_size` & `step_lot_size` are too big
            // and doesn't go out of precision.
            let _min_possible_deal_amount = (FixedWrapper::from(tick_size)
                .lossless_mul(FixedWrapper::from(step_lot_size))
                .ok_or(Error::<T>::TickSizeAndStepLotSizeLosePrecision)?)
            .try_into_balance() // Returns error if value overflows.
            .map_err(|_| Error::<T>::TickSizeAndStepLotSizeAreTooBig)?;
=======
            if !T::AssetInfoProvider::is_non_divisible(&order_book_id.base) {
                // Even if `tick_size` & `step_lot_size` meet precision conditions the min possible deal amount could not match.
                // The min possible deal amount = `tick_size` * `step_lot_size`.
                // We need to be sure that the value doesn't overflow Balance if `tick_size` & `step_lot_size` are too big
                // and doesn't go out of precision.
                let _min_possible_deal_amount = (FixedWrapper::from(tick_size)
                    .lossless_mul(FixedWrapper::from(step_lot_size))
                    .ok_or(Error::<T>::TickSizeAndStepLotSizeLosePrecision)?)
                .try_into_balance() // Returns error if value overflows.
                .map_err(|_| Error::<T>::TickSizeAndStepLotSizeAreTooBig)?;
            }
>>>>>>> 7c70d653

            // `max_lot_size` couldn't be more then total supply of `base` asset
            let total_supply = T::AssetInfoProvider::total_issuance(&order_book_id.base)?;
            ensure!(
                max_lot_size <= total_supply,
                Error::<T>::MaxLotSizeIsMoreThanTotalSupply
            );

            let prev_step_lot_size = order_book.step_lot_size;

<<<<<<< HEAD
            order_book.tick_size = tick_size;
            order_book.step_lot_size = step_lot_size;
            order_book.min_lot_size = min_lot_size;
            order_book.max_lot_size = max_lot_size;
=======
            order_book.tick_size.set(tick_size);
            order_book.step_lot_size.set(step_lot_size);
            order_book.min_lot_size.set(min_lot_size);
            order_book.max_lot_size.set(max_lot_size);
>>>>>>> 7c70d653

            // Note:
            // The amounts of already existed limit orders are aligned if they don't meet the requirements of new `step_lot_size` value.
            // All new limit orders must meet the requirements of new attributes.

<<<<<<< HEAD
            if prev_step_lot_size % order_book.step_lot_size != 0 {
=======
            if prev_step_lot_size.balance() % step_lot_size != 0 {
>>>>>>> 7c70d653
                let mut data = CacheDataLayer::<T>::new();
                order_book.align_limit_orders(&mut data)?;
                data.commit();
            }
            <OrderBooks<T>>::set(order_book_id, Some(order_book));
            Self::deposit_event(Event::<T>::OrderBookUpdated { order_book_id });
            Ok(().into())
        }

        #[pallet::call_index(3)]
        #[pallet::weight(<T as Config>::WeightInfo::change_orderbook_status())]
        pub fn change_orderbook_status(
            origin: OriginFor<T>,
            order_book_id: OrderBookId<AssetIdOf<T>, T::DEXId>,
            status: OrderBookStatus,
        ) -> DispatchResult {
            T::StatusUpdateOrigin::ensure_origin(origin)?;
            <OrderBooks<T>>::mutate(order_book_id, |order_book| {
                let order_book = order_book.as_mut().ok_or(Error::<T>::UnknownOrderBook)?;
                order_book.status = status;
                Ok::<_, Error<T>>(())
            })?;
            Self::deposit_event(Event::<T>::OrderBookStatusChanged {
                order_book_id,
                new_status: status,
            });
            Ok(().into())
        }

        #[pallet::call_index(4)]
        #[pallet::weight(<T as Config>::WeightInfo::place_limit_order())]
        pub fn place_limit_order(
            origin: OriginFor<T>,
            order_book_id: OrderBookId<AssetIdOf<T>, T::DEXId>,
<<<<<<< HEAD
            price: OrderPrice,
            amount: OrderVolume,
=======
            price: Balance,
            amount: Balance,
>>>>>>> 7c70d653
            side: PriceVariant,
            lifespan: Option<MomentOf<T>>,
        ) -> DispatchResult {
            let who = ensure_signed(origin)?;
            let mut order_book =
                <OrderBooks<T>>::get(order_book_id).ok_or(Error::<T>::UnknownOrderBook)?;
            let order_id = order_book.next_order_id();
            let now = T::Time::now();
            let current_block = frame_system::Pallet::<T>::block_number();
            let lifespan = lifespan.unwrap_or(T::MAX_ORDER_LIFESPAN);
<<<<<<< HEAD
=======
            let amount = if T::AssetInfoProvider::is_non_divisible(&order_book_id.base) {
                OrderVolume::indivisible(amount)
            } else {
                OrderVolume::divisible(amount)
            };
>>>>>>> 7c70d653
            let order = LimitOrder::<T>::new(
                order_id,
                who.clone(),
                side,
                OrderPrice::divisible(price),
                amount,
                now,
                lifespan,
                current_block,
            );

            let mut data = CacheDataLayer::<T>::new();
            order_book.place_limit_order(order, &mut data)?;

            data.commit();
            <OrderBooks<T>>::insert(order_book_id, order_book);

            Ok(().into())
        }

        #[pallet::call_index(5)]
        #[pallet::weight(<T as Config>::WeightInfo::cancel_limit_order())]
        pub fn cancel_limit_order(
            origin: OriginFor<T>,
            order_book_id: OrderBookId<AssetIdOf<T>, T::DEXId>,
            order_id: T::OrderId,
        ) -> DispatchResultWithPostInfo {
            let who = ensure_signed(origin)?;
            let mut data = CacheDataLayer::<T>::new();
            let order = data.get_limit_order(&order_book_id, order_id)?;

            ensure!(order.owner == who, Error::<T>::Unauthorized);

            let order_book =
                <OrderBooks<T>>::get(order_book_id).ok_or(Error::<T>::UnknownOrderBook)?;

            order_book.cancel_limit_order(order, &mut data)?;
            data.commit();
<<<<<<< HEAD
            Ok(().into())
        }

        #[pallet::call_index(6)]
        #[pallet::weight(<T as Config>::WeightInfo::cancel_limit_order().saturating_mul(limit_orders_to_cancel.iter().fold(0, |count, (_, order_ids)| count + order_ids.len() as u64)))]
        pub fn cancel_limit_orders_batch(
            origin: OriginFor<T>,
            limit_orders_to_cancel: Vec<(OrderBookId<AssetIdOf<T>, T::DEXId>, Vec<T::OrderId>)>,
        ) -> DispatchResult {
=======

            Ok(PostDispatchInfo {
                actual_weight: None,
                pays_fee: Pays::No,
            })
        }

        #[pallet::call_index(6)]
        #[pallet::weight(<T as Config>::WeightInfo::cancel_limit_order().saturating_mul(limit_orders_to_cancel.iter().fold(0, |count, (_, order_ids)| count.saturating_add(order_ids.len() as u64))))]
        pub fn cancel_limit_orders_batch(
            origin: OriginFor<T>,
            limit_orders_to_cancel: Vec<(OrderBookId<AssetIdOf<T>, T::DEXId>, Vec<T::OrderId>)>,
        ) -> DispatchResultWithPostInfo {
>>>>>>> 7c70d653
            let who = ensure_signed(origin)?;
            let mut data = CacheDataLayer::<T>::new();

            for (order_book_id, order_ids) in limit_orders_to_cancel {
                for order_id in order_ids {
                    let order = data.get_limit_order(&order_book_id, order_id)?;

                    ensure!(order.owner == who, Error::<T>::Unauthorized);

                    let order_book =
                        <OrderBooks<T>>::get(order_book_id).ok_or(Error::<T>::UnknownOrderBook)?;

                    order_book.cancel_limit_order(order, &mut data)?;
                }
            }

<<<<<<< HEAD
=======
            data.commit();

            Ok(PostDispatchInfo {
                actual_weight: None,
                pays_fee: Pays::No,
            })
        }

        #[pallet::call_index(7)]
        #[pallet::weight(<T as Config>::WeightInfo::execute_market_order())]
        pub fn execute_market_order(
            origin: OriginFor<T>,
            order_book_id: OrderBookId<AssetIdOf<T>, T::DEXId>,
            direction: PriceVariant,
            amount: Balance,
        ) -> DispatchResult {
            let who = ensure_signed(origin)?;
            ensure!(
                T::AssetInfoProvider::is_non_divisible(&order_book_id.base),
                Error::<T>::MarketOrdersAllowedOnlyForIndivisibleAssets
            );
            let order_book =
                <OrderBooks<T>>::get(order_book_id).ok_or(Error::<T>::UnknownOrderBook)?;

            let amount = OrderVolume::indivisible(amount);
            let mut data = CacheDataLayer::<T>::new();

            let market_order = MarketOrder::<T>::new(who, direction, order_book_id, amount, None);
            order_book.execute_market_order(market_order, &mut data)?;

>>>>>>> 7c70d653
            data.commit();
            Ok(().into())
        }
    }
}

impl<T: Config> CurrencyLocker<T::AccountId, T::AssetId, T::DEXId, DispatchError> for Pallet<T> {
    fn lock_liquidity(
        account: &T::AccountId,
        order_book_id: OrderBookId<AssetIdOf<T>, T::DEXId>,
        asset_id: &T::AssetId,
        amount: OrderVolume,
    ) -> Result<(), DispatchError> {
        let tech_account = Self::tech_account_for_order_book(order_book_id);
<<<<<<< HEAD
        technical::Pallet::<T>::transfer_in(asset_id, account, &tech_account, amount.into())
=======
        technical::Pallet::<T>::transfer_in(
            asset_id,
            account,
            &tech_account,
            (*amount.balance()).into(),
        )
>>>>>>> 7c70d653
    }
}

impl<T: Config> CurrencyUnlocker<T::AccountId, T::AssetId, T::DEXId, DispatchError> for Pallet<T> {
    fn unlock_liquidity(
        account: &T::AccountId,
        order_book_id: OrderBookId<AssetIdOf<T>, T::DEXId>,
        asset_id: &T::AssetId,
        amount: OrderVolume,
    ) -> Result<(), DispatchError> {
        let tech_account = Self::tech_account_for_order_book(order_book_id);
<<<<<<< HEAD
        technical::Pallet::<T>::transfer_out(asset_id, &tech_account, account, amount.into())
=======
        technical::Pallet::<T>::transfer_out(
            asset_id,
            &tech_account,
            account,
            (*amount.balance()).into(),
        )
>>>>>>> 7c70d653
    }

    fn unlock_liquidity_batch(
        order_book_id: OrderBookId<AssetIdOf<T>, T::DEXId>,
        asset_id: &T::AssetId,
        receivers: &BTreeMap<T::AccountId, OrderVolume>,
    ) -> Result<(), DispatchError> {
        let tech_account = Self::tech_account_for_order_book(order_book_id);
        for (account, amount) in receivers.iter() {
            technical::Pallet::<T>::transfer_out(
                asset_id,
                &tech_account,
                account,
                *amount.balance(),
            )?;
        }
        Ok(())
    }
}

impl<T: Config> Delegate<T::AccountId, T::AssetId, T::OrderId, T::DEXId> for Pallet<T> {
    fn emit_event(
        order_book_id: OrderBookId<AssetIdOf<T>, T::DEXId>,
        event: OrderBookEvent<T::AccountId, T::OrderId>,
    ) {
        let event = match event {
            OrderBookEvent::LimitOrderPlaced { order_id, owner_id } => {
                Event::<T>::LimitOrderPlaced {
                    order_book_id,
                    order_id,
                    owner_id,
                }
            }

            OrderBookEvent::LimitOrderConvertedToMarketOrder {
                owner_id,
                direction,
                amount,
            } => Event::<T>::LimitOrderConvertedToMarketOrder {
                order_book_id,
                owner_id,
                direction,
                amount,
            },

            OrderBookEvent::LimitOrderIsSplitIntoMarketOrderAndLimitOrder {
                owner_id,
                market_order_direction,
                market_order_amount,
                market_order_average_price,
                limit_order_id,
            } => Event::<T>::LimitOrderIsSplitIntoMarketOrderAndLimitOrder {
                order_book_id,
                owner_id,
                market_order_direction,
                market_order_amount,
                market_order_average_price,
                limit_order_id,
            },

            OrderBookEvent::LimitOrderCanceled { order_id, owner_id } => {
                Event::<T>::LimitOrderCanceled {
                    order_book_id,
                    order_id,
                    owner_id,
                }
            }

            OrderBookEvent::LimitOrderExecuted {
                order_id,
                owner_id,
                side,
                amount,
            } => Event::<T>::LimitOrderExecuted {
                order_book_id,
                order_id,
                owner_id,
                side,
                amount,
            },

            OrderBookEvent::LimitOrderUpdated { order_id, owner_id } => {
                Event::<T>::LimitOrderUpdated {
                    order_book_id,
                    order_id,
                    owner_id,
                }
            }

            OrderBookEvent::MarketOrderExecuted {
                owner_id,
                direction,
                amount,
                average_price,
                to,
            } => Event::<T>::MarketOrderExecuted {
                order_book_id,
                owner_id,
                direction,
                amount,
                average_price,
                to,
            },
        };

        Self::deposit_event(event);
    }
}

impl<T: Config> Pallet<T> {
    pub fn tech_account_for_order_book(
        order_book_id: OrderBookId<AssetIdOf<T>, T::DEXId>,
    ) -> <T as technical::Config>::TechAccountId {
        let trading_pair: TradingPair<AssetIdOf<T>> = order_book_id.into();
        // Same as in xyk accounts
        let tech_pair = trading_pair.map(|a| a.into());
        <T as technical::Config>::TechAccountId::to_order_tech_unit_from_dex_and_trading_pair(
            order_book_id.dex_id,
            tech_pair,
        )
    }

    /// Validity of asset ids (for example, to have the same base asset
    /// for dex and pair) should be done beforehand
    pub fn register_tech_account(
        order_book_id: OrderBookId<AssetIdOf<T>, T::DEXId>,
    ) -> Result<(), DispatchError> {
        let tech_account = Self::tech_account_for_order_book(order_book_id);
        technical::Pallet::<T>::register_tech_account_id(tech_account)
    }

    /// Validity of asset ids (for example, to have the same base asset
    /// for dex and pair) should be done beforehand
    pub fn deregister_tech_account(
        order_book_id: OrderBookId<AssetIdOf<T>, T::DEXId>,
    ) -> Result<(), DispatchError> {
        let tech_account = Self::tech_account_for_order_book(order_book_id);
        technical::Pallet::<T>::deregister_tech_account_id(tech_account)
    }

    pub fn assemble_order_book_id(
        dex_id: T::DEXId,
        input_asset_id: &AssetIdOf<T>,
        output_asset_id: &AssetIdOf<T>,
    ) -> Option<OrderBookId<AssetIdOf<T>, T::DEXId>> {
        if input_asset_id == output_asset_id {
            return None;
        }

        let Ok(dex_info) = T::DexInfoProvider::get_dex_info(&dex_id) else {
            return None;
        };

        let order_book_id = match dex_info.base_asset_id {
            input if input == *input_asset_id => OrderBookId::<AssetIdOf<T>, T::DEXId> {
                dex_id,
                base: *output_asset_id,
                quote: input,
            },
            output if output == *output_asset_id => OrderBookId::<AssetIdOf<T>, T::DEXId> {
                dex_id,
                base: *input_asset_id,
                quote: output,
            },
            _ => {
                return None;
            }
        };

        Some(order_book_id)
    }

    pub fn verify_create_orderbook_params(
<<<<<<< HEAD
        _who: &T::AccountId,
=======
        who: &T::AccountId,
>>>>>>> 7c70d653
        order_book_id: &OrderBookId<AssetIdOf<T>, T::DEXId>,
    ) -> Result<(), DispatchError> {
        ensure!(
            order_book_id.base != order_book_id.quote,
            Error::<T>::ForbiddenToCreateOrderBookWithSameAssets
        );
        ensure!(
            order_book_id.dex_id == common::DEXId::Polkaswap.into(),
            Error::<T>::NotAllowedDEXId
        );

        // a quote asset of order book must be the base asset of DEX
        let dex_info = T::DexInfoProvider::get_dex_info(&order_book_id.dex_id)?;
        ensure!(
            order_book_id.quote == dex_info.base_asset_id,
            Error::<T>::NotAllowedQuoteAsset
        );

        // synthetic asset are forbidden
        ensure!(
            !T::SyntheticInfoProvider::is_synthetic(&order_book_id.base),
            Error::<T>::SyntheticAssetIsForbidden
        );

        T::AssetInfoProvider::ensure_asset_exists(&order_book_id.base)?;
        T::EnsureTradingPairExists::ensure_trading_pair_exists(
            &order_book_id.dex_id,
            &order_book_id.quote.into(),
            &order_book_id.base.into(),
        )?;

        ensure!(
            !<OrderBooks<T>>::contains_key(order_book_id),
            Error::<T>::OrderBookAlreadyExists
        );

        if T::AssetInfoProvider::is_non_divisible(&order_book_id.base) {
<<<<<<< HEAD
            // temp solution for stage env
            // will be removed in #542
            // todo (m.tagirov)
            return Err(Error::<T>::NftOrderBooksAreTemporarilyForbidden.into());

            // todo: rename `_who` to `who`
            #[allow(unreachable_code)]
            {
                // nft
                // ensure the user has nft
                ensure!(
                    T::AssetInfoProvider::total_balance(&order_book_id.base, &_who)?
                        > Balance::zero(),
                    Error::<T>::UserHasNoNft
                );
            }
=======
            // nft
            // ensure the user has nft
            ensure!(
                T::AssetInfoProvider::total_balance(&order_book_id.base, &who)? > Balance::zero(),
                Error::<T>::UserHasNoNft
            );
>>>>>>> 7c70d653
        };
        Ok(())
    }

    pub fn create_orderbook_unchecked(
        order_book_id: &OrderBookId<AssetIdOf<T>, T::DEXId>,
    ) -> Result<(), DispatchError> {
        let order_book = if T::AssetInfoProvider::is_non_divisible(&order_book_id.base) {
<<<<<<< HEAD
            OrderBook::<T>::default_nft(*order_book_id)
=======
            OrderBook::<T>::default_indivisible(*order_book_id)
>>>>>>> 7c70d653
        } else {
            // regular asset
            OrderBook::<T>::default(*order_book_id)
        };
        <OrderBooks<T>>::insert(order_book_id, order_book);
        Self::register_tech_account(*order_book_id)
    }
}

impl<T: Config> LiquiditySource<T::DEXId, T::AccountId, T::AssetId, Balance, DispatchError>
    for Pallet<T>
{
    fn can_exchange(
        dex_id: &T::DEXId,
        input_asset_id: &T::AssetId,
        output_asset_id: &T::AssetId,
    ) -> bool {
        let Some(order_book_id) = Self::assemble_order_book_id(*dex_id, input_asset_id, output_asset_id) else {
            return false;
        };

        let Some(order_book) = <OrderBooks<T>>::get(order_book_id) else {
            return false;
        };

        order_book.status == OrderBookStatus::Trade
    }

    fn quote(
        dex_id: &T::DEXId,
        input_asset_id: &T::AssetId,
        output_asset_id: &T::AssetId,
        amount: QuoteAmount<Balance>,
        _deduce_fee: bool,
    ) -> Result<(SwapOutcome<Balance>, Weight), DispatchError> {
        let Some(order_book_id) = Self::assemble_order_book_id(*dex_id, input_asset_id, output_asset_id) else {
            return Err(Error::<T>::UnknownOrderBook.into());
        };

        let order_book = <OrderBooks<T>>::get(order_book_id).ok_or(Error::<T>::UnknownOrderBook)?;
        let mut data = CacheDataLayer::<T>::new();

        let deal_info =
            order_book.calculate_deal(input_asset_id, output_asset_id, amount, &mut data)?;

        ensure!(deal_info.is_valid(), Error::<T>::PriceCalculationFailed);

        let fee = 0; // todo (m.tagirov)

        match amount {
            QuoteAmount::WithDesiredInput { .. } => Ok((
                SwapOutcome::new(*deal_info.output_amount.value().balance(), fee),
                Self::quote_weight(),
            )),
            QuoteAmount::WithDesiredOutput { .. } => Ok((
                SwapOutcome::new(*deal_info.input_amount.value().balance(), fee),
                Self::quote_weight(),
            )),
        }
    }

    fn exchange(
        sender: &T::AccountId,
        receiver: &T::AccountId,
        dex_id: &T::DEXId,
        input_asset_id: &T::AssetId,
        output_asset_id: &T::AssetId,
        desired_amount: SwapAmount<Balance>,
    ) -> Result<(SwapOutcome<Balance>, Weight), DispatchError> {
        let Some(order_book_id) = Self::assemble_order_book_id(*dex_id, input_asset_id, output_asset_id) else {
            return Err(Error::<T>::UnknownOrderBook.into());
        };

        let order_book = <OrderBooks<T>>::get(order_book_id).ok_or(Error::<T>::UnknownOrderBook)?;
        let mut data = CacheDataLayer::<T>::new();

        let deal_info = order_book.calculate_deal(
            input_asset_id,
            output_asset_id,
            desired_amount.into(),
            &mut data,
        )?;

        ensure!(deal_info.is_valid(), Error::<T>::PriceCalculationFailed);

        match desired_amount {
            SwapAmount::WithDesiredInput { min_amount_out, .. } => {
                ensure!(
                    *deal_info.output_amount.value().balance() >= min_amount_out,
                    Error::<T>::SlippageLimitExceeded
                );
            }
            SwapAmount::WithDesiredOutput { max_amount_in, .. } => {
                ensure!(
                    *deal_info.input_amount.value().balance() <= max_amount_in,
                    Error::<T>::SlippageLimitExceeded
                );
            }
        }

        let to = if sender == receiver {
            None
        } else {
            Some(receiver.clone())
        };

        let direction = deal_info.direction;
        let amount = deal_info.base_amount();

        let market_order =
            MarketOrder::<T>::new(sender.clone(), direction, order_book_id, amount, to.clone());

        let (input_amount, output_amount) =
            order_book.execute_market_order(market_order, &mut data)?;

        let fee = 0; // todo (m.tagirov)

        let result = match desired_amount {
            SwapAmount::WithDesiredInput { min_amount_out, .. } => {
                ensure!(
                    *output_amount.value().balance() >= min_amount_out,
                    Error::<T>::SlippageLimitExceeded
                );
                SwapOutcome::new(*output_amount.value().balance(), fee)
            }
            SwapAmount::WithDesiredOutput { max_amount_in, .. } => {
                ensure!(
                    *input_amount.value().balance() <= max_amount_in,
                    Error::<T>::SlippageLimitExceeded
                );
                SwapOutcome::new(*input_amount.value().balance(), fee)
            }
        };

        data.commit();

        Ok((result, Self::exchange_weight()))
    }

    fn check_rewards(
        _dex_id: &T::DEXId,
        _input_asset_id: &T::AssetId,
        _output_asset_id: &T::AssetId,
        _input_amount: Balance,
        _output_amount: Balance,
    ) -> Result<(Vec<(Balance, T::AssetId, RewardReason)>, Weight), DispatchError> {
        Ok((Vec::new(), Weight::zero())) // no rewards for Order Book
    }

    fn quote_without_impact(
        dex_id: &T::DEXId,
        input_asset_id: &T::AssetId,
        output_asset_id: &T::AssetId,
        amount: QuoteAmount<Balance>,
        _deduce_fee: bool,
    ) -> Result<SwapOutcome<Balance>, DispatchError> {
        let Some(order_book_id) = Self::assemble_order_book_id(*dex_id, input_asset_id, output_asset_id) else {
            return Err(Error::<T>::UnknownOrderBook.into());
        };

        let order_book = <OrderBooks<T>>::get(order_book_id).ok_or(Error::<T>::UnknownOrderBook)?;
        let mut data = CacheDataLayer::<T>::new();

        let direction = order_book.get_direction(input_asset_id, output_asset_id)?;

        let Some((price, _)) = (match direction {
            PriceVariant::Buy => order_book.best_ask(&mut data),
            PriceVariant::Sell => order_book.best_bid(&mut data),
        }) else {
            return Err(Error::<T>::NotEnoughLiquidityInOrderBook.into());
        };

        let target_amount = match amount {
            QuoteAmount::WithDesiredInput { desired_amount_in } => match direction {
                // User wants to swap a known amount of the `quote` asset for the `base` asset.
                // Necessary to return `base` amount.
                // Divide the `quote` amount by the price and align the `base` amount.
                PriceVariant::Buy => order_book.align_amount(
                    order_book
                        .tick_size
                        .copy_divisibility(desired_amount_in)
                        .checked_div(&price)
                        .ok_or(Error::<T>::AmountCalculationFailed)?,
                ),

                // User wants to swap a known amount of the `base` asset for the `quote` asset.
                // Necessary to return `quote` amount.
                // Align the `base` amount and then multiply by the price.
                PriceVariant::Sell => order_book
                    .align_amount(
                        order_book
                            .step_lot_size
                            .copy_divisibility(desired_amount_in),
                    )
                    .checked_mul(&price)
                    .ok_or(Error::<T>::AmountCalculationFailed)?,
            },

            QuoteAmount::WithDesiredOutput { desired_amount_out } => match direction {
                // User wants to swap the `quote` asset for a known amount of the `base` asset.
                // Necessary to return `quote` amount.
                // Align the `base` amount and then multiply by the price.
                PriceVariant::Buy => order_book
                    .align_amount(
                        order_book
                            .step_lot_size
                            .copy_divisibility(desired_amount_out),
                    )
                    .checked_mul(&price)
                    .ok_or(Error::<T>::AmountCalculationFailed)?,

                // User wants to swap the `base` asset for a known amount of the `quote` asset.
                // Necessary to return `base` amount.
                PriceVariant::Sell => order_book.align_amount(
                    order_book
                        .tick_size
                        .copy_divisibility(desired_amount_out)
                        .checked_div(&price)
                        .ok_or(Error::<T>::AmountCalculationFailed)?,
                ),
            },
        };

        ensure!(
            target_amount > OrderVolume::zero(),
            Error::<T>::InvalidOrderAmount
        );

        let fee = 0; // todo (m.tagirov)

        Ok(SwapOutcome::new(*target_amount.balance(), fee))
    }

    fn quote_weight() -> Weight {
        <T as Config>::WeightInfo::quote()
    }

    fn exchange_weight() -> Weight {
        <T as Config>::WeightInfo::exchange()
    }

    fn check_rewards_weight() -> Weight {
        Weight::zero()
    }
}<|MERGE_RESOLUTION|>--- conflicted
+++ resolved
@@ -475,11 +475,7 @@
             let who = ensure_signed(origin)?;
             Self::verify_create_orderbook_params(&who, &order_book_id)?;
 
-<<<<<<< HEAD
-            #[cfg(feature = "wip")] // order-book
-=======
             #[cfg(feature = "ready-to-test")] // order-book
->>>>>>> 7c70d653
             {
                 T::TradingPairSourceManager::enable_source_for_trading_pair(
                     &order_book_id.dex_id,
@@ -536,17 +532,10 @@
         pub fn update_orderbook(
             origin: OriginFor<T>,
             order_book_id: OrderBookId<AssetIdOf<T>, T::DEXId>,
-<<<<<<< HEAD
-            tick_size: OrderPrice,
-            step_lot_size: OrderVolume,
-            min_lot_size: OrderVolume,
-            max_lot_size: OrderVolume,
-=======
             tick_size: Balance,
             step_lot_size: Balance,
             min_lot_size: Balance,
             max_lot_size: Balance,
->>>>>>> 7c70d653
         ) -> DispatchResult {
             let origin_check_result = T::ParameterUpdateOrigin::ensure_origin(origin)?;
             match origin_check_result {
@@ -594,17 +583,6 @@
                 Error::<T>::InvalidMaxLotSize
             );
 
-<<<<<<< HEAD
-            // Even if `tick_size` & `step_lot_size` meet precision conditions the min possible deal amount could not match.
-            // The min possible deal amount = `tick_size` * `step_lot_size`.
-            // We need to be sure that the value doesn't overflow Balance if `tick_size` & `step_lot_size` are too big
-            // and doesn't go out of precision.
-            let _min_possible_deal_amount = (FixedWrapper::from(tick_size)
-                .lossless_mul(FixedWrapper::from(step_lot_size))
-                .ok_or(Error::<T>::TickSizeAndStepLotSizeLosePrecision)?)
-            .try_into_balance() // Returns error if value overflows.
-            .map_err(|_| Error::<T>::TickSizeAndStepLotSizeAreTooBig)?;
-=======
             if !T::AssetInfoProvider::is_non_divisible(&order_book_id.base) {
                 // Even if `tick_size` & `step_lot_size` meet precision conditions the min possible deal amount could not match.
                 // The min possible deal amount = `tick_size` * `step_lot_size`.
@@ -616,7 +594,6 @@
                 .try_into_balance() // Returns error if value overflows.
                 .map_err(|_| Error::<T>::TickSizeAndStepLotSizeAreTooBig)?;
             }
->>>>>>> 7c70d653
 
             // `max_lot_size` couldn't be more then total supply of `base` asset
             let total_supply = T::AssetInfoProvider::total_issuance(&order_book_id.base)?;
@@ -627,27 +604,16 @@
 
             let prev_step_lot_size = order_book.step_lot_size;
 
-<<<<<<< HEAD
-            order_book.tick_size = tick_size;
-            order_book.step_lot_size = step_lot_size;
-            order_book.min_lot_size = min_lot_size;
-            order_book.max_lot_size = max_lot_size;
-=======
             order_book.tick_size.set(tick_size);
             order_book.step_lot_size.set(step_lot_size);
             order_book.min_lot_size.set(min_lot_size);
             order_book.max_lot_size.set(max_lot_size);
->>>>>>> 7c70d653
 
             // Note:
             // The amounts of already existed limit orders are aligned if they don't meet the requirements of new `step_lot_size` value.
             // All new limit orders must meet the requirements of new attributes.
 
-<<<<<<< HEAD
-            if prev_step_lot_size % order_book.step_lot_size != 0 {
-=======
             if prev_step_lot_size.balance() % step_lot_size != 0 {
->>>>>>> 7c70d653
                 let mut data = CacheDataLayer::<T>::new();
                 order_book.align_limit_orders(&mut data)?;
                 data.commit();
@@ -682,13 +648,8 @@
         pub fn place_limit_order(
             origin: OriginFor<T>,
             order_book_id: OrderBookId<AssetIdOf<T>, T::DEXId>,
-<<<<<<< HEAD
-            price: OrderPrice,
-            amount: OrderVolume,
-=======
             price: Balance,
             amount: Balance,
->>>>>>> 7c70d653
             side: PriceVariant,
             lifespan: Option<MomentOf<T>>,
         ) -> DispatchResult {
@@ -699,14 +660,11 @@
             let now = T::Time::now();
             let current_block = frame_system::Pallet::<T>::block_number();
             let lifespan = lifespan.unwrap_or(T::MAX_ORDER_LIFESPAN);
-<<<<<<< HEAD
-=======
             let amount = if T::AssetInfoProvider::is_non_divisible(&order_book_id.base) {
                 OrderVolume::indivisible(amount)
             } else {
                 OrderVolume::divisible(amount)
             };
->>>>>>> 7c70d653
             let order = LimitOrder::<T>::new(
                 order_id,
                 who.clone(),
@@ -745,17 +703,6 @@
 
             order_book.cancel_limit_order(order, &mut data)?;
             data.commit();
-<<<<<<< HEAD
-            Ok(().into())
-        }
-
-        #[pallet::call_index(6)]
-        #[pallet::weight(<T as Config>::WeightInfo::cancel_limit_order().saturating_mul(limit_orders_to_cancel.iter().fold(0, |count, (_, order_ids)| count + order_ids.len() as u64)))]
-        pub fn cancel_limit_orders_batch(
-            origin: OriginFor<T>,
-            limit_orders_to_cancel: Vec<(OrderBookId<AssetIdOf<T>, T::DEXId>, Vec<T::OrderId>)>,
-        ) -> DispatchResult {
-=======
 
             Ok(PostDispatchInfo {
                 actual_weight: None,
@@ -769,7 +716,6 @@
             origin: OriginFor<T>,
             limit_orders_to_cancel: Vec<(OrderBookId<AssetIdOf<T>, T::DEXId>, Vec<T::OrderId>)>,
         ) -> DispatchResultWithPostInfo {
->>>>>>> 7c70d653
             let who = ensure_signed(origin)?;
             let mut data = CacheDataLayer::<T>::new();
 
@@ -786,8 +732,6 @@
                 }
             }
 
-<<<<<<< HEAD
-=======
             data.commit();
 
             Ok(PostDispatchInfo {
@@ -818,7 +762,6 @@
             let market_order = MarketOrder::<T>::new(who, direction, order_book_id, amount, None);
             order_book.execute_market_order(market_order, &mut data)?;
 
->>>>>>> 7c70d653
             data.commit();
             Ok(().into())
         }
@@ -833,16 +776,12 @@
         amount: OrderVolume,
     ) -> Result<(), DispatchError> {
         let tech_account = Self::tech_account_for_order_book(order_book_id);
-<<<<<<< HEAD
-        technical::Pallet::<T>::transfer_in(asset_id, account, &tech_account, amount.into())
-=======
         technical::Pallet::<T>::transfer_in(
             asset_id,
             account,
             &tech_account,
             (*amount.balance()).into(),
         )
->>>>>>> 7c70d653
     }
 }
 
@@ -854,16 +793,12 @@
         amount: OrderVolume,
     ) -> Result<(), DispatchError> {
         let tech_account = Self::tech_account_for_order_book(order_book_id);
-<<<<<<< HEAD
-        technical::Pallet::<T>::transfer_out(asset_id, &tech_account, account, amount.into())
-=======
         technical::Pallet::<T>::transfer_out(
             asset_id,
             &tech_account,
             account,
             (*amount.balance()).into(),
         )
->>>>>>> 7c70d653
     }
 
     fn unlock_liquidity_batch(
@@ -1037,11 +972,7 @@
     }
 
     pub fn verify_create_orderbook_params(
-<<<<<<< HEAD
-        _who: &T::AccountId,
-=======
         who: &T::AccountId,
->>>>>>> 7c70d653
         order_book_id: &OrderBookId<AssetIdOf<T>, T::DEXId>,
     ) -> Result<(), DispatchError> {
         ensure!(
@@ -1079,31 +1010,12 @@
         );
 
         if T::AssetInfoProvider::is_non_divisible(&order_book_id.base) {
-<<<<<<< HEAD
-            // temp solution for stage env
-            // will be removed in #542
-            // todo (m.tagirov)
-            return Err(Error::<T>::NftOrderBooksAreTemporarilyForbidden.into());
-
-            // todo: rename `_who` to `who`
-            #[allow(unreachable_code)]
-            {
-                // nft
-                // ensure the user has nft
-                ensure!(
-                    T::AssetInfoProvider::total_balance(&order_book_id.base, &_who)?
-                        > Balance::zero(),
-                    Error::<T>::UserHasNoNft
-                );
-            }
-=======
             // nft
             // ensure the user has nft
             ensure!(
                 T::AssetInfoProvider::total_balance(&order_book_id.base, &who)? > Balance::zero(),
                 Error::<T>::UserHasNoNft
             );
->>>>>>> 7c70d653
         };
         Ok(())
     }
@@ -1112,11 +1024,7 @@
         order_book_id: &OrderBookId<AssetIdOf<T>, T::DEXId>,
     ) -> Result<(), DispatchError> {
         let order_book = if T::AssetInfoProvider::is_non_divisible(&order_book_id.base) {
-<<<<<<< HEAD
-            OrderBook::<T>::default_nft(*order_book_id)
-=======
             OrderBook::<T>::default_indivisible(*order_book_id)
->>>>>>> 7c70d653
         } else {
             // regular asset
             OrderBook::<T>::default(*order_book_id)
