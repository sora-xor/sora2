// This file is part of the SORA network and Polkaswap app.

// Copyright (c) 2020, 2021, Polka Biome Ltd. All rights reserved.
// SPDX-License-Identifier: BSD-4-Clause

// Redistribution and use in source and binary forms, with or without modification,
// are permitted provided that the following conditions are met:

// Redistributions of source code must retain the above copyright notice, this list
// of conditions and the following disclaimer.
// Redistributions in binary form must reproduce the above copyright notice, this
// list of conditions and the following disclaimer in the documentation and/or other
// materials provided with the distribution.
//
// All advertising materials mentioning features or use of this software must display
// the following acknowledgement: This product includes software developed by Polka Biome
// Ltd., SORA, and Polkaswap.
//
// Neither the name of the Polka Biome Ltd. nor the names of its contributors may be used
// to endorse or promote products derived from this software without specific prior written permission.

// THIS SOFTWARE IS PROVIDED BY Polka Biome Ltd. AS IS AND ANY EXPRESS OR IMPLIED WARRANTIES,
// INCLUDING, BUT NOT LIMITED TO, THE IMPLIED WARRANTIES OF MERCHANTABILITY AND FITNESS FOR
// A PARTICULAR PURPOSE ARE DISCLAIMED. IN NO EVENT SHALL Polka Biome Ltd. BE LIABLE FOR ANY
// DIRECT, INDIRECT, INCIDENTAL, SPECIAL, EXEMPLARY, OR CONSEQUENTIAL DAMAGES (INCLUDING,
// BUT NOT LIMITED TO, PROCUREMENT OF SUBSTITUTE GOODS OR SERVICES; LOSS OF USE, DATA, OR PROFITS;
// OR BUSINESS INTERRUPTION) HOWEVER CAUSED AND ON ANY THEORY OF LIABILITY, WHETHER IN CONTRACT,
// STRICT LIABILITY, OR TORT (INCLUDING NEGLIGENCE OR OTHERWISE) ARISING IN ANY WAY OUT OF THE
// USE OF THIS SOFTWARE, EVEN IF ADVISED OF THE POSSIBILITY OF SUCH DAMAGE.

#![cfg_attr(not(feature = "std"), no_std)]
#![allow(dead_code)] // todo (m.tagirov) remove

use assets::AssetIdOf;
use common::prelude::{
    EnsureTradingPairExists, FixedWrapper, QuoteAmount, SwapAmount, SwapOutcome, TradingPair,
};
#[cfg(feature = "wip")] // order-book
use common::LiquiditySourceType;
use common::{
    balance, AssetInfoProvider, AssetName, AssetSymbol, Balance, BalancePrecision, ContentSource,
    Description, DexInfoProvider, LiquiditySource, PriceVariant, RewardReason,
    ToOrderTechUnitFromDEXAndTradingPair, TradingPairSourceManager,
};
use core::fmt::Debug;
use frame_support::ensure;
use frame_support::sp_runtime::DispatchError;
use frame_support::traits::{Get, Time};
use frame_support::weights::Weight;
use sp_runtime::traits::{AtLeast32BitUnsigned, MaybeDisplay, Zero};
use sp_runtime::Perbill;
use sp_std::collections::btree_map::BTreeMap;
use sp_std::vec::Vec;

pub mod weights;

#[cfg(test)]
mod tests;

#[cfg(feature = "runtime-benchmarks")]
mod benchmarking;

pub mod cache_data_layer;
mod limit_order;
mod market_order;
mod order_book;
pub mod storage_data_layer;
pub mod traits;
pub mod types;

pub use crate::order_book::{OrderBook, OrderBookStatus};
use cache_data_layer::CacheDataLayer;
pub use limit_order::LimitOrder;
pub use market_order::MarketOrder;
pub use traits::{CurrencyLocker, CurrencyUnlocker, DataLayer};
pub use types::{
    DealInfo, MarketChange, MarketRole, MarketSide, OrderAmount, OrderBookId, OrderPrice,
    OrderVolume, PriceOrders, UserOrders,
};
pub use weights::WeightInfo;

pub use pallet::*;

pub type MomentOf<T> = <<T as Config>::Time as Time>::Moment;

#[frame_support::pallet]
pub mod pallet {
    use super::*;
    use common::DEXInfo;
    use frame_support::{
        pallet_prelude::{OptionQuery, *},
        Blake2_128Concat,
    };
    use frame_system::pallet_prelude::*;

    const STORAGE_VERSION: StorageVersion = StorageVersion::new(0);

    #[pallet::pallet]
    #[pallet::generate_store(pub(super) trait Store)]
    #[pallet::storage_version(STORAGE_VERSION)]
    pub struct Pallet<T>(PhantomData<T>);

    #[pallet::config]
    pub trait Config: frame_system::Config + assets::Config + technical::Config {
        const MAX_ORDER_LIFETIME: MomentOf<Self>;
        const MIN_ORDER_LIFETIME: MomentOf<Self>;
        const MAX_PRICE_SHIFT: Perbill;

        /// Because this pallet emits events, it depends on the runtime's definition of an event.
        type RuntimeEvent: From<Event<Self>> + IsType<<Self as frame_system::Config>::RuntimeEvent>;
        type OrderId: Parameter
            + Member
            + MaybeSerializeDeserialize
            + Debug
            + MaybeDisplay
            + AtLeast32BitUnsigned
            + Copy
            + Ord
            + PartialEq
            + Eq
            + MaxEncodedLen
            + scale_info::TypeInfo;
        type MaxOpenedLimitOrdersPerUser: Get<u32>;
        type MaxLimitOrdersForPrice: Get<u32>;
        type MaxSidePriceCount: Get<u32>;
        type EnsureTradingPairExists: EnsureTradingPairExists<
            Self::DEXId,
            Self::AssetId,
            DispatchError,
        >;
        type TradingPairSourceManager: TradingPairSourceManager<Self::DEXId, Self::AssetId>;
        type AssetInfoProvider: AssetInfoProvider<
            Self::AssetId,
            Self::AccountId,
            AssetSymbol,
            AssetName,
            BalancePrecision,
            ContentSource,
            Description,
        >;
        type DexInfoProvider: DexInfoProvider<Self::DEXId, DEXInfo<Self::AssetId>>;
        type Time: Time;
        type WeightInfo: WeightInfo;
    }

    #[pallet::storage]
    #[pallet::getter(fn order_books)]
    pub type OrderBooks<T: Config> =
        StorageMap<_, Blake2_128Concat, OrderBookId<AssetIdOf<T>>, OrderBook<T>, OptionQuery>;

    #[pallet::storage]
    #[pallet::getter(fn limit_orders)]
    pub type LimitOrders<T: Config> = StorageDoubleMap<
        _,
        Blake2_128Concat,
        OrderBookId<AssetIdOf<T>>,
        Blake2_128Concat,
        T::OrderId,
        LimitOrder<T>,
        OptionQuery,
    >;

    #[pallet::storage]
    #[pallet::getter(fn bids)]
    pub type Bids<T: Config> = StorageDoubleMap<
        _,
        Blake2_128Concat,
        OrderBookId<AssetIdOf<T>>,
        Blake2_128Concat,
        OrderPrice,
        PriceOrders<T::OrderId, T::MaxLimitOrdersForPrice>,
        OptionQuery,
    >;

    #[pallet::storage]
    #[pallet::getter(fn asks)]
    pub type Asks<T: Config> = StorageDoubleMap<
        _,
        Blake2_128Concat,
        OrderBookId<AssetIdOf<T>>,
        Blake2_128Concat,
        OrderPrice,
        PriceOrders<T::OrderId, T::MaxLimitOrdersForPrice>,
        OptionQuery,
    >;

    #[pallet::storage]
    #[pallet::getter(fn aggregated_bids)]
    pub type AggregatedBids<T: Config> = StorageMap<
        _,
        Blake2_128Concat,
        OrderBookId<AssetIdOf<T>>,
        MarketSide<T::MaxSidePriceCount>,
        ValueQuery,
    >;

    #[pallet::storage]
    #[pallet::getter(fn aggregated_asks)]
    pub type AggregatedAsks<T: Config> = StorageMap<
        _,
        Blake2_128Concat,
        OrderBookId<AssetIdOf<T>>,
        MarketSide<T::MaxSidePriceCount>,
        ValueQuery,
    >;

    #[pallet::storage]
    #[pallet::getter(fn user_limit_orders)]
    pub type UserLimitOrders<T: Config> = StorageDoubleMap<
        _,
        Blake2_128Concat,
        T::AccountId,
        Blake2_128Concat,
        OrderBookId<AssetIdOf<T>>,
        UserOrders<T::OrderId, T::MaxOpenedLimitOrdersPerUser>,
        OptionQuery,
    >;

    #[pallet::event]
    #[pallet::generate_deposit(pub(super) fn deposit_event)]
    pub enum Event<T: Config> {
        /// New order book is created by user
        OrderBookCreated {
            order_book_id: OrderBookId<AssetIdOf<T>>,
            dex_id: T::DEXId,
            creator: T::AccountId,
        },

        /// Order book is deleted by Council
        OrderBookDeleted {
            order_book_id: OrderBookId<AssetIdOf<T>>,
            dex_id: T::DEXId,
            count_of_canceled_orders: u32,
        },

        /// Order book attributes are updated by Council
        OrderBookUpdated {
            order_book_id: OrderBookId<AssetIdOf<T>>,
            dex_id: T::DEXId,
        },

        /// User placed new limit order
        OrderPlaced {
            order_book_id: OrderBookId<AssetIdOf<T>>,
            dex_id: T::DEXId,
            order_id: T::OrderId,
            owner_id: T::AccountId,
        },

        /// User canceled their limit order
        OrderCanceled {
            order_book_id: OrderBookId<AssetIdOf<T>>,
            dex_id: T::DEXId,
            order_id: T::OrderId,
            owner_id: T::AccountId,
        },
    }

    #[pallet::error]
    pub enum Error<T> {
        /// Order book does not exist for this trading pair
        UnknownOrderBook,
        /// Invalid order book id
        InvalidOrderBookId,
        /// Order book already exists for this trading pair
        OrderBookAlreadyExists,
        /// Limit order does not exist for this trading pair and order id
        UnknownLimitOrder,
        /// Limit order already exists for this trading pair and order id
        LimitOrderAlreadyExists,
        /// It is impossible to insert the limit order because the bounds have been reached
        LimitOrderStorageOverflow,
        /// It is impossible to update the limit order
        UpdateLimitOrderError,
        /// It is impossible to delete the limit order
        DeleteLimitOrderError,
        /// There are no bids/asks for the price
        NoDataForPrice,
        /// There are no aggregated bids/asks for the order book
        NoAggregatedData,
        /// There is not enough liquidity in the order book to cover the deal
        NotEnoughLiquidity,
        /// Cannot create order book with equal base and target assets
        ForbiddenToCreateOrderBookWithSameAssets,
        /// The asset is not allowed to be base. Only dex base asset can be a base asset for order book
        NotAllowedBaseAsset,
        /// User cannot create an order book with NFT if they don't have NFT
        UserHasNoNft,
        /// Lifespan exceeds defined limits
        InvalidLifespan,
        /// The order amount (limit or market) does not meet the requirements
        InvalidOrderAmount,
        /// The limit order price does not meet the requirements
        InvalidLimitOrderPrice,
        /// User cannot set the price of limit order too far from actual market price
        LimitOrderPriceIsTooFarFromSpread,
        /// At the moment, Trading is forbidden in the current order book
        TradingIsForbidden,
        /// At the moment, Users cannot place new limit orders in the current order book
        PlacementOfLimitOrdersIsForbidden,
        /// At the moment, Users cannot cancel their limit orders in the current order book
        CancellationOfLimitOrdersIsForbidden,
        /// User has the max available count of open limit orders in the current order book
        UserHasMaxCountOfOpenedOrders,
        /// It is impossible to place the limit order because bounds of the max count of orders at the current price have been reached
        PriceReachedMaxCountOfLimitOrders,
        /// It is impossible to place the limit order because bounds of the max count of prices for the side have been reached
        OrderBookReachedMaxCountOfPricesForSide,
        /// An error occurred while calculating the amount
        AmountCalculationFailed,
        /// An error occurred while calculating the price
        PriceCalculationFailed,
        /// Unauthorized action
        Unauthorized,
        /// Invalid asset
        InvalidAsset,
<<<<<<< HEAD
        /// Invalid tick size
        InvalidTickSize,
        /// Invalid step lot size
        InvalidStepLotSize,
        /// Invalid min lot size
        InvalidMinLotSize,
        /// Invalid max lot size
        InvalidMaxLotSize,
        /// Tick size & step lot size are too big and their multiplication overflows Balance
        TickSizeAndStepLotSizeAreTooBig,
        /// Tick size & step lot size are too small and their multiplication goes out of precision
        TickSizeAndStepLotSizeAreTooSmall,
        /// Max lot size cannot be more that total supply of base asset
        MaxLotSizeIsMoreThanTotalSupply,
=======
        /// Indicated limit for slippage has not been met during transaction execution.
        SlippageLimitExceeded,
>>>>>>> 6fb39c08
    }

    #[pallet::call]
    impl<T: Config> Pallet<T> {
        #[pallet::call_index(0)]
        #[pallet::weight(<T as Config>::WeightInfo::create_orderbook())]
        pub fn create_orderbook(
            origin: OriginFor<T>,
            dex_id: T::DEXId,
            order_book_id: OrderBookId<AssetIdOf<T>>,
        ) -> DispatchResult {
            let who = ensure_signed(origin)?;
            ensure!(
                order_book_id.base != order_book_id.quote,
                Error::<T>::ForbiddenToCreateOrderBookWithSameAssets
            );
            let dex_info = T::DexInfoProvider::get_dex_info(&dex_id)?;
            // the base asset of DEX must be a quote asset of order book
            ensure!(
                order_book_id.quote == dex_info.base_asset_id,
                Error::<T>::NotAllowedBaseAsset
            );
            T::AssetInfoProvider::ensure_asset_exists(&order_book_id.base)?;
            T::EnsureTradingPairExists::ensure_trading_pair_exists(
                &dex_id,
                &order_book_id.quote.into(),
                &order_book_id.base.into(),
            )?;
            ensure!(
                !<OrderBooks<T>>::contains_key(order_book_id),
                Error::<T>::OrderBookAlreadyExists
            );

            let order_book = if T::AssetInfoProvider::is_non_divisible(&order_book_id.base) {
                // nft
                // ensure the user has nft
                ensure!(
                    T::AssetInfoProvider::total_balance(&order_book_id.base, &who)?
                        > Balance::zero(),
                    Error::<T>::UserHasNoNft
                );
                OrderBook::<T>::default_nft(order_book_id, dex_id)
            } else {
                // regular asset
                OrderBook::<T>::default(order_book_id, dex_id)
            };

            #[cfg(feature = "wip")] // order-book
            {
                T::TradingPairSourceManager::enable_source_for_trading_pair(
                    &dex_id,
                    &order_book_id.quote,
                    &order_book_id.base,
                    LiquiditySourceType::OrderBook,
                )?;
            }

            <OrderBooks<T>>::insert(order_book_id, order_book);
            Self::register_tech_account(dex_id, order_book_id)?;

            Self::deposit_event(Event::<T>::OrderBookCreated {
                order_book_id,
                dex_id,
                creator: who,
            });
            Ok(().into())
        }

        #[pallet::call_index(1)]
        #[pallet::weight(<T as Config>::WeightInfo::delete_orderbook())]
        pub fn delete_orderbook(
            origin: OriginFor<T>,
            order_book_id: OrderBookId<AssetIdOf<T>>,
        ) -> DispatchResult {
            ensure_root(origin)?;
            let order_book =
                <OrderBooks<T>>::get(order_book_id).ok_or(Error::<T>::UnknownOrderBook)?;
            let dex_id = order_book.dex_id;

            let mut data = CacheDataLayer::<T>::new();
            let count_of_canceled_orders =
                order_book.cancel_all_limit_orders::<Self>(&mut data)? as u32;

            data.commit();

            #[cfg(feature = "wip")] // order-book
            {
                T::TradingPairSourceManager::disable_source_for_trading_pair(
                    &dex_id,
                    &order_book_id.quote,
                    &order_book_id.base,
                    LiquiditySourceType::OrderBook,
                )?;
            }

            Self::deregister_tech_account(order_book.dex_id, order_book_id)?;
            <OrderBooks<T>>::remove(order_book_id);

            Self::deposit_event(Event::<T>::OrderBookDeleted {
                order_book_id,
                dex_id,
                count_of_canceled_orders,
            });
            Ok(().into())
        }

        #[pallet::call_index(2)]
        #[pallet::weight(<T as Config>::WeightInfo::update_orderbook())]
        pub fn update_orderbook(
            origin: OriginFor<T>,
            order_book_id: OrderBookId<AssetIdOf<T>>,
            tick_size: OrderPrice,
            step_lot_size: OrderVolume,
            min_lot_size: OrderVolume,
            max_lot_size: OrderVolume,
        ) -> DispatchResult {
            ensure_root(origin)?;
            let mut order_book =
                <OrderBooks<T>>::get(order_book_id).ok_or(Error::<T>::UnknownOrderBook)?;
            let dex_id = order_book.dex_id;

            // Check that values are non-zero
            ensure!(tick_size > OrderPrice::zero(), Error::<T>::InvalidTickSize);
            ensure!(
                step_lot_size > OrderVolume::zero(),
                Error::<T>::InvalidStepLotSize
            );
            ensure!(
                min_lot_size > OrderVolume::zero(),
                Error::<T>::InvalidMinLotSize
            );
            ensure!(
                max_lot_size > OrderVolume::zero(),
                Error::<T>::InvalidMaxLotSize
            );

            // min <= max
            // It is possible to set min == max if it necessary, e.g. some NFTs
            ensure!(min_lot_size <= max_lot_size, Error::<T>::InvalidMaxLotSize);

            if T::AssetInfoProvider::is_non_divisible(&order_book_id.base) {
                // NFT has special bounds as non-divisible asset
                ensure!(step_lot_size >= balance!(1), Error::<T>::InvalidStepLotSize);
                ensure!(
                    step_lot_size % balance!(1) == 0,
                    Error::<T>::InvalidStepLotSize
                );
            }

            // min & max couldn't be less then `step_lot_size`
            ensure!(min_lot_size >= step_lot_size, Error::<T>::InvalidMinLotSize);
            ensure!(max_lot_size >= step_lot_size, Error::<T>::InvalidMaxLotSize);

            // min & max must be a multiple of `step_lot_size`
            ensure!(
                min_lot_size % step_lot_size == 0,
                Error::<T>::InvalidMinLotSize
            );
            ensure!(
                max_lot_size % step_lot_size == 0,
                Error::<T>::InvalidMaxLotSize
            );

            // Even if `tick_size` & `step_lot_size` meet precision conditions the min possible deal amount could not match.
            // The min possible deal amount = `tick_size` * `step_lot_size`.
            // We need to be sure that the value doesn't overflow Balance if `tick_size` & `step_lot_size` are too big
            // and doesn't go out of precision if `tick_size` & `step_lot_size` are too small.

            // Returns error if value overflows.
            let min_possible_deal_amount = (FixedWrapper::from(tick_size)
                * FixedWrapper::from(step_lot_size))
            .try_into_balance()
            .map_err(|_| Error::<T>::TickSizeAndStepLotSizeAreTooBig)?;

            // 1 is a min non-zero possible value. balance!(0.000000000000000001) == 1
            // If `tick_size` * `step_lot_size` result goes out of 18 digits precision, the min possible deal amount == 0,
            // because FixedWrapper::try_into_balance() returns 0 for such cases.
            ensure!(
                min_possible_deal_amount >= 1,
                Error::<T>::TickSizeAndStepLotSizeAreTooSmall
            );

            // `max_lot_size` couldn't be more then total supply of `base` asset
            let total_supply = T::AssetInfoProvider::total_issuance(&order_book_id.base)?;
            ensure!(
                max_lot_size <= total_supply,
                Error::<T>::MaxLotSizeIsMoreThanTotalSupply
            );

            order_book.tick_size = tick_size;
            order_book.step_lot_size = step_lot_size;
            order_book.min_lot_size = min_lot_size;
            order_book.max_lot_size = max_lot_size;

            // Note:
            // Already existed limit orders are not changed even if they don't meet the requirements of new attributes.
            // They stay in order book until they are executed, canceled or expired.
            // All new limit orders must meet the requirements of new attributes.

            <OrderBooks<T>>::set(order_book_id, Some(order_book));
            Self::deposit_event(Event::<T>::OrderBookUpdated {
                order_book_id,
                dex_id,
            });
            Ok(().into())
        }

        #[pallet::call_index(3)]
        #[pallet::weight(<T as Config>::WeightInfo::change_orderbook_status())]
        pub fn change_orderbook_status(
            origin: OriginFor<T>,
            _order_book_id: OrderBookId<AssetIdOf<T>>,
            _status: OrderBookStatus,
        ) -> DispatchResult {
            ensure_root(origin)?;
            // todo (m.tagirov)
            todo!()
        }

        #[pallet::call_index(4)]
        #[pallet::weight(<T as Config>::WeightInfo::place_limit_order())]
        pub fn place_limit_order(
            origin: OriginFor<T>,
            order_book_id: OrderBookId<AssetIdOf<T>>,
            price: OrderPrice,
            amount: OrderVolume,
            side: PriceVariant,
            lifespan: MomentOf<T>,
        ) -> DispatchResult {
            let who = ensure_signed(origin)?;
            let mut order_book =
                <OrderBooks<T>>::get(order_book_id).ok_or(Error::<T>::UnknownOrderBook)?;
            let dex_id = order_book.dex_id;
            let order_id = order_book.next_order_id();
            let now = T::Time::now();
            let order =
                LimitOrder::<T>::new(order_id, who.clone(), side, price, amount, now, lifespan);

            let mut data = CacheDataLayer::<T>::new();
            order_book.place_limit_order::<Self>(order, &mut data)?;

            data.commit();
            <OrderBooks<T>>::insert(order_book_id, order_book);
            Self::deposit_event(Event::<T>::OrderPlaced {
                order_book_id,
                dex_id,
                order_id,
                owner_id: who,
            });
            Ok(().into())
        }

        #[pallet::call_index(5)]
        #[pallet::weight(<T as Config>::WeightInfo::cancel_limit_order())]
        pub fn cancel_limit_order(
            origin: OriginFor<T>,
            order_book_id: OrderBookId<AssetIdOf<T>>,
            order_id: T::OrderId,
        ) -> DispatchResult {
            let who = ensure_signed(origin)?;
            let mut data = CacheDataLayer::<T>::new();
            let order = data.get_limit_order(&order_book_id, order_id)?;

            ensure!(order.owner == who, Error::<T>::Unauthorized);

            let order_book =
                <OrderBooks<T>>::get(order_book_id).ok_or(Error::<T>::UnknownOrderBook)?;
            let dex_id = order_book.dex_id;

            order_book.cancel_limit_order::<Self>(order, &mut data)?;
            data.commit();
            Self::deposit_event(Event::<T>::OrderCanceled {
                order_book_id,
                dex_id,
                order_id,
                owner_id: who,
            });
            Ok(().into())
        }
    }
}

impl<T: Config> CurrencyLocker<T::AccountId, T::AssetId, T::DEXId> for Pallet<T> {
    fn lock_liquidity(
        dex_id: T::DEXId,
        account: &T::AccountId,
        order_book_id: OrderBookId<T::AssetId>,
        asset_id: &T::AssetId,
        amount: OrderVolume,
    ) -> Result<(), DispatchError> {
        let tech_account = Self::tech_account_for_order_book(dex_id, order_book_id);
        technical::Pallet::<T>::transfer_in(asset_id, account, &tech_account, amount.into())
    }
}

impl<T: Config> CurrencyUnlocker<T::AccountId, T::AssetId, T::DEXId> for Pallet<T> {
    fn unlock_liquidity(
        dex_id: T::DEXId,
        account: &T::AccountId,
        order_book_id: OrderBookId<T::AssetId>,
        asset_id: &T::AssetId,
        amount: OrderVolume,
    ) -> Result<(), DispatchError> {
        let tech_account = Self::tech_account_for_order_book(dex_id, order_book_id);
        technical::Pallet::<T>::transfer_out(asset_id, &tech_account, account, amount.into())
    }

    fn unlock_liquidity_batch(
        dex_id: T::DEXId,
        order_book_id: OrderBookId<T::AssetId>,
        asset_id: &T::AssetId,
        receivers: BTreeMap<T::AccountId, OrderVolume>,
    ) -> Result<(), DispatchError> {
        let tech_account = Self::tech_account_for_order_book(dex_id, order_book_id);
        for (account, amount) in receivers.iter() {
            technical::Pallet::<T>::transfer_out(asset_id, &tech_account, account, *amount)?;
        }
        Ok(())
    }
}

impl<T: Config> Pallet<T> {
    pub fn tech_account_for_order_book(
        dex_id: T::DEXId,
        order_book_id: OrderBookId<AssetIdOf<T>>,
    ) -> <T as technical::Config>::TechAccountId {
        let trading_pair: TradingPair<AssetIdOf<T>> = order_book_id.into();
        // Same as in xyk accounts
        let tech_pair = trading_pair.map(|a| a.into());
        <T as technical::Config>::TechAccountId::to_order_tech_unit_from_dex_and_trading_pair(
            dex_id, tech_pair,
        )
    }

    // todo: make pub(tests) (k.ivanov)
    /// Validity of asset ids (for example, to have the same base asset
    /// for dex and pair) should be done beforehand
    pub fn register_tech_account(
        dex_id: T::DEXId,
        order_book_id: OrderBookId<AssetIdOf<T>>,
    ) -> Result<(), DispatchError> {
        let tech_account = Self::tech_account_for_order_book(dex_id, order_book_id);
        technical::Pallet::<T>::register_tech_account_id(tech_account)
    }

    // todo: make pub(tests) (k.ivanov)
    /// Validity of asset ids (for example, to have the same base asset
    /// for dex and pair) should be done beforehand
    pub fn deregister_tech_account(
        dex_id: T::DEXId,
        order_book_id: OrderBookId<AssetIdOf<T>>,
    ) -> Result<(), DispatchError> {
        let tech_account = Self::tech_account_for_order_book(dex_id, order_book_id);
        technical::Pallet::<T>::deregister_tech_account_id(tech_account)
    }

    pub fn assemble_order_book_id(
        dex_id: &T::DEXId,
        input_asset_id: &AssetIdOf<T>,
        output_asset_id: &AssetIdOf<T>,
    ) -> Option<OrderBookId<AssetIdOf<T>>> {
        if input_asset_id == output_asset_id {
            return None;
        }

        let Ok(dex_info) = T::DexInfoProvider::get_dex_info(&dex_id) else {
            return None;
        };

        let order_book_id = match dex_info.base_asset_id {
            input if input == *input_asset_id => OrderBookId::<T::AssetId> {
                base: *output_asset_id,
                quote: input,
            },
            output if output == *output_asset_id => OrderBookId::<T::AssetId> {
                base: *input_asset_id,
                quote: output,
            },
            _ => {
                return None;
            }
        };

        Some(order_book_id)
    }
}

impl<T: Config> LiquiditySource<T::DEXId, T::AccountId, T::AssetId, Balance, DispatchError>
    for Pallet<T>
{
    fn can_exchange(
        dex_id: &T::DEXId,
        input_asset_id: &T::AssetId,
        output_asset_id: &T::AssetId,
    ) -> bool {
        let Some(order_book_id) = Self::assemble_order_book_id(dex_id, input_asset_id, output_asset_id) else {
            return false;
        };

        let Some(order_book) = <OrderBooks<T>>::get(order_book_id) else {
            return false;
        };

        order_book.status == OrderBookStatus::Trade
    }

    fn quote(
        dex_id: &T::DEXId,
        input_asset_id: &T::AssetId,
        output_asset_id: &T::AssetId,
        amount: QuoteAmount<Balance>,
        _deduce_fee: bool,
    ) -> Result<(SwapOutcome<Balance>, Weight), DispatchError> {
        let Some(order_book_id) = Self::assemble_order_book_id(dex_id, input_asset_id, output_asset_id) else {
            return Err(Error::<T>::UnknownOrderBook.into());
        };

        let order_book = <OrderBooks<T>>::get(order_book_id).ok_or(Error::<T>::UnknownOrderBook)?;
        let mut data = CacheDataLayer::<T>::new();

        let deal_info =
            order_book.calculate_deal(input_asset_id, output_asset_id, amount, &mut data)?;

        ensure!(deal_info.is_valid(), Error::<T>::PriceCalculationFailed);

        let fee = 0; // todo (m.tagirov)

        match amount {
            QuoteAmount::WithDesiredInput { .. } => Ok((
                SwapOutcome::new(*deal_info.output_amount.value(), fee),
                Self::quote_weight(),
            )),
            QuoteAmount::WithDesiredOutput { .. } => Ok((
                SwapOutcome::new(*deal_info.input_amount.value(), fee),
                Self::quote_weight(),
            )),
        }
    }

    fn exchange(
        sender: &T::AccountId,
        receiver: &T::AccountId,
        dex_id: &T::DEXId,
        input_asset_id: &T::AssetId,
        output_asset_id: &T::AssetId,
        desired_amount: SwapAmount<Balance>,
    ) -> Result<(SwapOutcome<Balance>, Weight), DispatchError> {
        let Some(order_book_id) = Self::assemble_order_book_id(dex_id, input_asset_id, output_asset_id) else {
            return Err(Error::<T>::UnknownOrderBook.into());
        };

        let order_book = <OrderBooks<T>>::get(order_book_id).ok_or(Error::<T>::UnknownOrderBook)?;
        let mut data = CacheDataLayer::<T>::new();

        let deal_info = order_book.calculate_deal(
            input_asset_id,
            output_asset_id,
            desired_amount.into(),
            &mut data,
        )?;

        ensure!(deal_info.is_valid(), Error::<T>::PriceCalculationFailed);

        match desired_amount {
            SwapAmount::WithDesiredInput { min_amount_out, .. } => {
                ensure!(
                    *deal_info.output_amount.value() >= min_amount_out,
                    Error::<T>::SlippageLimitExceeded
                );
            }
            SwapAmount::WithDesiredOutput { max_amount_in, .. } => {
                ensure!(
                    *deal_info.input_amount.value() <= max_amount_in,
                    Error::<T>::SlippageLimitExceeded
                );
            }
        }

        let to = if sender == receiver {
            None
        } else {
            Some(receiver.clone())
        };

        let order = MarketOrder::<T>::new(
            sender.clone(),
            deal_info.side,
            order_book_id,
            deal_info.base_amount(),
            to,
        );

        let (input_amount, output_amount) =
            order_book.execute_market_order::<Self, Self>(order, &mut data)?;

        let fee = 0; // todo (m.tagirov)

        let result = match desired_amount {
            SwapAmount::WithDesiredInput { min_amount_out, .. } => {
                ensure!(
                    *output_amount.value() >= min_amount_out,
                    Error::<T>::SlippageLimitExceeded
                );
                SwapOutcome::new(*output_amount.value(), fee)
            }
            SwapAmount::WithDesiredOutput { max_amount_in, .. } => {
                ensure!(
                    *input_amount.value() <= max_amount_in,
                    Error::<T>::SlippageLimitExceeded
                );
                SwapOutcome::new(*input_amount.value(), fee)
            }
        };

        data.commit();

        Ok((result, Self::exchange_weight()))
    }

    fn check_rewards(
        _dex_id: &T::DEXId,
        _input_asset_id: &T::AssetId,
        _output_asset_id: &T::AssetId,
        _input_amount: Balance,
        _output_amount: Balance,
    ) -> Result<(Vec<(Balance, T::AssetId, RewardReason)>, Weight), DispatchError> {
        Ok((Vec::new(), Weight::zero())) // no rewards for Order Book
    }

    fn quote_without_impact(
        dex_id: &T::DEXId,
        input_asset_id: &T::AssetId,
        output_asset_id: &T::AssetId,
        amount: QuoteAmount<Balance>,
        _deduce_fee: bool,
    ) -> Result<SwapOutcome<Balance>, DispatchError> {
        let Some(order_book_id) = Self::assemble_order_book_id(dex_id, input_asset_id, output_asset_id) else {
            return Err(Error::<T>::UnknownOrderBook.into());
        };

        let order_book = <OrderBooks<T>>::get(order_book_id).ok_or(Error::<T>::UnknownOrderBook)?;
        let mut data = CacheDataLayer::<T>::new();

        let side = order_book.get_side(input_asset_id, output_asset_id)?;

        let Some((price, _)) = (match side {
            PriceVariant::Buy => order_book.best_ask(&mut data),
            PriceVariant::Sell => order_book.best_bid(&mut data),
        }) else {
            return Err(Error::<T>::NotEnoughLiquidity.into());
        };

        let target_amount = match amount {
            QuoteAmount::WithDesiredInput { desired_amount_in } => match side {
                // User wants to swap a known amount of the `quote` asset for the `base` asset.
                // Necessary to return `base` amount.
                // Divide the `quote` amount by the price and align the `base` amount.
                PriceVariant::Buy => order_book.align_amount(
                    (FixedWrapper::from(desired_amount_in) / FixedWrapper::from(price))
                        .try_into_balance()
                        .map_err(|_| Error::<T>::AmountCalculationFailed)?,
                ),

                // User wants to swap a known amount of the `base` asset for the `quote` asset.
                // Necessary to return `quote` amount.
                // Align the `base` amount and then multiply by the price.
                PriceVariant::Sell => {
                    (FixedWrapper::from(order_book.align_amount(desired_amount_in))
                        * FixedWrapper::from(price))
                    .try_into_balance()
                    .map_err(|_| Error::<T>::AmountCalculationFailed)?
                }
            },

            QuoteAmount::WithDesiredOutput { desired_amount_out } => match side {
                // User wants to swap the `quote` asset for a known amount of the `base` asset.
                // Necessary to return `quote` amount.
                // Align the `base` amount and then multiply by the price.
                PriceVariant::Buy => {
                    (FixedWrapper::from(order_book.align_amount(desired_amount_out))
                        * FixedWrapper::from(price))
                    .try_into_balance()
                    .map_err(|_| Error::<T>::AmountCalculationFailed)?
                }

                // User wants to swap the `base` asset for a known amount of the `quote` asset.
                // Necessary to return `base` amount.
                PriceVariant::Sell => order_book.align_amount(
                    (FixedWrapper::from(desired_amount_out) / FixedWrapper::from(price))
                        .try_into_balance()
                        .map_err(|_| Error::<T>::AmountCalculationFailed)?,
                ),
            },
        };

        ensure!(
            target_amount > OrderVolume::zero(),
            Error::<T>::InvalidOrderAmount
        );

        let fee = 0; // todo (m.tagirov)

        Ok(SwapOutcome::new(target_amount, fee))
    }

    fn quote_weight() -> Weight {
        <T as Config>::WeightInfo::quote()
    }

    fn exchange_weight() -> Weight {
        <T as Config>::WeightInfo::exchange()
    }

    fn check_rewards_weight() -> Weight {
        Weight::zero()
    }
}<|MERGE_RESOLUTION|>--- conflicted
+++ resolved
@@ -314,7 +314,6 @@
         Unauthorized,
         /// Invalid asset
         InvalidAsset,
-<<<<<<< HEAD
         /// Invalid tick size
         InvalidTickSize,
         /// Invalid step lot size
@@ -329,10 +328,8 @@
         TickSizeAndStepLotSizeAreTooSmall,
         /// Max lot size cannot be more that total supply of base asset
         MaxLotSizeIsMoreThanTotalSupply,
-=======
         /// Indicated limit for slippage has not been met during transaction execution.
         SlippageLimitExceeded,
->>>>>>> 6fb39c08
     }
 
     #[pallet::call]
