// This file is part of the SORA network and Polkaswap app.

// Copyright (c) 2020, 2021, Polka Biome Ltd. All rights reserved.
// SPDX-License-Identifier: BSD-4-Clause

// Redistribution and use in source and binary forms, with or without modification,
// are permitted provided that the following conditions are met:

// Redistributions of source code must retain the above copyright notice, this list
// of conditions and the following disclaimer.
// Redistributions in binary form must reproduce the above copyright notice, this
// list of conditions and the following disclaimer in the documentation and/or other
// materials provided with the distribution.
//
// All advertising materials mentioning features or use of this software must display
// the following acknowledgement: This product includes software developed by Polka Biome
// Ltd., SORA, and Polkaswap.
//
// Neither the name of the Polka Biome Ltd. nor the names of its contributors may be used
// to endorse or promote products derived from this software without specific prior written permission.

// THIS SOFTWARE IS PROVIDED BY Polka Biome Ltd. AS IS AND ANY EXPRESS OR IMPLIED WARRANTIES,
// INCLUDING, BUT NOT LIMITED TO, THE IMPLIED WARRANTIES OF MERCHANTABILITY AND FITNESS FOR
// A PARTICULAR PURPOSE ARE DISCLAIMED. IN NO EVENT SHALL Polka Biome Ltd. BE LIABLE FOR ANY
// DIRECT, INDIRECT, INCIDENTAL, SPECIAL, EXEMPLARY, OR CONSEQUENTIAL DAMAGES (INCLUDING,
// BUT NOT LIMITED TO, PROCUREMENT OF SUBSTITUTE GOODS OR SERVICES; LOSS OF USE, DATA, OR PROFITS;
// OR BUSINESS INTERRUPTION) HOWEVER CAUSED AND ON ANY THEORY OF LIABILITY, WHETHER IN CONTRACT,
// STRICT LIABILITY, OR TORT (INCLUDING NEGLIGENCE OR OTHERWISE) ARISING IN ANY WAY OUT OF THE
// USE OF THIS SOFTWARE, EVEN IF ADVISED OF THE POSSIBILITY OF SUCH DAMAGE.

#![cfg_attr(not(feature = "std"), no_std)]
#![allow(dead_code)] // todo (m.tagirov) remove

use assets::AssetIdOf;
use common::prelude::{EnsureTradingPairExists, QuoteAmount, SwapAmount, SwapOutcome};
use common::{
    AssetInfoProvider, AssetName, AssetSymbol, Balance, BalancePrecision, ContentSource,
    Description, DexInfoProvider, LiquiditySource, PriceVariant, RewardReason,
    ToOrderTechUnitFromDEXAndTradingPair,
};
use core::fmt::Debug;
use frame_support::sp_runtime::DispatchError;
use frame_support::traits::Get;
use frame_support::weights::Weight;
use sp_runtime::traits::{AtLeast32BitUnsigned, MaybeDisplay, Zero};
use sp_runtime::Perbill;
use sp_std::vec::Vec;

pub mod weights;

#[cfg(test)]
mod tests;

#[cfg(feature = "runtime-benchmarks")]
mod benchmarking;

pub mod cache_data_layer;
mod limit_order;
mod market_order;
mod order_book;
pub mod storage_data_layer;
pub mod traits;
pub mod types;

pub use crate::order_book::{OrderBook, OrderBookStatus};
use cache_data_layer::CacheDataLayer;
pub use limit_order::LimitOrder;
pub use market_order::MarketOrder;
<<<<<<< HEAD
pub use traits::DataLayer;
pub use types::{MarketSide, OrderBookId, OrderPrice, OrderVolume, PriceOrders, UserOrders};

pub trait WeightInfo {
    fn create_orderbook() -> Weight;
    fn delete_orderbook() -> Weight;
    fn update_orderbook() -> Weight;
    fn change_orderbook_status() -> Weight;
    fn place_limit_order() -> Weight;
    fn cancel_limit_order() -> Weight;
    fn quote() -> Weight;
    fn exchange() -> Weight;
}

impl crate::WeightInfo for () {
    fn create_orderbook() -> Weight {
        EXTRINSIC_FIXED_WEIGHT
    }
    fn delete_orderbook() -> Weight {
        EXTRINSIC_FIXED_WEIGHT
    }
    fn update_orderbook() -> Weight {
        EXTRINSIC_FIXED_WEIGHT
    }
    fn change_orderbook_status() -> Weight {
        EXTRINSIC_FIXED_WEIGHT
    }
    fn place_limit_order() -> Weight {
        EXTRINSIC_FIXED_WEIGHT
    }
    fn cancel_limit_order() -> Weight {
        EXTRINSIC_FIXED_WEIGHT
    }
    fn quote() -> Weight {
        EXTRINSIC_FIXED_WEIGHT
    }
    fn exchange() -> Weight {
        EXTRINSIC_FIXED_WEIGHT
    }
}
=======
pub use weights::WeightInfo;
>>>>>>> dba7a3e8

pub use pallet::*;

#[frame_support::pallet]
pub mod pallet {
    use super::*;
    use common::DEXInfo;
    use frame_support::{
        pallet_prelude::{OptionQuery, *},
        Blake2_128Concat,
    };
    use frame_system::pallet_prelude::*;

    const STORAGE_VERSION: StorageVersion = StorageVersion::new(0);

    #[pallet::pallet]
    #[pallet::generate_store(pub(super) trait Store)]
    #[pallet::storage_version(STORAGE_VERSION)]
    pub struct Pallet<T>(PhantomData<T>);

    #[pallet::config]
    pub trait Config:
        frame_system::Config + assets::Config + pallet_timestamp::Config + technical::Config
    {
        const MAX_ORDER_LIFETIME: Self::Moment;
        const MIN_ORDER_LIFETIME: Self::Moment;
        const MAX_PRICE_SHIFT: Perbill;

        /// Because this pallet emits events, it depends on the runtime's definition of an event.
        type RuntimeEvent: From<Event<Self>> + IsType<<Self as frame_system::Config>::RuntimeEvent>;
        type OrderId: Parameter
            + Member
            + MaybeSerializeDeserialize
            + Debug
            + MaybeDisplay
            + AtLeast32BitUnsigned
            + Copy
            + Ord
            + PartialEq
            + Eq
            + MaxEncodedLen
            + scale_info::TypeInfo;
        type MaxOpenedLimitOrdersPerUser: Get<u32>;
        type MaxLimitOrdersForPrice: Get<u32>;
        type MaxSidePriceCount: Get<u32>;
        type EnsureTradingPairExists: EnsureTradingPairExists<
            Self::DEXId,
            Self::AssetId,
            DispatchError,
        >;
        type AssetInfoProvider: AssetInfoProvider<
            Self::AssetId,
            Self::AccountId,
            AssetSymbol,
            AssetName,
            BalancePrecision,
            ContentSource,
            Description,
        >;
        type DexInfoProvider: DexInfoProvider<Self::DEXId, DEXInfo<Self::AssetId>>;
        type WeightInfo: WeightInfo;
    }

    #[pallet::storage]
    #[pallet::getter(fn order_books)]
    pub type OrderBooks<T: Config> =
        StorageMap<_, Blake2_128Concat, OrderBookId<AssetIdOf<T>>, OrderBook<T>, OptionQuery>;

    #[pallet::storage]
    #[pallet::getter(fn limit_orders)]
    pub type LimitOrders<T: Config> = StorageDoubleMap<
        _,
        Blake2_128Concat,
        OrderBookId<AssetIdOf<T>>,
        Blake2_128Concat,
        T::OrderId,
        LimitOrder<T>,
        OptionQuery,
    >;

    #[pallet::storage]
    #[pallet::getter(fn bids)]
    pub type Bids<T: Config> = StorageDoubleMap<
        _,
        Blake2_128Concat,
        OrderBookId<AssetIdOf<T>>,
        Blake2_128Concat,
        OrderPrice,
        PriceOrders<T::OrderId, T::MaxLimitOrdersForPrice>,
        OptionQuery,
    >;

    #[pallet::storage]
    #[pallet::getter(fn asks)]
    pub type Asks<T: Config> = StorageDoubleMap<
        _,
        Blake2_128Concat,
        OrderBookId<AssetIdOf<T>>,
        Blake2_128Concat,
        OrderPrice,
        PriceOrders<T::OrderId, T::MaxLimitOrdersForPrice>,
        OptionQuery,
    >;

    #[pallet::storage]
    #[pallet::getter(fn aggregated_bids)]
    pub type AggregatedBids<T: Config> = StorageMap<
        _,
        Blake2_128Concat,
        OrderBookId<AssetIdOf<T>>,
        MarketSide<T::MaxSidePriceCount>,
        ValueQuery,
    >;

    #[pallet::storage]
    #[pallet::getter(fn aggregated_asks)]
    pub type AggregatedAsks<T: Config> = StorageMap<
        _,
        Blake2_128Concat,
        OrderBookId<AssetIdOf<T>>,
        MarketSide<T::MaxSidePriceCount>,
        ValueQuery,
    >;

    #[pallet::storage]
    #[pallet::getter(fn user_limit_orders)]
    pub type UserLimitOrders<T: Config> = StorageDoubleMap<
        _,
        Blake2_128Concat,
        T::AccountId,
        Blake2_128Concat,
        OrderBookId<AssetIdOf<T>>,
        UserOrders<T::OrderId, T::MaxOpenedLimitOrdersPerUser>,
        OptionQuery,
    >;

    #[pallet::event]
    #[pallet::generate_deposit(pub(super) fn deposit_event)]
    pub enum Event<T: Config> {
        /// New order book is created by user
        OrderBookCreated {
            order_book_id: OrderBookId<AssetIdOf<T>>,
            dex_id: T::DEXId,
            creator: T::AccountId,
        },

        /// Order book is deleted by Council
        OrderBookDeleted {
            order_book_id: OrderBookId<AssetIdOf<T>>,
            dex_id: T::DEXId,
        },

        /// Order book attributes are updated by Council
        OrderBookUpdated {
            order_book_id: OrderBookId<AssetIdOf<T>>,
            dex_id: T::DEXId,
        },

        /// User placed new limit order
        OrderPlaced {
            order_book_id: OrderBookId<AssetIdOf<T>>,
            dex_id: T::DEXId,
            order_id: T::OrderId,
            owner_id: T::AccountId,
        },

        /// User canceled their limit order
        OrderCanceled {
            order_book_id: OrderBookId<AssetIdOf<T>>,
            dex_id: T::DEXId,
            order_id: T::OrderId,
            owner_id: T::AccountId,
        },
    }

    #[pallet::error]
    pub enum Error<T> {
        /// Order book does not exist for this trading pair
        UnknownOrderBook,
        /// Order book already exists for this trading pair
        OrderBookAlreadyExists,
        /// Limit order does not exist for this trading pair and order id
        UnknownLimitOrder,
        /// Limit order already exists for this trading pair and order id
        LimitOrderAlreadyExists,
        /// It is impossible to insert the limit order because the bounds have been reached
        LimitOrderStorageOverflow,
        /// It is impossible to update the limit order
        UpdateLimitOrderError,
        /// It is impossible to delete the limit order
        DeleteLimitOrderError,
        /// There are no bids/asks for the price
        NoDataForPrice,
        /// There are no aggregated bids/asks for the order book
        NoAggregatedData,
        /// There is not enough liquidity in the order book to cover the deal
        NotEnoughLiquidity,
        /// Cannot create order book with equal base and target assets
        ForbiddenToCreateOrderBookWithSameAssets,
        /// The asset is not allowed to be base. Only dex base asset can be a base asset for order book
        NotAllowedBaseAsset,
        /// User cannot create an order book with NFT if they don't have NFT
        UserHasNoNft,
        /// Lifespan exceeds defined limits
        InvalidLifespan,
        /// The order amount (limit or market) does not meet the requirements
        InvalidOrderAmount,
        /// The limit order price does not meet the requirements
        InvalidLimitOrderPrice,
        /// User cannot set the price of limit order too far from actual market price
        LimitOrderPriceIsTooFarFromSpread,
        /// At the moment, Trading is forbidden in the current order book
        TradingIsForbidden,
        /// At the moment, Users cannot place new limit orders in the current order book
        PlacementOfLimitOrdersIsForbidden,
        /// At the moment, Users cannot cancel their limit orders in the current order book
        CancellationOfLimitOrdersIsForbidden,
        /// User has the max available count of open limit orders in the current order book
        UserHasMaxCountOfOpenedOrders,
        /// It is impossible to place the limit order because bounds of the max count of orders at the current price have been reached
        PriceReachedMaxCountOfLimitOrders,
        /// It is impossible to place the limit order because bounds of the max count of prices for the side have been reached
        OrderBookReachedMaxCoundOfPricesForSide,
    }

    #[pallet::call]
    impl<T: Config> Pallet<T> {
        #[pallet::call_index(0)]
        #[pallet::weight(<T as Config>::WeightInfo::create_orderbook())]
        pub fn create_orderbook(
            origin: OriginFor<T>,
            dex_id: T::DEXId,
            order_book_id: OrderBookId<AssetIdOf<T>>,
        ) -> DispatchResult {
            let who = ensure_signed(origin)?;
            ensure!(
                order_book_id.base != order_book_id.quote,
                Error::<T>::ForbiddenToCreateOrderBookWithSameAssets
            );
            let dex_info = T::DexInfoProvider::get_dex_info(&dex_id)?;
            // the base asset of DEX must be a quote asset of order book
            ensure!(
                order_book_id.quote == dex_info.base_asset_id,
                Error::<T>::NotAllowedBaseAsset
            );
            T::AssetInfoProvider::ensure_asset_exists(&order_book_id.base)?;
            T::EnsureTradingPairExists::ensure_trading_pair_exists(
                &dex_id,
                &order_book_id.quote.into(),
                &order_book_id.base.into(),
            )?;
            ensure!(
                !<OrderBooks<T>>::contains_key(order_book_id),
                Error::<T>::OrderBookAlreadyExists
            );
            Self::register_tech_account(dex_id.clone(), order_book_id.clone())?;

            let order_book = if T::AssetInfoProvider::get_asset_info(&order_book_id.base).2 != 0 {
                // regular asset
                OrderBook::<T>::default(order_book_id, dex_id)
            } else {
                // nft
                // ensure the user has nft
                ensure!(
                    T::AssetInfoProvider::total_balance(&order_book_id.base, &who)?
                        > Balance::zero(),
                    Error::<T>::UserHasNoNft
                );
                OrderBook::<T>::default_nft(order_book_id, dex_id)
            };

            <OrderBooks<T>>::insert(order_book_id, order_book);

            Self::deposit_event(Event::<T>::OrderBookCreated {
                order_book_id: order_book_id,
                dex_id: dex_id,
                creator: who,
            });
            Ok(().into())
        }

        #[pallet::call_index(1)]
        #[pallet::weight(<T as Config>::WeightInfo::delete_orderbook())]
        pub fn delete_orderbook(
            origin: OriginFor<T>,
<<<<<<< HEAD
            _order_book_id: OrderBookId<AssetIdOf<T>>,
=======
            dex_id: T::DEXId,
            order_book_id: OrderBookId<T>,
>>>>>>> dba7a3e8
        ) -> DispatchResult {
            ensure_root(origin)?;
            Self::deregister_tech_account(dex_id.clone(), order_book_id.clone())?;
            // todo (m.tagirov)
            todo!()
        }

        #[pallet::call_index(2)]
        #[pallet::weight(<T as Config>::WeightInfo::update_orderbook())]
        pub fn update_orderbook(
            origin: OriginFor<T>,
            order_book_id: OrderBookId<AssetIdOf<T>>,
            _tick_size: OrderPrice,
            _step_lot_size: OrderVolume,
            _min_lot_size: OrderVolume,
            _max_lot_size: OrderVolume,
        ) -> DispatchResult {
            ensure_root(origin)?;
            ensure!(
                <OrderBooks<T>>::contains_key(order_book_id),
                Error::<T>::UnknownOrderBook
            );
            // todo (m.tagirov)
            todo!()
        }

        #[pallet::call_index(3)]
        #[pallet::weight(<T as Config>::WeightInfo::change_orderbook_status())]
        pub fn change_orderbook_status(
            origin: OriginFor<T>,
            _order_book_id: OrderBookId<AssetIdOf<T>>,
            _status: OrderBookStatus,
        ) -> DispatchResult {
            ensure_root(origin)?;
            // todo (m.tagirov)
            todo!()
        }

        #[pallet::call_index(4)]
        #[pallet::weight(<T as Config>::WeightInfo::place_limit_order())]
        pub fn place_limit_order(
            origin: OriginFor<T>,
            order_book_id: OrderBookId<AssetIdOf<T>>,
            price: OrderPrice,
            amount: OrderVolume,
            side: PriceVariant,
            lifespan: T::Moment,
        ) -> DispatchResult {
            let who = ensure_signed(origin)?;
            let mut order_book =
                <OrderBooks<T>>::get(order_book_id).ok_or(Error::<T>::UnknownOrderBook)?;
            let dex_id = order_book.dex_id;
            let order_id = order_book.next_order_id();
            let now = pallet_timestamp::Pallet::<T>::now();
            let order =
                LimitOrder::<T>::new(order_id, who.clone(), side, price, amount, now, lifespan);

            let mut data = CacheDataLayer::<T>::new();
            order_book.place_limit_order(order, &mut data)?;

            data.commit();
            <OrderBooks<T>>::insert(order_book_id, order_book);
            Self::deposit_event(Event::<T>::OrderPlaced {
                order_book_id: order_book_id,
                dex_id: dex_id,
                order_id: order_id,
                owner_id: who,
            });
            Ok(().into())
        }

        #[pallet::call_index(5)]
        #[pallet::weight(<T as Config>::WeightInfo::cancel_limit_order())]
        pub fn cancel_limit_order(
            origin: OriginFor<T>,
            _order_book_id: OrderBookId<AssetIdOf<T>>,
            _order_id: T::OrderId,
        ) -> DispatchResult {
            let _who = ensure_signed(origin)?;
            // todo (m.tagirov)
            todo!()
        }
    }
}

impl<T: Config> Pallet<T> {
<<<<<<< HEAD
=======
    /// Inserts limit order consistently in all necessary storages.
    /// Must check before call. If returns error, it means we have problems with data consistency.
    pub fn insert_limit_order(
        order_book_id: &OrderBookId<T>,
        order: &LimitOrder<T>,
    ) -> Result<(), DispatchError> {
        <LimitOrders<T>>::insert(order_book_id, order.id, order);

        match order.side {
            PriceVariant::Buy => {
                <Bids<T>>::try_append(order_book_id, order.price, order.id)
                    .map_err(|_| Error::<T>::LimitOrderStorageOverflow)?;

                let mut bids = <AggregatedBids<T>>::get(order_book_id);
                let volume = bids
                    .get(&order.price)
                    .map(|x| *x)
                    .unwrap_or_default()
                    .checked_add(order.amount)
                    .ok_or(Error::<T>::LimitOrderStorageOverflow)?;
                bids.try_insert(order.price, volume)
                    .map_err(|_| Error::<T>::LimitOrderStorageOverflow)?;
                <AggregatedBids<T>>::set(order_book_id, bids);
            }
            PriceVariant::Sell => {
                <Asks<T>>::try_append(order_book_id, order.price, order.id)
                    .map_err(|_| Error::<T>::LimitOrderStorageOverflow)?;

                let mut asks = <AggregatedAsks<T>>::get(order_book_id);
                let volume = asks
                    .get(&order.price)
                    .map(|x| *x)
                    .unwrap_or_default()
                    .checked_add(order.amount)
                    .ok_or(Error::<T>::LimitOrderStorageOverflow)?;
                asks.try_insert(order.price, volume)
                    .map_err(|_| Error::<T>::LimitOrderStorageOverflow)?;
                <AggregatedAsks<T>>::set(order_book_id, asks);
            }
        }

        <UserLimitOrders<T>>::try_append(&order.owner, order_book_id, order.id)
            .map_err(|_| Error::<T>::LimitOrderStorageOverflow)?;

        Ok(())
    }

    /// Delete limit order consistently from all necessary storages.
    /// Must check before call. If returns error, it means we have problems with data consistency.
    pub fn delete_limit_order(
        order_book_id: &OrderBookId<T>,
        order_id: T::OrderId,
    ) -> Result<(), DispatchError> {
        let order = <LimitOrders<T>>::take(order_book_id, order_id)
            .ok_or(Error::<T>::DeleteLimitOrderError)?;

        let mut user_orders = <UserLimitOrders<T>>::try_get(&order.owner, order_book_id)
            .map_err(|_| Error::<T>::DeleteLimitOrderError)?;
        user_orders.retain(|x| *x != order.id);
        if user_orders.is_empty() {
            <UserLimitOrders<T>>::remove(&order.owner, order_book_id)
        } else {
            <UserLimitOrders<T>>::set(&order.owner, order_book_id, Some(user_orders));
        }

        match order.side {
            PriceVariant::Buy => {
                let mut bids = <Bids<T>>::try_get(order_book_id, order.price)
                    .map_err(|_| Error::<T>::DeleteLimitOrderError)?;
                bids.retain(|x| *x != order.id);
                if bids.is_empty() {
                    <Bids<T>>::remove(order_book_id, order.price);
                } else {
                    <Bids<T>>::set(order_book_id, order.price, Some(bids));
                }

                let mut agg_bids = <AggregatedBids<T>>::try_get(order_book_id)
                    .map_err(|_| Error::<T>::DeleteLimitOrderError)?;
                let volume = agg_bids
                    .get(&order.price)
                    .map(|x| *x)
                    .ok_or(Error::<T>::DeleteLimitOrderError)?
                    .checked_sub(order.amount)
                    .ok_or(Error::<T>::DeleteLimitOrderError)?;
                if volume.is_zero() {
                    agg_bids
                        .remove(&order.price)
                        .ok_or(Error::<T>::DeleteLimitOrderError)?;
                } else {
                    agg_bids
                        .try_insert(order.price, volume)
                        .map_err(|_| Error::<T>::DeleteLimitOrderError)?;
                }
                <AggregatedBids<T>>::set(order_book_id, agg_bids);
            }
            PriceVariant::Sell => {
                let mut asks = <Asks<T>>::try_get(order_book_id, order.price)
                    .map_err(|_| Error::<T>::DeleteLimitOrderError)?;
                asks.retain(|x| *x != order.id);
                if asks.is_empty() {
                    <Asks<T>>::remove(order_book_id, order.price);
                } else {
                    <Asks<T>>::set(order_book_id, order.price, Some(asks));
                }

                let mut agg_asks = <AggregatedAsks<T>>::try_get(order_book_id)
                    .map_err(|_| Error::<T>::DeleteLimitOrderError)?;
                let volume = agg_asks
                    .get(&order.price)
                    .map(|x| *x)
                    .ok_or(Error::<T>::DeleteLimitOrderError)?
                    .checked_sub(order.amount)
                    .ok_or(Error::<T>::DeleteLimitOrderError)?;
                if volume.is_zero() {
                    agg_asks
                        .remove(&order.price)
                        .ok_or(Error::<T>::DeleteLimitOrderError)?;
                } else {
                    agg_asks
                        .try_insert(order.price, volume)
                        .map_err(|_| Error::<T>::DeleteLimitOrderError)?;
                }
                <AggregatedAsks<T>>::set(order_book_id, agg_asks);
            }
        }

        Ok(())
    }
}

// todo: make pub(tests) (k.ivanov)
pub trait CurrencyLocker<AccountId, AssetId, DEXId> {
    /// Lock `amount` of liquidity in `trading_pair`'s asset chosen by `asset`.
    /// The assets are taken from `account`.
>>>>>>> dba7a3e8
    fn lock_liquidity(
        dex_id: DEXId,
        account: &AccountId,
        trading_pair: common::TradingPair<AssetId>,
        asset: common::TradingPairSelector,
        amount: Balance,
    ) -> Result<(), DispatchError>;

    /// Unlock `amount` of liquidity in `trading_pair`'s asset chosen by `asset`.
    /// The assets are taken from `account`.
    fn unlock_liquidity(
        dex_id: DEXId,
        account: &AccountId,
        trading_pair: common::TradingPair<AssetId>,
        asset: common::TradingPairSelector,
        amount: Balance,
    ) -> Result<(), DispatchError>;
}

impl<T: Config> CurrencyLocker<T::AccountId, T::AssetId, T::DEXId> for Pallet<T> {
    fn lock_liquidity(
        dex_id: T::DEXId,
        account: &T::AccountId,
        trading_pair: OrderBookId<T>,
        asset: common::TradingPairSelector,
        amount: Balance,
    ) -> Result<(), DispatchError> {
        let tech_account = Self::tech_account_for_order_book(dex_id, trading_pair);
        let asset_id = trading_pair.select(asset);
        technical::Pallet::<T>::transfer_in(asset_id, account, &tech_account, amount.into())
    }

    fn unlock_liquidity(
        dex_id: T::DEXId,
        account: &T::AccountId,
        trading_pair: OrderBookId<T>,
        asset: common::TradingPairSelector,
        amount: Balance,
    ) -> Result<(), DispatchError> {
        let tech_account = Self::tech_account_for_order_book(dex_id, trading_pair);
        let asset_id = trading_pair.select(asset);
        technical::Pallet::<T>::transfer_out(asset_id, &tech_account, account, amount.into())
    }
}

impl<T: Config> Pallet<T> {
    fn tech_account_for_order_book(
        dex_id: T::DEXId,
        trading_pair: OrderBookId<T>,
    ) -> <T as technical::Config>::TechAccountId {
        // Same as in xyk accounts
        let trading_pair = trading_pair.map(|a| a.into());
        <T as technical::Config>::TechAccountId::to_order_tech_unit_from_dex_and_trading_pair(
            dex_id,
            trading_pair,
        )
    }

    // todo: make pub(tests) (k.ivanov)
    /// Validity of asset ids (for example, to have the same base asset
    /// for dex and pair) should be done beforehand
    pub fn register_tech_account(
        dex_id: T::DEXId,
        trading_pair: OrderBookId<T>,
    ) -> Result<(), DispatchError> {
        let tech_account = Self::tech_account_for_order_book(dex_id, trading_pair);
        technical::Pallet::<T>::register_tech_account_id(tech_account)
    }

    // todo: make pub(tests) (k.ivanov)
    /// Validity of asset ids (for example, to have the same base asset
    /// for dex and pair) should be done beforehand
    pub fn deregister_tech_account(
        dex_id: T::DEXId,
        trading_pair: OrderBookId<T>,
    ) -> Result<(), DispatchError> {
        let tech_account = Self::tech_account_for_order_book(dex_id, trading_pair);
        technical::Pallet::<T>::deregister_tech_account_id(tech_account)
    }
}

impl<T: Config> LiquiditySource<T::DEXId, T::AccountId, T::AssetId, Balance, DispatchError>
    for Pallet<T>
{
    fn can_exchange(
        _dex_id: &T::DEXId,
        _input_asset_id: &T::AssetId,
        _output_asset_id: &T::AssetId,
    ) -> bool {
        // todo (m.tagirov)
        todo!()
    }

    fn quote(
        _dex_id: &T::DEXId,
        _input_asset_id: &T::AssetId,
        _output_asset_id: &T::AssetId,
        _amount: QuoteAmount<Balance>,
        _deduce_fee: bool,
    ) -> Result<(SwapOutcome<Balance>, Weight), DispatchError> {
        // todo (m.tagirov)
        todo!()
    }

    fn exchange(
        _sender: &T::AccountId,
        _receiver: &T::AccountId,
        _dex_id: &T::DEXId,
        _input_asset_id: &T::AssetId,
        _output_asset_id: &T::AssetId,
        _desired_amount: SwapAmount<Balance>,
    ) -> Result<(SwapOutcome<Balance>, Weight), DispatchError> {
        // todo (m.tagirov)
        todo!()
    }

    fn check_rewards(
        _dex_id: &T::DEXId,
        _input_asset_id: &T::AssetId,
        _output_asset_id: &T::AssetId,
        _input_amount: Balance,
        _output_amount: Balance,
    ) -> Result<(Vec<(Balance, T::AssetId, RewardReason)>, Weight), DispatchError> {
        Ok((Vec::new(), Weight::zero())) // no rewards for Order Book
    }

    fn quote_without_impact(
        _dex_id: &T::DEXId,
        _input_asset_id: &T::AssetId,
        _output_asset_id: &T::AssetId,
        _amount: QuoteAmount<Balance>,
        _deduce_fee: bool,
    ) -> Result<SwapOutcome<Balance>, DispatchError> {
        // todo (m.tagirov)
        todo!()
    }

    fn quote_weight() -> Weight {
        <T as Config>::WeightInfo::quote()
    }

    fn exchange_weight() -> Weight {
        <T as Config>::WeightInfo::exchange()
    }

    fn check_rewards_weight() -> Weight {
        Weight::zero()
    }
}<|MERGE_RESOLUTION|>--- conflicted
+++ resolved
@@ -32,7 +32,7 @@
 #![allow(dead_code)] // todo (m.tagirov) remove
 
 use assets::AssetIdOf;
-use common::prelude::{EnsureTradingPairExists, QuoteAmount, SwapAmount, SwapOutcome};
+use common::prelude::{EnsureTradingPairExists, QuoteAmount, SwapAmount, SwapOutcome, TradingPair};
 use common::{
     AssetInfoProvider, AssetName, AssetSymbol, Balance, BalancePrecision, ContentSource,
     Description, DexInfoProvider, LiquiditySource, PriceVariant, RewardReason,
@@ -66,50 +66,9 @@
 use cache_data_layer::CacheDataLayer;
 pub use limit_order::LimitOrder;
 pub use market_order::MarketOrder;
-<<<<<<< HEAD
 pub use traits::DataLayer;
 pub use types::{MarketSide, OrderBookId, OrderPrice, OrderVolume, PriceOrders, UserOrders};
-
-pub trait WeightInfo {
-    fn create_orderbook() -> Weight;
-    fn delete_orderbook() -> Weight;
-    fn update_orderbook() -> Weight;
-    fn change_orderbook_status() -> Weight;
-    fn place_limit_order() -> Weight;
-    fn cancel_limit_order() -> Weight;
-    fn quote() -> Weight;
-    fn exchange() -> Weight;
-}
-
-impl crate::WeightInfo for () {
-    fn create_orderbook() -> Weight {
-        EXTRINSIC_FIXED_WEIGHT
-    }
-    fn delete_orderbook() -> Weight {
-        EXTRINSIC_FIXED_WEIGHT
-    }
-    fn update_orderbook() -> Weight {
-        EXTRINSIC_FIXED_WEIGHT
-    }
-    fn change_orderbook_status() -> Weight {
-        EXTRINSIC_FIXED_WEIGHT
-    }
-    fn place_limit_order() -> Weight {
-        EXTRINSIC_FIXED_WEIGHT
-    }
-    fn cancel_limit_order() -> Weight {
-        EXTRINSIC_FIXED_WEIGHT
-    }
-    fn quote() -> Weight {
-        EXTRINSIC_FIXED_WEIGHT
-    }
-    fn exchange() -> Weight {
-        EXTRINSIC_FIXED_WEIGHT
-    }
-}
-=======
 pub use weights::WeightInfo;
->>>>>>> dba7a3e8
 
 pub use pallet::*;
 
@@ -395,15 +354,12 @@
         #[pallet::weight(<T as Config>::WeightInfo::delete_orderbook())]
         pub fn delete_orderbook(
             origin: OriginFor<T>,
-<<<<<<< HEAD
-            _order_book_id: OrderBookId<AssetIdOf<T>>,
-=======
-            dex_id: T::DEXId,
-            order_book_id: OrderBookId<T>,
->>>>>>> dba7a3e8
+            order_book_id: OrderBookId<AssetIdOf<T>>,
         ) -> DispatchResult {
             ensure_root(origin)?;
-            Self::deregister_tech_account(dex_id.clone(), order_book_id.clone())?;
+            let order_book =
+                <OrderBooks<T>>::get(order_book_id).ok_or(Error::<T>::UnknownOrderBook)?;
+            Self::deregister_tech_account(order_book.dex_id, order_book_id)?;
             // todo (m.tagirov)
             todo!()
         }
@@ -486,160 +442,26 @@
     }
 }
 
-impl<T: Config> Pallet<T> {
-<<<<<<< HEAD
-=======
-    /// Inserts limit order consistently in all necessary storages.
-    /// Must check before call. If returns error, it means we have problems with data consistency.
-    pub fn insert_limit_order(
-        order_book_id: &OrderBookId<T>,
-        order: &LimitOrder<T>,
-    ) -> Result<(), DispatchError> {
-        <LimitOrders<T>>::insert(order_book_id, order.id, order);
-
-        match order.side {
-            PriceVariant::Buy => {
-                <Bids<T>>::try_append(order_book_id, order.price, order.id)
-                    .map_err(|_| Error::<T>::LimitOrderStorageOverflow)?;
-
-                let mut bids = <AggregatedBids<T>>::get(order_book_id);
-                let volume = bids
-                    .get(&order.price)
-                    .map(|x| *x)
-                    .unwrap_or_default()
-                    .checked_add(order.amount)
-                    .ok_or(Error::<T>::LimitOrderStorageOverflow)?;
-                bids.try_insert(order.price, volume)
-                    .map_err(|_| Error::<T>::LimitOrderStorageOverflow)?;
-                <AggregatedBids<T>>::set(order_book_id, bids);
-            }
-            PriceVariant::Sell => {
-                <Asks<T>>::try_append(order_book_id, order.price, order.id)
-                    .map_err(|_| Error::<T>::LimitOrderStorageOverflow)?;
-
-                let mut asks = <AggregatedAsks<T>>::get(order_book_id);
-                let volume = asks
-                    .get(&order.price)
-                    .map(|x| *x)
-                    .unwrap_or_default()
-                    .checked_add(order.amount)
-                    .ok_or(Error::<T>::LimitOrderStorageOverflow)?;
-                asks.try_insert(order.price, volume)
-                    .map_err(|_| Error::<T>::LimitOrderStorageOverflow)?;
-                <AggregatedAsks<T>>::set(order_book_id, asks);
-            }
-        }
-
-        <UserLimitOrders<T>>::try_append(&order.owner, order_book_id, order.id)
-            .map_err(|_| Error::<T>::LimitOrderStorageOverflow)?;
-
-        Ok(())
-    }
-
-    /// Delete limit order consistently from all necessary storages.
-    /// Must check before call. If returns error, it means we have problems with data consistency.
-    pub fn delete_limit_order(
-        order_book_id: &OrderBookId<T>,
-        order_id: T::OrderId,
-    ) -> Result<(), DispatchError> {
-        let order = <LimitOrders<T>>::take(order_book_id, order_id)
-            .ok_or(Error::<T>::DeleteLimitOrderError)?;
-
-        let mut user_orders = <UserLimitOrders<T>>::try_get(&order.owner, order_book_id)
-            .map_err(|_| Error::<T>::DeleteLimitOrderError)?;
-        user_orders.retain(|x| *x != order.id);
-        if user_orders.is_empty() {
-            <UserLimitOrders<T>>::remove(&order.owner, order_book_id)
-        } else {
-            <UserLimitOrders<T>>::set(&order.owner, order_book_id, Some(user_orders));
-        }
-
-        match order.side {
-            PriceVariant::Buy => {
-                let mut bids = <Bids<T>>::try_get(order_book_id, order.price)
-                    .map_err(|_| Error::<T>::DeleteLimitOrderError)?;
-                bids.retain(|x| *x != order.id);
-                if bids.is_empty() {
-                    <Bids<T>>::remove(order_book_id, order.price);
-                } else {
-                    <Bids<T>>::set(order_book_id, order.price, Some(bids));
-                }
-
-                let mut agg_bids = <AggregatedBids<T>>::try_get(order_book_id)
-                    .map_err(|_| Error::<T>::DeleteLimitOrderError)?;
-                let volume = agg_bids
-                    .get(&order.price)
-                    .map(|x| *x)
-                    .ok_or(Error::<T>::DeleteLimitOrderError)?
-                    .checked_sub(order.amount)
-                    .ok_or(Error::<T>::DeleteLimitOrderError)?;
-                if volume.is_zero() {
-                    agg_bids
-                        .remove(&order.price)
-                        .ok_or(Error::<T>::DeleteLimitOrderError)?;
-                } else {
-                    agg_bids
-                        .try_insert(order.price, volume)
-                        .map_err(|_| Error::<T>::DeleteLimitOrderError)?;
-                }
-                <AggregatedBids<T>>::set(order_book_id, agg_bids);
-            }
-            PriceVariant::Sell => {
-                let mut asks = <Asks<T>>::try_get(order_book_id, order.price)
-                    .map_err(|_| Error::<T>::DeleteLimitOrderError)?;
-                asks.retain(|x| *x != order.id);
-                if asks.is_empty() {
-                    <Asks<T>>::remove(order_book_id, order.price);
-                } else {
-                    <Asks<T>>::set(order_book_id, order.price, Some(asks));
-                }
-
-                let mut agg_asks = <AggregatedAsks<T>>::try_get(order_book_id)
-                    .map_err(|_| Error::<T>::DeleteLimitOrderError)?;
-                let volume = agg_asks
-                    .get(&order.price)
-                    .map(|x| *x)
-                    .ok_or(Error::<T>::DeleteLimitOrderError)?
-                    .checked_sub(order.amount)
-                    .ok_or(Error::<T>::DeleteLimitOrderError)?;
-                if volume.is_zero() {
-                    agg_asks
-                        .remove(&order.price)
-                        .ok_or(Error::<T>::DeleteLimitOrderError)?;
-                } else {
-                    agg_asks
-                        .try_insert(order.price, volume)
-                        .map_err(|_| Error::<T>::DeleteLimitOrderError)?;
-                }
-                <AggregatedAsks<T>>::set(order_book_id, agg_asks);
-            }
-        }
-
-        Ok(())
-    }
-}
-
 // todo: make pub(tests) (k.ivanov)
 pub trait CurrencyLocker<AccountId, AssetId, DEXId> {
-    /// Lock `amount` of liquidity in `trading_pair`'s asset chosen by `asset`.
+    /// Lock `amount` of liquidity in `order_book_id`'s asset chosen by `asset`.
     /// The assets are taken from `account`.
->>>>>>> dba7a3e8
     fn lock_liquidity(
         dex_id: DEXId,
         account: &AccountId,
-        trading_pair: common::TradingPair<AssetId>,
-        asset: common::TradingPairSelector,
-        amount: Balance,
+        order_book_id: OrderBookId<AssetId>,
+        asset_id: &AssetId,
+        amount: OrderVolume,
     ) -> Result<(), DispatchError>;
 
-    /// Unlock `amount` of liquidity in `trading_pair`'s asset chosen by `asset`.
+    /// Unlock `amount` of liquidity in `order_book_id`'s asset chosen by `asset`.
     /// The assets are taken from `account`.
     fn unlock_liquidity(
         dex_id: DEXId,
         account: &AccountId,
-        trading_pair: common::TradingPair<AssetId>,
-        asset: common::TradingPairSelector,
-        amount: Balance,
+        order_book_id: OrderBookId<AssetId>,
+        asset_id: &AssetId,
+        amount: OrderVolume,
     ) -> Result<(), DispatchError>;
 }
 
@@ -647,24 +469,22 @@
     fn lock_liquidity(
         dex_id: T::DEXId,
         account: &T::AccountId,
-        trading_pair: OrderBookId<T>,
-        asset: common::TradingPairSelector,
-        amount: Balance,
+        order_book_id: OrderBookId<T::AssetId>,
+        asset_id: &T::AssetId,
+        amount: OrderVolume,
     ) -> Result<(), DispatchError> {
-        let tech_account = Self::tech_account_for_order_book(dex_id, trading_pair);
-        let asset_id = trading_pair.select(asset);
+        let tech_account = Self::tech_account_for_order_book(dex_id, order_book_id);
         technical::Pallet::<T>::transfer_in(asset_id, account, &tech_account, amount.into())
     }
 
     fn unlock_liquidity(
         dex_id: T::DEXId,
         account: &T::AccountId,
-        trading_pair: OrderBookId<T>,
-        asset: common::TradingPairSelector,
-        amount: Balance,
+        order_book_id: OrderBookId<T::AssetId>,
+        asset_id: &T::AssetId,
+        amount: OrderVolume,
     ) -> Result<(), DispatchError> {
-        let tech_account = Self::tech_account_for_order_book(dex_id, trading_pair);
-        let asset_id = trading_pair.select(asset);
+        let tech_account = Self::tech_account_for_order_book(dex_id, order_book_id);
         technical::Pallet::<T>::transfer_out(asset_id, &tech_account, account, amount.into())
     }
 }
@@ -672,13 +492,13 @@
 impl<T: Config> Pallet<T> {
     fn tech_account_for_order_book(
         dex_id: T::DEXId,
-        trading_pair: OrderBookId<T>,
+        order_book_id: OrderBookId<AssetIdOf<T>>,
     ) -> <T as technical::Config>::TechAccountId {
+        let trading_pair: TradingPair<AssetIdOf<T>> = order_book_id.into();
         // Same as in xyk accounts
-        let trading_pair = trading_pair.map(|a| a.into());
+        let tech_pair = trading_pair.map(|a| a.into());
         <T as technical::Config>::TechAccountId::to_order_tech_unit_from_dex_and_trading_pair(
-            dex_id,
-            trading_pair,
+            dex_id, tech_pair,
         )
     }
 
@@ -687,9 +507,9 @@
     /// for dex and pair) should be done beforehand
     pub fn register_tech_account(
         dex_id: T::DEXId,
-        trading_pair: OrderBookId<T>,
+        order_book_id: OrderBookId<AssetIdOf<T>>,
     ) -> Result<(), DispatchError> {
-        let tech_account = Self::tech_account_for_order_book(dex_id, trading_pair);
+        let tech_account = Self::tech_account_for_order_book(dex_id, order_book_id);
         technical::Pallet::<T>::register_tech_account_id(tech_account)
     }
 
@@ -698,9 +518,9 @@
     /// for dex and pair) should be done beforehand
     pub fn deregister_tech_account(
         dex_id: T::DEXId,
-        trading_pair: OrderBookId<T>,
+        order_book_id: OrderBookId<AssetIdOf<T>>,
     ) -> Result<(), DispatchError> {
-        let tech_account = Self::tech_account_for_order_book(dex_id, trading_pair);
+        let tech_account = Self::tech_account_for_order_book(dex_id, order_book_id);
         technical::Pallet::<T>::deregister_tech_account_id(tech_account)
     }
 }
