// This file is part of the SORA network and Polkaswap app.

// Copyright (c) 2020, 2021, Polka Biome Ltd. All rights reserved.
// SPDX-License-Identifier: BSD-4-Clause

// Redistribution and use in source and binary forms, with or without modification,
// are permitted provided that the following conditions are met:

// Redistributions of source code must retain the above copyright notice, this list
// of conditions and the following disclaimer.
// Redistributions in binary form must reproduce the above copyright notice, this
// list of conditions and the following disclaimer in the documentation and/or other
// materials provided with the distribution.
//
// All advertising materials mentioning features or use of this software must display
// the following acknowledgement: This product includes software developed by Polka Biome
// Ltd., SORA, and Polkaswap.
//
// Neither the name of the Polka Biome Ltd. nor the names of its contributors may be used
// to endorse or promote products derived from this software without specific prior written permission.

// THIS SOFTWARE IS PROVIDED BY Polka Biome Ltd. AS IS AND ANY EXPRESS OR IMPLIED WARRANTIES,
// INCLUDING, BUT NOT LIMITED TO, THE IMPLIED WARRANTIES OF MERCHANTABILITY AND FITNESS FOR
// A PARTICULAR PURPOSE ARE DISCLAIMED. IN NO EVENT SHALL Polka Biome Ltd. BE LIABLE FOR ANY
// DIRECT, INDIRECT, INCIDENTAL, SPECIAL, EXEMPLARY, OR CONSEQUENTIAL DAMAGES (INCLUDING,
// BUT NOT LIMITED TO, PROCUREMENT OF SUBSTITUTE GOODS OR SERVICES; LOSS OF USE, DATA, OR PROFITS;
// OR BUSINESS INTERRUPTION) HOWEVER CAUSED AND ON ANY THEORY OF LIABILITY, WHETHER IN CONTRACT,
// STRICT LIABILITY, OR TORT (INCLUDING NEGLIGENCE OR OTHERWISE) ARISING IN ANY WAY OUT OF THE
// USE OF THIS SOFTWARE, EVEN IF ADVISED OF THE POSSIBILITY OF SUCH DAMAGE.

#![cfg_attr(not(feature = "std"), no_std)]
#![allow(dead_code)] // todo (m.tagirov) remove

use assets::AssetIdOf;
use common::prelude::{
    EnsureTradingPairExists, FixedWrapper, QuoteAmount, SwapAmount, SwapOutcome, TradingPair,
};
#[cfg(feature = "wip")] // order-book
use common::LiquiditySourceType;
use common::{
    balance, AssetInfoProvider, AssetName, AssetSymbol, Balance, BalancePrecision, ContentSource,
    Description, DexInfoProvider, LiquiditySource, PriceVariant, RewardReason,
    ToOrderTechUnitFromDEXAndTradingPair, TradingPairSourceManager,
};
use core::fmt::Debug;
use frame_support::ensure;
use frame_support::sp_runtime::DispatchError;
use frame_support::traits::{Get, Time};
use frame_support::weights::{Weight, WeightMeter};
use frame_system::pallet_prelude::BlockNumberFor;
use sp_runtime::traits::{AtLeast32BitUnsigned, MaybeDisplay, Zero};
use sp_runtime::{BoundedVec, Perbill};
use sp_std::collections::btree_map::BTreeMap;
use sp_std::vec::Vec;

pub mod weights;

#[cfg(test)]
mod tests;

#[cfg(feature = "runtime-benchmarks")]
mod benchmarking;

pub mod cache_data_layer;
mod limit_order;
mod market_order;
mod order_book;
mod scheduler;
pub mod storage_data_layer;
pub mod traits;
pub mod types;

pub use crate::order_book::OrderBook;
use cache_data_layer::CacheDataLayer;
pub use limit_order::LimitOrder;
pub use market_order::MarketOrder;
pub use traits::{CurrencyLocker, CurrencyUnlocker, DataLayer, ExpirationScheduler};
pub use types::{
    DealInfo, MarketChange, MarketRole, MarketSide, OrderAmount, OrderBookId, OrderBookStatus,
    OrderPrice, OrderVolume, Payment, PriceOrders, UserOrders,
};
pub use weights::WeightInfo;

pub use pallet::*;

pub type MomentOf<T> = <<T as Config>::Time as Time>::Moment;

#[frame_support::pallet]
pub mod pallet {
    use super::*;
    use common::DEXInfo;
    use frame_support::{
        pallet_prelude::{OptionQuery, *},
        traits::Hooks,
        Blake2_128Concat, Twox128,
    };
    use frame_system::pallet_prelude::*;
    use sp_runtime::Either;

    const STORAGE_VERSION: StorageVersion = StorageVersion::new(0);

    #[pallet::pallet]
    #[pallet::generate_store(pub(super) trait Store)]
    #[pallet::storage_version(STORAGE_VERSION)]
    pub struct Pallet<T>(PhantomData<T>);

    #[pallet::config]
    pub trait Config: frame_system::Config + assets::Config + technical::Config {
        const MAX_ORDER_LIFETIME: MomentOf<Self>;
        const MIN_ORDER_LIFETIME: MomentOf<Self>;
        const MILLISECS_PER_BLOCK: MomentOf<Self>;
        const MAX_PRICE_SHIFT: Perbill;

        /// Because this pallet emits events, it depends on the runtime's definition of an event.
        type RuntimeEvent: From<Event<Self>> + IsType<<Self as frame_system::Config>::RuntimeEvent>;
        type OrderId: Parameter
            + Member
            + MaybeSerializeDeserialize
            + Debug
            + MaybeDisplay
            + AtLeast32BitUnsigned
            + Copy
            + Ord
            + PartialEq
            + Eq
            + MaxEncodedLen
            + scale_info::TypeInfo;
        type MaxOpenedLimitOrdersPerUser: Get<u32>;
        type MaxLimitOrdersForPrice: Get<u32>;
        type MaxSidePriceCount: Get<u32>;
        type MaxExpiringOrdersPerBlock: Get<u32>;
        type MaxExpirationWeightPerBlock: Get<Weight>;
        type EnsureTradingPairExists: EnsureTradingPairExists<
            Self::DEXId,
            Self::AssetId,
            DispatchError,
        >;
        type TradingPairSourceManager: TradingPairSourceManager<Self::DEXId, Self::AssetId>;
        type AssetInfoProvider: AssetInfoProvider<
            Self::AssetId,
            Self::AccountId,
            AssetSymbol,
            AssetName,
            BalancePrecision,
            ContentSource,
            Description,
        >;
        type DexInfoProvider: DexInfoProvider<Self::DEXId, DEXInfo<Self::AssetId>>;
        type Time: Time;
        type ParameterUpdateOrigin: EnsureOrigin<
            Self::RuntimeOrigin,
            Success = Either<Self::AccountId, ()>,
        >;
        type StatusUpdateOrigin: EnsureOrigin<Self::RuntimeOrigin, Success = ()>;
        type RemovalOrigin: EnsureOrigin<Self::RuntimeOrigin, Success = ()>;
        type WeightInfo: WeightInfo;
    }

    #[pallet::storage]
    #[pallet::getter(fn order_books)]
    pub type OrderBooks<T: Config> =
        StorageMap<_, Blake2_128Concat, OrderBookId<AssetIdOf<T>>, OrderBook<T>, OptionQuery>;

    #[pallet::storage]
    #[pallet::getter(fn limit_orders)]
    pub type LimitOrders<T: Config> = StorageDoubleMap<
        _,
        Blake2_128Concat,
        OrderBookId<AssetIdOf<T>>,
        Blake2_128Concat,
        T::OrderId,
        LimitOrder<T>,
        OptionQuery,
    >;

    #[pallet::storage]
    #[pallet::getter(fn bids)]
    pub type Bids<T: Config> = StorageDoubleMap<
        _,
        Blake2_128Concat,
        OrderBookId<AssetIdOf<T>>,
        Blake2_128Concat,
        OrderPrice,
        PriceOrders<T::OrderId, T::MaxLimitOrdersForPrice>,
        OptionQuery,
    >;

    #[pallet::storage]
    #[pallet::getter(fn asks)]
    pub type Asks<T: Config> = StorageDoubleMap<
        _,
        Blake2_128Concat,
        OrderBookId<AssetIdOf<T>>,
        Blake2_128Concat,
        OrderPrice,
        PriceOrders<T::OrderId, T::MaxLimitOrdersForPrice>,
        OptionQuery,
    >;

    #[pallet::storage]
    #[pallet::getter(fn aggregated_bids)]
    pub type AggregatedBids<T: Config> = StorageMap<
        _,
        Blake2_128Concat,
        OrderBookId<AssetIdOf<T>>,
        MarketSide<T::MaxSidePriceCount>,
        ValueQuery,
    >;

    #[pallet::storage]
    #[pallet::getter(fn aggregated_asks)]
    pub type AggregatedAsks<T: Config> = StorageMap<
        _,
        Blake2_128Concat,
        OrderBookId<AssetIdOf<T>>,
        MarketSide<T::MaxSidePriceCount>,
        ValueQuery,
    >;

    #[pallet::storage]
    #[pallet::getter(fn user_limit_orders)]
    pub type UserLimitOrders<T: Config> = StorageDoubleMap<
        _,
        Blake2_128Concat,
        T::AccountId,
        Blake2_128Concat,
        OrderBookId<AssetIdOf<T>>,
        UserOrders<T::OrderId, T::MaxOpenedLimitOrdersPerUser>,
        OptionQuery,
    >;

    #[pallet::storage]
    #[pallet::getter(fn expired_orders_at)]
    pub type ExpirationsAgenda<T: Config> = StorageMap<
        _,
        Twox128,
        T::BlockNumber,
        BoundedVec<(OrderBookId<AssetIdOf<T>>, T::OrderId), T::MaxExpiringOrdersPerBlock>,
        ValueQuery,
    >;

    /// Earliest block with incomplete expirations;
    /// Weight limit might not allow to finish all expirations for a block, so
    /// they might be operated later.
    #[pallet::storage]
    #[pallet::getter(fn incomplete_expirations_since)]
    pub type IncompleteExpirationsSince<T: Config> = StorageValue<_, T::BlockNumber>;

    #[pallet::event]
    #[pallet::generate_deposit(pub(super) fn deposit_event)]
    pub enum Event<T: Config> {
        /// New order book is created by user
        OrderBookCreated {
            order_book_id: OrderBookId<AssetIdOf<T>>,
            dex_id: T::DEXId,
            creator: T::AccountId,
        },

        /// Order book is deleted
        OrderBookDeleted {
            order_book_id: OrderBookId<AssetIdOf<T>>,
            dex_id: T::DEXId,
            count_of_canceled_orders: u32,
        },

        /// Order book status is changed
        OrderBookStatusChanged {
            order_book_id: OrderBookId<AssetIdOf<T>>,
            dex_id: T::DEXId,
            new_status: OrderBookStatus,
        },

        /// Order book attributes are updated
        OrderBookUpdated {
            order_book_id: OrderBookId<AssetIdOf<T>>,
            dex_id: T::DEXId,
        },

        /// User placed new limit order
        LimitOrderPlaced {
            order_book_id: OrderBookId<AssetIdOf<T>>,
            dex_id: T::DEXId,
            order_id: T::OrderId,
            owner_id: T::AccountId,
        },

        /// User tried to place the limit order out of the spread. The limit order is converted into a market order.
        LimitOrderConvertedToMarketOrder {
            order_book_id: OrderBookId<AssetIdOf<T>>,
            dex_id: T::DEXId,
            owner_id: T::AccountId,
        },

        /// User tried to place the limit order out of the spread.
        /// One part of the liquidity of the limit order is converted into a market order, and the other part is placed as a limit order.
        LimitOrderSplittedIntoMarketOrderAndLimitOrder {
            order_book_id: OrderBookId<AssetIdOf<T>>,
            dex_id: T::DEXId,
            owner_id: T::AccountId,
            market_order_input: OrderAmount,
            limit_order_id: T::OrderId,
            limit_order_input: OrderAmount,
        },

        /// User canceled their limit order
        LimitOrderCanceled {
            order_book_id: OrderBookId<AssetIdOf<T>>,
            dex_id: T::DEXId,
            order_id: T::OrderId,
            owner_id: T::AccountId,
        },

        /// The order has reached the end of its lifespan
        OrderExpired {
            order_book_id: OrderBookId<AssetIdOf<T>>,
            dex_id: T::DEXId,
            order_id: T::OrderId,
            owner_id: T::AccountId,
        },

        /// Failed to cancel expired order
        ExpirationFailure {
            order_book_id: OrderBookId<AssetIdOf<T>>,
            order_id: T::OrderId,
            error: DispatchError,
        },
    }

    #[pallet::error]
    pub enum Error<T> {
        /// Order book does not exist for this trading pair
        UnknownOrderBook,
        /// Invalid order book id
        InvalidOrderBookId,
        /// Order book already exists for this trading pair
        OrderBookAlreadyExists,
        /// Limit order does not exist for this trading pair and order id
        UnknownLimitOrder,
        /// Limit order already exists for this trading pair and order id
        LimitOrderAlreadyExists,
        /// It is impossible to insert the limit order because the bounds have been reached
        LimitOrderStorageOverflow,
        /// It is impossible to update the limit order
        UpdateLimitOrderError,
        /// It is impossible to delete the limit order
        DeleteLimitOrderError,
        /// Expiration schedule for expiration block is full
        BlockScheduleFull,
        /// Could not find expiration in given block schedule
        ExpirationNotFound,
        /// There are no bids/asks for the price
        NoDataForPrice,
        /// There are no aggregated bids/asks for the order book
        NoAggregatedData,
        /// There is not enough liquidity in the order book to cover the deal
        NotEnoughLiquidity,
        /// Cannot create order book with equal base and target assets
        ForbiddenToCreateOrderBookWithSameAssets,
        /// The asset is not allowed to be base. Only dex base asset can be a quote asset for order book
        NotAllowedBaseAsset,
        /// User cannot create an order book with NFT if they don't have NFT
        UserHasNoNft,
        /// Lifespan exceeds defined limits
        InvalidLifespan,
        /// The order amount (limit or market) does not meet the requirements
        InvalidOrderAmount,
        /// The limit order price does not meet the requirements
        InvalidLimitOrderPrice,
        /// User cannot set the price of limit order too far from actual market price
        LimitOrderPriceIsTooFarFromSpread,
        /// At the moment, Trading is forbidden in the current order book
        TradingIsForbidden,
        /// At the moment, Users cannot place new limit orders in the current order book
        PlacementOfLimitOrdersIsForbidden,
        /// At the moment, Users cannot cancel their limit orders in the current order book
        CancellationOfLimitOrdersIsForbidden,
        /// User has the max available count of open limit orders in the current order book
        UserHasMaxCountOfOpenedOrders,
        /// It is impossible to place the limit order because bounds of the max count of orders at the current price have been reached
        PriceReachedMaxCountOfLimitOrders,
        /// It is impossible to place the limit order because bounds of the max count of prices for the side have been reached
        OrderBookReachedMaxCountOfPricesForSide,
        /// An error occurred while calculating the amount
        AmountCalculationFailed,
        /// An error occurred while calculating the price
        PriceCalculationFailed,
        /// Unauthorized action
        Unauthorized,
        /// Invalid asset
        InvalidAsset,
        /// Invalid tick size
        InvalidTickSize,
        /// Invalid step lot size
        InvalidStepLotSize,
        /// Invalid min lot size
        InvalidMinLotSize,
        /// Invalid max lot size
        InvalidMaxLotSize,
        /// Tick size & step lot size are too big and their multiplication overflows Balance
        TickSizeAndStepLotSizeAreTooBig,
        /// Tick size & step lot size are too small and their multiplication goes out of precision
        TickSizeAndStepLotSizeAreTooSmall,
        /// Max lot size cannot be more that total supply of base asset
        MaxLotSizeIsMoreThanTotalSupply,
        /// Indicated limit for slippage has not been met during transaction execution.
        SlippageLimitExceeded,
    }

    #[pallet::hooks]
    impl<T: Config> Hooks<BlockNumberFor<T>> for Pallet<T> {
        /// Perform scheduled expirations
        fn on_initialize(current_block: T::BlockNumber) -> Weight {
            let mut weight_counter = WeightMeter::from_limit(T::MaxExpirationWeightPerBlock::get());
            Self::service(current_block, &mut weight_counter);
            weight_counter.consumed
        }
    }

    #[pallet::call]
    impl<T: Config> Pallet<T> {
        #[pallet::call_index(0)]
        #[pallet::weight(<T as Config>::WeightInfo::create_orderbook())]
        pub fn create_orderbook(
            origin: OriginFor<T>,
            dex_id: T::DEXId,
            order_book_id: OrderBookId<AssetIdOf<T>>,
        ) -> DispatchResult {
            let who = ensure_signed(origin)?;
            ensure!(
                order_book_id.base != order_book_id.quote,
                Error::<T>::ForbiddenToCreateOrderBookWithSameAssets
            );
            let dex_info = T::DexInfoProvider::get_dex_info(&dex_id)?;
            // the base asset of DEX must be a quote asset of order book
            ensure!(
                order_book_id.quote == dex_info.base_asset_id,
                Error::<T>::NotAllowedBaseAsset
            );
            T::AssetInfoProvider::ensure_asset_exists(&order_book_id.base)?;
            T::EnsureTradingPairExists::ensure_trading_pair_exists(
                &dex_id,
                &order_book_id.quote.into(),
                &order_book_id.base.into(),
            )?;
            ensure!(
                !<OrderBooks<T>>::contains_key(order_book_id),
                Error::<T>::OrderBookAlreadyExists
            );

            let order_book = if T::AssetInfoProvider::is_non_divisible(&order_book_id.base) {
                // nft
                // ensure the user has nft
                ensure!(
                    T::AssetInfoProvider::total_balance(&order_book_id.base, &who)?
                        > Balance::zero(),
                    Error::<T>::UserHasNoNft
                );
                OrderBook::<T>::default_nft(order_book_id, dex_id)
            } else {
                // regular asset
                OrderBook::<T>::default(order_book_id, dex_id)
            };

            #[cfg(feature = "wip")] // order-book
            {
                T::TradingPairSourceManager::enable_source_for_trading_pair(
                    &dex_id,
                    &order_book_id.quote,
                    &order_book_id.base,
                    LiquiditySourceType::OrderBook,
                )?;
            }

            <OrderBooks<T>>::insert(order_book_id, order_book);
            Self::register_tech_account(dex_id, order_book_id)?;

            Self::deposit_event(Event::<T>::OrderBookCreated {
                order_book_id,
                dex_id,
                creator: who,
            });
            Ok(().into())
        }

        #[pallet::call_index(1)]
        #[pallet::weight(<T as Config>::WeightInfo::delete_orderbook())]
        pub fn delete_orderbook(
            origin: OriginFor<T>,
            order_book_id: OrderBookId<AssetIdOf<T>>,
        ) -> DispatchResult {
            T::RemovalOrigin::ensure_origin(origin)?;
            let order_book =
                <OrderBooks<T>>::get(order_book_id).ok_or(Error::<T>::UnknownOrderBook)?;
            let dex_id = order_book.dex_id;

            let mut data = CacheDataLayer::<T>::new();
            let count_of_canceled_orders =
                order_book.cancel_all_limit_orders::<Self, Self>(&mut data)? as u32;

            data.commit();

            #[cfg(feature = "wip")] // order-book
            {
                T::TradingPairSourceManager::disable_source_for_trading_pair(
                    &dex_id,
                    &order_book_id.quote,
                    &order_book_id.base,
                    LiquiditySourceType::OrderBook,
                )?;
            }

            Self::deregister_tech_account(order_book.dex_id, order_book_id)?;
            <OrderBooks<T>>::remove(order_book_id);

            Self::deposit_event(Event::<T>::OrderBookDeleted {
                order_book_id,
                dex_id,
                count_of_canceled_orders,
            });
            Ok(().into())
        }

        #[pallet::call_index(2)]
        #[pallet::weight(<T as Config>::WeightInfo::update_orderbook())]
        pub fn update_orderbook(
            origin: OriginFor<T>,
            order_book_id: OrderBookId<AssetIdOf<T>>,
            tick_size: OrderPrice,
            step_lot_size: OrderVolume,
            min_lot_size: OrderVolume,
            max_lot_size: OrderVolume,
        ) -> DispatchResult {
            let origin_check_result = T::ParameterUpdateOrigin::ensure_origin(origin)?;
            match origin_check_result {
                Either::Left(who) => {
                    ensure!(
                        T::AssetInfoProvider::is_asset_owner(&order_book_id.base, &who),
                        DispatchError::BadOrigin
                    );
                }
                Either::Right(()) => (),
            }
            let mut order_book =
                <OrderBooks<T>>::get(order_book_id).ok_or(Error::<T>::UnknownOrderBook)?;
            let dex_id = order_book.dex_id;

            // Check that values are non-zero
            ensure!(tick_size > OrderPrice::zero(), Error::<T>::InvalidTickSize);
            ensure!(
                step_lot_size > OrderVolume::zero(),
                Error::<T>::InvalidStepLotSize
            );
            ensure!(
                min_lot_size > OrderVolume::zero(),
                Error::<T>::InvalidMinLotSize
            );
            ensure!(
                max_lot_size > OrderVolume::zero(),
                Error::<T>::InvalidMaxLotSize
            );

            // min <= max
            // It is possible to set min == max if it necessary, e.g. some NFTs
            ensure!(min_lot_size <= max_lot_size, Error::<T>::InvalidMaxLotSize);

            if T::AssetInfoProvider::is_non_divisible(&order_book_id.base) {
                // NFT has special bounds as non-divisible asset
                ensure!(step_lot_size >= balance!(1), Error::<T>::InvalidStepLotSize);
                ensure!(
                    step_lot_size % balance!(1) == 0,
                    Error::<T>::InvalidStepLotSize
                );
            }

            // min & max couldn't be less then `step_lot_size`
            ensure!(min_lot_size >= step_lot_size, Error::<T>::InvalidMinLotSize);
            ensure!(max_lot_size >= step_lot_size, Error::<T>::InvalidMaxLotSize);

            // min & max must be a multiple of `step_lot_size`
            ensure!(
                min_lot_size % step_lot_size == 0,
                Error::<T>::InvalidMinLotSize
            );
            ensure!(
                max_lot_size % step_lot_size == 0,
                Error::<T>::InvalidMaxLotSize
            );

            // Even if `tick_size` & `step_lot_size` meet precision conditions the min possible deal amount could not match.
            // The min possible deal amount = `tick_size` * `step_lot_size`.
            // We need to be sure that the value doesn't overflow Balance if `tick_size` & `step_lot_size` are too big
            // and doesn't go out of precision if `tick_size` & `step_lot_size` are too small.

            // Returns error if value overflows.
            let min_possible_deal_amount = (FixedWrapper::from(tick_size)
                * FixedWrapper::from(step_lot_size))
            .try_into_balance()
            .map_err(|_| Error::<T>::TickSizeAndStepLotSizeAreTooBig)?;

            // 1 is a min non-zero possible value. balance!(0.000000000000000001) == 1
            // If `tick_size` * `step_lot_size` result goes out of 18 digits precision, the min possible deal amount == 0,
            // because FixedWrapper::try_into_balance() returns 0 for such cases.
            ensure!(
                min_possible_deal_amount >= 1,
                Error::<T>::TickSizeAndStepLotSizeAreTooSmall
            );

            // `max_lot_size` couldn't be more then total supply of `base` asset
            let total_supply = T::AssetInfoProvider::total_issuance(&order_book_id.base)?;
            ensure!(
                max_lot_size <= total_supply,
                Error::<T>::MaxLotSizeIsMoreThanTotalSupply
            );

            order_book.tick_size = tick_size;
            order_book.step_lot_size = step_lot_size;
            order_book.min_lot_size = min_lot_size;
            order_book.max_lot_size = max_lot_size;

            // Note:
            // Already existed limit orders are not changed even if they don't meet the requirements of new attributes.
            // They stay in order book until they are executed, canceled or expired.
            // All new limit orders must meet the requirements of new attributes.

            <OrderBooks<T>>::set(order_book_id, Some(order_book));
            Self::deposit_event(Event::<T>::OrderBookUpdated {
                order_book_id,
                dex_id,
            });
            Ok(().into())
        }

        #[pallet::call_index(3)]
        #[pallet::weight(<T as Config>::WeightInfo::change_orderbook_status())]
        pub fn change_orderbook_status(
            origin: OriginFor<T>,
            order_book_id: OrderBookId<AssetIdOf<T>>,
            status: OrderBookStatus,
        ) -> DispatchResult {
            T::StatusUpdateOrigin::ensure_origin(origin)?;
            let dex_id = <OrderBooks<T>>::mutate(order_book_id, |order_book| {
                let order_book = order_book.as_mut().ok_or(Error::<T>::UnknownOrderBook)?;
                order_book.status = status;
                Ok::<_, Error<T>>(order_book.dex_id)
            })?;
            Self::deposit_event(Event::<T>::OrderBookStatusChanged {
                order_book_id,
                dex_id,
                new_status: status,
            });
            Ok(().into())
        }

        #[pallet::call_index(4)]
        #[pallet::weight(<T as Config>::WeightInfo::place_limit_order())]
        pub fn place_limit_order(
            origin: OriginFor<T>,
            order_book_id: OrderBookId<AssetIdOf<T>>,
            price: OrderPrice,
            amount: OrderVolume,
            side: PriceVariant,
            lifespan: Option<MomentOf<T>>,
        ) -> DispatchResult {
            let who = ensure_signed(origin)?;
            let mut order_book =
                <OrderBooks<T>>::get(order_book_id).ok_or(Error::<T>::UnknownOrderBook)?;
            let dex_id = order_book.dex_id;
            let order_id = order_book.next_order_id();
            let now = T::Time::now();
            let current_block = frame_system::Pallet::<T>::block_number();
            let lifespan = lifespan.unwrap_or(T::MAX_ORDER_LIFETIME);
            let order = LimitOrder::<T>::new(
                order_id,
                who.clone(),
                side,
                price,
                amount,
                now,
                lifespan,
                current_block,
            );

            let mut data = CacheDataLayer::<T>::new();
<<<<<<< HEAD
            let (market_input, deal_input) =
                order_book.place_limit_order::<Self, Self>(order, &mut data)?;
=======
            order_book.place_limit_order::<Self, Self>(order, &mut data)?;
>>>>>>> 134e6fcc

            data.commit();
            <OrderBooks<T>>::insert(order_book_id, order_book);

            match (market_input, deal_input) {
                (None, Some(..)) => {
                    Self::deposit_event(Event::<T>::LimitOrderConvertedToMarketOrder {
                        order_book_id,
                        dex_id,
                        owner_id: who,
                    })
                }
                (Some(..), None) => Self::deposit_event(Event::<T>::LimitOrderPlaced {
                    order_book_id,
                    dex_id,
                    order_id,
                    owner_id: who,
                }),
                (Some(limit_order_input), Some(market_order_input)) => Self::deposit_event(
                    Event::<T>::LimitOrderSplittedIntoMarketOrderAndLimitOrder {
                        order_book_id,
                        dex_id,
                        owner_id: who,
                        market_order_input,
                        limit_order_id: order_id,
                        limit_order_input,
                    },
                ),
                _ => {
                    // should never happen
                    return Err(Error::<T>::InvalidOrderAmount.into());
                }
            }
            Ok(().into())
        }

        #[pallet::call_index(5)]
        #[pallet::weight(<T as Config>::WeightInfo::cancel_limit_order())]
        pub fn cancel_limit_order(
            origin: OriginFor<T>,
            order_book_id: OrderBookId<AssetIdOf<T>>,
            order_id: T::OrderId,
        ) -> DispatchResult {
            let who = ensure_signed(origin)?;
            let mut data = CacheDataLayer::<T>::new();
            let order = data.get_limit_order(&order_book_id, order_id)?;

            ensure!(order.owner == who, Error::<T>::Unauthorized);

            let order_book =
                <OrderBooks<T>>::get(order_book_id).ok_or(Error::<T>::UnknownOrderBook)?;
            let dex_id = order_book.dex_id;

            order_book.cancel_limit_order::<Self, Self>(order, &mut data)?;
            data.commit();
            Self::deposit_event(Event::<T>::LimitOrderCanceled {
                order_book_id,
                dex_id,
                order_id,
                owner_id: who,
            });
            Ok(().into())
        }
    }
}

impl<T: Config> CurrencyLocker<T::AccountId, T::AssetId, T::DEXId, DispatchError> for Pallet<T> {
    fn lock_liquidity(
        dex_id: T::DEXId,
        account: &T::AccountId,
        order_book_id: OrderBookId<T::AssetId>,
        asset_id: &T::AssetId,
        amount: OrderVolume,
    ) -> Result<(), DispatchError> {
        let tech_account = Self::tech_account_for_order_book(dex_id, order_book_id);
        technical::Pallet::<T>::transfer_in(asset_id, account, &tech_account, amount.into())
    }
}

impl<T: Config> CurrencyUnlocker<T::AccountId, T::AssetId, T::DEXId, DispatchError> for Pallet<T> {
    fn unlock_liquidity(
        dex_id: T::DEXId,
        account: &T::AccountId,
        order_book_id: OrderBookId<T::AssetId>,
        asset_id: &T::AssetId,
        amount: OrderVolume,
    ) -> Result<(), DispatchError> {
        let tech_account = Self::tech_account_for_order_book(dex_id, order_book_id);
        technical::Pallet::<T>::transfer_out(asset_id, &tech_account, account, amount.into())
    }

    fn unlock_liquidity_batch(
        dex_id: T::DEXId,
        order_book_id: OrderBookId<T::AssetId>,
        asset_id: &T::AssetId,
        receivers: &BTreeMap<T::AccountId, OrderVolume>,
    ) -> Result<(), DispatchError> {
        let tech_account = Self::tech_account_for_order_book(dex_id, order_book_id);
        for (account, amount) in receivers.iter() {
            technical::Pallet::<T>::transfer_out(asset_id, &tech_account, account, *amount)?;
        }
        Ok(())
    }
}

impl<T: Config> Pallet<T> {
    pub fn tech_account_for_order_book(
        dex_id: T::DEXId,
        order_book_id: OrderBookId<AssetIdOf<T>>,
    ) -> <T as technical::Config>::TechAccountId {
        let trading_pair: TradingPair<AssetIdOf<T>> = order_book_id.into();
        // Same as in xyk accounts
        let tech_pair = trading_pair.map(|a| a.into());
        <T as technical::Config>::TechAccountId::to_order_tech_unit_from_dex_and_trading_pair(
            dex_id, tech_pair,
        )
    }

    /// Validity of asset ids (for example, to have the same base asset
    /// for dex and pair) should be done beforehand
    pub fn register_tech_account(
        dex_id: T::DEXId,
        order_book_id: OrderBookId<AssetIdOf<T>>,
    ) -> Result<(), DispatchError> {
        let tech_account = Self::tech_account_for_order_book(dex_id, order_book_id);
        technical::Pallet::<T>::register_tech_account_id(tech_account)
    }

    /// Validity of asset ids (for example, to have the same base asset
    /// for dex and pair) should be done beforehand
    pub fn deregister_tech_account(
        dex_id: T::DEXId,
        order_book_id: OrderBookId<AssetIdOf<T>>,
    ) -> Result<(), DispatchError> {
        let tech_account = Self::tech_account_for_order_book(dex_id, order_book_id);
        technical::Pallet::<T>::deregister_tech_account_id(tech_account)
    }

    pub fn assemble_order_book_id(
        dex_id: &T::DEXId,
        input_asset_id: &AssetIdOf<T>,
        output_asset_id: &AssetIdOf<T>,
    ) -> Option<OrderBookId<AssetIdOf<T>>> {
        if input_asset_id == output_asset_id {
            return None;
        }

        let Ok(dex_info) = T::DexInfoProvider::get_dex_info(&dex_id) else {
            return None;
        };

        let order_book_id = match dex_info.base_asset_id {
            input if input == *input_asset_id => OrderBookId::<T::AssetId> {
                base: *output_asset_id,
                quote: input,
            },
            output if output == *output_asset_id => OrderBookId::<T::AssetId> {
                base: *input_asset_id,
                quote: output,
            },
            _ => {
                return None;
            }
        };

        Some(order_book_id)
    }
}

impl<T: Config> LiquiditySource<T::DEXId, T::AccountId, T::AssetId, Balance, DispatchError>
    for Pallet<T>
{
    fn can_exchange(
        dex_id: &T::DEXId,
        input_asset_id: &T::AssetId,
        output_asset_id: &T::AssetId,
    ) -> bool {
        let Some(order_book_id) = Self::assemble_order_book_id(dex_id, input_asset_id, output_asset_id) else {
            return false;
        };

        let Some(order_book) = <OrderBooks<T>>::get(order_book_id) else {
            return false;
        };

        order_book.status == OrderBookStatus::Trade
    }

    fn quote(
        dex_id: &T::DEXId,
        input_asset_id: &T::AssetId,
        output_asset_id: &T::AssetId,
        amount: QuoteAmount<Balance>,
        _deduce_fee: bool,
    ) -> Result<(SwapOutcome<Balance>, Weight), DispatchError> {
        let Some(order_book_id) = Self::assemble_order_book_id(dex_id, input_asset_id, output_asset_id) else {
            return Err(Error::<T>::UnknownOrderBook.into());
        };

        let order_book = <OrderBooks<T>>::get(order_book_id).ok_or(Error::<T>::UnknownOrderBook)?;
        let mut data = CacheDataLayer::<T>::new();

        let deal_info =
            order_book.calculate_deal(input_asset_id, output_asset_id, amount, &mut data)?;

        ensure!(deal_info.is_valid(), Error::<T>::PriceCalculationFailed);

        let fee = 0; // todo (m.tagirov)

        match amount {
            QuoteAmount::WithDesiredInput { .. } => Ok((
                SwapOutcome::new(*deal_info.output_amount.value(), fee),
                Self::quote_weight(),
            )),
            QuoteAmount::WithDesiredOutput { .. } => Ok((
                SwapOutcome::new(*deal_info.input_amount.value(), fee),
                Self::quote_weight(),
            )),
        }
    }

    fn exchange(
        sender: &T::AccountId,
        receiver: &T::AccountId,
        dex_id: &T::DEXId,
        input_asset_id: &T::AssetId,
        output_asset_id: &T::AssetId,
        desired_amount: SwapAmount<Balance>,
    ) -> Result<(SwapOutcome<Balance>, Weight), DispatchError> {
        let Some(order_book_id) = Self::assemble_order_book_id(dex_id, input_asset_id, output_asset_id) else {
            return Err(Error::<T>::UnknownOrderBook.into());
        };

        let order_book = <OrderBooks<T>>::get(order_book_id).ok_or(Error::<T>::UnknownOrderBook)?;
        let mut data = CacheDataLayer::<T>::new();

        let deal_info = order_book.calculate_deal(
            input_asset_id,
            output_asset_id,
            desired_amount.into(),
            &mut data,
        )?;

        ensure!(deal_info.is_valid(), Error::<T>::PriceCalculationFailed);

        match desired_amount {
            SwapAmount::WithDesiredInput { min_amount_out, .. } => {
                ensure!(
                    *deal_info.output_amount.value() >= min_amount_out,
                    Error::<T>::SlippageLimitExceeded
                );
            }
            SwapAmount::WithDesiredOutput { max_amount_in, .. } => {
                ensure!(
                    *deal_info.input_amount.value() <= max_amount_in,
                    Error::<T>::SlippageLimitExceeded
                );
            }
        }

        let to = if sender == receiver {
            None
        } else {
            Some(receiver.clone())
        };

        let order = MarketOrder::<T>::new(
            sender.clone(),
            deal_info.side,
            order_book_id,
            deal_info.base_amount(),
            to,
        );

        let (input_amount, output_amount) =
            order_book.execute_market_order::<Self, Self, Self>(order, &mut data)?;

        let fee = 0; // todo (m.tagirov)

        let result = match desired_amount {
            SwapAmount::WithDesiredInput { min_amount_out, .. } => {
                ensure!(
                    *output_amount.value() >= min_amount_out,
                    Error::<T>::SlippageLimitExceeded
                );
                SwapOutcome::new(*output_amount.value(), fee)
            }
            SwapAmount::WithDesiredOutput { max_amount_in, .. } => {
                ensure!(
                    *input_amount.value() <= max_amount_in,
                    Error::<T>::SlippageLimitExceeded
                );
                SwapOutcome::new(*input_amount.value(), fee)
            }
        };

        data.commit();

        Ok((result, Self::exchange_weight()))
    }

    fn check_rewards(
        _dex_id: &T::DEXId,
        _input_asset_id: &T::AssetId,
        _output_asset_id: &T::AssetId,
        _input_amount: Balance,
        _output_amount: Balance,
    ) -> Result<(Vec<(Balance, T::AssetId, RewardReason)>, Weight), DispatchError> {
        Ok((Vec::new(), Weight::zero())) // no rewards for Order Book
    }

    fn quote_without_impact(
        dex_id: &T::DEXId,
        input_asset_id: &T::AssetId,
        output_asset_id: &T::AssetId,
        amount: QuoteAmount<Balance>,
        _deduce_fee: bool,
    ) -> Result<SwapOutcome<Balance>, DispatchError> {
        let Some(order_book_id) = Self::assemble_order_book_id(dex_id, input_asset_id, output_asset_id) else {
            return Err(Error::<T>::UnknownOrderBook.into());
        };

        let order_book = <OrderBooks<T>>::get(order_book_id).ok_or(Error::<T>::UnknownOrderBook)?;
        let mut data = CacheDataLayer::<T>::new();

        let side = order_book.get_side(input_asset_id, output_asset_id)?;

        let Some((price, _)) = (match side {
            PriceVariant::Buy => order_book.best_ask(&mut data),
            PriceVariant::Sell => order_book.best_bid(&mut data),
        }) else {
            return Err(Error::<T>::NotEnoughLiquidity.into());
        };

        let target_amount = match amount {
            QuoteAmount::WithDesiredInput { desired_amount_in } => match side {
                // User wants to swap a known amount of the `quote` asset for the `base` asset.
                // Necessary to return `base` amount.
                // Divide the `quote` amount by the price and align the `base` amount.
                PriceVariant::Buy => order_book.align_amount(
                    (FixedWrapper::from(desired_amount_in) / FixedWrapper::from(price))
                        .try_into_balance()
                        .map_err(|_| Error::<T>::AmountCalculationFailed)?,
                ),

                // User wants to swap a known amount of the `base` asset for the `quote` asset.
                // Necessary to return `quote` amount.
                // Align the `base` amount and then multiply by the price.
                PriceVariant::Sell => {
                    (FixedWrapper::from(order_book.align_amount(desired_amount_in))
                        * FixedWrapper::from(price))
                    .try_into_balance()
                    .map_err(|_| Error::<T>::AmountCalculationFailed)?
                }
            },

            QuoteAmount::WithDesiredOutput { desired_amount_out } => match side {
                // User wants to swap the `quote` asset for a known amount of the `base` asset.
                // Necessary to return `quote` amount.
                // Align the `base` amount and then multiply by the price.
                PriceVariant::Buy => {
                    (FixedWrapper::from(order_book.align_amount(desired_amount_out))
                        * FixedWrapper::from(price))
                    .try_into_balance()
                    .map_err(|_| Error::<T>::AmountCalculationFailed)?
                }

                // User wants to swap the `base` asset for a known amount of the `quote` asset.
                // Necessary to return `base` amount.
                PriceVariant::Sell => order_book.align_amount(
                    (FixedWrapper::from(desired_amount_out) / FixedWrapper::from(price))
                        .try_into_balance()
                        .map_err(|_| Error::<T>::AmountCalculationFailed)?,
                ),
            },
        };

        ensure!(
            target_amount > OrderVolume::zero(),
            Error::<T>::InvalidOrderAmount
        );

        let fee = 0; // todo (m.tagirov)

        Ok(SwapOutcome::new(target_amount, fee))
    }

    fn quote_weight() -> Weight {
        <T as Config>::WeightInfo::quote()
    }

    fn exchange_weight() -> Weight {
        <T as Config>::WeightInfo::exchange()
    }

    fn check_rewards_weight() -> Weight {
        Weight::zero()
    }
}<|MERGE_RESOLUTION|>--- conflicted
+++ resolved
@@ -311,7 +311,7 @@
         },
 
         /// The order has reached the end of its lifespan
-        OrderExpired {
+        LimitOrderExpired {
             order_book_id: OrderBookId<AssetIdOf<T>>,
             dex_id: T::DEXId,
             order_id: T::OrderId,
@@ -681,12 +681,8 @@
             );
 
             let mut data = CacheDataLayer::<T>::new();
-<<<<<<< HEAD
             let (market_input, deal_input) =
-                order_book.place_limit_order::<Self, Self>(order, &mut data)?;
-=======
-            order_book.place_limit_order::<Self, Self>(order, &mut data)?;
->>>>>>> 134e6fcc
+                order_book.place_limit_order::<Self, Self, Self>(order, &mut data)?;
 
             data.commit();
             <OrderBooks<T>>::insert(order_book_id, order_book);
