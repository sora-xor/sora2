// This file is part of the SORA network and Polkaswap app.

// Copyright (c) 2020, 2021, Polka Biome Ltd. All rights reserved.
// SPDX-License-Identifier: BSD-4-Clause

// Redistribution and use in source and binary forms, with or without modification,
// are permitted provided that the following conditions are met:

// Redistributions of source code must retain the above copyright notice, this list
// of conditions and the following disclaimer.
// Redistributions in binary form must reproduce the above copyright notice, this
// list of conditions and the following disclaimer in the documentation and/or other
// materials provided with the distribution.
//
// All advertising materials mentioning features or use of this software must display
// the following acknowledgement: This product includes software developed by Polka Biome
// Ltd., SORA, and Polkaswap.
//
// Neither the name of the Polka Biome Ltd. nor the names of its contributors may be used
// to endorse or promote products derived from this software without specific prior written permission.

// THIS SOFTWARE IS PROVIDED BY Polka Biome Ltd. AS IS AND ANY EXPRESS OR IMPLIED WARRANTIES,
// INCLUDING, BUT NOT LIMITED TO, THE IMPLIED WARRANTIES OF MERCHANTABILITY AND FITNESS FOR
// A PARTICULAR PURPOSE ARE DISCLAIMED. IN NO EVENT SHALL Polka Biome Ltd. BE LIABLE FOR ANY
// DIRECT, INDIRECT, INCIDENTAL, SPECIAL, EXEMPLARY, OR CONSEQUENTIAL DAMAGES (INCLUDING,
// BUT NOT LIMITED TO, PROCUREMENT OF SUBSTITUTE GOODS OR SERVICES; LOSS OF USE, DATA, OR PROFITS;
// OR BUSINESS INTERRUPTION) HOWEVER CAUSED AND ON ANY THEORY OF LIABILITY, WHETHER IN CONTRACT,
// STRICT LIABILITY, OR TORT (INCLUDING NEGLIGENCE OR OTHERWISE) ARISING IN ANY WAY OUT OF THE
// USE OF THIS SOFTWARE, EVEN IF ADVISED OF THE POSSIBILITY OF SUCH DAMAGE.

#![cfg(feature = "ready-to-test")] // order-book

use crate::test_utils::*;
use assets::AssetIdOf;
use common::{balance, PriceVariant, DAI, VAL, XOR};
use frame_support::{assert_err, assert_ok};
use framenode_chain_spec::ext;
use framenode_runtime::order_book::{
    DealInfo, LimitOrder, MarketChange, OrderAmount, OrderBookId, Payment,
};
use framenode_runtime::Runtime;
use sp_std::collections::btree_map::BTreeMap;

#[test]
fn check_order_amount() {
    let base_balance = balance!(10).into();
    let quote_balance = balance!(11).into();

    let base = OrderAmount::Base(base_balance);
    let quote = OrderAmount::Quote(quote_balance);

    assert_eq!(*base.value(), base_balance);
    assert_eq!(*quote.value(), quote_balance);

    assert!(base.is_base());
    assert!(!quote.is_base());

    assert!(!base.is_quote());
    assert!(quote.is_quote());

    assert!(base.is_same(&base));
    assert!(quote.is_same(&quote));
    assert!(!base.is_same(&quote));
    assert!(!quote.is_same(&base));

    assert_eq!(
        base.copy_type(balance!(100).into()),
        OrderAmount::Base(balance!(100).into())
    );
    assert_eq!(
        quote.copy_type(balance!(110).into()),
        OrderAmount::Quote(balance!(110).into())
    );

    let order_book_id = OrderBookId::<AssetIdOf<Runtime>, DEXId> {
        dex_id: DEX.into(),
        base: VAL.into(),
        quote: XOR.into(),
    };

    assert_eq!(*base.associated_asset(&order_book_id), VAL);
    assert_eq!(*quote.associated_asset(&order_book_id), XOR);

    let base_balance2 = balance!(5).into();
    let quote_balance2 = balance!(6).into();

    let base2 = OrderAmount::Base(base_balance2);
    let quote2 = OrderAmount::Quote(quote_balance2);

    assert_eq!(
        (base + base2).unwrap(),
        OrderAmount::Base(base_balance + base_balance2)
    );
    assert_eq!(
        (quote + quote2).unwrap(),
        OrderAmount::Quote(quote_balance + quote_balance2)
    );
    assert_err!(base + quote, ());
    assert_err!(quote + base, ());

    assert_eq!(
        (base - base2).unwrap(),
        OrderAmount::Base(base_balance - base_balance2)
    );
    assert_eq!(
        (quote - quote2).unwrap(),
        OrderAmount::Quote(quote_balance - quote_balance2)
    );
    assert_err!(base - quote, ());
    assert_err!(quote - base, ());
}

#[test]
fn check_deal_info_valid() {
    // zero input amount
    assert!(!DealInfo {
        input_asset_id: XOR,
        input_amount: OrderAmount::Quote(balance!(0).into()),
        output_asset_id: VAL,
        output_amount: OrderAmount::Base(balance!(2).into()),
        average_price: balance!(0.5).into(),
        direction: PriceVariant::Buy
    }
    .is_valid());

    assert!(!DealInfo {
        input_asset_id: VAL,
        input_amount: OrderAmount::Base(balance!(0).into()),
        output_asset_id: XOR,
        output_amount: OrderAmount::Quote(balance!(2).into()),
        average_price: balance!(0.5).into(),
        direction: PriceVariant::Sell
    }
    .is_valid());

    // zero output amount
    assert!(!DealInfo {
        input_asset_id: XOR,
        input_amount: OrderAmount::Quote(balance!(1).into()),
        output_asset_id: VAL,
        output_amount: OrderAmount::Base(balance!(0).into()),
        average_price: balance!(0.5).into(),
        direction: PriceVariant::Buy
    }
    .is_valid());

    assert!(!DealInfo {
        input_asset_id: VAL,
        input_amount: OrderAmount::Base(balance!(1).into()),
        output_asset_id: XOR,
        output_amount: OrderAmount::Quote(balance!(0).into()),
        average_price: balance!(0.5).into(),
        direction: PriceVariant::Sell
    }
    .is_valid());

    // zero average price
    assert!(!DealInfo {
        input_asset_id: XOR,
        input_amount: OrderAmount::Quote(balance!(1).into()),
        output_asset_id: VAL,
        output_amount: OrderAmount::Base(balance!(2).into()),
        average_price: balance!(0).into(),
        direction: PriceVariant::Buy
    }
    .is_valid());

    assert!(!DealInfo {
        input_asset_id: VAL,
        input_amount: OrderAmount::Base(balance!(1).into()),
        output_asset_id: XOR,
        output_amount: OrderAmount::Quote(balance!(2).into()),
        average_price: balance!(0).into(),
        direction: PriceVariant::Sell
    }
    .is_valid());

    // equal assets
    assert!(!DealInfo {
        input_asset_id: XOR,
        input_amount: OrderAmount::Quote(balance!(1).into()),
        output_asset_id: XOR,
        output_amount: OrderAmount::Base(balance!(2).into()),
        average_price: balance!(0.5).into(),
        direction: PriceVariant::Buy
    }
    .is_valid());

    assert!(!DealInfo {
        input_asset_id: VAL,
        input_amount: OrderAmount::Base(balance!(1).into()),
        output_asset_id: VAL,
        output_amount: OrderAmount::Quote(balance!(2).into()),
        average_price: balance!(0.5).into(),
        direction: PriceVariant::Sell
    }
    .is_valid());

    // both are base
    assert!(!DealInfo {
        input_asset_id: XOR,
        input_amount: OrderAmount::Base(balance!(1).into()),
        output_asset_id: VAL,
        output_amount: OrderAmount::Base(balance!(2).into()),
        average_price: balance!(0.5).into(),
        direction: PriceVariant::Buy
    }
    .is_valid());

    assert!(!DealInfo {
        input_asset_id: VAL,
        input_amount: OrderAmount::Base(balance!(1).into()),
        output_asset_id: XOR,
        output_amount: OrderAmount::Base(balance!(2).into()),
        average_price: balance!(0.5).into(),
        direction: PriceVariant::Sell
    }
    .is_valid());

    // both are quote
    assert!(!DealInfo {
        input_asset_id: XOR,
        input_amount: OrderAmount::Quote(balance!(1).into()),
        output_asset_id: VAL,
        output_amount: OrderAmount::Quote(balance!(2).into()),
        average_price: balance!(0.5).into(),
        direction: PriceVariant::Buy
    }
    .is_valid());

    assert!(!DealInfo {
        input_asset_id: VAL,
        input_amount: OrderAmount::Quote(balance!(1).into()),
        output_asset_id: XOR,
        output_amount: OrderAmount::Quote(balance!(2).into()),
        average_price: balance!(0.5).into(),
        direction: PriceVariant::Sell
    }
    .is_valid());

    // valid
    assert!(DealInfo {
        input_asset_id: XOR,
        input_amount: OrderAmount::Quote(balance!(1).into()),
        output_asset_id: VAL,
        output_amount: OrderAmount::Base(balance!(2).into()),
        average_price: balance!(0.5).into(),
        direction: PriceVariant::Buy
    }
    .is_valid());

    assert!(DealInfo {
        input_asset_id: VAL,
        input_amount: OrderAmount::Base(balance!(1).into()),
        output_asset_id: XOR,
        output_amount: OrderAmount::Quote(balance!(2).into()),
        average_price: balance!(0.5).into(),
        direction: PriceVariant::Sell
    }
    .is_valid());
}

#[test]
fn check_deal_info_amounts() {
    assert_eq!(
        DealInfo {
            input_asset_id: XOR,
            input_amount: OrderAmount::Quote(balance!(1).into()),
            output_asset_id: VAL,
            output_amount: OrderAmount::Base(balance!(2).into()),
            average_price: balance!(0.5).into(),
            direction: PriceVariant::Buy
        }
        .base_amount(),
        balance!(2).into()
    );

    assert_eq!(
        DealInfo {
            input_asset_id: VAL,
            input_amount: OrderAmount::Base(balance!(1).into()),
            output_asset_id: XOR,
            output_amount: OrderAmount::Quote(balance!(2).into()),
            average_price: balance!(0.5).into(),
            direction: PriceVariant::Sell
        }
        .base_amount(),
        balance!(1).into()
    );

    assert_eq!(
        DealInfo {
            input_asset_id: XOR,
            input_amount: OrderAmount::Quote(balance!(1).into()),
            output_asset_id: VAL,
            output_amount: OrderAmount::Base(balance!(2).into()),
            average_price: balance!(0.5).into(),
            direction: PriceVariant::Buy
        }
        .quote_amount(),
        balance!(1).into()
    );

    assert_eq!(
        DealInfo {
            input_asset_id: VAL,
            input_amount: OrderAmount::Base(balance!(1).into()),
            output_asset_id: XOR,
            output_amount: OrderAmount::Quote(balance!(2).into()),
            average_price: balance!(0.5).into(),
            direction: PriceVariant::Sell
        }
        .quote_amount(),
        balance!(2).into()
    );
}

#[test]
fn should_fail_payment_merge() {
    let order_book_id = OrderBookId::<AssetIdOf<Runtime>, DEXId> {
        dex_id: DEX.into(),
        base: VAL.into(),
        quote: XOR.into(),
    };

    let other_order_book_id = OrderBookId::<AssetIdOf<Runtime>, DEXId> {
        dex_id: DEX.into(),
        base: DAI.into(),
        quote: XOR.into(),
    };

    assert_err!(
        Payment {
            order_book_id,
<<<<<<< HEAD
            to_lock: BTreeMap::from([(XOR, BTreeMap::from([(alice::<Runtime>(), balance!(100))]))]),
            to_unlock: BTreeMap::from([(VAL, BTreeMap::from([(bob::<Runtime>(), balance!(50))]))])
        }
        .merge(&Payment {
            order_book_id: other_order_book_id,
            to_lock: BTreeMap::from([(XOR, BTreeMap::from([(alice::<Runtime>(), balance!(100))]))]),
            to_unlock: BTreeMap::from([(DAI, BTreeMap::from([(bob::<Runtime>(), balance!(50))]))])
=======
            to_lock: BTreeMap::from([(XOR, BTreeMap::from([(alice(), balance!(100).into())]))]),
            to_unlock: BTreeMap::from([(VAL, BTreeMap::from([(bob(), balance!(50).into())]))])
        }
        .merge(&Payment {
            order_book_id: other_order_book_id,
            to_lock: BTreeMap::from([(XOR, BTreeMap::from([(alice(), balance!(100).into())]))]),
            to_unlock: BTreeMap::from([(DAI, BTreeMap::from([(bob(), balance!(50).into())]))])
>>>>>>> 7c70d653
        }),
        ()
    );
}

#[test]
fn check_payment_merge() {
    let order_book_id = OrderBookId::<AssetIdOf<Runtime>, DEXId> {
        dex_id: DEX.into(),
        base: VAL.into(),
        quote: XOR.into(),
    };

    let origin = Payment {
        order_book_id,
        to_lock: BTreeMap::from([
            (
                XOR,
<<<<<<< HEAD
                BTreeMap::from([
                    (alice::<Runtime>(), balance!(10)),
                    (bob::<Runtime>(), balance!(20)),
                ]),
=======
                BTreeMap::from([(alice(), balance!(10).into()), (bob(), balance!(20).into())]),
>>>>>>> 7c70d653
            ),
            (
                VAL,
                BTreeMap::from([
<<<<<<< HEAD
                    (alice::<Runtime>(), balance!(30)),
                    (charlie::<Runtime>(), balance!(40)),
=======
                    (alice(), balance!(30).into()),
                    (charlie(), balance!(40).into()),
>>>>>>> 7c70d653
                ]),
            ),
        ]),
        to_unlock: BTreeMap::from([
            (
                VAL,
                BTreeMap::from([
<<<<<<< HEAD
                    (bob::<Runtime>(), balance!(50)),
                    (charlie::<Runtime>(), balance!(60)),
=======
                    (bob(), balance!(50).into()),
                    (charlie(), balance!(60).into()),
>>>>>>> 7c70d653
                ]),
            ),
            (
                XOR,
<<<<<<< HEAD
                BTreeMap::from([
                    (bob::<Runtime>(), balance!(70)),
                    (dave::<Runtime>(), balance!(80)),
                ]),
=======
                BTreeMap::from([(bob(), balance!(70).into()), (dave(), balance!(80).into())]),
>>>>>>> 7c70d653
            ),
        ]),
    };

    let different = Payment {
        order_book_id,
        to_lock: BTreeMap::from([
            (
                XOR,
                BTreeMap::from([
<<<<<<< HEAD
                    (charlie::<Runtime>(), balance!(100)),
                    (dave::<Runtime>(), balance!(110)),
=======
                    (charlie(), balance!(100).into()),
                    (dave(), balance!(110).into()),
>>>>>>> 7c70d653
                ]),
            ),
            (
                VAL,
                BTreeMap::from([
<<<<<<< HEAD
                    (bob::<Runtime>(), balance!(120)),
                    (dave::<Runtime>(), balance!(130)),
=======
                    (bob(), balance!(120).into()),
                    (dave(), balance!(130).into()),
>>>>>>> 7c70d653
                ]),
            ),
        ]),
        to_unlock: BTreeMap::from([
            (
                VAL,
                BTreeMap::from([
<<<<<<< HEAD
                    (alice::<Runtime>(), balance!(140)),
                    (dave::<Runtime>(), balance!(150)),
=======
                    (alice(), balance!(140).into()),
                    (dave(), balance!(150).into()),
>>>>>>> 7c70d653
                ]),
            ),
            (
                XOR,
                BTreeMap::from([
<<<<<<< HEAD
                    (alice::<Runtime>(), balance!(160)),
                    (charlie::<Runtime>(), balance!(170)),
=======
                    (alice(), balance!(160).into()),
                    (charlie(), balance!(170).into()),
>>>>>>> 7c70d653
                ]),
            ),
        ]),
    };

    let mut payment = origin.clone();
    assert_ok!(payment.merge(&different));
    assert_eq!(
        payment,
        Payment {
            order_book_id,
            to_lock: BTreeMap::from([
                (
                    XOR,
                    BTreeMap::from([
<<<<<<< HEAD
                        (alice::<Runtime>(), balance!(10)),
                        (bob::<Runtime>(), balance!(20)),
                        (charlie::<Runtime>(), balance!(100)),
                        (dave::<Runtime>(), balance!(110))
=======
                        (alice(), balance!(10).into()),
                        (bob(), balance!(20).into()),
                        (charlie(), balance!(100).into()),
                        (dave(), balance!(110).into())
>>>>>>> 7c70d653
                    ]),
                ),
                (
                    VAL,
                    BTreeMap::from([
<<<<<<< HEAD
                        (alice::<Runtime>(), balance!(30)),
                        (bob::<Runtime>(), balance!(120)),
                        (charlie::<Runtime>(), balance!(40)),
                        (dave::<Runtime>(), balance!(130))
=======
                        (alice(), balance!(30).into()),
                        (bob(), balance!(120).into()),
                        (charlie(), balance!(40).into()),
                        (dave(), balance!(130).into())
>>>>>>> 7c70d653
                    ]),
                ),
            ]),
            to_unlock: BTreeMap::from([
                (
                    VAL,
                    BTreeMap::from([
<<<<<<< HEAD
                        (alice::<Runtime>(), balance!(140)),
                        (bob::<Runtime>(), balance!(50)),
                        (charlie::<Runtime>(), balance!(60)),
                        (dave::<Runtime>(), balance!(150))
=======
                        (alice(), balance!(140).into()),
                        (bob(), balance!(50).into()),
                        (charlie(), balance!(60).into()),
                        (dave(), balance!(150).into())
>>>>>>> 7c70d653
                    ]),
                ),
                (
                    XOR,
                    BTreeMap::from([
<<<<<<< HEAD
                        (alice::<Runtime>(), balance!(160)),
                        (bob::<Runtime>(), balance!(70)),
                        (charlie::<Runtime>(), balance!(170)),
                        (dave::<Runtime>(), balance!(80))
=======
                        (alice(), balance!(160).into()),
                        (bob(), balance!(70).into()),
                        (charlie(), balance!(170).into()),
                        (dave(), balance!(80).into())
>>>>>>> 7c70d653
                    ]),
                ),
            ]),
        }
    );

    let partial_match = Payment {
        order_book_id,
        to_lock: BTreeMap::from([
            (
                XOR,
                BTreeMap::from([
<<<<<<< HEAD
                    (alice::<Runtime>(), balance!(200)),
                    (charlie::<Runtime>(), balance!(210)),
=======
                    (alice(), balance!(200).into()),
                    (charlie(), balance!(210).into()),
>>>>>>> 7c70d653
                ]),
            ),
            (
                VAL,
                BTreeMap::from([
<<<<<<< HEAD
                    (bob::<Runtime>(), balance!(220)),
                    (charlie::<Runtime>(), balance!(230)),
=======
                    (bob(), balance!(220).into()),
                    (charlie(), balance!(230).into()),
>>>>>>> 7c70d653
                ]),
            ),
        ]),
        to_unlock: BTreeMap::from([
            (
                VAL,
                BTreeMap::from([
<<<<<<< HEAD
                    (bob::<Runtime>(), balance!(240)),
                    (dave::<Runtime>(), balance!(250)),
=======
                    (bob(), balance!(240).into()),
                    (dave(), balance!(250).into()),
>>>>>>> 7c70d653
                ]),
            ),
            (
                XOR,
                BTreeMap::from([
<<<<<<< HEAD
                    (alice::<Runtime>(), balance!(260)),
                    (dave::<Runtime>(), balance!(270)),
=======
                    (alice(), balance!(260).into()),
                    (dave(), balance!(270).into()),
>>>>>>> 7c70d653
                ]),
            ),
        ]),
    };

    payment = origin.clone();
    assert_ok!(payment.merge(&partial_match));
    assert_eq!(
        payment,
        Payment {
            order_book_id,
            to_lock: BTreeMap::from([
                (
                    XOR,
                    BTreeMap::from([
<<<<<<< HEAD
                        (alice::<Runtime>(), balance!(210)),
                        (bob::<Runtime>(), balance!(20)),
                        (charlie::<Runtime>(), balance!(210))
=======
                        (alice(), balance!(210).into()),
                        (bob(), balance!(20).into()),
                        (charlie(), balance!(210).into())
>>>>>>> 7c70d653
                    ]),
                ),
                (
                    VAL,
                    BTreeMap::from([
<<<<<<< HEAD
                        (alice::<Runtime>(), balance!(30)),
                        (bob::<Runtime>(), balance!(220)),
                        (charlie::<Runtime>(), balance!(270))
=======
                        (alice(), balance!(30).into()),
                        (bob(), balance!(220).into()),
                        (charlie(), balance!(270).into())
>>>>>>> 7c70d653
                    ]),
                ),
            ]),
            to_unlock: BTreeMap::from([
                (
                    VAL,
                    BTreeMap::from([
<<<<<<< HEAD
                        (bob::<Runtime>(), balance!(290)),
                        (charlie::<Runtime>(), balance!(60)),
                        (dave::<Runtime>(), balance!(250))
=======
                        (bob(), balance!(290).into()),
                        (charlie(), balance!(60).into()),
                        (dave(), balance!(250).into())
>>>>>>> 7c70d653
                    ]),
                ),
                (
                    XOR,
                    BTreeMap::from([
<<<<<<< HEAD
                        (alice::<Runtime>(), balance!(260)),
                        (bob::<Runtime>(), balance!(70)),
                        (dave::<Runtime>(), balance!(350))
=======
                        (alice(), balance!(260).into()),
                        (bob(), balance!(70).into()),
                        (dave(), balance!(350).into())
>>>>>>> 7c70d653
                    ]),
                ),
            ]),
        }
    );

    let full_match = Payment {
        order_book_id,
        to_lock: BTreeMap::from([
            (
                XOR,
                BTreeMap::from([
<<<<<<< HEAD
                    (alice::<Runtime>(), balance!(300)),
                    (bob::<Runtime>(), balance!(310)),
=======
                    (alice(), balance!(300).into()),
                    (bob(), balance!(310).into()),
>>>>>>> 7c70d653
                ]),
            ),
            (
                VAL,
                BTreeMap::from([
<<<<<<< HEAD
                    (alice::<Runtime>(), balance!(320)),
                    (charlie::<Runtime>(), balance!(330)),
=======
                    (alice(), balance!(320).into()),
                    (charlie(), balance!(330).into()),
>>>>>>> 7c70d653
                ]),
            ),
        ]),
        to_unlock: BTreeMap::from([
            (
                VAL,
                BTreeMap::from([
<<<<<<< HEAD
                    (bob::<Runtime>(), balance!(340)),
                    (charlie::<Runtime>(), balance!(350)),
=======
                    (bob(), balance!(340).into()),
                    (charlie(), balance!(350).into()),
>>>>>>> 7c70d653
                ]),
            ),
            (
                XOR,
                BTreeMap::from([
<<<<<<< HEAD
                    (bob::<Runtime>(), balance!(360)),
                    (dave::<Runtime>(), balance!(370)),
=======
                    (bob(), balance!(360).into()),
                    (dave(), balance!(370).into()),
>>>>>>> 7c70d653
                ]),
            ),
        ]),
    };

    payment = origin.clone();
    assert_ok!(payment.merge(&full_match));
    assert_eq!(
        payment,
        Payment {
            order_book_id,
            to_lock: BTreeMap::from([
                (
                    XOR,
                    BTreeMap::from([
<<<<<<< HEAD
                        (alice::<Runtime>(), balance!(310)),
                        (bob::<Runtime>(), balance!(330))
=======
                        (alice(), balance!(310).into()),
                        (bob(), balance!(330).into())
>>>>>>> 7c70d653
                    ]),
                ),
                (
                    VAL,
                    BTreeMap::from([
<<<<<<< HEAD
                        (alice::<Runtime>(), balance!(350)),
                        (charlie::<Runtime>(), balance!(370))
=======
                        (alice(), balance!(350).into()),
                        (charlie(), balance!(370).into())
>>>>>>> 7c70d653
                    ]),
                ),
            ]),
            to_unlock: BTreeMap::from([
                (
                    VAL,
                    BTreeMap::from([
<<<<<<< HEAD
                        (bob::<Runtime>(), balance!(390)),
                        (charlie::<Runtime>(), balance!(410))
=======
                        (bob(), balance!(390).into()),
                        (charlie(), balance!(410).into())
>>>>>>> 7c70d653
                    ]),
                ),
                (
                    XOR,
                    BTreeMap::from([
<<<<<<< HEAD
                        (bob::<Runtime>(), balance!(430)),
                        (dave::<Runtime>(), balance!(450))
=======
                        (bob(), balance!(430).into()),
                        (dave(), balance!(450).into())
>>>>>>> 7c70d653
                    ]),
                ),
            ]),
        }
    );

    let empty = Payment {
        order_book_id,
        to_lock: BTreeMap::new(),
        to_unlock: BTreeMap::new(),
    };

    payment = origin.clone();
    assert_ok!(payment.merge(&empty));
    assert_eq!(payment, origin);
}

#[test]
fn check_payment_execute_all() {
    ext().execute_with(|| {
        let order_book_id = OrderBookId::<AssetIdOf<Runtime>, DEXId> {
            dex_id: DEX.into(),
            base: VAL.into(),
            quote: XOR.into(),
        };

        OrderBookPallet::register_tech_account(order_book_id).unwrap();

        fill_balance(alice::<Runtime>(), order_book_id);
        fill_balance(bob::<Runtime>(), order_book_id);
        fill_balance(charlie::<Runtime>(), order_book_id);
        fill_balance(dave::<Runtime>(), order_book_id);

        let balance_diff = balance!(150);

        let alice_base_balance = free_balance::<Runtime>(&order_book_id.base, &alice::<Runtime>());
        let alice_quote_balance =
            free_balance::<Runtime>(&order_book_id.quote, &alice::<Runtime>());
        let bob_base_balance = free_balance::<Runtime>(&order_book_id.base, &bob::<Runtime>());
        let bob_quote_balance = free_balance::<Runtime>(&order_book_id.quote, &bob::<Runtime>());
        let charlie_base_balance =
            free_balance::<Runtime>(&order_book_id.base, &charlie::<Runtime>());
        let charlie_quote_balance =
            free_balance::<Runtime>(&order_book_id.quote, &charlie::<Runtime>());
        let dave_base_balance = free_balance::<Runtime>(&order_book_id.base, &dave::<Runtime>());
        let dave_quote_balance = free_balance::<Runtime>(&order_book_id.quote, &dave::<Runtime>());

        let payment = Payment {
            order_book_id,
            to_lock: BTreeMap::from([
                (
                    order_book_id.base,
<<<<<<< HEAD
                    BTreeMap::from([(alice::<Runtime>(), balance_diff)]),
                ),
                (
                    order_book_id.quote,
                    BTreeMap::from([(bob::<Runtime>(), balance_diff)]),
=======
                    BTreeMap::from([(alice(), balance_diff.into())]),
                ),
                (
                    order_book_id.quote,
                    BTreeMap::from([(bob(), balance_diff.into())]),
>>>>>>> 7c70d653
                ),
            ]),
            to_unlock: BTreeMap::from([
                (
                    order_book_id.base,
<<<<<<< HEAD
                    BTreeMap::from([(charlie::<Runtime>(), balance_diff)]),
                ),
                (
                    order_book_id.quote,
                    BTreeMap::from([(dave::<Runtime>(), balance_diff)]),
=======
                    BTreeMap::from([(charlie(), balance_diff.into())]),
                ),
                (
                    order_book_id.quote,
                    BTreeMap::from([(dave(), balance_diff.into())]),
>>>>>>> 7c70d653
                ),
            ]),
        };

        assert_ok!(payment.execute_all::<OrderBookPallet, OrderBookPallet>());

        assert_eq!(
            alice_base_balance - balance_diff,
            free_balance::<Runtime>(&order_book_id.base, &alice::<Runtime>())
        );
        assert_eq!(
            alice_quote_balance,
            free_balance::<Runtime>(&order_book_id.quote, &alice::<Runtime>())
        );
        assert_eq!(
            bob_base_balance,
            free_balance::<Runtime>(&order_book_id.base, &bob::<Runtime>())
        );
        assert_eq!(
            bob_quote_balance - balance_diff,
            free_balance::<Runtime>(&order_book_id.quote, &bob::<Runtime>())
        );
        assert_eq!(
            charlie_base_balance + balance_diff,
            free_balance::<Runtime>(&order_book_id.base, &charlie::<Runtime>())
        );
        assert_eq!(
            charlie_quote_balance,
            free_balance::<Runtime>(&order_book_id.quote, &charlie::<Runtime>())
        );
        assert_eq!(
            dave_base_balance,
            free_balance::<Runtime>(&order_book_id.base, &dave::<Runtime>())
        );
        assert_eq!(
            dave_quote_balance + balance_diff,
            free_balance::<Runtime>(&order_book_id.quote, &dave::<Runtime>())
        );
    });
}

#[test]
fn should_fail_market_change_merge() {
    let order_book_id = OrderBookId::<AssetIdOf<Runtime>, DEXId> {
        dex_id: DEX.into(),
        base: VAL.into(),
        quote: XOR.into(),
    };

    let payment = Payment {
        order_book_id,
        to_lock: BTreeMap::from([
            (
                XOR,
<<<<<<< HEAD
                BTreeMap::from([
                    (alice::<Runtime>(), balance!(10)),
                    (bob::<Runtime>(), balance!(20)),
                ]),
=======
                BTreeMap::from([(alice(), balance!(10).into()), (bob(), balance!(20).into())]),
>>>>>>> 7c70d653
            ),
            (
                VAL,
                BTreeMap::from([
<<<<<<< HEAD
                    (alice::<Runtime>(), balance!(30)),
                    (charlie::<Runtime>(), balance!(40)),
=======
                    (alice(), balance!(30).into()),
                    (charlie(), balance!(40).into()),
>>>>>>> 7c70d653
                ]),
            ),
        ]),
        to_unlock: BTreeMap::from([
            (
                VAL,
                BTreeMap::from([
<<<<<<< HEAD
                    (bob::<Runtime>(), balance!(50)),
                    (charlie::<Runtime>(), balance!(60)),
=======
                    (bob(), balance!(50).into()),
                    (charlie(), balance!(60).into()),
>>>>>>> 7c70d653
                ]),
            ),
            (
                XOR,
<<<<<<< HEAD
                BTreeMap::from([
                    (bob::<Runtime>(), balance!(70)),
                    (dave::<Runtime>(), balance!(80)),
                ]),
=======
                BTreeMap::from([(bob(), balance!(70).into()), (dave(), balance!(80).into())]),
>>>>>>> 7c70d653
            ),
        ]),
    };

    let origin = MarketChange {
        deal_input: None,
        deal_output: None,
        market_input: None,
        market_output: None,
        to_place: BTreeMap::from([(
            5,
            LimitOrder::<Runtime>::new(
<<<<<<< HEAD
                4,
                alice::<Runtime>(),
=======
                5,
                alice(),
>>>>>>> 7c70d653
                PriceVariant::Buy,
                balance!(10).into(),
                balance!(100).into(),
                1000,
                10000,
                100,
            ),
        )]),
        to_part_execute: BTreeMap::from([(
            4,
            (
                LimitOrder::<Runtime>::new(
<<<<<<< HEAD
                    3,
                    alice::<Runtime>(),
=======
                    4,
                    alice(),
>>>>>>> 7c70d653
                    PriceVariant::Buy,
                    balance!(20).into(),
                    balance!(100).into(),
                    1000,
                    10000,
                    100,
                ),
                OrderAmount::Base(balance!(10).into()),
            ),
        )]),
        to_full_execute: BTreeMap::from([(
            3,
            LimitOrder::<Runtime>::new(
                3,
                alice(),
                PriceVariant::Buy,
                balance!(20).into(),
                balance!(100).into(),
                1000,
                10000,
                100,
            ),
        )]),
        to_cancel: BTreeMap::from([(
            2,
            LimitOrder::<Runtime>::new(
                2,
                alice::<Runtime>(),
                PriceVariant::Buy,
                balance!(10).into(),
                balance!(100).into(),
                1000,
                10000,
                100,
            ),
        )]),
        to_force_update: BTreeMap::from([(
            1,
            LimitOrder::<Runtime>::new(
                1,
                alice::<Runtime>(),
                PriceVariant::Buy,
                balance!(10).into(),
                balance!(100).into(),
                1000,
                10000,
                100,
            ),
        )]),
        payment,
        ignore_unschedule_error: false,
    };

    let mut market_change = origin.clone();
    market_change.deal_input = Some(OrderAmount::Base(balance!(100).into()));
    market_change.deal_output = Some(OrderAmount::Quote(balance!(200).into()));
    market_change.market_input = Some(OrderAmount::Base(balance!(300).into()));
    market_change.market_output = Some(OrderAmount::Quote(balance!(400).into()));

    let mut diff_deal_input = origin.clone();
    diff_deal_input.deal_input = Some(OrderAmount::Quote(balance!(50).into()));
    assert_err!(market_change.merge(diff_deal_input), ());

    let mut diff_deal_output = origin.clone();
    diff_deal_output.deal_output = Some(OrderAmount::Base(balance!(50).into()));
    assert_err!(market_change.merge(diff_deal_output), ());

    let mut diff_market_input = origin.clone();
    diff_market_input.market_input = Some(OrderAmount::Quote(balance!(50).into()));
    assert_err!(market_change.merge(diff_market_input), ());

    let mut diff_market_output = origin.clone();
    diff_market_output.market_output = Some(OrderAmount::Base(balance!(50).into()));
    assert_err!(market_change.merge(diff_market_output), ());
}

#[test]
fn check_market_change_merge() {
    let order_book_id = OrderBookId::<AssetIdOf<Runtime>, DEXId> {
        dex_id: DEX.into(),
        base: VAL.into(),
        quote: XOR.into(),
    };

    let payment = Payment {
        order_book_id,
        to_lock: BTreeMap::from([
            (
                XOR,
<<<<<<< HEAD
                BTreeMap::from([
                    (alice::<Runtime>(), balance!(10)),
                    (bob::<Runtime>(), balance!(20)),
                ]),
=======
                BTreeMap::from([(alice(), balance!(10).into()), (bob(), balance!(20).into())]),
>>>>>>> 7c70d653
            ),
            (
                VAL,
                BTreeMap::from([
<<<<<<< HEAD
                    (alice::<Runtime>(), balance!(30)),
                    (charlie::<Runtime>(), balance!(40)),
=======
                    (alice(), balance!(30).into()),
                    (charlie(), balance!(40).into()),
>>>>>>> 7c70d653
                ]),
            ),
        ]),
        to_unlock: BTreeMap::from([
            (
                VAL,
                BTreeMap::from([
<<<<<<< HEAD
                    (bob::<Runtime>(), balance!(50)),
                    (charlie::<Runtime>(), balance!(60)),
=======
                    (bob(), balance!(50).into()),
                    (charlie(), balance!(60).into()),
>>>>>>> 7c70d653
                ]),
            ),
            (
                XOR,
<<<<<<< HEAD
                BTreeMap::from([
                    (bob::<Runtime>(), balance!(70)),
                    (dave::<Runtime>(), balance!(80)),
                ]),
=======
                BTreeMap::from([(bob(), balance!(70).into()), (dave(), balance!(80).into())]),
>>>>>>> 7c70d653
            ),
        ]),
    };

    let empty_payment = Payment {
        order_book_id,
        to_lock: BTreeMap::new(),
        to_unlock: BTreeMap::new(),
    };

    let order_id1 = 101;
    let order_id2 = 102;
    let order_id3 = 103;
    let order_id4 = 104;
    let order_id5 = 105;

    let order1_origin = LimitOrder::<Runtime>::new(
        order_id1,
        alice::<Runtime>(),
        PriceVariant::Buy,
        balance!(10).into(),
        balance!(100).into(),
        1000,
        10000,
        100,
    );

    let order1_other = LimitOrder::<Runtime>::new(
        order_id1,
        alice::<Runtime>(),
        PriceVariant::Buy,
        balance!(9).into(),
        balance!(1000).into(),
        1000,
        10000,
        100,
    );

    let order2_origin = LimitOrder::<Runtime>::new(
        order_id2,
        bob::<Runtime>(),
        PriceVariant::Sell,
        balance!(15).into(),
        balance!(100).into(),
        1000,
        10000,
        100,
    );

    let order2_other = LimitOrder::<Runtime>::new(
        order_id2,
        bob::<Runtime>(),
        PriceVariant::Buy,
        balance!(14).into(),
        balance!(200).into(),
        1000,
        10000,
        100,
    );

    let order3_origin = LimitOrder::<Runtime>::new(
        order_id3,
        charlie::<Runtime>(),
        PriceVariant::Buy,
        balance!(11).into(),
        balance!(100).into(),
        1000,
        10000,
        100,
    );

    let order3_other = LimitOrder::<Runtime>::new(
        order_id3,
        charlie::<Runtime>(),
        PriceVariant::Buy,
        balance!(12).into(),
        balance!(1000).into(),
        1000,
        10000,
        100,
    );

    let order4_origin = LimitOrder::<Runtime>::new(
        order_id4,
        dave::<Runtime>(),
        PriceVariant::Sell,
        balance!(16).into(),
        balance!(100).into(),
        1000,
        10000,
        100,
    );

    let order5_origin = LimitOrder::<Runtime>::new(
        order_id5,
        alice::<Runtime>(),
        PriceVariant::Buy,
        balance!(12).into(),
        balance!(100).into(),
        1000,
        10000,
        100,
    );

    let origin = MarketChange {
        deal_input: Some(OrderAmount::Base(balance!(1000).into())),
        deal_output: Some(OrderAmount::Quote(balance!(2000).into())),
        market_input: Some(OrderAmount::Base(balance!(3000).into())),
        market_output: Some(OrderAmount::Quote(balance!(4000).into())),
        to_place: BTreeMap::from([
            (order_id1, order1_origin.clone()),
            (order_id2, order2_origin.clone()),
            (order_id3, order3_origin.clone()),
        ]),
        to_part_execute: BTreeMap::from([
            (
                order_id1,
                (
                    order1_origin.clone(),
                    OrderAmount::Base(balance!(20).into()),
                ),
            ),
            (
                order_id2,
                (
                    order2_origin.clone(),
                    OrderAmount::Base(balance!(30).into()),
                ),
            ),
            (
                order_id3,
                (
                    order3_origin.clone(),
                    OrderAmount::Base(balance!(40).into()),
                ),
            ),
        ]),
        to_full_execute: BTreeMap::from([
            (order_id1, order1_origin.clone()),
            (order_id2, order2_origin.clone()),
            (order_id3, order3_origin.clone()),
        ]),
        to_cancel: BTreeMap::from([
            (order_id1, order1_origin.clone()),
            (order_id2, order2_origin.clone()),
            (order_id3, order3_origin.clone()),
        ]),
        to_force_update: BTreeMap::from([
            (order_id1, order1_origin.clone()),
            (order_id2, order2_origin.clone()),
            (order_id3, order3_origin.clone()),
        ]),
        payment: payment.clone(),
        ignore_unschedule_error: false,
    };

    let different = MarketChange {
        deal_input: None,
        deal_output: None,
        market_input: None,
        market_output: None,
        to_place: BTreeMap::from([
            (order_id4, order4_origin.clone()),
            (order_id5, order5_origin.clone()),
        ]),
        to_part_execute: BTreeMap::from([
            (
                order_id4,
                (
                    order4_origin.clone(),
                    OrderAmount::Base(balance!(50).into()),
                ),
            ),
            (
                order_id5,
                (
                    order5_origin.clone(),
                    OrderAmount::Base(balance!(60).into()),
                ),
            ),
        ]),
        to_full_execute: BTreeMap::from([
            (order_id4, order4_origin.clone()),
            (order_id5, order5_origin.clone()),
        ]),
        to_cancel: BTreeMap::from([
            (order_id4, order4_origin.clone()),
            (order_id5, order5_origin.clone()),
        ]),
        to_force_update: BTreeMap::from([
            (order_id4, order4_origin.clone()),
            (order_id5, order5_origin.clone()),
        ]),
        payment: empty_payment.clone(),
        ignore_unschedule_error: false,
    };

    let mut market_change = origin.clone();
    assert_ok!(market_change.merge(different));
    assert_eq!(
        market_change,
        MarketChange {
            deal_input: Some(OrderAmount::Base(balance!(1000).into())),
            deal_output: Some(OrderAmount::Quote(balance!(2000).into())),
            market_input: Some(OrderAmount::Base(balance!(3000).into())),
            market_output: Some(OrderAmount::Quote(balance!(4000).into())),
            to_place: BTreeMap::from([
                (order_id1, order1_origin.clone()),
                (order_id2, order2_origin.clone()),
                (order_id3, order3_origin.clone()),
                (order_id4, order4_origin.clone()),
                (order_id5, order5_origin.clone()),
            ]),
            to_part_execute: BTreeMap::from([
                (
                    order_id1,
                    (
                        order1_origin.clone(),
                        OrderAmount::Base(balance!(20).into())
                    )
                ),
                (
                    order_id2,
                    (
                        order2_origin.clone(),
                        OrderAmount::Base(balance!(30).into())
                    )
                ),
                (
                    order_id3,
                    (
                        order3_origin.clone(),
                        OrderAmount::Base(balance!(40).into())
                    )
                ),
                (
                    order_id4,
                    (
                        order4_origin.clone(),
                        OrderAmount::Base(balance!(50).into())
                    )
                ),
                (
                    order_id5,
                    (
                        order5_origin.clone(),
                        OrderAmount::Base(balance!(60).into())
                    )
                ),
            ]),
            to_full_execute: BTreeMap::from([
                (order_id1, order1_origin.clone()),
                (order_id2, order2_origin.clone()),
                (order_id3, order3_origin.clone()),
                (order_id4, order4_origin.clone()),
                (order_id5, order5_origin.clone()),
            ]),
            to_cancel: BTreeMap::from([
                (order_id1, order1_origin.clone()),
                (order_id2, order2_origin.clone()),
                (order_id3, order3_origin.clone()),
                (order_id4, order4_origin.clone()),
                (order_id5, order5_origin.clone()),
            ]),
            to_force_update: BTreeMap::from([
                (order_id1, order1_origin.clone()),
                (order_id2, order2_origin.clone()),
                (order_id3, order3_origin.clone()),
                (order_id4, order4_origin.clone()),
                (order_id5, order5_origin.clone()),
            ]),
            payment: payment.clone(),
            ignore_unschedule_error: false
        }
    );

    let partial_match = MarketChange {
        deal_input: Some(OrderAmount::Base(balance!(7000).into())),
        deal_output: Some(OrderAmount::Quote(balance!(8000).into())),
        market_input: None,
        market_output: None,
        to_place: BTreeMap::from([
            (order_id1, order1_other.clone()),
            (order_id2, order2_origin.clone()),
            (order_id5, order5_origin.clone()),
        ]),
        to_part_execute: BTreeMap::from([
            (
                order_id1,
                (
                    order1_other.clone(),
                    OrderAmount::Base(balance!(120).into()),
                ),
            ),
            (
                order_id2,
                (
                    order2_origin.clone(),
                    OrderAmount::Base(balance!(30).into()),
                ),
            ),
            (
                order_id5,
                (
                    order5_origin.clone(),
                    OrderAmount::Base(balance!(60).into()),
                ),
            ),
        ]),
        to_full_execute: BTreeMap::from([
            (order_id1, order1_other.clone()),
            (order_id2, order2_origin.clone()),
            (order_id5, order5_origin.clone()),
        ]),
        to_cancel: BTreeMap::from([
            (order_id1, order1_other.clone()),
            (order_id2, order2_origin.clone()),
            (order_id5, order5_origin.clone()),
        ]),
        to_force_update: BTreeMap::from([
            (order_id1, order1_other.clone()),
            (order_id2, order2_origin.clone()),
            (order_id5, order5_origin.clone()),
        ]),
        payment: empty_payment.clone(),
        ignore_unschedule_error: false,
    };

    market_change = origin.clone();
    assert_ok!(market_change.merge(partial_match));
    assert_eq!(
        market_change,
        MarketChange {
            deal_input: Some(OrderAmount::Base(balance!(8000).into())),
            deal_output: Some(OrderAmount::Quote(balance!(10000).into())),
            market_input: Some(OrderAmount::Base(balance!(3000).into())),
            market_output: Some(OrderAmount::Quote(balance!(4000).into())),
            to_place: BTreeMap::from([
                (order_id1, order1_other.clone()),
                (order_id2, order2_origin.clone()),
                (order_id3, order3_origin.clone()),
                (order_id5, order5_origin.clone()),
            ]),
            to_part_execute: BTreeMap::from([
                (
                    order_id1,
                    (
                        order1_other.clone(),
                        OrderAmount::Base(balance!(120).into())
                    )
                ),
                (
                    order_id2,
                    (
                        order2_origin.clone(),
                        OrderAmount::Base(balance!(30).into())
                    )
                ),
                (
                    order_id3,
                    (
                        order3_origin.clone(),
                        OrderAmount::Base(balance!(40).into())
                    )
                ),
                (
                    order_id5,
                    (
                        order5_origin.clone(),
                        OrderAmount::Base(balance!(60).into())
                    )
                ),
            ]),
            to_full_execute: BTreeMap::from([
                (order_id1, order1_other.clone()),
                (order_id2, order2_origin.clone()),
                (order_id3, order3_origin.clone()),
                (order_id5, order5_origin.clone()),
            ]),
            to_cancel: BTreeMap::from([
                (order_id1, order1_other.clone()),
                (order_id2, order2_origin.clone()),
                (order_id3, order3_origin.clone()),
                (order_id5, order5_origin.clone()),
            ]),
            to_force_update: BTreeMap::from([
                (order_id1, order1_other.clone()),
                (order_id2, order2_origin.clone()),
                (order_id3, order3_origin.clone()),
                (order_id5, order5_origin.clone()),
            ]),
            payment: payment.clone(),
            ignore_unschedule_error: false
        }
    );

    let full_match = MarketChange {
        deal_input: Some(OrderAmount::Base(balance!(1000).into())),
        deal_output: Some(OrderAmount::Quote(balance!(2000).into())),
        market_input: Some(OrderAmount::Base(balance!(3000).into())),
        market_output: Some(OrderAmount::Quote(balance!(4000).into())),
        to_place: BTreeMap::from([
            (order_id1, order1_other.clone()),
            (order_id2, order2_other.clone()),
            (order_id3, order3_other.clone()),
        ]),
        to_part_execute: BTreeMap::from([
            (
                order_id1,
                (
                    order1_other.clone(),
                    OrderAmount::Base(balance!(120).into()),
                ),
            ),
            (
                order_id2,
                (
                    order2_other.clone(),
                    OrderAmount::Base(balance!(130).into()),
                ),
            ),
            (
                order_id3,
                (
                    order3_other.clone(),
                    OrderAmount::Base(balance!(140).into()),
                ),
            ),
        ]),
        to_full_execute: BTreeMap::from([
            (order_id1, order1_other.clone()),
            (order_id2, order2_other.clone()),
            (order_id3, order3_other.clone()),
        ]),
        to_cancel: BTreeMap::from([
            (order_id1, order1_other.clone()),
            (order_id2, order2_other.clone()),
            (order_id3, order3_other.clone()),
        ]),
        to_force_update: BTreeMap::from([
            (order_id1, order1_other.clone()),
            (order_id2, order2_other.clone()),
            (order_id3, order3_other.clone()),
        ]),
        payment: empty_payment.clone(),
        ignore_unschedule_error: false,
    };

    market_change = origin.clone();
    assert_ok!(market_change.merge(full_match));
    assert_eq!(
        market_change,
        MarketChange {
            deal_input: Some(OrderAmount::Base(balance!(2000).into())),
            deal_output: Some(OrderAmount::Quote(balance!(4000).into())),
            market_input: Some(OrderAmount::Base(balance!(6000).into())),
            market_output: Some(OrderAmount::Quote(balance!(8000).into())),
            to_place: BTreeMap::from([
                (order_id1, order1_other.clone()),
                (order_id2, order2_other.clone()),
                (order_id3, order3_other.clone()),
            ]),
            to_part_execute: BTreeMap::from([
                (
                    order_id1,
                    (
                        order1_other.clone(),
                        OrderAmount::Base(balance!(120).into())
                    )
                ),
                (
                    order_id2,
                    (
                        order2_other.clone(),
                        OrderAmount::Base(balance!(130).into())
                    )
                ),
                (
                    order_id3,
                    (
                        order3_other.clone(),
                        OrderAmount::Base(balance!(140).into())
                    )
                ),
            ]),
            to_full_execute: BTreeMap::from([
                (order_id1, order1_other.clone()),
                (order_id2, order2_other.clone()),
                (order_id3, order3_other.clone()),
            ]),
            to_cancel: BTreeMap::from([
                (order_id1, order1_other.clone()),
                (order_id2, order2_other.clone()),
                (order_id3, order3_other.clone()),
            ]),
            to_force_update: BTreeMap::from([
                (order_id1, order1_other.clone()),
                (order_id2, order2_other.clone()),
                (order_id3, order3_other.clone()),
            ]),
            payment: payment.clone(),
            ignore_unschedule_error: false
        }
    );

    let empty = MarketChange {
        deal_input: None,
        deal_output: None,
        market_input: None,
        market_output: None,
        to_place: BTreeMap::new(),
        to_part_execute: BTreeMap::new(),
        to_full_execute: BTreeMap::new(),
        to_cancel: BTreeMap::new(),
        to_force_update: BTreeMap::new(),
        payment: empty_payment.clone(),
        ignore_unschedule_error: false,
    };

    market_change = origin.clone();
    assert_ok!(market_change.merge(empty));
    assert_eq!(market_change, origin);
}<|MERGE_RESOLUTION|>--- conflicted
+++ resolved
@@ -332,23 +332,25 @@
     assert_err!(
         Payment {
             order_book_id,
-<<<<<<< HEAD
-            to_lock: BTreeMap::from([(XOR, BTreeMap::from([(alice::<Runtime>(), balance!(100))]))]),
-            to_unlock: BTreeMap::from([(VAL, BTreeMap::from([(bob::<Runtime>(), balance!(50))]))])
+            to_lock: BTreeMap::from([(
+                XOR,
+                BTreeMap::from([(alice::<Runtime>(), balance!(100).into())])
+            )]),
+            to_unlock: BTreeMap::from([(
+                VAL,
+                BTreeMap::from([(bob::<Runtime>(), balance!(50).into())])
+            )])
         }
         .merge(&Payment {
             order_book_id: other_order_book_id,
-            to_lock: BTreeMap::from([(XOR, BTreeMap::from([(alice::<Runtime>(), balance!(100))]))]),
-            to_unlock: BTreeMap::from([(DAI, BTreeMap::from([(bob::<Runtime>(), balance!(50))]))])
-=======
-            to_lock: BTreeMap::from([(XOR, BTreeMap::from([(alice(), balance!(100).into())]))]),
-            to_unlock: BTreeMap::from([(VAL, BTreeMap::from([(bob(), balance!(50).into())]))])
-        }
-        .merge(&Payment {
-            order_book_id: other_order_book_id,
-            to_lock: BTreeMap::from([(XOR, BTreeMap::from([(alice(), balance!(100).into())]))]),
-            to_unlock: BTreeMap::from([(DAI, BTreeMap::from([(bob(), balance!(50).into())]))])
->>>>>>> 7c70d653
+            to_lock: BTreeMap::from([(
+                XOR,
+                BTreeMap::from([(alice::<Runtime>(), balance!(100).into())])
+            )]),
+            to_unlock: BTreeMap::from([(
+                DAI,
+                BTreeMap::from([(bob::<Runtime>(), balance!(50).into())])
+            )])
         }),
         ()
     );
@@ -367,25 +369,16 @@
         to_lock: BTreeMap::from([
             (
                 XOR,
-<<<<<<< HEAD
-                BTreeMap::from([
-                    (alice::<Runtime>(), balance!(10)),
-                    (bob::<Runtime>(), balance!(20)),
-                ]),
-=======
-                BTreeMap::from([(alice(), balance!(10).into()), (bob(), balance!(20).into())]),
->>>>>>> 7c70d653
+                BTreeMap::from([
+                    (alice::<Runtime>(), balance!(10).into()),
+                    (bob::<Runtime>(), balance!(20).into()),
+                ]),
             ),
             (
                 VAL,
                 BTreeMap::from([
-<<<<<<< HEAD
-                    (alice::<Runtime>(), balance!(30)),
-                    (charlie::<Runtime>(), balance!(40)),
-=======
-                    (alice(), balance!(30).into()),
-                    (charlie(), balance!(40).into()),
->>>>>>> 7c70d653
+                    (alice::<Runtime>(), balance!(30).into()),
+                    (charlie::<Runtime>(), balance!(40).into()),
                 ]),
             ),
         ]),
@@ -393,25 +386,16 @@
             (
                 VAL,
                 BTreeMap::from([
-<<<<<<< HEAD
-                    (bob::<Runtime>(), balance!(50)),
-                    (charlie::<Runtime>(), balance!(60)),
-=======
-                    (bob(), balance!(50).into()),
-                    (charlie(), balance!(60).into()),
->>>>>>> 7c70d653
+                    (bob::<Runtime>(), balance!(50).into()),
+                    (charlie::<Runtime>(), balance!(60).into()),
                 ]),
             ),
             (
                 XOR,
-<<<<<<< HEAD
-                BTreeMap::from([
-                    (bob::<Runtime>(), balance!(70)),
-                    (dave::<Runtime>(), balance!(80)),
-                ]),
-=======
-                BTreeMap::from([(bob(), balance!(70).into()), (dave(), balance!(80).into())]),
->>>>>>> 7c70d653
+                BTreeMap::from([
+                    (bob::<Runtime>(), balance!(70).into()),
+                    (dave::<Runtime>(), balance!(80).into()),
+                ]),
             ),
         ]),
     };
@@ -422,25 +406,15 @@
             (
                 XOR,
                 BTreeMap::from([
-<<<<<<< HEAD
-                    (charlie::<Runtime>(), balance!(100)),
-                    (dave::<Runtime>(), balance!(110)),
-=======
-                    (charlie(), balance!(100).into()),
-                    (dave(), balance!(110).into()),
->>>>>>> 7c70d653
+                    (charlie::<Runtime>(), balance!(100).into()),
+                    (dave::<Runtime>(), balance!(110).into()),
                 ]),
             ),
             (
                 VAL,
                 BTreeMap::from([
-<<<<<<< HEAD
-                    (bob::<Runtime>(), balance!(120)),
-                    (dave::<Runtime>(), balance!(130)),
-=======
-                    (bob(), balance!(120).into()),
-                    (dave(), balance!(130).into()),
->>>>>>> 7c70d653
+                    (bob::<Runtime>(), balance!(120).into()),
+                    (dave::<Runtime>(), balance!(130).into()),
                 ]),
             ),
         ]),
@@ -448,25 +422,15 @@
             (
                 VAL,
                 BTreeMap::from([
-<<<<<<< HEAD
-                    (alice::<Runtime>(), balance!(140)),
-                    (dave::<Runtime>(), balance!(150)),
-=======
-                    (alice(), balance!(140).into()),
-                    (dave(), balance!(150).into()),
->>>>>>> 7c70d653
+                    (alice::<Runtime>(), balance!(140).into()),
+                    (dave::<Runtime>(), balance!(150).into()),
                 ]),
             ),
             (
                 XOR,
                 BTreeMap::from([
-<<<<<<< HEAD
-                    (alice::<Runtime>(), balance!(160)),
-                    (charlie::<Runtime>(), balance!(170)),
-=======
-                    (alice(), balance!(160).into()),
-                    (charlie(), balance!(170).into()),
->>>>>>> 7c70d653
+                    (alice::<Runtime>(), balance!(160).into()),
+                    (charlie::<Runtime>(), balance!(170).into()),
                 ]),
             ),
         ]),
@@ -482,33 +446,19 @@
                 (
                     XOR,
                     BTreeMap::from([
-<<<<<<< HEAD
-                        (alice::<Runtime>(), balance!(10)),
-                        (bob::<Runtime>(), balance!(20)),
-                        (charlie::<Runtime>(), balance!(100)),
-                        (dave::<Runtime>(), balance!(110))
-=======
-                        (alice(), balance!(10).into()),
-                        (bob(), balance!(20).into()),
-                        (charlie(), balance!(100).into()),
-                        (dave(), balance!(110).into())
->>>>>>> 7c70d653
+                        (alice::<Runtime>(), balance!(10).into()),
+                        (bob::<Runtime>(), balance!(20).into()),
+                        (charlie::<Runtime>(), balance!(100).into()),
+                        (dave::<Runtime>(), balance!(110).into())
                     ]),
                 ),
                 (
                     VAL,
                     BTreeMap::from([
-<<<<<<< HEAD
-                        (alice::<Runtime>(), balance!(30)),
-                        (bob::<Runtime>(), balance!(120)),
-                        (charlie::<Runtime>(), balance!(40)),
-                        (dave::<Runtime>(), balance!(130))
-=======
-                        (alice(), balance!(30).into()),
-                        (bob(), balance!(120).into()),
-                        (charlie(), balance!(40).into()),
-                        (dave(), balance!(130).into())
->>>>>>> 7c70d653
+                        (alice::<Runtime>(), balance!(30).into()),
+                        (bob::<Runtime>(), balance!(120).into()),
+                        (charlie::<Runtime>(), balance!(40).into()),
+                        (dave::<Runtime>(), balance!(130).into())
                     ]),
                 ),
             ]),
@@ -516,33 +466,19 @@
                 (
                     VAL,
                     BTreeMap::from([
-<<<<<<< HEAD
-                        (alice::<Runtime>(), balance!(140)),
-                        (bob::<Runtime>(), balance!(50)),
-                        (charlie::<Runtime>(), balance!(60)),
-                        (dave::<Runtime>(), balance!(150))
-=======
-                        (alice(), balance!(140).into()),
-                        (bob(), balance!(50).into()),
-                        (charlie(), balance!(60).into()),
-                        (dave(), balance!(150).into())
->>>>>>> 7c70d653
+                        (alice::<Runtime>(), balance!(140).into()),
+                        (bob::<Runtime>(), balance!(50).into()),
+                        (charlie::<Runtime>(), balance!(60).into()),
+                        (dave::<Runtime>(), balance!(150).into())
                     ]),
                 ),
                 (
                     XOR,
                     BTreeMap::from([
-<<<<<<< HEAD
-                        (alice::<Runtime>(), balance!(160)),
-                        (bob::<Runtime>(), balance!(70)),
-                        (charlie::<Runtime>(), balance!(170)),
-                        (dave::<Runtime>(), balance!(80))
-=======
-                        (alice(), balance!(160).into()),
-                        (bob(), balance!(70).into()),
-                        (charlie(), balance!(170).into()),
-                        (dave(), balance!(80).into())
->>>>>>> 7c70d653
+                        (alice::<Runtime>(), balance!(160).into()),
+                        (bob::<Runtime>(), balance!(70).into()),
+                        (charlie::<Runtime>(), balance!(170).into()),
+                        (dave::<Runtime>(), balance!(80).into())
                     ]),
                 ),
             ]),
@@ -555,25 +491,15 @@
             (
                 XOR,
                 BTreeMap::from([
-<<<<<<< HEAD
-                    (alice::<Runtime>(), balance!(200)),
-                    (charlie::<Runtime>(), balance!(210)),
-=======
-                    (alice(), balance!(200).into()),
-                    (charlie(), balance!(210).into()),
->>>>>>> 7c70d653
+                    (alice::<Runtime>(), balance!(200).into()),
+                    (charlie::<Runtime>(), balance!(210).into()),
                 ]),
             ),
             (
                 VAL,
                 BTreeMap::from([
-<<<<<<< HEAD
-                    (bob::<Runtime>(), balance!(220)),
-                    (charlie::<Runtime>(), balance!(230)),
-=======
-                    (bob(), balance!(220).into()),
-                    (charlie(), balance!(230).into()),
->>>>>>> 7c70d653
+                    (bob::<Runtime>(), balance!(220).into()),
+                    (charlie::<Runtime>(), balance!(230).into()),
                 ]),
             ),
         ]),
@@ -581,25 +507,15 @@
             (
                 VAL,
                 BTreeMap::from([
-<<<<<<< HEAD
-                    (bob::<Runtime>(), balance!(240)),
-                    (dave::<Runtime>(), balance!(250)),
-=======
-                    (bob(), balance!(240).into()),
-                    (dave(), balance!(250).into()),
->>>>>>> 7c70d653
+                    (bob::<Runtime>(), balance!(240).into()),
+                    (dave::<Runtime>(), balance!(250).into()),
                 ]),
             ),
             (
                 XOR,
                 BTreeMap::from([
-<<<<<<< HEAD
-                    (alice::<Runtime>(), balance!(260)),
-                    (dave::<Runtime>(), balance!(270)),
-=======
-                    (alice(), balance!(260).into()),
-                    (dave(), balance!(270).into()),
->>>>>>> 7c70d653
+                    (alice::<Runtime>(), balance!(260).into()),
+                    (dave::<Runtime>(), balance!(270).into()),
                 ]),
             ),
         ]),
@@ -615,29 +531,17 @@
                 (
                     XOR,
                     BTreeMap::from([
-<<<<<<< HEAD
-                        (alice::<Runtime>(), balance!(210)),
-                        (bob::<Runtime>(), balance!(20)),
-                        (charlie::<Runtime>(), balance!(210))
-=======
-                        (alice(), balance!(210).into()),
-                        (bob(), balance!(20).into()),
-                        (charlie(), balance!(210).into())
->>>>>>> 7c70d653
+                        (alice::<Runtime>(), balance!(210).into()),
+                        (bob::<Runtime>(), balance!(20).into()),
+                        (charlie::<Runtime>(), balance!(210).into())
                     ]),
                 ),
                 (
                     VAL,
                     BTreeMap::from([
-<<<<<<< HEAD
-                        (alice::<Runtime>(), balance!(30)),
-                        (bob::<Runtime>(), balance!(220)),
-                        (charlie::<Runtime>(), balance!(270))
-=======
-                        (alice(), balance!(30).into()),
-                        (bob(), balance!(220).into()),
-                        (charlie(), balance!(270).into())
->>>>>>> 7c70d653
+                        (alice::<Runtime>(), balance!(30).into()),
+                        (bob::<Runtime>(), balance!(220).into()),
+                        (charlie::<Runtime>(), balance!(270).into())
                     ]),
                 ),
             ]),
@@ -645,29 +549,17 @@
                 (
                     VAL,
                     BTreeMap::from([
-<<<<<<< HEAD
-                        (bob::<Runtime>(), balance!(290)),
-                        (charlie::<Runtime>(), balance!(60)),
-                        (dave::<Runtime>(), balance!(250))
-=======
-                        (bob(), balance!(290).into()),
-                        (charlie(), balance!(60).into()),
-                        (dave(), balance!(250).into())
->>>>>>> 7c70d653
+                        (bob::<Runtime>(), balance!(290).into()),
+                        (charlie::<Runtime>(), balance!(60).into()),
+                        (dave::<Runtime>(), balance!(250).into())
                     ]),
                 ),
                 (
                     XOR,
                     BTreeMap::from([
-<<<<<<< HEAD
-                        (alice::<Runtime>(), balance!(260)),
-                        (bob::<Runtime>(), balance!(70)),
-                        (dave::<Runtime>(), balance!(350))
-=======
-                        (alice(), balance!(260).into()),
-                        (bob(), balance!(70).into()),
-                        (dave(), balance!(350).into())
->>>>>>> 7c70d653
+                        (alice::<Runtime>(), balance!(260).into()),
+                        (bob::<Runtime>(), balance!(70).into()),
+                        (dave::<Runtime>(), balance!(350).into())
                     ]),
                 ),
             ]),
@@ -680,25 +572,15 @@
             (
                 XOR,
                 BTreeMap::from([
-<<<<<<< HEAD
-                    (alice::<Runtime>(), balance!(300)),
-                    (bob::<Runtime>(), balance!(310)),
-=======
-                    (alice(), balance!(300).into()),
-                    (bob(), balance!(310).into()),
->>>>>>> 7c70d653
+                    (alice::<Runtime>(), balance!(300).into()),
+                    (bob::<Runtime>(), balance!(310).into()),
                 ]),
             ),
             (
                 VAL,
                 BTreeMap::from([
-<<<<<<< HEAD
-                    (alice::<Runtime>(), balance!(320)),
-                    (charlie::<Runtime>(), balance!(330)),
-=======
-                    (alice(), balance!(320).into()),
-                    (charlie(), balance!(330).into()),
->>>>>>> 7c70d653
+                    (alice::<Runtime>(), balance!(320).into()),
+                    (charlie::<Runtime>(), balance!(330).into()),
                 ]),
             ),
         ]),
@@ -706,25 +588,15 @@
             (
                 VAL,
                 BTreeMap::from([
-<<<<<<< HEAD
-                    (bob::<Runtime>(), balance!(340)),
-                    (charlie::<Runtime>(), balance!(350)),
-=======
-                    (bob(), balance!(340).into()),
-                    (charlie(), balance!(350).into()),
->>>>>>> 7c70d653
+                    (bob::<Runtime>(), balance!(340).into()),
+                    (charlie::<Runtime>(), balance!(350).into()),
                 ]),
             ),
             (
                 XOR,
                 BTreeMap::from([
-<<<<<<< HEAD
-                    (bob::<Runtime>(), balance!(360)),
-                    (dave::<Runtime>(), balance!(370)),
-=======
-                    (bob(), balance!(360).into()),
-                    (dave(), balance!(370).into()),
->>>>>>> 7c70d653
+                    (bob::<Runtime>(), balance!(360).into()),
+                    (dave::<Runtime>(), balance!(370).into()),
                 ]),
             ),
         ]),
@@ -740,25 +612,15 @@
                 (
                     XOR,
                     BTreeMap::from([
-<<<<<<< HEAD
-                        (alice::<Runtime>(), balance!(310)),
-                        (bob::<Runtime>(), balance!(330))
-=======
-                        (alice(), balance!(310).into()),
-                        (bob(), balance!(330).into())
->>>>>>> 7c70d653
+                        (alice::<Runtime>(), balance!(310).into()),
+                        (bob::<Runtime>(), balance!(330).into())
                     ]),
                 ),
                 (
                     VAL,
                     BTreeMap::from([
-<<<<<<< HEAD
-                        (alice::<Runtime>(), balance!(350)),
-                        (charlie::<Runtime>(), balance!(370))
-=======
-                        (alice(), balance!(350).into()),
-                        (charlie(), balance!(370).into())
->>>>>>> 7c70d653
+                        (alice::<Runtime>(), balance!(350).into()),
+                        (charlie::<Runtime>(), balance!(370).into())
                     ]),
                 ),
             ]),
@@ -766,25 +628,15 @@
                 (
                     VAL,
                     BTreeMap::from([
-<<<<<<< HEAD
-                        (bob::<Runtime>(), balance!(390)),
-                        (charlie::<Runtime>(), balance!(410))
-=======
-                        (bob(), balance!(390).into()),
-                        (charlie(), balance!(410).into())
->>>>>>> 7c70d653
+                        (bob::<Runtime>(), balance!(390).into()),
+                        (charlie::<Runtime>(), balance!(410).into())
                     ]),
                 ),
                 (
                     XOR,
                     BTreeMap::from([
-<<<<<<< HEAD
-                        (bob::<Runtime>(), balance!(430)),
-                        (dave::<Runtime>(), balance!(450))
-=======
-                        (bob(), balance!(430).into()),
-                        (dave(), balance!(450).into())
->>>>>>> 7c70d653
+                        (bob::<Runtime>(), balance!(430).into()),
+                        (dave::<Runtime>(), balance!(450).into())
                     ]),
                 ),
             ]),
@@ -837,37 +689,21 @@
             to_lock: BTreeMap::from([
                 (
                     order_book_id.base,
-<<<<<<< HEAD
-                    BTreeMap::from([(alice::<Runtime>(), balance_diff)]),
+                    BTreeMap::from([(alice::<Runtime>(), balance_diff.into())]),
                 ),
                 (
                     order_book_id.quote,
-                    BTreeMap::from([(bob::<Runtime>(), balance_diff)]),
-=======
-                    BTreeMap::from([(alice(), balance_diff.into())]),
+                    BTreeMap::from([(bob::<Runtime>(), balance_diff.into())]),
+                ),
+            ]),
+            to_unlock: BTreeMap::from([
+                (
+                    order_book_id.base,
+                    BTreeMap::from([(charlie::<Runtime>(), balance_diff.into())]),
                 ),
                 (
                     order_book_id.quote,
-                    BTreeMap::from([(bob(), balance_diff.into())]),
->>>>>>> 7c70d653
-                ),
-            ]),
-            to_unlock: BTreeMap::from([
-                (
-                    order_book_id.base,
-<<<<<<< HEAD
-                    BTreeMap::from([(charlie::<Runtime>(), balance_diff)]),
-                ),
-                (
-                    order_book_id.quote,
-                    BTreeMap::from([(dave::<Runtime>(), balance_diff)]),
-=======
-                    BTreeMap::from([(charlie(), balance_diff.into())]),
-                ),
-                (
-                    order_book_id.quote,
-                    BTreeMap::from([(dave(), balance_diff.into())]),
->>>>>>> 7c70d653
+                    BTreeMap::from([(dave::<Runtime>(), balance_diff.into())]),
                 ),
             ]),
         };
@@ -922,25 +758,16 @@
         to_lock: BTreeMap::from([
             (
                 XOR,
-<<<<<<< HEAD
-                BTreeMap::from([
-                    (alice::<Runtime>(), balance!(10)),
-                    (bob::<Runtime>(), balance!(20)),
-                ]),
-=======
-                BTreeMap::from([(alice(), balance!(10).into()), (bob(), balance!(20).into())]),
->>>>>>> 7c70d653
+                BTreeMap::from([
+                    (alice::<Runtime>(), balance!(10).into()),
+                    (bob::<Runtime>(), balance!(20).into()),
+                ]),
             ),
             (
                 VAL,
                 BTreeMap::from([
-<<<<<<< HEAD
-                    (alice::<Runtime>(), balance!(30)),
-                    (charlie::<Runtime>(), balance!(40)),
-=======
-                    (alice(), balance!(30).into()),
-                    (charlie(), balance!(40).into()),
->>>>>>> 7c70d653
+                    (alice::<Runtime>(), balance!(30).into()),
+                    (charlie::<Runtime>(), balance!(40).into()),
                 ]),
             ),
         ]),
@@ -948,25 +775,16 @@
             (
                 VAL,
                 BTreeMap::from([
-<<<<<<< HEAD
-                    (bob::<Runtime>(), balance!(50)),
-                    (charlie::<Runtime>(), balance!(60)),
-=======
-                    (bob(), balance!(50).into()),
-                    (charlie(), balance!(60).into()),
->>>>>>> 7c70d653
+                    (bob::<Runtime>(), balance!(50).into()),
+                    (charlie::<Runtime>(), balance!(60).into()),
                 ]),
             ),
             (
                 XOR,
-<<<<<<< HEAD
-                BTreeMap::from([
-                    (bob::<Runtime>(), balance!(70)),
-                    (dave::<Runtime>(), balance!(80)),
-                ]),
-=======
-                BTreeMap::from([(bob(), balance!(70).into()), (dave(), balance!(80).into())]),
->>>>>>> 7c70d653
+                BTreeMap::from([
+                    (bob::<Runtime>(), balance!(70).into()),
+                    (dave::<Runtime>(), balance!(80).into()),
+                ]),
             ),
         ]),
     };
@@ -979,13 +797,8 @@
         to_place: BTreeMap::from([(
             5,
             LimitOrder::<Runtime>::new(
-<<<<<<< HEAD
-                4,
+                5,
                 alice::<Runtime>(),
-=======
-                5,
-                alice(),
->>>>>>> 7c70d653
                 PriceVariant::Buy,
                 balance!(10).into(),
                 balance!(100).into(),
@@ -998,13 +811,8 @@
             4,
             (
                 LimitOrder::<Runtime>::new(
-<<<<<<< HEAD
-                    3,
+                    4,
                     alice::<Runtime>(),
-=======
-                    4,
-                    alice(),
->>>>>>> 7c70d653
                     PriceVariant::Buy,
                     balance!(20).into(),
                     balance!(100).into(),
@@ -1019,7 +827,7 @@
             3,
             LimitOrder::<Runtime>::new(
                 3,
-                alice(),
+                alice::<Runtime>(),
                 PriceVariant::Buy,
                 balance!(20).into(),
                 balance!(100).into(),
@@ -1045,7 +853,7 @@
             1,
             LimitOrder::<Runtime>::new(
                 1,
-                alice::<Runtime>(),
+                alice(),
                 PriceVariant::Buy,
                 balance!(10).into(),
                 balance!(100).into(),
@@ -1094,25 +902,16 @@
         to_lock: BTreeMap::from([
             (
                 XOR,
-<<<<<<< HEAD
-                BTreeMap::from([
-                    (alice::<Runtime>(), balance!(10)),
-                    (bob::<Runtime>(), balance!(20)),
-                ]),
-=======
-                BTreeMap::from([(alice(), balance!(10).into()), (bob(), balance!(20).into())]),
->>>>>>> 7c70d653
+                BTreeMap::from([
+                    (alice::<Runtime>(), balance!(10).into()),
+                    (bob::<Runtime>(), balance!(20).into()),
+                ]),
             ),
             (
                 VAL,
                 BTreeMap::from([
-<<<<<<< HEAD
-                    (alice::<Runtime>(), balance!(30)),
-                    (charlie::<Runtime>(), balance!(40)),
-=======
-                    (alice(), balance!(30).into()),
-                    (charlie(), balance!(40).into()),
->>>>>>> 7c70d653
+                    (alice::<Runtime>(), balance!(30).into()),
+                    (charlie::<Runtime>(), balance!(40).into()),
                 ]),
             ),
         ]),
@@ -1120,25 +919,16 @@
             (
                 VAL,
                 BTreeMap::from([
-<<<<<<< HEAD
-                    (bob::<Runtime>(), balance!(50)),
-                    (charlie::<Runtime>(), balance!(60)),
-=======
-                    (bob(), balance!(50).into()),
-                    (charlie(), balance!(60).into()),
->>>>>>> 7c70d653
+                    (bob::<Runtime>(), balance!(50).into()),
+                    (charlie::<Runtime>(), balance!(60).into()),
                 ]),
             ),
             (
                 XOR,
-<<<<<<< HEAD
-                BTreeMap::from([
-                    (bob::<Runtime>(), balance!(70)),
-                    (dave::<Runtime>(), balance!(80)),
-                ]),
-=======
-                BTreeMap::from([(bob(), balance!(70).into()), (dave(), balance!(80).into())]),
->>>>>>> 7c70d653
+                BTreeMap::from([
+                    (bob::<Runtime>(), balance!(70).into()),
+                    (dave::<Runtime>(), balance!(80).into()),
+                ]),
             ),
         ]),
     };
