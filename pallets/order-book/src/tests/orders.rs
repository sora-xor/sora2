--- conflicted
+++ resolved
@@ -154,8 +154,7 @@
         quote: XOR.into(),
     };
 
-<<<<<<< HEAD
-    let amount = balance!(10);
+    let amount = balance!(10).into();
     let order = MarketOrder::<Runtime>::new(
         alice::<Runtime>(),
         PriceVariant::Buy,
@@ -163,11 +162,6 @@
         amount,
         None,
     );
-=======
-    let amount = balance!(10).into();
-    let order =
-        MarketOrder::<Runtime>::new(alice(), PriceVariant::Buy, order_book_id, amount, None);
->>>>>>> 7c70d653
     assert_ok!(order.ensure_valid());
 }
 
