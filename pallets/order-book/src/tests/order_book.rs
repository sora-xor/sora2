// This file is part of the SORA network and Polkaswap app.

// Copyright (c) 2020, 2021, Polka Biome Ltd. All rights reserved.
// SPDX-License-Identifier: BSD-4-Clause

// Redistribution and use in source and binary forms, with or without modification,
// are permitted provided that the following conditions are met:

// Redistributions of source code must retain the above copyright notice, this list
// of conditions and the following disclaimer.
// Redistributions in binary form must reproduce the above copyright notice, this
// list of conditions and the following disclaimer in the documentation and/or other
// materials provided with the distribution.
//
// All advertising materials mentioning features or use of this software must display
// the following acknowledgement: This product includes software developed by Polka Biome
// Ltd., SORA, and Polkaswap.
//
// Neither the name of the Polka Biome Ltd. nor the names of its contributors may be used
// to endorse or promote products derived from this software without specific prior written permission.

// THIS SOFTWARE IS PROVIDED BY Polka Biome Ltd. AS IS AND ANY EXPRESS OR IMPLIED WARRANTIES,
// INCLUDING, BUT NOT LIMITED TO, THE IMPLIED WARRANTIES OF MERCHANTABILITY AND FITNESS FOR
// A PARTICULAR PURPOSE ARE DISCLAIMED. IN NO EVENT SHALL Polka Biome Ltd. BE LIABLE FOR ANY
// DIRECT, INDIRECT, INCIDENTAL, SPECIAL, EXEMPLARY, OR CONSEQUENTIAL DAMAGES (INCLUDING,
// BUT NOT LIMITED TO, PROCUREMENT OF SUBSTITUTE GOODS OR SERVICES; LOSS OF USE, DATA, OR PROFITS;
// OR BUSINESS INTERRUPTION) HOWEVER CAUSED AND ON ANY THEORY OF LIABILITY, WHETHER IN CONTRACT,
// STRICT LIABILITY, OR TORT (INCLUDING NEGLIGENCE OR OTHERWISE) ARISING IN ANY WAY OUT OF THE
// USE OF THIS SOFTWARE, EVEN IF ADVISED OF THE POSSIBILITY OF SUCH DAMAGE.

#![cfg(feature = "wip")] // order-book

use crate::tests::test_utils::*;
use assets::AssetIdOf;
use common::{balance, AssetInfoProvider, AssetName, AssetSymbol, PriceVariant, VAL, XOR};
use frame_support::{assert_err, assert_ok};
use framenode_chain_spec::ext;
use framenode_runtime::order_book::cache_data_layer::CacheDataLayer;
use framenode_runtime::order_book::storage_data_layer::StorageDataLayer;
use framenode_runtime::order_book::{
    Config, DataLayer, LimitOrder, OrderBook, OrderBookId, OrderBookStatus,
};
use framenode_runtime::{Runtime, RuntimeOrigin};
use sp_core::Get;
use sp_std::collections::btree_map::BTreeMap;

#[test]
fn should_create_new() {
    let order_book_id = OrderBookId::<AssetIdOf<Runtime>> {
        base: VAL.into(),
        quote: XOR.into(),
    };

    let expected = OrderBook::<Runtime> {
        order_book_id: order_book_id,
        dex_id: DEX.into(),
        status: OrderBookStatus::Trade,
        last_order_id: 0,
        tick_size: balance!(0.001),
        step_lot_size: balance!(0.1),
        min_lot_size: balance!(1),
        max_lot_size: balance!(10000),
    };

    assert_eq!(
        OrderBook::<Runtime>::new(
            order_book_id,
            DEX.into(),
            balance!(0.001),
            balance!(0.1),
            balance!(1),
            balance!(10000)
        ),
        expected
    );
}

#[test]
fn should_create_default() {
    let order_book_id = OrderBookId::<AssetIdOf<Runtime>> {
        base: VAL.into(),
        quote: XOR.into(),
    };

    let expected = OrderBook::<Runtime> {
        order_book_id: order_book_id,
        dex_id: DEX.into(),
        status: OrderBookStatus::Trade,
        last_order_id: 0,
        tick_size: balance!(0.00001),
        step_lot_size: balance!(0.00001),
        min_lot_size: balance!(1),
        max_lot_size: balance!(100000),
    };

    assert_eq!(
        OrderBook::<Runtime>::default(order_book_id, DEX.into()),
        expected
    );
}

#[test]
fn should_create_default_nft() {
    let order_book_id = OrderBookId::<AssetIdOf<Runtime>> {
        base: VAL.into(),
        quote: XOR.into(),
    };

    let expected = OrderBook::<Runtime> {
        order_book_id: order_book_id,
        dex_id: DEX.into(),
        status: OrderBookStatus::Trade,
        last_order_id: 0,
        tick_size: balance!(0.00001),
        step_lot_size: balance!(1),
        min_lot_size: balance!(1),
        max_lot_size: balance!(100000),
    };

    assert_eq!(
        OrderBook::<Runtime>::default_nft(order_book_id, DEX.into()),
        expected
    );
}

#[test]
fn should_increment_order_id() {
    let order_book_id = OrderBookId::<AssetIdOf<Runtime>> {
        base: VAL.into(),
        quote: XOR.into(),
    };

    let mut order_book = OrderBook::<Runtime>::default(order_book_id, DEX.into());
    assert_eq!(order_book.last_order_id, 0);

    assert_eq!(order_book.next_order_id(), 1);
    assert_eq!(order_book.last_order_id, 1);

    order_book.last_order_id = 8;

    assert_eq!(order_book.next_order_id(), 9);
    assert_eq!(order_book.last_order_id, 9);
}

#[test]
fn should_place_limit_order() {
    ext().execute_with(|| {
        let owner = alice();
        let mut data = StorageDataLayer::<Runtime>::new();

        let order_book_id = OrderBookId::<AssetIdOf<Runtime>> {
            base: VAL.into(),
            quote: XOR.into(),
        };

        let order_book = create_and_fill_order_book(order_book_id);
        fill_balance(owner.clone(), order_book_id);

        let order_id = 100;
        let price = balance!(10);
        let amount = balance!(100);

        // fix state before
        let bids_before = data.get_bids(&order_book_id, &price).unwrap_or_default();
        let agg_bids_before = data.get_aggregated_bids(&order_book_id);
        let price_volume_before = agg_bids_before.get(&price).cloned().unwrap_or_default();
        let user_orders_before = data
            .get_user_limit_orders(&owner, &order_book_id)
            .unwrap_or_default();
        let balance_before =
            <Runtime as Config>::AssetInfoProvider::free_balance(&order_book_id.quote, &owner)
                .unwrap();

        // new order
        let order = LimitOrder::<Runtime>::new(
            order_id,
            owner.clone(),
            PriceVariant::Buy,
            price,
            amount,
            10,
            10000,
        );

        let appropriate_amount = order.appropriate_amount().unwrap();

        // place new order
        assert_ok!(order_book.place_limit_order::<OrderBookPallet>(order, &mut data));

        // check
        let mut expected_bids = bids_before.clone();
        assert_ok!(expected_bids.try_push(order_id));
        assert_eq!(
            data.get_bids(&order_book_id, &price).unwrap(),
            expected_bids
        );

        let expected_price_volume = price_volume_before + amount;
        let mut expected_agg_bids = agg_bids_before.clone();
        assert_ok!(expected_agg_bids.try_insert(price, expected_price_volume));
        assert_eq!(data.get_aggregated_bids(&order_book_id), expected_agg_bids);

        let mut expected_user_orders = user_orders_before.clone();
        assert_ok!(expected_user_orders.try_push(order_id));
        assert_eq!(
            data.get_user_limit_orders(&owner, &order_book_id).unwrap(),
            expected_user_orders
        );

        let balance =
            <Runtime as Config>::AssetInfoProvider::free_balance(&order_book_id.quote, &owner)
                .unwrap();
        let expected_balance = balance_before - appropriate_amount;
        assert_eq!(balance, expected_balance);
    });
}

#[test]
fn should_place_nft_limit_order() {
    ext().execute_with(|| {
        let mut data = StorageDataLayer::<Runtime>::new();

        let owner = alice();
        frame_system::Pallet::<Runtime>::inc_providers(&owner);

        let nft = assets::Pallet::<Runtime>::register_from(
            &owner,
            AssetSymbol(b"NFT".to_vec()),
            AssetName(b"Nft".to_vec()),
            0,
            balance!(1),
            false,
            None,
            None,
        )
        .unwrap();

        assert_ok!(assets::Pallet::<Runtime>::update_balance(
            RuntimeOrigin::root(),
            owner.clone(),
            XOR,
            INIT_BALANCE.try_into().unwrap()
        ));

        let order_book_id = OrderBookId::<AssetIdOf<Runtime>> {
            base: nft,
            quote: XOR.into(),
        };

        let order_book = OrderBook::<Runtime>::default_nft(order_book_id, DEX.into());
        OrderBookPallet::register_tech_account(DEX.into(), order_book_id).unwrap();

        let order_id = 11;
        let price = balance!(10);
        let amount = balance!(1);

        // new order
        let order = LimitOrder::<Runtime>::new(
            order_id,
            owner.clone(),
            PriceVariant::Sell,
            price,
            amount,
            10,
            10000,
        );

        // place new order
        assert_ok!(order_book.place_limit_order::<OrderBookPallet>(order, &mut data));

        // check
        assert_eq!(
            data.get_asks(&order_book_id, &price).unwrap(),
            vec![order_id]
        );
        assert_eq!(
            data.get_aggregated_asks(&order_book_id),
            BTreeMap::from([(price, amount)])
        );
        assert_eq!(
            data.get_user_limit_orders(&owner, &order_book_id).unwrap(),
            vec![order_id]
        );

        let balance =
            <Runtime as Config>::AssetInfoProvider::free_balance(&order_book_id.base, &owner)
                .unwrap();
        assert_eq!(balance, balance!(0));
    })
}

#[test]
fn should_not_place_limit_order_when_status_doesnt_allow() {
    ext().execute_with(|| {
        let mut data = StorageDataLayer::<Runtime>::new();

        let order_book_id = OrderBookId::<AssetIdOf<Runtime>> {
            base: VAL.into(),
            quote: XOR.into(),
        };

        let mut order_book = OrderBook::<Runtime>::default(order_book_id, DEX.into());
        OrderBookPallet::register_tech_account(DEX.into(), order_book_id).unwrap();

        fill_balance(alice(), order_book_id);

        let mut order = LimitOrder::<Runtime>::new(
            1,
            alice(),
            PriceVariant::Buy,
            balance!(10),
            balance!(100),
            10,
            10000,
        );

        order_book.status = OrderBookStatus::Stop;
        assert_err!(
            order_book.place_limit_order::<OrderBookPallet>(order.clone(), &mut data),
            E::PlacementOfLimitOrdersIsForbidden
        );

        order_book.status = OrderBookStatus::OnlyCancel;
        assert_err!(
            order_book.place_limit_order::<OrderBookPallet>(order.clone(), &mut data),
            E::PlacementOfLimitOrdersIsForbidden
        );

        order_book.status = OrderBookStatus::PlaceAndCancel;
        assert_ok!(order_book.place_limit_order::<OrderBookPallet>(order.clone(), &mut data));

        order_book.status = OrderBookStatus::Trade;
        order.id = 2;
        assert_ok!(order_book.place_limit_order::<OrderBookPallet>(order.clone(), &mut data));
    });
}

#[test]
fn should_not_place_invalid_limit_order() {
    ext().execute_with(|| {
        let mut data = StorageDataLayer::<Runtime>::new();

        let order_book_id = OrderBookId::<AssetIdOf<Runtime>> {
            base: VAL.into(),
            quote: XOR.into(),
        };

        let order_book = OrderBook::<Runtime>::default(order_book_id, DEX.into());

        let order = LimitOrder::<Runtime>::new(
            1,
            alice(),
            PriceVariant::Buy,
            balance!(10),
            balance!(100),
            10,
            10000,
        );

        let mut wrong_price_order = order.clone();
        wrong_price_order.price = balance!(10) + order_book.tick_size / 100;
        assert_err!(
            order_book.place_limit_order::<OrderBookPallet>(wrong_price_order, &mut data),
            E::InvalidLimitOrderPrice
        );

        let mut too_small_amount_order = order.clone();
        too_small_amount_order.amount = order_book.min_lot_size / 2;
        assert_err!(
            order_book.place_limit_order::<OrderBookPallet>(too_small_amount_order, &mut data),
            E::InvalidOrderAmount
        );

        let mut too_big_amount_order = order.clone();
        too_big_amount_order.amount = order_book.max_lot_size + 1;
        assert_err!(
            order_book.place_limit_order::<OrderBookPallet>(too_big_amount_order, &mut data),
            E::InvalidOrderAmount
        );

        let mut wrong_amount_order = order.clone();
        wrong_amount_order.amount = balance!(100) + order_book.step_lot_size / 100;
        assert_err!(
            order_book.place_limit_order::<OrderBookPallet>(wrong_amount_order, &mut data),
            E::InvalidOrderAmount
        );
    })
}

#[test]
fn should_not_place_invalid_nft_limit_order() {
    ext().execute_with(|| {
        let mut data = StorageDataLayer::<Runtime>::new();
        frame_system::Pallet::<Runtime>::inc_providers(&alice());

        let nft = assets::Pallet::<Runtime>::register_from(
            &alice(),
            AssetSymbol(b"NFT".to_vec()),
            AssetName(b"Nft".to_vec()),
            0,
            balance!(1),
            false,
            None,
            None,
        )
        .unwrap();

        let order_book_id = OrderBookId::<AssetIdOf<Runtime>> {
            base: nft,
            quote: XOR.into(),
        };

        let order_book = OrderBook::<Runtime>::default_nft(order_book_id, DEX.into());

        let order = LimitOrder::<Runtime>::new(
            1,
            alice(),
            PriceVariant::Buy,
            balance!(10),
            balance!(1),
            10,
            10000,
        );

        let mut wrong_price_order = order.clone();
        wrong_price_order.price = balance!(10) + order_book.tick_size / 100;
        assert_err!(
            order_book.place_limit_order::<OrderBookPallet>(wrong_price_order, &mut data),
            E::InvalidLimitOrderPrice
        );

        let mut too_small_amount_order = order.clone();
        too_small_amount_order.amount = balance!(0.5);
        assert_err!(
            order_book.place_limit_order::<OrderBookPallet>(too_small_amount_order, &mut data),
            E::InvalidOrderAmount
        );

        let mut too_big_amount_order = order.clone();
        too_big_amount_order.amount = order_book.max_lot_size + 1;
        assert_err!(
            order_book.place_limit_order::<OrderBookPallet>(too_big_amount_order, &mut data),
            E::InvalidOrderAmount
        );

        let mut wrong_amount_order = order.clone();
        wrong_amount_order.amount = balance!(1) - order_book.step_lot_size / 100;
        assert_err!(
            order_book.place_limit_order::<OrderBookPallet>(wrong_amount_order, &mut data),
            E::InvalidOrderAmount
        );
    })
}

#[test]
fn should_not_place_limit_order_that_doesnt_meet_restrictions_for_user() {
    ext().execute_with(|| {
        let mut data = CacheDataLayer::<Runtime>::new();

        let order_book_id = OrderBookId::<AssetIdOf<Runtime>> {
            base: VAL.into(),
            quote: XOR.into(),
        };

        let order_book = OrderBook::<Runtime>::default(order_book_id, DEX.into());
        OrderBookPallet::register_tech_account(DEX.into(), order_book_id).unwrap();

        fill_balance(alice(), order_book_id);

        let mut order = LimitOrder::<Runtime>::new(
            0,
            alice(),
            PriceVariant::Buy,
            balance!(10),
            balance!(1),
            10,
            10000,
        );

        let max_orders_per_user: u32 = <Runtime as Config>::MaxOpenedLimitOrdersPerUser::get();

        for _ in 0..max_orders_per_user {
            order.id += 1;
            order.price += balance!(0.001);
            assert_ok!(order_book.place_limit_order::<OrderBookPallet>(order.clone(), &mut data));
        }

        order.id += 1;
        order.price += balance!(0.001);
        assert_err!(
            order_book.place_limit_order::<OrderBookPallet>(order, &mut data),
            E::UserHasMaxCountOfOpenedOrders
        );
    })
}

#[test]
fn should_not_place_limit_order_that_doesnt_meet_restrictions_for_orders_in_price() {
    ext().execute_with(|| {
        let mut data = CacheDataLayer::<Runtime>::new();

        let order_book_id = OrderBookId::<AssetIdOf<Runtime>> {
            base: VAL.into(),
            quote: XOR.into(),
        };

        let order_book = OrderBook::<Runtime>::default(order_book_id, DEX.into());
        OrderBookPallet::register_tech_account(DEX.into(), order_book_id).unwrap();
        let max_orders_for_price: u32 = <Runtime as Config>::MaxLimitOrdersForPrice::get();

        let mut buy_order = LimitOrder::<Runtime>::new(
            0,
            alice(),
            PriceVariant::Buy,
            balance!(10),
            balance!(100),
            10,
            10000,
        );

        let mut sell_order = LimitOrder::<Runtime>::new(
            max_orders_for_price as u128 + 1000,
            alice(),
            PriceVariant::Sell,
            balance!(11),
            balance!(100),
            10,
            10000,
        );

        for i in 0..max_orders_for_price {
            // get new owner for each order to not get UserHasMaxCountOfOpenedOrders error
            let account = generate_account(i);

            fill_balance(account.clone(), order_book_id);

            buy_order.id += 1;
            buy_order.owner = account.clone();
            sell_order.id += 1;
            sell_order.owner = account;

            assert_ok!(
                order_book.place_limit_order::<OrderBookPallet>(buy_order.clone(), &mut data)
            );
            assert_ok!(
                order_book.place_limit_order::<OrderBookPallet>(sell_order.clone(), &mut data)
            );
        }

        buy_order.id += 1;
        sell_order.id += 1;
        assert_err!(
            order_book.place_limit_order::<OrderBookPallet>(buy_order, &mut data),
            E::PriceReachedMaxCountOfLimitOrders
        );
        assert_err!(
            order_book.place_limit_order::<OrderBookPallet>(sell_order, &mut data),
            E::PriceReachedMaxCountOfLimitOrders
        );
    })
}

#[test]
#[ignore] // it works, but takes a lot of time
fn should_not_place_limit_order_that_doesnt_meet_restrictions_for_side() {
    ext().execute_with(|| {
        let mut data = CacheDataLayer::<Runtime>::new();

        let order_book_id = OrderBookId::<AssetIdOf<Runtime>> {
            base: VAL.into(),
            quote: XOR.into(),
        };

        let order_book = OrderBook::<Runtime>::default(order_book_id, DEX.into());
        OrderBookPallet::register_tech_account(DEX.into(), order_book_id).unwrap();
        let max_prices_for_side: u32 = <Runtime as Config>::MaxSidePriceCount::get();

        let mut buy_order = LimitOrder::<Runtime>::new(
            0,
            alice(),
            PriceVariant::Buy,
            balance!(1000),
            balance!(100),
            10,
            10000,
        );

        let mut sell_order = LimitOrder::<Runtime>::new(
            max_prices_for_side as u128 + 1000,
            alice(),
            PriceVariant::Sell,
            balance!(1001),
            balance!(100),
            10,
            10000,
        );

        for i in 0..max_prices_for_side {
            // get new owner for each order to not get UserHasMaxCountOfOpenedOrders error
            let account = generate_account(i);

            fill_balance(account.clone(), order_book_id);

            buy_order.id += 1;
            buy_order.owner = account.clone();
            buy_order.price -= order_book.tick_size;

            sell_order.id += 1;
            sell_order.owner = account;
            sell_order.price += order_book.tick_size;

            assert_ok!(
                order_book.place_limit_order::<OrderBookPallet>(buy_order.clone(), &mut data)
            );
            assert_ok!(
                order_book.place_limit_order::<OrderBookPallet>(sell_order.clone(), &mut data)
            );
        }

        buy_order.id += 1;
        sell_order.id += 1;
        assert_err!(
            order_book.place_limit_order::<OrderBookPallet>(buy_order, &mut data),
            E::OrderBookReachedMaxCountOfPricesForSide
        );
        assert_err!(
            order_book.place_limit_order::<OrderBookPallet>(sell_order, &mut data),
            E::OrderBookReachedMaxCountOfPricesForSide
        );
    })
}

#[test]
fn should_not_place_limit_order_that_doesnt_meet_restrictions_for_price() {
    ext().execute_with(|| {
        let mut data = StorageDataLayer::<Runtime>::new();

        let order_book_id = OrderBookId::<AssetIdOf<Runtime>> {
            base: VAL.into(),
            quote: XOR.into(),
        };

        let order_book = create_and_fill_order_book(order_book_id);

        fill_balance(alice(), order_book_id);

        let max_price_shift = <Runtime as Config>::MAX_PRICE_SHIFT;

        // values from create_and_fill_order_book()
        let bes_bid_price = balance!(10);
        let bes_ask_price = balance!(11);

        let wrong_buy_price =
            bes_bid_price - max_price_shift * bes_bid_price - order_book.tick_size;
        let mut buy_order = LimitOrder::<Runtime>::new(
            101,
            alice(),
            PriceVariant::Buy,
            wrong_buy_price,
            balance!(100),
            10,
            10000,
        );

        let wrong_sell_price =
            bes_ask_price + max_price_shift * bes_ask_price + order_book.tick_size;
        let mut sell_order = LimitOrder::<Runtime>::new(
            102,
            alice(),
            PriceVariant::Sell,
            wrong_sell_price,
            balance!(100),
            10,
            10000,
        );

        assert_err!(
            order_book.place_limit_order::<OrderBookPallet>(buy_order.clone(), &mut data),
            E::InvalidLimitOrderPrice
        );
        assert_err!(
            order_book.place_limit_order::<OrderBookPallet>(sell_order.clone(), &mut data),
            E::InvalidLimitOrderPrice
        );

        // fix prices, now they are on the max distance from the spread
        buy_order.price = bes_bid_price - max_price_shift * bes_bid_price;
        sell_order.price = bes_ask_price + max_price_shift * bes_ask_price;

        assert_ok!(order_book.place_limit_order::<OrderBookPallet>(buy_order.clone(), &mut data));
        assert_ok!(order_book.place_limit_order::<OrderBookPallet>(sell_order.clone(), &mut data));
    })
}

#[test]
fn should_not_place_limit_order_in_spread() {
    ext().execute_with(|| {
        let mut data = StorageDataLayer::<Runtime>::new();

        let order_book_id = OrderBookId::<AssetIdOf<Runtime>> {
            base: VAL.into(),
            quote: XOR.into(),
        };

        let mut order_book = create_and_fill_order_book(order_book_id);

        let buy_price = balance!(11.1); // above the spread, in the asks zone
        let buy_order = LimitOrder::<Runtime>::new(
            101,
            alice(),
            PriceVariant::Buy,
            buy_price,
            balance!(100),
            10,
            10000,
        );

        let sell_price = balance!(9.9); // below the spread, in the bids zone
        let sell_order = LimitOrder::<Runtime>::new(
            102,
            alice(),
            PriceVariant::Sell,
            sell_price,
            balance!(100),
            10,
            10000,
        );

        // Stop & OnlyCancel statuses don't allow to place limit orders
        // Trade status should proceed another market mechanism
        // This test case is reachable only for PlaceAndCancel status
        order_book.status = OrderBookStatus::PlaceAndCancel;

        assert_err!(
            order_book.place_limit_order::<OrderBookPallet>(buy_order, &mut data),
            E::InvalidLimitOrderPrice
        );
        assert_err!(
            order_book.place_limit_order::<OrderBookPallet>(sell_order, &mut data),
            E::InvalidLimitOrderPrice
        );
    });
}

#[test]
fn should_cancel_limit_order() {
    ext().execute_with(|| {
        let mut data = StorageDataLayer::<Runtime>::new();

        let order_book_id = OrderBookId::<AssetIdOf<Runtime>> {
            base: VAL.into(),
            quote: XOR.into(),
        };

        let order_book = create_and_fill_order_book(order_book_id);

        let order = data.get_limit_order(&order_book_id, 5).unwrap();

        // fix state before
        let bids_before = data
            .get_bids(&order_book_id, &order.price)
            .unwrap_or_default();
        let agg_bids_before = data.get_aggregated_bids(&order_book_id);
        let price_volume_before = agg_bids_before
            .get(&order.price)
            .cloned()
            .unwrap_or_default();
        let user_orders_before = data
            .get_user_limit_orders(&order.owner, &order_book_id)
            .unwrap_or_default();
        let balance_before = <Runtime as Config>::AssetInfoProvider::free_balance(
            &order_book_id.quote,
            &order.owner,
        )
        .unwrap();

        // cancel the limit order
        assert_ok!(order_book.cancel_limit_order::<OrderBookPallet>(order.clone(), &mut data));

        let appropriate_amount = order.appropriate_amount().unwrap();

        // check
        let mut expected_bids = bids_before.clone();
        expected_bids.retain(|&id| id != order.id);
        assert_eq!(
            data.get_bids(&order_book_id, &order.price).unwrap(),
            expected_bids
        );

        let expected_price_volume = price_volume_before - order.amount;
        let mut expected_agg_bids = agg_bids_before.clone();
        assert_ok!(expected_agg_bids.try_insert(order.price, expected_price_volume));
        assert_eq!(data.get_aggregated_bids(&order_book_id), expected_agg_bids);

        let mut expected_user_orders = user_orders_before.clone();
        expected_user_orders.retain(|&id| id != order.id);
        assert_eq!(
            data.get_user_limit_orders(&order.owner, &order_book_id)
                .unwrap(),
            expected_user_orders
        );

        let balance = <Runtime as Config>::AssetInfoProvider::free_balance(
            &order_book_id.quote,
            &order.owner,
        )
        .unwrap();
        let expected_balance = balance_before + appropriate_amount;
        assert_eq!(balance, expected_balance);
    });
}

#[test]
fn should_not_cancel_unknown_limit_order() {
    ext().execute_with(|| {
        let mut data = StorageDataLayer::<Runtime>::new();

        let order_book_id = OrderBookId::<AssetIdOf<Runtime>> {
            base: VAL.into(),
            quote: XOR.into(),
        };

        let order_book = create_and_fill_order_book(order_book_id);

        let unknown_order = LimitOrder::<Runtime>::new(
            1234,
            alice(),
            PriceVariant::Sell,
            balance!(10),
            balance!(100),
            10,
            10000,
        );

        assert_err!(
            order_book.cancel_limit_order::<OrderBookPallet>(unknown_order, &mut data),
            E::UnknownLimitOrder
        );
    });
}

#[test]
fn should_not_cancel_limit_order_when_status_doesnt_allow() {
    ext().execute_with(|| {
        let mut data = StorageDataLayer::<Runtime>::new();

        let order_book_id = OrderBookId::<AssetIdOf<Runtime>> {
            base: VAL.into(),
            quote: XOR.into(),
        };

        let mut order_book = create_and_fill_order_book(order_book_id);

        let order1 = data.get_limit_order(&order_book_id, 1).unwrap();
        let order2 = data.get_limit_order(&order_book_id, 2).unwrap();
        let order3 = data.get_limit_order(&order_book_id, 3).unwrap();

        order_book.status = OrderBookStatus::Stop;
        assert_err!(
            order_book.cancel_limit_order::<OrderBookPallet>(order1.clone(), &mut data),
            E::CancellationOfLimitOrdersIsForbidden
        );

        order_book.status = OrderBookStatus::Trade;
        assert_ok!(order_book.cancel_limit_order::<OrderBookPallet>(order1, &mut data));

        order_book.status = OrderBookStatus::PlaceAndCancel;
        assert_ok!(order_book.cancel_limit_order::<OrderBookPallet>(order2, &mut data));

        order_book.status = OrderBookStatus::OnlyCancel;
        assert_ok!(order_book.cancel_limit_order::<OrderBookPallet>(order3, &mut data));
    });
}

#[test]
fn should_cancel_all_limit_orders() {
    ext().execute_with(|| {
        let mut data = StorageDataLayer::<Runtime>::new();
        let owner = bob();

        let order_book_id = OrderBookId::<AssetIdOf<Runtime>> {
            base: VAL.into(),
            quote: XOR.into(),
        };

        let order_book = create_and_fill_order_book(order_book_id);

<<<<<<< HEAD
        let tech_account = technical::Pallet::<Runtime>::tech_account_id_to_account_id(
            &OrderBookPallet::tech_account_for_order_book(DEX.into(), order_book_id.clone()),
        )
        .unwrap();

=======
>>>>>>> e9987a21
        // not empty at the beginning
        assert!(!data.get_all_limit_orders(&order_book_id).is_empty());
        assert!(!data.get_aggregated_bids(&order_book_id).is_empty());
        assert!(!data.get_aggregated_asks(&order_book_id).is_empty());
        assert!(!data
            .get_user_limit_orders(&owner, &order_book_id)
            .unwrap()
            .is_empty());

        // some balance is locked in limit orders
        assert_ne!(
            <Runtime as Config>::AssetInfoProvider::free_balance(&order_book_id.base, &owner)
                .unwrap(),
            INIT_BALANCE
        );
        assert_ne!(
            <Runtime as Config>::AssetInfoProvider::free_balance(&order_book_id.quote, &owner)
                .unwrap(),
            INIT_BALANCE
        );

<<<<<<< HEAD
        // tech account keeps the locked assets
        assert!(
            <Runtime as Config>::AssetInfoProvider::free_balance(
                &order_book_id.base,
                &tech_account
            )
            .unwrap()
                > balance!(0)
        );
        assert!(
            <Runtime as Config>::AssetInfoProvider::free_balance(
                &order_book_id.quote,
                &tech_account
            )
            .unwrap()
                > balance!(0)
        );

=======
>>>>>>> e9987a21
        // cancel all orders
        assert_ok!(order_book.cancel_all_limit_orders::<OrderBookPallet>(&mut data));

        // empty after canceling of all limit orders
        assert!(data.get_all_limit_orders(&order_book_id).is_empty());
        assert!(data.get_aggregated_bids(&order_book_id).is_empty());
        assert!(data.get_aggregated_asks(&order_book_id).is_empty());
        assert_eq!(data.get_user_limit_orders(&owner, &order_book_id), None);

        // locked balance is unlocked
        assert_eq!(
            <Runtime as Config>::AssetInfoProvider::free_balance(&order_book_id.base, &owner)
                .unwrap(),
            INIT_BALANCE
        );
        assert_eq!(
            <Runtime as Config>::AssetInfoProvider::free_balance(&order_book_id.quote, &owner)
                .unwrap(),
            INIT_BALANCE
        );
<<<<<<< HEAD

        // tech account balance is empty after canceling of all limit orders
        assert_eq!(
            <Runtime as Config>::AssetInfoProvider::free_balance(
                &order_book_id.base,
                &tech_account
            )
            .unwrap(),
            balance!(0)
        );
        assert_eq!(
            <Runtime as Config>::AssetInfoProvider::free_balance(
                &order_book_id.quote,
                &tech_account
            )
            .unwrap(),
            balance!(0)
        );
=======
>>>>>>> e9987a21
    });
}<|MERGE_RESOLUTION|>--- conflicted
+++ resolved
@@ -640,7 +640,7 @@
             quote: XOR.into(),
         };
 
-        let order_book = create_and_fill_order_book(order_book_id);
+        let order_book = OrderBook::<Runtime>::default(order_book_id, DEX.into());
 
         fill_balance(alice(), order_book_id);
 
@@ -702,7 +702,7 @@
             quote: XOR.into(),
         };
 
-        let mut order_book = create_and_fill_order_book(order_book_id);
+        let mut order_book = OrderBook::<Runtime>::default(order_book_id, DEX.into());
 
         let buy_price = balance!(11.1); // above the spread, in the asks zone
         let buy_order = LimitOrder::<Runtime>::new(
@@ -885,14 +885,11 @@
 
         let order_book = create_and_fill_order_book(order_book_id);
 
-<<<<<<< HEAD
         let tech_account = technical::Pallet::<Runtime>::tech_account_id_to_account_id(
             &OrderBookPallet::tech_account_for_order_book(DEX.into(), order_book_id.clone()),
         )
         .unwrap();
 
-=======
->>>>>>> e9987a21
         // not empty at the beginning
         assert!(!data.get_all_limit_orders(&order_book_id).is_empty());
         assert!(!data.get_aggregated_bids(&order_book_id).is_empty());
@@ -914,7 +911,6 @@
             INIT_BALANCE
         );
 
-<<<<<<< HEAD
         // tech account keeps the locked assets
         assert!(
             <Runtime as Config>::AssetInfoProvider::free_balance(
@@ -933,8 +929,6 @@
                 > balance!(0)
         );
 
-=======
->>>>>>> e9987a21
         // cancel all orders
         assert_ok!(order_book.cancel_all_limit_orders::<OrderBookPallet>(&mut data));
 
@@ -955,7 +949,6 @@
                 .unwrap(),
             INIT_BALANCE
         );
-<<<<<<< HEAD
 
         // tech account balance is empty after canceling of all limit orders
         assert_eq!(
@@ -974,7 +967,5 @@
             .unwrap(),
             balance!(0)
         );
-=======
->>>>>>> e9987a21
     });
 }