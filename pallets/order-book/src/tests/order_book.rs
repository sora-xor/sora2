--- conflicted
+++ resolved
@@ -207,13 +207,8 @@
             expected_user_orders
         );
 
-<<<<<<< HEAD
         let balance = free_balance::<Runtime>(&order_book_id.quote, &owner);
-        let expected_balance = balance_before - deal_amount;
-=======
-        let balance = free_balance(&order_book_id.quote, &owner);
         let expected_balance = balance_before - deal_amount.balance();
->>>>>>> 7c70d653
         assert_eq!(balance, expected_balance);
     });
 }
@@ -1183,13 +1178,8 @@
             expected_user_orders
         );
 
-<<<<<<< HEAD
         let balance = free_balance::<Runtime>(&order_book_id.quote, &order.owner);
-        let expected_balance = balance_before + deal_amount;
-=======
-        let balance = free_balance(&order_book_id.quote, &order.owner);
         let expected_balance = balance_before + deal_amount.balance();
->>>>>>> 7c70d653
         assert_eq!(balance, expected_balance);
     });
 }
@@ -1495,52 +1485,6 @@
             order_book.align_amount(OrderVolume::zero()),
             OrderVolume::zero()
         );
-<<<<<<< HEAD
-        assert_eq!(order_book.align_amount(balance!(0)), balance!(0));
-    });
-}
-
-#[test]
-fn should_align_nft_amount() {
-    ext().execute_with(|| {
-        let owner = alice::<Runtime>();
-        frame_system::Pallet::<Runtime>::inc_providers(&owner);
-
-        let nft = assets::Pallet::<Runtime>::register_from(
-            &owner,
-            AssetSymbol(b"NFT".to_vec()),
-            AssetName(b"Nft".to_vec()),
-            0,
-            balance!(1),
-            false,
-            None,
-            None,
-        )
-        .unwrap();
-
-        assert_ok!(assets::Pallet::<Runtime>::update_balance(
-            RuntimeOrigin::root(),
-            owner.clone(),
-            XOR,
-            INIT_BALANCE.try_into().unwrap()
-        ));
-
-        let order_book_id = OrderBookId::<AssetIdOf<Runtime>, DEXId> {
-            dex_id: DEX.into(),
-            base: nft,
-            quote: XOR.into(),
-        };
-
-        let order_book = OrderBook::<Runtime>::default_nft(order_book_id);
-
-        // default nft step = 1
-        assert_eq!(order_book.align_amount(balance!(10.01)), balance!(10));
-        assert_eq!(order_book.align_amount(balance!(0.123456789)), balance!(0));
-        assert_eq!(order_book.align_amount(balance!(1)), balance!(1));
-        assert_eq!(order_book.align_amount(balance!(10)), balance!(10));
-        assert_eq!(order_book.align_amount(balance!(0)), balance!(0));
-=======
->>>>>>> 7c70d653
     });
 }
 
@@ -2635,25 +2579,15 @@
             alice::<Runtime>(),
             PriceVariant::Buy,
             order_book_id,
-<<<<<<< HEAD
-            balance!(150),
+            balance!(150).into(),
             Some(dave::<Runtime>()),
-=======
-            balance!(150).into(),
-            Some(dave()),
->>>>>>> 7c70d653
         );
         let mut sell_order = MarketOrder::<Runtime>::new(
             alice::<Runtime>(),
             PriceVariant::Sell,
             order_book_id,
-<<<<<<< HEAD
-            balance!(150),
+            balance!(150).into(),
             Some(dave::<Runtime>()),
-=======
-            balance!(150).into(),
-            Some(dave()),
->>>>>>> 7c70d653
         );
 
         assert_eq!(
@@ -3376,11 +3310,7 @@
                     order_book_id,
                     to_lock: BTreeMap::from([(
                         order_book_id.quote,
-<<<<<<< HEAD
-                        BTreeMap::from([(alice::<Runtime>(), balance!(1100))])
-=======
-                        BTreeMap::from([(alice(), balance!(1100).into())])
->>>>>>> 7c70d653
+                        BTreeMap::from([(alice::<Runtime>(), balance!(1100).into())])
                     )]),
                     to_unlock: BTreeMap::from([
                         (
@@ -3389,11 +3319,7 @@
                         ),
                         (
                             order_book_id.quote,
-<<<<<<< HEAD
-                            BTreeMap::from([(bob::<Runtime>(), balance!(1100))])
-=======
-                            BTreeMap::from([(bob(), balance!(1100).into())])
->>>>>>> 7c70d653
+                            BTreeMap::from([(bob::<Runtime>(), balance!(1100).into())])
                         )
                     ]),
                 },
@@ -3437,11 +3363,7 @@
                     order_book_id,
                     to_lock: BTreeMap::from([(
                         order_book_id.quote,
-<<<<<<< HEAD
-                        BTreeMap::from([(alice::<Runtime>(), balance!(3324.74))])
-=======
-                        BTreeMap::from([(alice(), balance!(3324.74).into())])
->>>>>>> 7c70d653
+                        BTreeMap::from([(alice::<Runtime>(), balance!(3324.74).into())])
                     )]),
                     to_unlock: BTreeMap::from([
                         (
@@ -3451,13 +3373,8 @@
                         (
                             order_book_id.quote,
                             BTreeMap::from([
-<<<<<<< HEAD
-                                (bob::<Runtime>(), balance!(2368.26)),
-                                (charlie::<Runtime>(), balance!(956.48))
-=======
-                                (bob(), balance!(2368.26).into()),
-                                (charlie(), balance!(956.48).into())
->>>>>>> 7c70d653
+                                (bob::<Runtime>(), balance!(2368.26).into()),
+                                (charlie::<Runtime>(), balance!(956.48).into())
                             ])
                         )
                     ]),
@@ -3502,11 +3419,7 @@
                     order_book_id,
                     to_lock: BTreeMap::from([(
                         order_book_id.quote,
-<<<<<<< HEAD
-                        BTreeMap::from([(alice::<Runtime>(), balance!(6758.27))])
-=======
-                        BTreeMap::from([(alice(), balance!(6758.27).into())])
->>>>>>> 7c70d653
+                        BTreeMap::from([(alice::<Runtime>(), balance!(6758.27).into())])
                     )]),
                     to_unlock: BTreeMap::from([
                         (
@@ -3516,13 +3429,8 @@
                         (
                             order_book_id.quote,
                             BTreeMap::from([
-<<<<<<< HEAD
-                                (bob::<Runtime>(), balance!(5346.39)),
-                                (charlie::<Runtime>(), balance!(1411.88))
-=======
-                                (bob(), balance!(5346.39).into()),
-                                (charlie(), balance!(1411.88).into())
->>>>>>> 7c70d653
+                                (bob::<Runtime>(), balance!(5346.39).into()),
+                                (charlie::<Runtime>(), balance!(1411.88).into())
                             ])
                         )
                     ]),
@@ -3563,11 +3471,7 @@
                     order_book_id,
                     to_lock: BTreeMap::from([(
                         order_book_id.quote,
-<<<<<<< HEAD
-                        BTreeMap::from([(alice::<Runtime>(), balance!(4360.52))])
-=======
-                        BTreeMap::from([(alice(), balance!(4360.52).into())])
->>>>>>> 7c70d653
+                        BTreeMap::from([(alice::<Runtime>(), balance!(4360.52).into())])
                     )]),
                     to_unlock: BTreeMap::from([
                         (
@@ -3577,13 +3481,8 @@
                         (
                             order_book_id.quote,
                             BTreeMap::from([
-<<<<<<< HEAD
-                                (bob::<Runtime>(), balance!(2983.14)),
-                                (charlie::<Runtime>(), balance!(1377.38))
-=======
-                                (bob(), balance!(2983.14).into()),
-                                (charlie(), balance!(1377.38).into())
->>>>>>> 7c70d653
+                                (bob::<Runtime>(), balance!(2983.14).into()),
+                                (charlie::<Runtime>(), balance!(1377.38).into())
                             ])
                         )
                     ]),
@@ -3626,11 +3525,7 @@
                     order_book_id,
                     to_lock: BTreeMap::from([(
                         order_book_id.quote,
-<<<<<<< HEAD
-                        BTreeMap::from([(alice::<Runtime>(), balance!(6881.32))])
-=======
-                        BTreeMap::from([(alice(), balance!(6881.32).into())])
->>>>>>> 7c70d653
+                        BTreeMap::from([(alice::<Runtime>(), balance!(6881.32).into())])
                     )]),
                     to_unlock: BTreeMap::from([
                         (
@@ -3640,13 +3535,8 @@
                         (
                             order_book_id.quote,
                             BTreeMap::from([
-<<<<<<< HEAD
-                                (bob::<Runtime>(), balance!(5346.39)),
-                                (charlie::<Runtime>(), balance!(1534.93))
-=======
-                                (bob(), balance!(5346.39).into()),
-                                (charlie(), balance!(1534.93).into())
->>>>>>> 7c70d653
+                                (bob::<Runtime>(), balance!(5346.39).into()),
+                                (charlie::<Runtime>(), balance!(1534.93).into())
                             ])
                         )
                     ]),
@@ -3696,11 +3586,7 @@
                     to_unlock: BTreeMap::from([
                         (
                             order_book_id.quote,
-<<<<<<< HEAD
-                            BTreeMap::from([(alice::<Runtime>(), balance!(1000))])
-=======
-                            BTreeMap::from([(alice(), balance!(1000).into())])
->>>>>>> 7c70d653
+                            BTreeMap::from([(alice::<Runtime>(), balance!(1000).into())])
                         ),
                         (
                             order_book_id.base,
@@ -3753,22 +3639,13 @@
                     to_unlock: BTreeMap::from([
                         (
                             order_book_id.quote,
-<<<<<<< HEAD
-                            BTreeMap::from([(dave::<Runtime>(), balance!(2679.7))])
-=======
-                            BTreeMap::from([(dave(), balance!(2679.7).into())])
->>>>>>> 7c70d653
+                            BTreeMap::from([(dave::<Runtime>(), balance!(2679.7).into())])
                         ),
                         (
                             order_book_id.base,
                             BTreeMap::from([
-<<<<<<< HEAD
-                                (bob::<Runtime>(), balance!(174.8)),
-                                (charlie::<Runtime>(), balance!(95.2))
-=======
-                                (bob(), balance!(174.8).into()),
-                                (charlie(), balance!(95.2).into())
->>>>>>> 7c70d653
+                                (bob::<Runtime>(), balance!(174.8).into()),
+                                (charlie::<Runtime>(), balance!(95.2).into())
                             ])
                         )
                     ]),
@@ -3820,22 +3697,13 @@
                     to_unlock: BTreeMap::from([
                         (
                             order_book_id.quote,
-<<<<<<< HEAD
-                            BTreeMap::from([(alice::<Runtime>(), balance!(3926.22))])
-=======
-                            BTreeMap::from([(alice(), balance!(3926.22).into())])
->>>>>>> 7c70d653
+                            BTreeMap::from([(alice::<Runtime>(), balance!(3926.22).into())])
                         ),
                         (
                             order_book_id.base,
                             BTreeMap::from([
-<<<<<<< HEAD
-                                (bob::<Runtime>(), balance!(248.4)),
-                                (charlie::<Runtime>(), balance!(151.6))
-=======
-                                (bob(), balance!(248.4).into()),
-                                (charlie(), balance!(151.6).into())
->>>>>>> 7c70d653
+                                (bob::<Runtime>(), balance!(248.4).into()),
+                                (charlie::<Runtime>(), balance!(151.6).into())
                             ])
                         )
                     ]),
@@ -3881,22 +3749,13 @@
                     to_unlock: BTreeMap::from([
                         (
                             order_book_id.quote,
-<<<<<<< HEAD
-                            BTreeMap::from([(dave::<Runtime>(), balance!(3591.82))])
-=======
-                            BTreeMap::from([(dave(), balance!(3591.82).into())])
->>>>>>> 7c70d653
+                            BTreeMap::from([(dave::<Runtime>(), balance!(3591.82).into())])
                         ),
                         (
                             order_book_id.base,
                             BTreeMap::from([
-<<<<<<< HEAD
-                                (bob::<Runtime>(), balance!(213.2)),
-                                (charlie::<Runtime>(), balance!(151.6))
-=======
-                                (bob(), balance!(213.2).into()),
-                                (charlie(), balance!(151.6).into())
->>>>>>> 7c70d653
+                                (bob::<Runtime>(), balance!(213.2).into()),
+                                (charlie::<Runtime>(), balance!(151.6).into())
                             ])
                         )
                     ]),
@@ -3944,22 +3803,13 @@
                     to_unlock: BTreeMap::from([
                         (
                             order_book_id.quote,
-<<<<<<< HEAD
-                            BTreeMap::from([(alice::<Runtime>(), balance!(5538.37))])
-=======
-                            BTreeMap::from([(alice(), balance!(5538.37).into())])
->>>>>>> 7c70d653
+                            BTreeMap::from([(alice::<Runtime>(), balance!(5538.37).into())])
                         ),
                         (
                             order_book_id.base,
                             BTreeMap::from([
-<<<<<<< HEAD
-                                (bob::<Runtime>(), balance!(303.1)),
-                                (charlie::<Runtime>(), balance!(266.6))
-=======
-                                (bob(), balance!(303.1).into()),
-                                (charlie(), balance!(266.6).into())
->>>>>>> 7c70d653
+                                (bob::<Runtime>(), balance!(303.1).into()),
+                                (charlie::<Runtime>(), balance!(266.6).into())
                             ])
                         )
                     ]),
@@ -4020,11 +3870,7 @@
                     order_book_id,
                     to_lock: BTreeMap::from([(
                         order_book_id.quote,
-<<<<<<< HEAD
-                        BTreeMap::from([(alice::<Runtime>(), balance!(1000))])
-=======
-                        BTreeMap::from([(alice(), balance!(1000).into())])
->>>>>>> 7c70d653
+                        BTreeMap::from([(alice::<Runtime>(), balance!(1000).into())])
                     )]),
                     to_unlock: BTreeMap::new(),
                 },
@@ -4050,11 +3896,7 @@
                     order_book_id,
                     to_lock: BTreeMap::from([(
                         order_book_id.base,
-<<<<<<< HEAD
-                        BTreeMap::from([(bob::<Runtime>(), balance!(150))])
-=======
-                        BTreeMap::from([(bob(), balance!(150).into())])
->>>>>>> 7c70d653
+                        BTreeMap::from([(bob::<Runtime>(), balance!(150).into())])
                     )]),
                     to_unlock: BTreeMap::new(),
                 },
@@ -4270,25 +4112,15 @@
                         (
                             order_book_id.base,
                             BTreeMap::from([
-<<<<<<< HEAD
-                                (bob::<Runtime>(), balance!(475)),
-                                (charlie::<Runtime>(), balance!(135.7))
-=======
-                                (bob(), balance!(475).into()),
-                                (charlie(), balance!(135.7).into())
->>>>>>> 7c70d653
+                                (bob::<Runtime>(), balance!(475).into()),
+                                (charlie::<Runtime>(), balance!(135.7).into())
                             ])
                         ),
                         (
                             order_book_id.quote,
                             BTreeMap::from([
-<<<<<<< HEAD
-                                (bob::<Runtime>(), balance!(2977.11)),
-                                (charlie::<Runtime>(), balance!(2561.26))
-=======
-                                (bob(), balance!(2977.11).into()),
-                                (charlie(), balance!(2561.26).into())
->>>>>>> 7c70d653
+                                (bob::<Runtime>(), balance!(2977.11).into()),
+                                (charlie::<Runtime>(), balance!(2561.26).into())
                             ])
                         )
                     ]),
@@ -4644,37 +4476,21 @@
                 to_lock: BTreeMap::from([
                     (
                         order_book_id.base,
-<<<<<<< HEAD
-                        BTreeMap::from([(alice::<Runtime>(), balance_diff)]),
+                        BTreeMap::from([(alice::<Runtime>(), balance_diff.into())]),
                     ),
                     (
                         order_book_id.quote,
-                        BTreeMap::from([(bob::<Runtime>(), balance_diff)]),
-=======
-                        BTreeMap::from([(alice(), balance_diff.into())]),
-                    ),
-                    (
-                        order_book_id.quote,
-                        BTreeMap::from([(bob(), balance_diff.into())]),
->>>>>>> 7c70d653
+                        BTreeMap::from([(bob::<Runtime>(), balance_diff.into())]),
                     ),
                 ]),
                 to_unlock: BTreeMap::from([
                     (
                         order_book_id.base,
-<<<<<<< HEAD
-                        BTreeMap::from([(charlie::<Runtime>(), balance_diff)]),
+                        BTreeMap::from([(charlie::<Runtime>(), balance_diff.into())]),
                     ),
                     (
                         order_book_id.quote,
-                        BTreeMap::from([(dave::<Runtime>(), balance_diff)]),
-=======
-                        BTreeMap::from([(charlie(), balance_diff.into())]),
-                    ),
-                    (
-                        order_book_id.quote,
-                        BTreeMap::from([(dave(), balance_diff.into())]),
->>>>>>> 7c70d653
+                        BTreeMap::from([(dave::<Runtime>(), balance_diff.into())]),
                     ),
                 ]),
             },
@@ -5005,28 +4821,16 @@
                     order_book_id,
                     to_lock: BTreeMap::from([(
                         order_book_id.quote,
-<<<<<<< HEAD
-                        BTreeMap::from([(alice::<Runtime>(), balance!(289.3))])
-=======
-                        BTreeMap::from([(alice(), balance!(289.3).into())])
->>>>>>> 7c70d653
+                        BTreeMap::from([(alice::<Runtime>(), balance!(289.3).into())])
                     ),]),
                     to_unlock: BTreeMap::from([
                         (
                             order_book_id.base,
-<<<<<<< HEAD
-                            BTreeMap::from([(alice::<Runtime>(), balance!(26.3))]),
+                            BTreeMap::from([(alice::<Runtime>(), balance!(26.3).into())]),
                         ),
                         (
                             order_book_id.quote,
-                            BTreeMap::from([(bob::<Runtime>(), balance!(289.3))]),
-=======
-                            BTreeMap::from([(alice(), balance!(26.3).into())]),
-                        ),
-                        (
-                            order_book_id.quote,
-                            BTreeMap::from([(bob(), balance!(289.3).into())]),
->>>>>>> 7c70d653
+                            BTreeMap::from([(bob::<Runtime>(), balance!(289.3).into())]),
                         ),
                     ]),
                 },
@@ -5066,28 +4870,16 @@
                     order_book_id,
                     to_lock: BTreeMap::from([(
                         order_book_id.quote,
-<<<<<<< HEAD
-                        BTreeMap::from([(alice::<Runtime>(), balance!(3312.37))])
-=======
-                        BTreeMap::from([(alice(), balance!(3312.37).into())])
->>>>>>> 7c70d653
+                        BTreeMap::from([(alice::<Runtime>(), balance!(3312.37).into())])
                     ),]),
                     to_unlock: BTreeMap::from([
                         (
                             order_book_id.base,
-<<<<<<< HEAD
-                            BTreeMap::from([(alice::<Runtime>(), balance!(176.3))]),
+                            BTreeMap::from([(alice::<Runtime>(), balance!(176.3).into())]),
                         ),
                         (
                             order_book_id.quote,
-                            BTreeMap::from([(bob::<Runtime>(), balance!(1939.3))]),
-=======
-                            BTreeMap::from([(alice(), balance!(176.3).into())]),
-                        ),
-                        (
-                            order_book_id.quote,
-                            BTreeMap::from([(bob(), balance!(1939.3).into())]),
->>>>>>> 7c70d653
+                            BTreeMap::from([(bob::<Runtime>(), balance!(1939.3).into())]),
                         ),
                     ]),
                 },
@@ -5130,28 +4922,16 @@
                     order_book_id,
                     to_lock: BTreeMap::from([(
                         order_book_id.base,
-<<<<<<< HEAD
-                        BTreeMap::from([(alice::<Runtime>(), balance!(18.5))])
-=======
-                        BTreeMap::from([(alice(), balance!(18.5).into())])
->>>>>>> 7c70d653
+                        BTreeMap::from([(alice::<Runtime>(), balance!(18.5).into())])
                     ),]),
                     to_unlock: BTreeMap::from([
                         (
                             order_book_id.base,
-<<<<<<< HEAD
-                            BTreeMap::from([(bob::<Runtime>(), balance!(18.5))]),
+                            BTreeMap::from([(bob::<Runtime>(), balance!(18.5).into())]),
                         ),
                         (
                             order_book_id.quote,
-                            BTreeMap::from([(alice::<Runtime>(), balance!(185))]),
-=======
-                            BTreeMap::from([(bob(), balance!(18.5).into())]),
-                        ),
-                        (
-                            order_book_id.quote,
-                            BTreeMap::from([(alice(), balance!(185).into())]),
->>>>>>> 7c70d653
+                            BTreeMap::from([(alice::<Runtime>(), balance!(185).into())]),
                         ),
                     ]),
                 },
@@ -5191,28 +4971,16 @@
                     order_book_id,
                     to_lock: BTreeMap::from([(
                         order_book_id.base,
-<<<<<<< HEAD
-                        BTreeMap::from([(alice::<Runtime>(), balance!(300))])
-=======
-                        BTreeMap::from([(alice(), balance!(300).into())])
->>>>>>> 7c70d653
+                        BTreeMap::from([(alice::<Runtime>(), balance!(300).into())])
                     ),]),
                     to_unlock: BTreeMap::from([
                         (
                             order_book_id.base,
-<<<<<<< HEAD
-                            BTreeMap::from([(bob::<Runtime>(), balance!(168.5))]),
+                            BTreeMap::from([(bob::<Runtime>(), balance!(168.5).into())]),
                         ),
                         (
                             order_book_id.quote,
-                            BTreeMap::from([(alice::<Runtime>(), balance!(1685))]),
-=======
-                            BTreeMap::from([(bob(), balance!(168.5).into())]),
-                        ),
-                        (
-                            order_book_id.quote,
-                            BTreeMap::from([(alice(), balance!(1685).into())]),
->>>>>>> 7c70d653
+                            BTreeMap::from([(alice::<Runtime>(), balance!(1685).into())]),
                         ),
                     ]),
                 },
@@ -5290,31 +5058,18 @@
                     order_book_id,
                     to_lock: BTreeMap::from([(
                         order_book_id.quote,
-<<<<<<< HEAD
-                        BTreeMap::from([(alice::<Runtime>(), balance!(1947.14))])
-=======
-                        BTreeMap::from([(alice(), balance!(1947.14).into())])
->>>>>>> 7c70d653
+                        BTreeMap::from([(alice::<Runtime>(), balance!(1947.14).into())])
                     ),]),
                     to_unlock: BTreeMap::from([
                         (
                             order_book_id.base,
-<<<<<<< HEAD
-                            BTreeMap::from([(alice::<Runtime>(), balance!(177))]),
-=======
-                            BTreeMap::from([(alice(), balance!(177).into())]),
->>>>>>> 7c70d653
+                            BTreeMap::from([(alice::<Runtime>(), balance!(177).into())]),
                         ),
                         (
                             order_book_id.quote,
                             BTreeMap::from([
-<<<<<<< HEAD
-                                (bob::<Runtime>(), balance!(1939.3)),
-                                (charlie::<Runtime>(), balance!(7.84))
-=======
-                                (bob(), balance!(1939.3).into()),
-                                (charlie(), balance!(7.84).into())
->>>>>>> 7c70d653
+                                (bob::<Runtime>(), balance!(1939.3).into()),
+                                (charlie::<Runtime>(), balance!(7.84).into())
                             ]),
                         ),
                     ]),
@@ -5360,31 +5115,18 @@
                     order_book_id,
                     to_lock: BTreeMap::from([(
                         order_book_id.quote,
-<<<<<<< HEAD
-                        BTreeMap::from([(alice::<Runtime>(), balance!(6881.32))])
-=======
-                        BTreeMap::from([(alice(), balance!(6881.32).into())])
->>>>>>> 7c70d653
+                        BTreeMap::from([(alice::<Runtime>(), balance!(6881.32).into())])
                     ),]),
                     to_unlock: BTreeMap::from([
                         (
                             order_book_id.base,
-<<<<<<< HEAD
-                            BTreeMap::from([(alice::<Runtime>(), balance!(610.7))]),
-=======
-                            BTreeMap::from([(alice(), balance!(610.7).into())]),
->>>>>>> 7c70d653
+                            BTreeMap::from([(alice::<Runtime>(), balance!(610.7).into())]),
                         ),
                         (
                             order_book_id.quote,
                             BTreeMap::from([
-<<<<<<< HEAD
-                                (bob::<Runtime>(), balance!(5346.39)),
-                                (charlie::<Runtime>(), balance!(1534.93))
-=======
-                                (bob(), balance!(5346.39).into()),
-                                (charlie(), balance!(1534.93).into())
->>>>>>> 7c70d653
+                                (bob::<Runtime>(), balance!(5346.39).into()),
+                                (charlie::<Runtime>(), balance!(1534.93).into())
                             ]),
                         ),
                     ]),
@@ -5429,32 +5171,19 @@
                     order_book_id,
                     to_lock: BTreeMap::from([(
                         order_book_id.base,
-<<<<<<< HEAD
-                        BTreeMap::from([(alice::<Runtime>(), balance!(169))])
-=======
-                        BTreeMap::from([(alice(), balance!(169).into())])
->>>>>>> 7c70d653
+                        BTreeMap::from([(alice::<Runtime>(), balance!(169).into())])
                     ),]),
                     to_unlock: BTreeMap::from([
                         (
                             order_book_id.base,
                             BTreeMap::from([
-<<<<<<< HEAD
-                                (bob::<Runtime>(), balance!(168.5)),
-                                (charlie::<Runtime>(), balance!(0.5))
-=======
-                                (bob(), balance!(168.5).into()),
-                                (charlie(), balance!(0.5).into())
->>>>>>> 7c70d653
+                                (bob::<Runtime>(), balance!(168.5).into()),
+                                (charlie::<Runtime>(), balance!(0.5).into())
                             ]),
                         ),
                         (
                             order_book_id.quote,
-<<<<<<< HEAD
-                            BTreeMap::from([(alice::<Runtime>(), balance!(1689.9))]),
-=======
-                            BTreeMap::from([(alice(), balance!(1689.9).into())]),
->>>>>>> 7c70d653
+                            BTreeMap::from([(alice::<Runtime>(), balance!(1689.9).into())]),
                         ),
                     ]),
                 },
@@ -5499,32 +5228,19 @@
                     order_book_id,
                     to_lock: BTreeMap::from([(
                         order_book_id.base,
-<<<<<<< HEAD
-                        BTreeMap::from([(alice::<Runtime>(), balance!(569.7))])
-=======
-                        BTreeMap::from([(alice(), balance!(569.7).into())])
->>>>>>> 7c70d653
+                        BTreeMap::from([(alice::<Runtime>(), balance!(569.7).into())])
                     ),]),
                     to_unlock: BTreeMap::from([
                         (
                             order_book_id.base,
                             BTreeMap::from([
-<<<<<<< HEAD
-                                (bob::<Runtime>(), balance!(303.1)),
-                                (charlie::<Runtime>(), balance!(266.6))
-=======
-                                (bob(), balance!(303.1).into()),
-                                (charlie(), balance!(266.6).into())
->>>>>>> 7c70d653
+                                (bob::<Runtime>(), balance!(303.1).into()),
+                                (charlie::<Runtime>(), balance!(266.6).into())
                             ]),
                         ),
                         (
                             order_book_id.quote,
-<<<<<<< HEAD
-                            BTreeMap::from([(alice::<Runtime>(), balance!(5538.37))]),
-=======
-                            BTreeMap::from([(alice(), balance!(5538.37).into())]),
->>>>>>> 7c70d653
+                            BTreeMap::from([(alice::<Runtime>(), balance!(5538.37).into())]),
                         ),
                     ]),
                 },
