// This file is part of the SORA network and Polkaswap app.

// Copyright (c) 2020, 2021, Polka Biome Ltd. All rights reserved.
// SPDX-License-Identifier: BSD-4-Clause

// Redistribution and use in source and binary forms, with or without modification,
// are permitted provided that the following conditions are met:

// Redistributions of source code must retain the above copyright notice, this list
// of conditions and the following disclaimer.
// Redistributions in binary form must reproduce the above copyright notice, this
// list of conditions and the following disclaimer in the documentation and/or other
// materials provided with the distribution.
//
// All advertising materials mentioning features or use of this software must display
// the following acknowledgement: This product includes software developed by Polka Biome
// Ltd., SORA, and Polkaswap.
//
// Neither the name of the Polka Biome Ltd. nor the names of its contributors may be used
// to endorse or promote products derived from this software without specific prior written permission.

// THIS SOFTWARE IS PROVIDED BY Polka Biome Ltd. AS IS AND ANY EXPRESS OR IMPLIED WARRANTIES,
// INCLUDING, BUT NOT LIMITED TO, THE IMPLIED WARRANTIES OF MERCHANTABILITY AND FITNESS FOR
// A PARTICULAR PURPOSE ARE DISCLAIMED. IN NO EVENT SHALL Polka Biome Ltd. BE LIABLE FOR ANY
// DIRECT, INDIRECT, INCIDENTAL, SPECIAL, EXEMPLARY, OR CONSEQUENTIAL DAMAGES (INCLUDING,
// BUT NOT LIMITED TO, PROCUREMENT OF SUBSTITUTE GOODS OR SERVICES; LOSS OF USE, DATA, OR PROFITS;
// OR BUSINESS INTERRUPTION) HOWEVER CAUSED AND ON ANY THEORY OF LIABILITY, WHETHER IN CONTRACT,
// STRICT LIABILITY, OR TORT (INCLUDING NEGLIGENCE OR OTHERWISE) ARISING IN ANY WAY OUT OF THE
// USE OF THIS SOFTWARE, EVEN IF ADVISED OF THE POSSIBILITY OF SUCH DAMAGE.

#![cfg(feature = "wip")] // order-book

use crate::test_utils::*;
use assets::AssetIdOf;
use common::{
    balance, AssetId32, AssetName, AssetSymbol, PriceVariant, DEFAULT_BALANCE_PRECISION, ETH,
    PSWAP, VAL, XOR, XST, XSTUSD,
};
use frame_support::error::BadOrigin;
use frame_support::{assert_err, assert_ok};
use frame_system::RawOrigin;
use framenode_chain_spec::ext;
use framenode_runtime::order_book::{
    Config, LimitOrder, MarketRole, OrderBook, OrderBookId, OrderBookStatus, OrderPrice,
    OrderVolume,
};
use framenode_runtime::{Runtime, RuntimeOrigin};
use hex_literal::hex;
use sp_core::Get;
use sp_std::collections::btree_map::BTreeMap;

type Assets = framenode_runtime::assets::Pallet<Runtime>;
type TradingPair = framenode_runtime::trading_pair::Pallet<Runtime>;
type FrameSystem = framenode_runtime::frame_system::Pallet<Runtime>;
type Timestamp = pallet_timestamp::Pallet<Runtime>;
type TechnicalRawOrigin = pallet_collective::RawOrigin<
    <Runtime as frame_system::Config>::AccountId,
    framenode_runtime::TechnicalCollective,
>;

#[test]
fn should_not_create_order_book_with_disallowed_dex_id() {
    ext().execute_with(|| {
        let mut order_book_id = OrderBookId::<AssetIdOf<Runtime>, DEXId> {
            dex_id: common::DEXId::PolkaswapXSTUSD.into(),
            base: VAL.into(),
            quote: XOR.into(),
        };

        assert_err!(
            OrderBookPallet::create_orderbook(
                RawOrigin::Signed(alice::<Runtime>()).into(),
                order_book_id
            ),
            E::NotAllowedDEXId,
        );

        // any number except 0 (polkaswap dex id) should not be allowed
        order_book_id.dex_id = 12345678;
        assert_err!(
            OrderBookPallet::create_orderbook(
                RawOrigin::Signed(alice::<Runtime>()).into(),
                order_book_id
            ),
            E::NotAllowedDEXId,
        );
    });
}

#[test]
fn should_create_order_book_with_correct_dex_id() {
    ext().execute_with(|| {
        let order_book_id = OrderBookId::<AssetIdOf<Runtime>, DEXId> {
            dex_id: DEX.into(),
            base: VAL.into(),
            quote: XOR.into(),
        };

        assert_ok!(OrderBookPallet::create_orderbook(
            RawOrigin::Signed(alice::<Runtime>()).into(),
            order_book_id
        ));

        assert_eq!(
            OrderBookPallet::order_books(order_book_id).unwrap(),
            OrderBook::default(order_book_id)
        );
    });
}

#[test]
fn should_not_create_order_book_with_same_assets() {
    ext().execute_with(|| {
        let order_book_id = OrderBookId::<AssetIdOf<Runtime>, DEXId> {
            dex_id: DEX.into(),
            base: XOR.into(),
            quote: XOR.into(),
        };

        assert_err!(
            OrderBookPallet::create_orderbook(
                RawOrigin::Signed(alice::<Runtime>()).into(),
                order_book_id
            ),
            E::ForbiddenToCreateOrderBookWithSameAssets
        );
    });
}

#[test]
fn should_not_create_order_book_with_wrong_quote_asset() {
    ext().execute_with(|| {
        let order_book_id = OrderBookId::<AssetIdOf<Runtime>, DEXId> {
            dex_id: DEX.into(),
            base: XOR.into(),
            quote: VAL.into(),
        };

        assert_err!(
            OrderBookPallet::create_orderbook(
                RawOrigin::Signed(alice::<Runtime>()).into(),
                order_book_id
            ),
            E::NotAllowedQuoteAsset
        );
    });
}

#[test]
fn should_create_order_book_with_synthetic_base_asset() {
    ext().execute_with(|| {
        let xstusd_order_book_id = OrderBookId::<AssetIdOf<Runtime>, DEXId> {
            dex_id: DEX.into(),
            base: XSTUSD.into(),
            quote: XOR.into(),
        };

        if !TradingPair::is_trading_pair_enabled(
            &xstusd_order_book_id.dex_id,
            &xstusd_order_book_id.quote,
            &xstusd_order_book_id.base,
        )
        .unwrap()
        {
            assert_ok!(TradingPair::register(
                RawOrigin::Signed(alice::<Runtime>()).into(),
                xstusd_order_book_id.dex_id,
                xstusd_order_book_id.quote,
                xstusd_order_book_id.base
            ));
        }

        assert_ok!(OrderBookPallet::create_orderbook(
            RawOrigin::Signed(alice::<Runtime>()).into(),
            xstusd_order_book_id
        ));

        // it should work with synthetic base asset - XST as well
        let xst_order_book_id = OrderBookId::<AssetIdOf<Runtime>, DEXId> {
            dex_id: DEX.into(),
            base: XST.into(),
            quote: XOR.into(),
        };

        if !TradingPair::is_trading_pair_enabled(
            &xst_order_book_id.dex_id,
            &xst_order_book_id.quote,
            &xst_order_book_id.base,
        )
        .unwrap()
        {
            assert_ok!(TradingPair::register(
                RawOrigin::Signed(alice::<Runtime>()).into(),
                xst_order_book_id.dex_id,
                xst_order_book_id.quote,
                xst_order_book_id.base
            ));
        }

        assert_ok!(OrderBookPallet::create_orderbook(
            RawOrigin::Signed(alice::<Runtime>()).into(),
            xst_order_book_id
        ));
    });
}

#[test]
fn should_not_create_order_book_with_non_existed_asset() {
    ext().execute_with(|| {
        let wrong_asset = AssetId32::from_bytes(hex!(
            "0123456789012345678901234567890123456789012345678901234567890123"
        ));

        let order_book_id = OrderBookId::<AssetIdOf<Runtime>, DEXId> {
            dex_id: DEX.into(),
            base: wrong_asset.into(),
            quote: XOR.into(),
        };

        assert_err!(
            OrderBookPallet::create_orderbook(
                RawOrigin::Signed(alice::<Runtime>()).into(),
                order_book_id
            ),
            assets::Error::<Runtime>::AssetIdNotExists
        );
    });
}

#[test]
fn should_not_create_order_book_with_non_existed_trading_pair() {
    ext().execute_with(|| {
        let caller = alice::<Runtime>();
        FrameSystem::inc_providers(&caller);

        let new_asset = Assets::register_from(
            &caller,
            AssetSymbol(b"TEST".to_vec()),
            AssetName(b"Test".to_vec()),
            DEFAULT_BALANCE_PRECISION,
            balance!(100),
            false,
            None,
            None,
        )
        .unwrap();

        let order_book_id = OrderBookId::<AssetIdOf<Runtime>, DEXId> {
            dex_id: DEX.into(),
            base: new_asset.into(),
            quote: XOR.into(),
        };

        assert_err!(
            OrderBookPallet::create_orderbook(RawOrigin::Signed(caller).into(), order_book_id),
            trading_pair::Error::<Runtime>::TradingPairDoesntExist
        );
    });
}

#[test]
fn should_create_order_book_for_regular_assets() {
    ext().execute_with(|| {
        let order_book_id = OrderBookId::<AssetIdOf<Runtime>, DEXId> {
            dex_id: DEX.into(),
            base: VAL.into(),
            quote: XOR.into(),
        };

        assert_ok!(OrderBookPallet::create_orderbook(
            RawOrigin::Signed(alice::<Runtime>()).into(),
            order_book_id
        ));

        assert_eq!(
            OrderBookPallet::order_books(order_book_id).unwrap(),
            OrderBook::default(order_book_id)
        );
    });
}

#[test]
fn should_not_create_order_book_that_already_exists() {
    ext().execute_with(|| {
        let order_book_id = OrderBookId::<AssetIdOf<Runtime>, DEXId> {
            dex_id: DEX.into(),
            base: VAL.into(),
            quote: XOR.into(),
        };

        assert_ok!(OrderBookPallet::create_orderbook(
            RawOrigin::Signed(alice::<Runtime>()).into(),
            order_book_id
        ));

        assert_err!(
            OrderBookPallet::create_orderbook(
                RawOrigin::Signed(alice::<Runtime>()).into(),
                order_book_id
            ),
            E::OrderBookAlreadyExists
        );
    });
}

#[test]
fn should_not_create_order_book_for_user_without_nft() {
    ext().execute_with(|| {
        let caller = alice::<Runtime>();
        let creator = bob::<Runtime>();
        FrameSystem::inc_providers(&creator);

        let nft = Assets::register_from(
            &creator,
            AssetSymbol(b"NFT".to_vec()),
            AssetName(b"Nft".to_vec()),
            0,
            1,
            false,
            None,
            None,
        )
        .unwrap();

        let order_book_id = OrderBookId::<AssetIdOf<Runtime>, DEXId> {
            dex_id: DEX.into(),
            base: nft,
            quote: XOR.into(),
        };

        assert_ok!(TradingPair::register(
            RawOrigin::Signed(creator.clone()).into(),
            DEX.into(),
            order_book_id.quote,
            order_book_id.base
        ));

        assert_err!(
            OrderBookPallet::create_orderbook(RawOrigin::Signed(caller).into(), order_book_id),
            E::UserHasNoNft
        );
    });
}

#[test]
#[ignore] // todo (m.tagirov) remove in #542
fn should_not_create_order_book_for_nft_owner_without_nft() {
    ext().execute_with(|| {
        let caller = alice::<Runtime>();
        let user = bob::<Runtime>();
        FrameSystem::inc_providers(&caller);

        let nft = Assets::register_from(
            &caller,
            AssetSymbol(b"NFT".to_vec()),
            AssetName(b"Nft".to_vec()),
            0,
            1,
            false,
            None,
            None,
        )
        .unwrap();

        let order_book_id = OrderBookId::<AssetIdOf<Runtime>, DEXId> {
            dex_id: DEX.into(),
            base: nft,
            quote: XOR.into(),
        };

        assert_ok!(TradingPair::register(
            RawOrigin::Signed(caller.clone()).into(),
            DEX.into(),
            order_book_id.quote,
            order_book_id.base
        ));

        // caller creates NFT and then send it to another user.
        // That means they cannot create order book with this NFT even they are NFT asset owner
        Assets::transfer(RawOrigin::Signed(caller.clone()).into(), nft, user, 1).unwrap();

        assert_err!(
            OrderBookPallet::create_orderbook(RawOrigin::Signed(caller).into(), order_book_id),
            E::UserHasNoNft
        );
    });
}

#[test]
fn should_create_order_book_for_nft() {
    ext().execute_with(|| {
        let caller = alice::<Runtime>();
        let creator = bob::<Runtime>();
        FrameSystem::inc_providers(&creator);

        let nft = Assets::register_from(
            &creator,
            AssetSymbol(b"NFT".to_vec()),
            AssetName(b"Nft".to_vec()),
            0,
            1,
            false,
            None,
            None,
        )
        .unwrap();

        Assets::transfer(RawOrigin::Signed(creator).into(), nft, caller.clone(), 1).unwrap();

        let order_book_id = OrderBookId::<AssetIdOf<Runtime>, DEXId> {
            dex_id: DEX.into(),
            base: nft,
            quote: XOR.into(),
        };

        assert_ok!(TradingPair::register(
            RawOrigin::Signed(caller.clone()).into(),
            DEX.into(),
            order_book_id.quote,
            order_book_id.base
        ));

        assert_ok!(OrderBookPallet::create_orderbook(
            RawOrigin::Signed(caller).into(),
            order_book_id
        ));

        assert_eq!(
            OrderBookPallet::order_books(order_book_id).unwrap(),
            OrderBook::default_indivisible(order_book_id)
        );
    });
}

#[test]
fn should_check_permissions_for_delete_order_book() {
    ext().execute_with(|| {
        let order_book_id = OrderBookId::<AssetIdOf<Runtime>, DEXId> {
            dex_id: DEX.into(),
            base: VAL.into(),
            quote: XOR.into(),
        };

<<<<<<< HEAD
        create_empty_order_book::<Runtime>(order_book_id);
=======
        create_empty_order_book(order_book_id);
        assert_ok!(OrderBookPallet::change_orderbook_status(
            RuntimeOrigin::root(),
            order_book_id,
            OrderBookStatus::OnlyCancel
        ));

>>>>>>> 74086a83
        assert_err!(
            OrderBookPallet::delete_orderbook(
                RawOrigin::Signed(alice::<Runtime>()).into(),
                order_book_id
            ),
            BadOrigin
        );

        // Root should be allowed

        assert_ok!(OrderBookPallet::delete_orderbook(
            RawOrigin::Root.into(),
            order_book_id
        ),);

        // Only more than half approvals from technical commitee are accepted

<<<<<<< HEAD
        create_empty_order_book::<Runtime>(order_book_id);
=======
        create_empty_order_book(order_book_id);
        assert_ok!(OrderBookPallet::change_orderbook_status(
            RuntimeOrigin::root(),
            order_book_id,
            OrderBookStatus::Stop
        ));
>>>>>>> 74086a83
        if pallet_collective::Pallet::<Runtime, framenode_runtime::TechnicalCollective>::members()
            .len()
            > 1
        {
            assert_err!(
                OrderBookPallet::delete_orderbook(
                    TechnicalRawOrigin::Member(alice::<Runtime>()).into(),
                    order_book_id
                ),
                BadOrigin,
            );
        } else {
            assert_ok!(OrderBookPallet::delete_orderbook(
                TechnicalRawOrigin::Member(alice::<Runtime>()).into(),
                order_book_id
            ),);
            create_empty_order_book::<Runtime>(order_book_id);
        }
        assert_err!(
            OrderBookPallet::delete_orderbook(
                TechnicalRawOrigin::Members(3, 6).into(),
                order_book_id
            ),
            BadOrigin
        );
        assert_ok!(OrderBookPallet::delete_orderbook(
            TechnicalRawOrigin::Members(4, 6).into(),
            order_book_id
        ));
    });
}

#[test]
fn should_not_delete_unknown_order_book() {
    ext().execute_with(|| {
        let order_book_id = OrderBookId::<AssetIdOf<Runtime>, DEXId> {
            dex_id: DEX.into(),
            base: VAL.into(),
            quote: XOR.into(),
        };

        assert_err!(
            OrderBookPallet::delete_orderbook(RuntimeOrigin::root(), order_book_id),
            E::UnknownOrderBook
        );
    });
}

#[test]
fn should_not_delete_order_book_with_wrong_status() {
    ext().execute_with(|| {
        let order_book_id = OrderBookId::<AssetIdOf<Runtime>, DEXId> {
            dex_id: DEX.into(),
            base: VAL.into(),
            quote: XOR.into(),
        };

<<<<<<< HEAD
        create_and_fill_order_book::<Runtime>(order_book_id);
        let owner = bob::<Runtime>();

        let tech_account = technical::Pallet::<Runtime>::tech_account_id_to_account_id(
            &OrderBookPallet::tech_account_for_order_book(order_book_id.clone()),
        )
        .unwrap();

        // not empty at the beginning
        assert!(!OrderBookPallet::aggregated_bids(&order_book_id).is_empty());
        assert!(!OrderBookPallet::aggregated_asks(&order_book_id).is_empty());
        assert!(!OrderBookPallet::user_limit_orders(&owner, &order_book_id)
            .unwrap()
            .is_empty());

        // some balance is locked in limit orders
        assert_ne!(
            free_balance::<Runtime>(&order_book_id.base, &owner),
            INIT_BALANCE
        );
        assert_ne!(
            free_balance::<Runtime>(&order_book_id.quote, &owner),
            INIT_BALANCE
        );

        // tech account keeps the locked assets
        assert!(free_balance::<Runtime>(&order_book_id.base, &tech_account) > balance!(0));
        assert!(free_balance::<Runtime>(&order_book_id.quote, &tech_account) > balance!(0));
=======
        create_empty_order_book(order_book_id);
>>>>>>> 74086a83

        assert_ok!(OrderBookPallet::change_orderbook_status(
            RuntimeOrigin::root(),
            order_book_id,
            OrderBookStatus::Trade
        ));

        assert_err!(
            OrderBookPallet::delete_orderbook(RuntimeOrigin::root(), order_book_id),
            E::ForbiddenStatusToDeleteOrderBook
        );

<<<<<<< HEAD
        // locked balance is unlocked
        assert_eq!(
            free_balance::<Runtime>(&order_book_id.base, &owner),
            INIT_BALANCE
        );
        assert_eq!(
            free_balance::<Runtime>(&order_book_id.quote, &owner),
            INIT_BALANCE
        );

        // tech account balance is empty after canceling of all limit orders
        assert_eq!(
            free_balance::<Runtime>(&order_book_id.base, &tech_account),
            balance!(0)
        );
        assert_eq!(
            free_balance::<Runtime>(&order_book_id.quote, &tech_account),
            balance!(0)
=======
        assert_ok!(OrderBookPallet::change_orderbook_status(
            RuntimeOrigin::root(),
            order_book_id,
            OrderBookStatus::PlaceAndCancel
        ));

        assert_err!(
            OrderBookPallet::delete_orderbook(RuntimeOrigin::root(), order_book_id),
            E::ForbiddenStatusToDeleteOrderBook
>>>>>>> 74086a83
        );
    });
}

#[test]
fn should_not_delete_order_book_with_orders() {
    ext().execute_with(|| {
        let order_book_id = OrderBookId::<AssetIdOf<Runtime>, DEXId> {
            dex_id: DEX.into(),
            base: VAL.into(),
            quote: XOR.into(),
        };

<<<<<<< HEAD
        assert_ok!(OrderBookPallet::create_orderbook(
            RawOrigin::Signed(alice::<Runtime>()).into(),
            order_book_id
        ));

        let order_book = OrderBookPallet::order_books(order_book_id).unwrap();

        let mut buy_price: OrderPrice = balance!(1000).into();
        let mut buy_lifespan = <Runtime as Config>::MIN_ORDER_LIFESPAN + 10000; // ms
        let mut sell_price: OrderPrice = balance!(1001).into();
        let mut sell_lifespan = <Runtime as Config>::MIN_ORDER_LIFESPAN + 10000; // ms
=======
        create_and_fill_order_book(order_book_id);
>>>>>>> 74086a83

        assert_ok!(OrderBookPallet::change_orderbook_status(
            RuntimeOrigin::root(),
            order_book_id,
            OrderBookStatus::Stop
        ));

<<<<<<< HEAD
        for i in 0..max_prices_for_side {
            // get new owner for each order to not get UserHasMaxCountOfOpenedOrders error
            let account = generate_account::<Runtime>(i);

            fill_balance::<Runtime>(account.clone(), order_book_id);
=======
        assert_err!(
            OrderBookPallet::delete_orderbook(RuntimeOrigin::root(), order_book_id),
            E::OrderBookIsNotEmpty
        );
    });
}

#[test]
fn should_delete_order_book() {
    ext().execute_with(|| {
        let order_book_id = OrderBookId::<AssetIdOf<Runtime>, DEXId> {
            dex_id: DEX.into(),
            base: VAL.into(),
            quote: XOR.into(),
        };
>>>>>>> 74086a83

        create_empty_order_book(order_book_id);
        let owner = bob();

        let tech_account = technical::Pallet::<Runtime>::tech_account_id_to_account_id(
            &OrderBookPallet::tech_account_for_order_book(order_book_id.clone()),
        )
        .unwrap();

        assert_ok!(OrderBookPallet::change_orderbook_status(
            RuntimeOrigin::root(),
            order_book_id,
            OrderBookStatus::Stop
        ));

        // delete the order book
        assert_ok!(OrderBookPallet::delete_orderbook(
            RuntimeOrigin::root(),
            order_book_id
        ));

        assert!(OrderBookPallet::aggregated_bids(&order_book_id).is_empty());
        assert!(OrderBookPallet::aggregated_asks(&order_book_id).is_empty());
        assert_eq!(
            OrderBookPallet::user_limit_orders(&owner, &order_book_id),
            None
        );

        assert_eq!(
            free_balance(&order_book_id.base, &tech_account),
            balance!(0)
        );
        assert_eq!(
            free_balance(&order_book_id.quote, &tech_account),
            balance!(0)
        );
    });
}

#[test]
fn should_check_permissions_for_update_order_book() {
    ext().execute_with(|| {
        let order_book_id = OrderBookId::<AssetIdOf<Runtime>, DEXId> {
            dex_id: DEX.into(),
            base: VAL.into(),
            quote: XOR.into(),
        };

        create_empty_order_book::<Runtime>(order_book_id);

        assert_err!(
            OrderBookPallet::update_orderbook(
                RawOrigin::Signed(alice::<Runtime>()).into(),
                order_book_id,
                balance!(0.01),
                balance!(0.001),
                balance!(1),
                balance!(10000)
            ),
            BadOrigin
        );

        // Root should be allowed

        assert_ok!(OrderBookPallet::update_orderbook(
            RawOrigin::Root.into(),
            order_book_id,
            balance!(0.01),
            balance!(0.001),
            balance!(1),
            balance!(10000)
        ),);

        // Only more than half approvals from technical commitee are accepted

        if pallet_collective::Pallet::<Runtime, framenode_runtime::TechnicalCollective>::members()
            .len()
            > 1
        {
            assert_err!(
                OrderBookPallet::update_orderbook(
                    TechnicalRawOrigin::Member(alice::<Runtime>()).into(),
                    order_book_id,
                    balance!(0.01),
                    balance!(0.001),
                    balance!(1),
                    balance!(10000)
                ),
                BadOrigin,
            );
        } else {
            assert_ok!(OrderBookPallet::update_orderbook(
                TechnicalRawOrigin::Member(alice::<Runtime>()).into(),
                order_book_id,
                balance!(0.01),
                balance!(0.001),
                balance!(1),
                balance!(10000)
            ),);
            create_empty_order_book::<Runtime>(order_book_id);
        }
        assert_err!(
            OrderBookPallet::update_orderbook(
                TechnicalRawOrigin::Members(3, 6).into(),
                order_book_id,
                balance!(0.01),
                balance!(0.001),
                balance!(1),
                balance!(10000)
            ),
            BadOrigin
        );
        assert_ok!(OrderBookPallet::update_orderbook(
            TechnicalRawOrigin::Members(4, 6).into(),
            order_book_id,
            balance!(0.01),
            balance!(0.001),
            balance!(1),
            balance!(10000)
        ),);

        // nft to have custom owner of quote asset
        FrameSystem::inc_providers(&bob::<Runtime>());

        let nft = Assets::register_from(
            &bob::<Runtime>(),
            AssetSymbol(b"NFT".to_vec()),
            AssetName(b"Nft".to_vec()),
            0,
            100,
            false,
            None,
            None,
        )
        .unwrap();
        let order_book_id = OrderBookId::<AssetIdOf<Runtime>, DEXId> {
            dex_id: DEX.into(),
            base: nft,
            quote: XOR.into(),
        };
        assert_ok!(TradingPair::register(
            RawOrigin::Signed(bob::<Runtime>()).into(),
            DEX.into(),
            order_book_id.quote,
            order_book_id.base
        ));
        create_empty_order_book::<Runtime>(order_book_id);

        let asset_owner_base = Assets::asset_owner(&order_book_id.base).unwrap();
        let asset_owner_quote = Assets::asset_owner(&order_book_id.quote).unwrap();
        assert_ok!(OrderBookPallet::update_orderbook(
            RawOrigin::Signed(asset_owner_base).into(),
            order_book_id,
            balance!(0.01),
            2,
            4,
            100,
        ),);
        assert_err!(
            OrderBookPallet::update_orderbook(
                RawOrigin::Signed(asset_owner_quote).into(),
                order_book_id,
                balance!(0.01),
                2,
                4,
                100,
            ),
            BadOrigin
        );
        assert_err!(
            OrderBookPallet::update_orderbook(
                RawOrigin::Signed(alice::<Runtime>()).into(),
                order_book_id,
                balance!(0.01),
                2,
                4,
                100,
            ),
            BadOrigin
        );
    });
}

#[test]
fn should_not_update_unknown_order_book() {
    ext().execute_with(|| {
        let order_book_id = OrderBookId::<AssetIdOf<Runtime>, DEXId> {
            dex_id: DEX.into(),
            base: VAL.into(),
            quote: XOR.into(),
        };

        assert_err!(
            OrderBookPallet::update_orderbook(
                RuntimeOrigin::root(),
                order_book_id,
                balance!(0.01),
                balance!(0.001),
                balance!(1),
                balance!(10000)
            ),
            E::UnknownOrderBook
        );
    });
}

#[test]
fn should_not_update_order_book_with_zero_attributes() {
    ext().execute_with(|| {
        let order_book_id = OrderBookId::<AssetIdOf<Runtime>, DEXId> {
            dex_id: DEX.into(),
            base: VAL.into(),
            quote: XOR.into(),
        };

        create_empty_order_book::<Runtime>(order_book_id);

        let tick_size = balance!(0.01);
        let step_lot_size = balance!(0.001);
        let min_lot_size = balance!(1);
        let max_lot_size = balance!(10000);

        assert_err!(
            OrderBookPallet::update_orderbook(
                RuntimeOrigin::root(),
                order_book_id,
                0,
                step_lot_size,
                min_lot_size,
                max_lot_size
            ),
            E::InvalidTickSize
        );

        assert_err!(
            OrderBookPallet::update_orderbook(
                RuntimeOrigin::root(),
                order_book_id,
                tick_size,
                0,
                min_lot_size,
                max_lot_size
            ),
            E::InvalidStepLotSize
        );

        assert_err!(
            OrderBookPallet::update_orderbook(
                RuntimeOrigin::root(),
                order_book_id,
                tick_size,
                step_lot_size,
                0,
                max_lot_size
            ),
            E::InvalidMinLotSize
        );

        assert_err!(
            OrderBookPallet::update_orderbook(
                RuntimeOrigin::root(),
                order_book_id,
                tick_size,
                step_lot_size,
                min_lot_size,
                0
            ),
            E::InvalidMaxLotSize
        );
    });
}

#[test]
fn should_not_update_order_book_with_simple_mistakes() {
    ext().execute_with(|| {
        let order_book_id = OrderBookId::<AssetIdOf<Runtime>, DEXId> {
            dex_id: DEX.into(),
            base: VAL.into(),
            quote: XOR.into(),
        };

        create_empty_order_book::<Runtime>(order_book_id);

        // min > max
        assert_err!(
            OrderBookPallet::update_orderbook(
                RuntimeOrigin::root(),
                order_book_id,
                balance!(0.01),
                balance!(0.001),
                balance!(100),
                balance!(10)
            ),
            E::InvalidMaxLotSize
        );

        // min & max couldn't be less then `step_lot_size`
        assert_err!(
            OrderBookPallet::update_orderbook(
                RuntimeOrigin::root(),
                order_book_id,
                balance!(0.01),
                balance!(0.001),
                balance!(0.0001),
                balance!(10000)
            ),
            E::InvalidMinLotSize
        );
        assert_err!(
            OrderBookPallet::update_orderbook(
                RuntimeOrigin::root(),
                order_book_id,
                balance!(0.01),
                balance!(0.001),
                balance!(1),
                balance!(0.0001)
            ),
            E::InvalidMaxLotSize
        );

        // min & max must be a multiple of `step_lot_size`
        assert_err!(
            OrderBookPallet::update_orderbook(
                RuntimeOrigin::root(),
                order_book_id,
                balance!(0.01),
                balance!(0.001),
                balance!(1.0001),
                balance!(10000)
            ),
            E::InvalidMinLotSize
        );
        assert_err!(
            OrderBookPallet::update_orderbook(
                RuntimeOrigin::root(),
                order_book_id,
                balance!(0.01),
                balance!(0.001),
                balance!(1),
                balance!(10000.00001)
            ),
            E::InvalidMaxLotSize
        );
    });
}

#[test]
fn should_not_update_order_book_with_wrong_min_deal_amount() {
    ext().execute_with(|| {
        let order_book_id = OrderBookId::<AssetIdOf<Runtime>, DEXId> {
            dex_id: DEX.into(),
            base: VAL.into(),
            quote: XOR.into(),
        };

        create_empty_order_book::<Runtime>(order_book_id);

        assert_err!(
            OrderBookPallet::update_orderbook(
                RuntimeOrigin::root(),
                order_book_id,
                balance!(1000000000000),
                balance!(1000000000000),
                balance!(10000000000000),
                balance!(100000000000000)
            ),
            E::TickSizeAndStepLotSizeAreTooBig
        );

        assert_err!(
            OrderBookPallet::update_orderbook(
                RuntimeOrigin::root(),
                order_book_id,
                balance!(0.0000000001),
                balance!(0.0000000001),
                balance!(1),
                balance!(10000)
            ),
            E::TickSizeAndStepLotSizeLosePrecision
        );

        assert_err!(
            OrderBookPallet::update_orderbook(
                RuntimeOrigin::root(),
                order_book_id,
                balance!(0.000000000000000001),
                balance!(0.1),
                balance!(1),
                balance!(10000)
            ),
            E::TickSizeAndStepLotSizeLosePrecision
        );

        assert_err!(
            OrderBookPallet::update_orderbook(
                RuntimeOrigin::root(),
                order_book_id,
                balance!(0.1),
                balance!(0.000000000000000001),
                balance!(1),
                balance!(10000)
            ),
            E::TickSizeAndStepLotSizeLosePrecision
        );

        assert_err!(
            OrderBookPallet::update_orderbook(
                RuntimeOrigin::root(),
                order_book_id,
                balance!(0.1),
                balance!(5.000000000000000001),
                balance!(10.000000000000000002), // should be a multiple of step_lot_size
                balance!(10000.000000000000002)  // should be a multiple of step_lot_size
            ),
            E::TickSizeAndStepLotSizeLosePrecision
        );

        assert_err!(
            OrderBookPallet::update_orderbook(
                RuntimeOrigin::root(),
                order_book_id,
                balance!(5.000000000000000001),
                balance!(0.1),
                balance!(1),
                balance!(10000)
            ),
            E::TickSizeAndStepLotSizeLosePrecision
        );

        assert_err!(
            OrderBookPallet::update_orderbook(
                RuntimeOrigin::root(),
                order_book_id,
                balance!(5.000000001),
                balance!(5.0000000001),
                balance!(10.0000000002), // should be a multiple of step_lot_size
                balance!(10000.0000002)  // should be a multiple of step_lot_size
            ),
            E::TickSizeAndStepLotSizeLosePrecision
        );
    });
}

#[test]
fn should_not_update_order_book_when_attributes_exceed_total_supply() {
    ext().execute_with(|| {
        let order_book_id = OrderBookId::<AssetIdOf<Runtime>, DEXId> {
            dex_id: DEX.into(),
            base: VAL.into(),
            quote: XOR.into(),
        };

        create_empty_order_book::<Runtime>(order_book_id);

        assert_err!(
            OrderBookPallet::update_orderbook(
                RuntimeOrigin::root(),
                order_book_id,
                balance!(0.01),
                balance!(0.001),
                balance!(1),
                balance!(10000000000)
            ),
            E::MaxLotSizeIsMoreThanTotalSupply
        );
    });
}

#[test]
fn should_update_order_book_with_regular_asset() {
    ext().execute_with(|| {
        let order_book_id = OrderBookId::<AssetIdOf<Runtime>, DEXId> {
            dex_id: DEX.into(),
            base: VAL.into(),
            quote: XOR.into(),
        };

        create_and_fill_order_book::<Runtime>(order_book_id);

        let limit_order1 = OrderBookPallet::limit_orders(order_book_id, 1).unwrap();
        let limit_order2 = OrderBookPallet::limit_orders(order_book_id, 2).unwrap();
        let limit_order3 = OrderBookPallet::limit_orders(order_book_id, 3).unwrap();
        let limit_order4 = OrderBookPallet::limit_orders(order_book_id, 4).unwrap();
        let limit_order5 = OrderBookPallet::limit_orders(order_book_id, 5).unwrap();
        let limit_order6 = OrderBookPallet::limit_orders(order_book_id, 6).unwrap();
        let limit_order7 = OrderBookPallet::limit_orders(order_book_id, 7).unwrap();
        let limit_order8 = OrderBookPallet::limit_orders(order_book_id, 8).unwrap();
        let limit_order9 = OrderBookPallet::limit_orders(order_book_id, 9).unwrap();
        let limit_order10 = OrderBookPallet::limit_orders(order_book_id, 10).unwrap();
        let limit_order11 = OrderBookPallet::limit_orders(order_book_id, 11).unwrap();
        let limit_order12 = OrderBookPallet::limit_orders(order_book_id, 12).unwrap();

        // check amounts before update
        assert_eq!(limit_order1.amount, balance!(168.5).into());
        assert_eq!(limit_order2.amount, balance!(95.2).into());
        assert_eq!(limit_order3.amount, balance!(44.7).into());
        assert_eq!(limit_order4.amount, balance!(56.4).into());
        assert_eq!(limit_order5.amount, balance!(89.9).into());
        assert_eq!(limit_order6.amount, balance!(115).into());
        assert_eq!(limit_order7.amount, balance!(176.3).into());
        assert_eq!(limit_order8.amount, balance!(85.4).into());
        assert_eq!(limit_order9.amount, balance!(93.2).into());
        assert_eq!(limit_order10.amount, balance!(36.6).into());
        assert_eq!(limit_order11.amount, balance!(205.5).into());
        assert_eq!(limit_order12.amount, balance!(13.7).into());

        let tick_size = balance!(0.01);
        let step_lot_size = balance!(0.001);
        let min_lot_size = balance!(1);
        let max_lot_size = balance!(10000);

        assert_ok!(OrderBookPallet::update_orderbook(
            RuntimeOrigin::root(),
            order_book_id,
            tick_size,
            step_lot_size,
            min_lot_size,
            max_lot_size
        ));

        let order_book = OrderBookPallet::order_books(order_book_id).unwrap();

        // check new attributes
        assert_eq!(order_book.tick_size, tick_size.into());
        assert_eq!(order_book.step_lot_size, step_lot_size.into());
        assert_eq!(order_book.min_lot_size, min_lot_size.into());
        assert_eq!(order_book.max_lot_size, max_lot_size.into());

        let limit_order1 = OrderBookPallet::limit_orders(order_book_id, 1).unwrap();
        let limit_order2 = OrderBookPallet::limit_orders(order_book_id, 2).unwrap();
        let limit_order3 = OrderBookPallet::limit_orders(order_book_id, 3).unwrap();
        let limit_order4 = OrderBookPallet::limit_orders(order_book_id, 4).unwrap();
        let limit_order5 = OrderBookPallet::limit_orders(order_book_id, 5).unwrap();
        let limit_order6 = OrderBookPallet::limit_orders(order_book_id, 6).unwrap();
        let limit_order7 = OrderBookPallet::limit_orders(order_book_id, 7).unwrap();
        let limit_order8 = OrderBookPallet::limit_orders(order_book_id, 8).unwrap();
        let limit_order9 = OrderBookPallet::limit_orders(order_book_id, 9).unwrap();
        let limit_order10 = OrderBookPallet::limit_orders(order_book_id, 10).unwrap();
        let limit_order11 = OrderBookPallet::limit_orders(order_book_id, 11).unwrap();
        let limit_order12 = OrderBookPallet::limit_orders(order_book_id, 12).unwrap();

        // check that amounts are not changed after update
        // because they are suitable for new step_lot_size
        assert_eq!(limit_order1.amount, balance!(168.5).into());
        assert_eq!(limit_order2.amount, balance!(95.2).into());
        assert_eq!(limit_order3.amount, balance!(44.7).into());
        assert_eq!(limit_order4.amount, balance!(56.4).into());
        assert_eq!(limit_order5.amount, balance!(89.9).into());
        assert_eq!(limit_order6.amount, balance!(115).into());
        assert_eq!(limit_order7.amount, balance!(176.3).into());
        assert_eq!(limit_order8.amount, balance!(85.4).into());
        assert_eq!(limit_order9.amount, balance!(93.2).into());
        assert_eq!(limit_order10.amount, balance!(36.6).into());
        assert_eq!(limit_order11.amount, balance!(205.5).into());
        assert_eq!(limit_order12.amount, balance!(13.7).into());
    });
}

#[test]
fn should_update_order_book_with_nft() {
    ext().execute_with(|| {
        FrameSystem::inc_providers(&alice::<Runtime>());

        let nft = Assets::register_from(
            &alice::<Runtime>(),
            AssetSymbol(b"NFT".to_vec()),
            AssetName(b"Nft".to_vec()),
            0,
            100,
            false,
            None,
            None,
        )
        .unwrap();

        let order_book_id = OrderBookId::<AssetIdOf<Runtime>, DEXId> {
            dex_id: DEX.into(),
            base: nft,
            quote: XOR.into(),
        };

        assert_ok!(TradingPair::register(
            RawOrigin::Signed(alice::<Runtime>()).into(),
            DEX.into(),
            order_book_id.quote,
            order_book_id.base
        ));

        assert_ok!(OrderBookPallet::create_orderbook(
            RawOrigin::Signed(alice::<Runtime>()).into(),
            order_book_id
        ));

        let tick_size = OrderPrice::divisible(balance!(0.01));
        let step_lot_size = OrderVolume::indivisible(2);
        let min_lot_size = OrderVolume::indivisible(4);
        let max_lot_size = OrderVolume::indivisible(100);

        assert_ok!(OrderBookPallet::update_orderbook(
            RuntimeOrigin::root(),
            order_book_id,
            *tick_size.balance(),
            *step_lot_size.balance(),
            *min_lot_size.balance(),
            *max_lot_size.balance()
        ));

        let order_book = OrderBookPallet::order_books(order_book_id).unwrap();

        assert_eq!(order_book.tick_size, tick_size);
        assert_eq!(order_book.step_lot_size, step_lot_size);
        assert_eq!(order_book.min_lot_size, min_lot_size);
        assert_eq!(order_book.max_lot_size, max_lot_size);
    });
}

#[test]
fn should_align_limit_orders_when_update_order_book() {
    ext().execute_with(|| {
        let order_book_id = OrderBookId::<AssetIdOf<Runtime>, DEXId> {
            dex_id: DEX.into(),
            base: VAL.into(),
            quote: XOR.into(),
        };

        create_and_fill_order_book::<Runtime>(order_book_id);

        let limit_order1 = OrderBookPallet::limit_orders(order_book_id, 1).unwrap();
        let limit_order2 = OrderBookPallet::limit_orders(order_book_id, 2).unwrap();
        let limit_order3 = OrderBookPallet::limit_orders(order_book_id, 3).unwrap();
        let limit_order4 = OrderBookPallet::limit_orders(order_book_id, 4).unwrap();
        let limit_order5 = OrderBookPallet::limit_orders(order_book_id, 5).unwrap();
        let limit_order6 = OrderBookPallet::limit_orders(order_book_id, 6).unwrap();
        let limit_order7 = OrderBookPallet::limit_orders(order_book_id, 7).unwrap();
        let limit_order8 = OrderBookPallet::limit_orders(order_book_id, 8).unwrap();
        let limit_order9 = OrderBookPallet::limit_orders(order_book_id, 9).unwrap();
        let limit_order10 = OrderBookPallet::limit_orders(order_book_id, 10).unwrap();
        let limit_order11 = OrderBookPallet::limit_orders(order_book_id, 11).unwrap();
        let limit_order12 = OrderBookPallet::limit_orders(order_book_id, 12).unwrap();

        // check that amounts are original before align
        assert_eq!(limit_order1.amount, balance!(168.5).into());
        assert_eq!(limit_order2.amount, balance!(95.2).into());
        assert_eq!(limit_order3.amount, balance!(44.7).into());
        assert_eq!(limit_order4.amount, balance!(56.4).into());
        assert_eq!(limit_order5.amount, balance!(89.9).into());
        assert_eq!(limit_order6.amount, balance!(115).into());
        assert_eq!(limit_order7.amount, balance!(176.3).into());
        assert_eq!(limit_order8.amount, balance!(85.4).into());
        assert_eq!(limit_order9.amount, balance!(93.2).into());
        assert_eq!(limit_order10.amount, balance!(36.6).into());
        assert_eq!(limit_order11.amount, balance!(205.5).into());
        assert_eq!(limit_order12.amount, balance!(13.7).into());

        // get balances before align
        let bob_base_balance = free_balance::<Runtime>(&order_book_id.base, &bob::<Runtime>());
        let bob_quote_balance = free_balance::<Runtime>(&order_book_id.quote, &bob::<Runtime>());
        let charlie_base_balance =
            free_balance::<Runtime>(&order_book_id.base, &charlie::<Runtime>());
        let charlie_quote_balance =
            free_balance::<Runtime>(&order_book_id.quote, &charlie::<Runtime>());

        let tick_size = balance!(0.01);
        let step_lot_size = balance!(1); // change lot size precision
        let min_lot_size = balance!(1);
        let max_lot_size = balance!(10000);

        assert_ok!(OrderBookPallet::update_orderbook(
            RuntimeOrigin::root(),
            order_book_id,
            tick_size,
            step_lot_size,
            min_lot_size,
            max_lot_size
        ));

        let limit_order1 = OrderBookPallet::limit_orders(order_book_id, 1).unwrap();
        let limit_order2 = OrderBookPallet::limit_orders(order_book_id, 2).unwrap();
        let limit_order3 = OrderBookPallet::limit_orders(order_book_id, 3).unwrap();
        let limit_order4 = OrderBookPallet::limit_orders(order_book_id, 4).unwrap();
        let limit_order5 = OrderBookPallet::limit_orders(order_book_id, 5).unwrap();
        let limit_order6 = OrderBookPallet::limit_orders(order_book_id, 6).unwrap();
        let limit_order7 = OrderBookPallet::limit_orders(order_book_id, 7).unwrap();
        let limit_order8 = OrderBookPallet::limit_orders(order_book_id, 8).unwrap();
        let limit_order9 = OrderBookPallet::limit_orders(order_book_id, 9).unwrap();
        let limit_order10 = OrderBookPallet::limit_orders(order_book_id, 10).unwrap();
        let limit_order11 = OrderBookPallet::limit_orders(order_book_id, 11).unwrap();
        let limit_order12 = OrderBookPallet::limit_orders(order_book_id, 12).unwrap();

        // check that amouts are aligned
        assert_eq!(limit_order1.amount, balance!(168).into());
        assert_eq!(limit_order2.amount, balance!(95).into());
        assert_eq!(limit_order3.amount, balance!(44).into());
        assert_eq!(limit_order4.amount, balance!(56).into());
        assert_eq!(limit_order5.amount, balance!(89).into());
        assert_eq!(limit_order6.amount, balance!(115).into());
        assert_eq!(limit_order7.amount, balance!(176).into());
        assert_eq!(limit_order8.amount, balance!(85).into());
        assert_eq!(limit_order9.amount, balance!(93).into());
        assert_eq!(limit_order10.amount, balance!(36).into());
        assert_eq!(limit_order11.amount, balance!(205).into());
        assert_eq!(limit_order12.amount, balance!(13).into());

        // check dust refund
        assert_eq!(
            free_balance::<Runtime>(&order_book_id.base, &bob::<Runtime>()),
            bob_base_balance + balance!(1)
        );
        assert_eq!(
            free_balance::<Runtime>(&order_book_id.quote, &bob::<Runtime>()),
            bob_quote_balance + balance!(20.41)
        );
        assert_eq!(
            free_balance::<Runtime>(&order_book_id.base, &charlie::<Runtime>()),
            charlie_base_balance + balance!(1.7)
        );
        assert_eq!(
            free_balance::<Runtime>(&order_book_id.quote, &charlie::<Runtime>()),
            charlie_quote_balance + balance!(5.76)
        );
    });
}

#[test]
fn should_check_permissions_for_change_order_book_status() {
    ext().execute_with(|| {
        let order_book_id = OrderBookId::<AssetIdOf<Runtime>, DEXId> {
            dex_id: DEX.into(),
            base: VAL.into(),
            quote: XOR.into(),
        };

        create_empty_order_book::<Runtime>(order_book_id);
        assert_err!(
            OrderBookPallet::change_orderbook_status(
                RawOrigin::Signed(alice::<Runtime>()).into(),
                order_book_id,
                OrderBookStatus::Trade
            ),
            BadOrigin
        );

        // Root should be allowed

        assert_ok!(OrderBookPallet::change_orderbook_status(
            RawOrigin::Root.into(),
            order_book_id,
            OrderBookStatus::Trade
        ),);

        // Only more than half approvals from technical commitee are accepted

        if pallet_collective::Pallet::<Runtime, framenode_runtime::TechnicalCollective>::members()
            .len()
            > 1
        {
            assert_err!(
                OrderBookPallet::change_orderbook_status(
                    TechnicalRawOrigin::Member(alice::<Runtime>()).into(),
                    order_book_id,
                    OrderBookStatus::Trade
                ),
                BadOrigin,
            );
        } else {
            assert_ok!(OrderBookPallet::change_orderbook_status(
                TechnicalRawOrigin::Member(alice::<Runtime>()).into(),
                order_book_id,
                OrderBookStatus::Trade
            ),);
        }
        assert_err!(
            OrderBookPallet::change_orderbook_status(
                TechnicalRawOrigin::Members(3, 6).into(),
                order_book_id,
                OrderBookStatus::Trade
            ),
            BadOrigin
        );
        assert_ok!(OrderBookPallet::change_orderbook_status(
            TechnicalRawOrigin::Members(4, 6).into(),
            order_book_id,
            OrderBookStatus::Trade
        ),);
    });
}

#[test]
fn should_not_change_status_of_unknown_order_book() {
    ext().execute_with(|| {
        let order_book_id = OrderBookId::<AssetIdOf<Runtime>, DEXId> {
            dex_id: DEX.into(),
            base: VAL.into(),
            quote: XOR.into(),
        };

        assert_err!(
            OrderBookPallet::change_orderbook_status(
                RuntimeOrigin::root(),
                order_book_id,
                OrderBookStatus::Trade
            ),
            E::UnknownOrderBook
        );
    });
}

#[test]
fn should_change_order_book_status() {
    ext().execute_with(|| {
        let order_book_id = OrderBookId::<AssetIdOf<Runtime>, DEXId> {
            dex_id: DEX.into(),
            base: VAL.into(),
            quote: XOR.into(),
        };

        create_empty_order_book::<Runtime>(order_book_id);

        assert_eq!(
            OrderBookPallet::order_books(order_book_id).unwrap().status,
            OrderBookStatus::Trade
        );

        assert_ok!(OrderBookPallet::change_orderbook_status(
            RuntimeOrigin::root(),
            order_book_id,
            OrderBookStatus::Stop
        ));

        assert_eq!(
            OrderBookPallet::order_books(order_book_id).unwrap().status,
            OrderBookStatus::Stop
        );

        assert_ok!(OrderBookPallet::change_orderbook_status(
            RuntimeOrigin::root(),
            order_book_id,
            OrderBookStatus::OnlyCancel
        ));

        assert_eq!(
            OrderBookPallet::order_books(order_book_id).unwrap().status,
            OrderBookStatus::OnlyCancel
        );

        assert_ok!(OrderBookPallet::change_orderbook_status(
            RuntimeOrigin::root(),
            order_book_id,
            OrderBookStatus::PlaceAndCancel
        ));

        assert_eq!(
            OrderBookPallet::order_books(order_book_id).unwrap().status,
            OrderBookStatus::PlaceAndCancel
        );

        assert_ok!(OrderBookPallet::change_orderbook_status(
            RuntimeOrigin::root(),
            order_book_id,
            OrderBookStatus::Trade
        ));

        assert_eq!(
            OrderBookPallet::order_books(order_book_id).unwrap().status,
            OrderBookStatus::Trade
        );
    });
}

#[test]
fn should_not_place_limit_order_in_unknown_order_book() {
    ext().execute_with(|| {
        let order_book_id = OrderBookId::<AssetIdOf<Runtime>, DEXId> {
            dex_id: DEX.into(),
            base: VAL.into(),
            quote: XOR.into(),
        };

        assert_err!(
            OrderBookPallet::place_limit_order(
                RawOrigin::Signed(alice::<Runtime>()).into(),
                order_book_id,
                balance!(10),
                balance!(100),
                PriceVariant::Buy,
                Some(1000)
            ),
            E::UnknownOrderBook
        );
    });
}

#[test]
fn should_place_limit_order() {
    ext().execute_with(|| {
        let caller = alice::<Runtime>();
        let order_book_id = OrderBookId::<AssetIdOf<Runtime>, DEXId> {
            dex_id: DEX.into(),
            base: VAL.into(),
            quote: XOR.into(),
        };

        create_and_fill_order_book::<Runtime>(order_book_id);
        fill_balance::<Runtime>(caller.clone(), order_book_id);

        let price: OrderPrice = balance!(10).into();
        let amount: OrderVolume = balance!(100).into();
        let lifespan = <Runtime as Config>::MIN_ORDER_LIFESPAN + 10000;
        let now = 1234;
        let current_block = frame_system::Pallet::<Runtime>::block_number();

        Timestamp::set_timestamp(now);

        // fix state before
        let bids_before = OrderBookPallet::bids(&order_book_id, &price).unwrap_or_default();
        let agg_bids_before = OrderBookPallet::aggregated_bids(&order_book_id);
        let price_volume_before = agg_bids_before.get(&price).cloned().unwrap_or_default();
        let user_orders_before =
            OrderBookPallet::user_limit_orders(&caller, &order_book_id).unwrap_or_default();
        let balance_before = free_balance::<Runtime>(&order_book_id.quote, &caller);

        assert_ok!(OrderBookPallet::place_limit_order(
            RawOrigin::Signed(caller.clone()).into(),
            order_book_id,
            *price.balance(),
            *amount.balance(),
            PriceVariant::Buy,
            Some(lifespan)
        ));

        let order_id = get_last_order_id(order_book_id).unwrap();

        // check
        let expected_order = LimitOrder::<Runtime>::new(
            order_id,
            caller.clone(),
            PriceVariant::Buy,
            price,
            amount,
            now,
            lifespan,
            current_block,
        );

        let deal_amount = *expected_order
            .deal_amount(MarketRole::Taker, None)
            .unwrap()
            .value();

        assert_eq!(
            OrderBookPallet::limit_orders(order_book_id, order_id).unwrap(),
            expected_order
        );

        let mut expected_bids = bids_before.clone();
        assert_ok!(expected_bids.try_push(order_id));
        assert_eq!(
            OrderBookPallet::bids(&order_book_id, &price).unwrap(),
            expected_bids
        );

        let expected_price_volume = price_volume_before + amount;
        let mut expected_agg_bids = agg_bids_before.clone();
        assert_ok!(expected_agg_bids.try_insert(price, expected_price_volume));
        assert_eq!(
            OrderBookPallet::aggregated_bids(&order_book_id),
            expected_agg_bids
        );

        let mut expected_user_orders = user_orders_before.clone();
        assert_ok!(expected_user_orders.try_push(order_id));
        assert_eq!(
            OrderBookPallet::user_limit_orders(&caller, &order_book_id).unwrap(),
            expected_user_orders
        );

        let balance = free_balance::<Runtime>(&order_book_id.quote, &caller);
        let expected_balance = balance_before - deal_amount.balance();
        assert_eq!(balance, expected_balance);
    });
}

#[test]
fn should_place_limit_order_with_nft() {
    ext().execute_with(|| {
        let caller = alice::<Runtime>();
        frame_system::Pallet::<Runtime>::inc_providers(&caller);

        let nft = Assets::register_from(
            &caller,
            AssetSymbol(b"NFT".to_vec()),
            AssetName(b"Nft".to_vec()),
            0,
            1,
            false,
            None,
            None,
        )
        .unwrap();

        assert_ok!(assets::Pallet::<Runtime>::update_balance(
            RuntimeOrigin::root(),
            caller.clone(),
            XOR,
            INIT_BALANCE.try_into().unwrap()
        ));

        let order_book_id = OrderBookId::<AssetIdOf<Runtime>, DEXId> {
            dex_id: DEX.into(),
            base: nft,
            quote: XOR.into(),
        };

        assert_ok!(TradingPair::register(
            RawOrigin::Signed(caller.clone()).into(),
            DEX.into(),
            order_book_id.quote,
            order_book_id.base
        ));

        assert_ok!(OrderBookPallet::create_orderbook(
            RawOrigin::Signed(caller.clone()).into(),
            order_book_id
        ));

        let price: OrderPrice = balance!(10).into();
        let amount = OrderVolume::indivisible(1);
        let lifespan = <Runtime as Config>::MIN_ORDER_LIFESPAN + 10000;
        let now = 1234;
        let current_block = frame_system::Pallet::<Runtime>::block_number();

        Timestamp::set_timestamp(now);

        assert_ok!(OrderBookPallet::place_limit_order(
            RawOrigin::Signed(caller.clone()).into(),
            order_book_id,
            *price.balance(),
            *amount.balance(),
            PriceVariant::Sell,
            Some(lifespan)
        ));

        let order_id = get_last_order_id(order_book_id).unwrap();

        // check
        let expected_order = LimitOrder::<Runtime>::new(
            order_id,
            caller.clone(),
            PriceVariant::Sell,
            price,
            amount,
            now,
            lifespan,
            current_block,
        );

        assert_eq!(
            OrderBookPallet::limit_orders(order_book_id, order_id).unwrap(),
            expected_order
        );

        assert_eq!(
            OrderBookPallet::asks(&order_book_id, &price).unwrap(),
            vec![order_id]
        );
        assert_eq!(
            OrderBookPallet::aggregated_asks(&order_book_id),
            BTreeMap::from([(price, amount)])
        );
        assert_eq!(
            OrderBookPallet::user_limit_orders(&caller, &order_book_id).unwrap(),
            vec![order_id]
        );

        let balance = free_balance::<Runtime>(&order_book_id.base, &caller);
        assert_eq!(balance, balance!(0));
    });
}

#[test]
fn should_place_limit_order_out_of_spread() {
    ext().execute_with(|| {
        let order_book_id = OrderBookId::<AssetIdOf<Runtime>, DEXId> {
            dex_id: DEX.into(),
            base: VAL.into(),
            quote: XOR.into(),
        };

        create_and_fill_order_book::<Runtime>(order_book_id);
        fill_balance::<Runtime>(alice::<Runtime>(), order_book_id);

        let now = 1234;
        Timestamp::set_timestamp(now);

        let lifespan = <Runtime as Config>::MIN_ORDER_LIFESPAN + 100000;

        let bid_price1: OrderPrice = balance!(10).into();
        let bid_price2: OrderPrice = balance!(9.8).into();
        let bid_price3: OrderPrice = balance!(9.5).into();
        let new_bid_price: OrderPrice = balance!(11.1).into();

        let ask_price1: OrderPrice = balance!(11).into();
        let ask_price2: OrderPrice = balance!(11.2).into();
        let ask_price3: OrderPrice = balance!(11.5).into();
        let new_ask_price: OrderPrice = balance!(9.9).into();

        // check state before

        assert_eq!(
            OrderBookPallet::bids(&order_book_id, &bid_price1).unwrap(),
            vec![1]
        );
        assert_eq!(
            OrderBookPallet::bids(&order_book_id, &bid_price2).unwrap(),
            vec![2, 3]
        );
        assert_eq!(
            OrderBookPallet::bids(&order_book_id, &bid_price3).unwrap(),
            vec![4, 5, 6]
        );

        assert_eq!(
            OrderBookPallet::asks(&order_book_id, &ask_price1).unwrap(),
            vec![7]
        );
        assert_eq!(
            OrderBookPallet::asks(&order_book_id, &ask_price2).unwrap(),
            vec![8, 9]
        );
        assert_eq!(
            OrderBookPallet::asks(&order_book_id, &ask_price3).unwrap(),
            vec![10, 11, 12]
        );

        assert_eq!(
            OrderBookPallet::aggregated_bids(&order_book_id),
            BTreeMap::from([
                (bid_price1, balance!(168.5).into()),
                (bid_price2, balance!(139.9).into()),
                (bid_price3, balance!(261.3).into())
            ])
        );
        assert_eq!(
            OrderBookPallet::aggregated_asks(&order_book_id),
            BTreeMap::from([
                (ask_price1, balance!(176.3).into()),
                (ask_price2, balance!(178.6).into()),
                (ask_price3, balance!(255.8).into())
            ])
        );

        // buy order 1
        assert_ok!(OrderBookPallet::place_limit_order(
            RawOrigin::Signed(alice::<Runtime>()).into(),
            order_book_id,
            *new_bid_price.balance(),
            balance!(26.3),
            PriceVariant::Buy,
            Some(lifespan)
        ));

        // check state

        assert_eq!(
            OrderBookPallet::bids(&order_book_id, &bid_price1).unwrap(),
            vec![1]
        );
        assert_eq!(
            OrderBookPallet::bids(&order_book_id, &bid_price2).unwrap(),
            vec![2, 3]
        );
        assert_eq!(
            OrderBookPallet::bids(&order_book_id, &bid_price3).unwrap(),
            vec![4, 5, 6]
        );

        assert_eq!(
            OrderBookPallet::asks(&order_book_id, &ask_price1).unwrap(),
            vec![7]
        );
        assert_eq!(
            OrderBookPallet::asks(&order_book_id, &ask_price2).unwrap(),
            vec![8, 9]
        );
        assert_eq!(
            OrderBookPallet::asks(&order_book_id, &ask_price3).unwrap(),
            vec![10, 11, 12]
        );

        assert_eq!(
            OrderBookPallet::aggregated_bids(&order_book_id),
            BTreeMap::from([
                (bid_price1, balance!(168.5).into()),
                (bid_price2, balance!(139.9).into()),
                (bid_price3, balance!(261.3).into())
            ])
        );
        assert_eq!(
            OrderBookPallet::aggregated_asks(&order_book_id),
            BTreeMap::from([
                (ask_price1, balance!(150).into()),
                (ask_price2, balance!(178.6).into()),
                (ask_price3, balance!(255.8).into())
            ])
        );

        // buy order 2
        assert_ok!(OrderBookPallet::place_limit_order(
            RawOrigin::Signed(alice::<Runtime>()).into(),
            order_book_id,
            *new_bid_price.balance(),
            balance!(300),
            PriceVariant::Buy,
            Some(lifespan)
        ));

        // check state

        let buy_order_id2 = get_last_order_id(order_book_id).unwrap();

        assert_eq!(
            OrderBookPallet::bids(&order_book_id, &new_bid_price).unwrap(),
            vec![buy_order_id2]
        );
        assert_eq!(
            OrderBookPallet::bids(&order_book_id, &bid_price1).unwrap(),
            vec![1]
        );
        assert_eq!(
            OrderBookPallet::bids(&order_book_id, &bid_price2).unwrap(),
            vec![2, 3]
        );
        assert_eq!(
            OrderBookPallet::bids(&order_book_id, &bid_price3).unwrap(),
            vec![4, 5, 6]
        );

        assert_eq!(OrderBookPallet::asks(&order_book_id, &ask_price1), None);
        assert_eq!(
            OrderBookPallet::asks(&order_book_id, &ask_price2).unwrap(),
            vec![8, 9]
        );
        assert_eq!(
            OrderBookPallet::asks(&order_book_id, &ask_price3).unwrap(),
            vec![10, 11, 12]
        );

        assert_eq!(
            OrderBookPallet::aggregated_bids(&order_book_id),
            BTreeMap::from([
                (new_bid_price, balance!(150).into()),
                (bid_price1, balance!(168.5).into()),
                (bid_price2, balance!(139.9).into()),
                (bid_price3, balance!(261.3).into())
            ])
        );
        assert_eq!(
            OrderBookPallet::aggregated_asks(&order_book_id),
            BTreeMap::from([
                (ask_price2, balance!(178.6).into()),
                (ask_price3, balance!(255.8).into())
            ])
        );

        // cancel limit order
        assert_ok!(OrderBookPallet::cancel_limit_order(
            RawOrigin::Signed(alice::<Runtime>()).into(),
            order_book_id,
            buy_order_id2
        ));

        // sell order 1
        assert_ok!(OrderBookPallet::place_limit_order(
            RawOrigin::Signed(alice::<Runtime>()).into(),
            order_book_id,
            *new_ask_price.balance(),
            balance!(18.5),
            PriceVariant::Sell,
            Some(lifespan)
        ));

        // check state

        assert_eq!(
            OrderBookPallet::bids(&order_book_id, &bid_price1).unwrap(),
            vec![1]
        );
        assert_eq!(
            OrderBookPallet::bids(&order_book_id, &bid_price2).unwrap(),
            vec![2, 3]
        );
        assert_eq!(
            OrderBookPallet::bids(&order_book_id, &bid_price3).unwrap(),
            vec![4, 5, 6]
        );

        assert_eq!(OrderBookPallet::asks(&order_book_id, &ask_price1), None);
        assert_eq!(
            OrderBookPallet::asks(&order_book_id, &ask_price2).unwrap(),
            vec![8, 9]
        );
        assert_eq!(
            OrderBookPallet::asks(&order_book_id, &ask_price3).unwrap(),
            vec![10, 11, 12]
        );

        assert_eq!(
            OrderBookPallet::aggregated_bids(&order_book_id),
            BTreeMap::from([
                (bid_price1, balance!(150).into()),
                (bid_price2, balance!(139.9).into()),
                (bid_price3, balance!(261.3).into())
            ])
        );
        assert_eq!(
            OrderBookPallet::aggregated_asks(&order_book_id),
            BTreeMap::from([
                (ask_price2, balance!(178.6).into()),
                (ask_price3, balance!(255.8).into())
            ])
        );

        // sell order 2
        assert_ok!(OrderBookPallet::place_limit_order(
            RawOrigin::Signed(alice::<Runtime>()).into(),
            order_book_id,
            *new_ask_price.balance(),
            balance!(300),
            PriceVariant::Sell,
            Some(lifespan)
        ));

        // check state

        let sell_order_id2 = get_last_order_id(order_book_id).unwrap();

        assert_eq!(OrderBookPallet::bids(&order_book_id, &bid_price1), None);
        assert_eq!(
            OrderBookPallet::bids(&order_book_id, &bid_price2).unwrap(),
            vec![2, 3]
        );
        assert_eq!(
            OrderBookPallet::bids(&order_book_id, &bid_price3).unwrap(),
            vec![4, 5, 6]
        );

        assert_eq!(
            OrderBookPallet::asks(&order_book_id, &new_ask_price).unwrap(),
            vec![sell_order_id2]
        );
        assert_eq!(OrderBookPallet::asks(&order_book_id, &ask_price1), None);
        assert_eq!(
            OrderBookPallet::asks(&order_book_id, &ask_price2).unwrap(),
            vec![8, 9]
        );
        assert_eq!(
            OrderBookPallet::asks(&order_book_id, &ask_price3).unwrap(),
            vec![10, 11, 12]
        );

        assert_eq!(
            OrderBookPallet::aggregated_bids(&order_book_id),
            BTreeMap::from([
                (bid_price2, balance!(139.9).into()),
                (bid_price3, balance!(261.3).into())
            ])
        );
        assert_eq!(
            OrderBookPallet::aggregated_asks(&order_book_id),
            BTreeMap::from([
                (new_ask_price, balance!(150).into()),
                (ask_price2, balance!(178.6).into()),
                (ask_price3, balance!(255.8).into())
            ])
        );
    });
}

#[test]
fn should_place_limit_order_out_of_spread_with_small_remaining_amount() {
    ext().execute_with(|| {
        let order_book_id = OrderBookId::<AssetIdOf<Runtime>, DEXId> {
            dex_id: DEX.into(),
            base: VAL.into(),
            quote: XOR.into(),
        };

        create_and_fill_order_book::<Runtime>(order_book_id);
        fill_balance::<Runtime>(alice::<Runtime>(), order_book_id);

        let now = 1234;
        Timestamp::set_timestamp(now);

        let lifespan = <Runtime as Config>::MIN_ORDER_LIFESPAN + 100000;

        let bid_price1 = balance!(10).into();
        let bid_price2 = balance!(9.8).into();
        let bid_price3 = balance!(9.5).into();

        let ask_price1 = balance!(11).into();
        let ask_price2 = balance!(11.2).into();
        let ask_price3 = balance!(11.5).into();

        // check state before

        assert_eq!(
            OrderBookPallet::bids(&order_book_id, &bid_price1).unwrap(),
            vec![1]
        );
        assert_eq!(
            OrderBookPallet::bids(&order_book_id, &bid_price2).unwrap(),
            vec![2, 3]
        );
        assert_eq!(
            OrderBookPallet::bids(&order_book_id, &bid_price3).unwrap(),
            vec![4, 5, 6]
        );

        assert_eq!(
            OrderBookPallet::asks(&order_book_id, &ask_price1).unwrap(),
            vec![7]
        );
        assert_eq!(
            OrderBookPallet::asks(&order_book_id, &ask_price2).unwrap(),
            vec![8, 9]
        );
        assert_eq!(
            OrderBookPallet::asks(&order_book_id, &ask_price3).unwrap(),
            vec![10, 11, 12]
        );

        assert_eq!(
            OrderBookPallet::aggregated_bids(&order_book_id),
            BTreeMap::from([
                (bid_price1, balance!(168.5).into()),
                (bid_price2, balance!(139.9).into()),
                (bid_price3, balance!(261.3).into())
            ])
        );
        assert_eq!(
            OrderBookPallet::aggregated_asks(&order_book_id),
            BTreeMap::from([
                (ask_price1, balance!(176.3).into()),
                (ask_price2, balance!(178.6).into()),
                (ask_price3, balance!(255.8).into())
            ])
        );

        // buy order 1
        // small remaining amount executes in market
        assert_ok!(OrderBookPallet::place_limit_order(
            RawOrigin::Signed(alice::<Runtime>()).into(),
            order_book_id,
            balance!(11.1),
            balance!(177),
            PriceVariant::Buy,
            Some(lifespan)
        ));

        // check state

        assert_eq!(
            OrderBookPallet::bids(&order_book_id, &bid_price1).unwrap(),
            vec![1]
        );
        assert_eq!(
            OrderBookPallet::bids(&order_book_id, &bid_price2).unwrap(),
            vec![2, 3]
        );
        assert_eq!(
            OrderBookPallet::bids(&order_book_id, &bid_price3).unwrap(),
            vec![4, 5, 6]
        );

        assert_eq!(OrderBookPallet::asks(&order_book_id, &ask_price1), None);
        assert_eq!(
            OrderBookPallet::asks(&order_book_id, &ask_price2).unwrap(),
            vec![8, 9]
        );
        assert_eq!(
            OrderBookPallet::asks(&order_book_id, &ask_price3).unwrap(),
            vec![10, 11, 12]
        );

        assert_eq!(
            OrderBookPallet::aggregated_bids(&order_book_id),
            BTreeMap::from([
                (bid_price1, balance!(168.5).into()),
                (bid_price2, balance!(139.9).into()),
                (bid_price3, balance!(261.3).into())
            ])
        );
        assert_eq!(
            OrderBookPallet::aggregated_asks(&order_book_id),
            BTreeMap::from([
                (ask_price2, balance!(177.9).into()),
                (ask_price3, balance!(255.8).into())
            ])
        );

        // buy order 2
        // small remaining amount cancelled
        assert_ok!(OrderBookPallet::place_limit_order(
            RawOrigin::Signed(alice::<Runtime>()).into(),
            order_book_id,
            balance!(11.6),
            balance!(434),
            PriceVariant::Buy,
            Some(lifespan)
        ));

        // check state
        assert_eq!(
            OrderBookPallet::bids(&order_book_id, &bid_price1).unwrap(),
            vec![1]
        );
        assert_eq!(
            OrderBookPallet::bids(&order_book_id, &bid_price2).unwrap(),
            vec![2, 3]
        );
        assert_eq!(
            OrderBookPallet::bids(&order_book_id, &bid_price3).unwrap(),
            vec![4, 5, 6]
        );

        assert_eq!(OrderBookPallet::asks(&order_book_id, &ask_price1), None);
        assert_eq!(OrderBookPallet::asks(&order_book_id, &ask_price2), None);
        assert_eq!(OrderBookPallet::asks(&order_book_id, &ask_price3), None);

        assert_eq!(
            OrderBookPallet::aggregated_bids(&order_book_id),
            BTreeMap::from([
                (bid_price1, balance!(168.5).into()),
                (bid_price2, balance!(139.9).into()),
                (bid_price3, balance!(261.3).into())
            ])
        );
        assert_eq!(
            OrderBookPallet::aggregated_asks(&order_book_id),
            BTreeMap::from([])
        );

        // sell order 1
        // small remaining amount executes in market
        assert_ok!(OrderBookPallet::place_limit_order(
            RawOrigin::Signed(alice::<Runtime>()).into(),
            order_book_id,
            balance!(9.9),
            balance!(169),
            PriceVariant::Sell,
            Some(lifespan)
        ));

        // check state
        assert_eq!(OrderBookPallet::bids(&order_book_id, &bid_price1), None);
        assert_eq!(
            OrderBookPallet::bids(&order_book_id, &bid_price2).unwrap(),
            vec![2, 3]
        );
        assert_eq!(
            OrderBookPallet::bids(&order_book_id, &bid_price3).unwrap(),
            vec![4, 5, 6]
        );

        assert_eq!(OrderBookPallet::asks(&order_book_id, &ask_price1), None);
        assert_eq!(OrderBookPallet::asks(&order_book_id, &ask_price2), None);
        assert_eq!(OrderBookPallet::asks(&order_book_id, &ask_price3), None);

        assert_eq!(
            OrderBookPallet::aggregated_bids(&order_book_id),
            BTreeMap::from([
                (bid_price2, balance!(139.4).into()),
                (bid_price3, balance!(261.3).into())
            ])
        );
        assert_eq!(
            OrderBookPallet::aggregated_asks(&order_book_id),
            BTreeMap::from([])
        );

        // sell order 2
        // small remaining amount cancelled
        assert_ok!(OrderBookPallet::place_limit_order(
            RawOrigin::Signed(alice::<Runtime>()).into(),
            order_book_id,
            balance!(9.4),
            balance!(401),
            PriceVariant::Sell,
            Some(lifespan)
        ));

        // check state
        assert_eq!(OrderBookPallet::bids(&order_book_id, &bid_price1), None);
        assert_eq!(OrderBookPallet::bids(&order_book_id, &bid_price2), None);
        assert_eq!(OrderBookPallet::bids(&order_book_id, &bid_price3), None);

        assert_eq!(OrderBookPallet::asks(&order_book_id, &ask_price1), None);
        assert_eq!(OrderBookPallet::asks(&order_book_id, &ask_price2), None);
        assert_eq!(OrderBookPallet::asks(&order_book_id, &ask_price3), None);

        assert_eq!(
            OrderBookPallet::aggregated_bids(&order_book_id),
            BTreeMap::from([])
        );
        assert_eq!(
            OrderBookPallet::aggregated_asks(&order_book_id),
            BTreeMap::from([])
        );
    });
}

#[test]
#[ignore] // it works, but takes a lot of time
fn should_place_a_lot_of_orders() {
    ext().execute_with(|| {
        let order_book_id = OrderBookId::<AssetIdOf<Runtime>, DEXId> {
            dex_id: DEX.into(),
            base: VAL.into(),
            quote: XOR.into(),
        };

        assert_ok!(OrderBookPallet::create_orderbook(
            RawOrigin::Signed(alice::<Runtime>()).into(),
            order_book_id
        ));

        let order_book = OrderBookPallet::order_books(order_book_id).unwrap();

        let mut buy_price: OrderPrice = balance!(1000).into();
        let mut buy_lifespan = <Runtime as Config>::MIN_ORDER_LIFESPAN + 10000; // ms
        let mut sell_price: OrderPrice = balance!(1001).into();
        let mut sell_lifespan = <Runtime as Config>::MIN_ORDER_LIFESPAN + 10000; // ms

        let max_prices_for_side: u32 = <Runtime as Config>::MaxSidePriceCount::get();

        for i in 0..max_prices_for_side {
            // get new owner for each order to not get UserHasMaxCountOfOpenedOrders error
            let account = generate_account::<Runtime>(i);

            fill_balance::<Runtime>(account.clone(), order_book_id);

            buy_price -= order_book.tick_size;
            sell_price += order_book.tick_size;
            buy_lifespan += 5000;
            sell_lifespan += 5000;

            assert_ok!(OrderBookPallet::place_limit_order(
                RawOrigin::Signed(account.clone()).into(),
                order_book_id,
                *buy_price.balance(),
                balance!(10),
                PriceVariant::Buy,
                Some(buy_lifespan)
            ));

            assert_ok!(OrderBookPallet::place_limit_order(
                RawOrigin::Signed(account).into(),
                order_book_id,
                *sell_price.balance(),
                balance!(10),
                PriceVariant::Sell,
                Some(sell_lifespan)
            ));
        }
    });
}

#[test]
fn should_not_cancel_unknown_limit_order() {
    ext().execute_with(|| {
        let caller = alice::<Runtime>();
        let order_book_id = OrderBookId::<AssetIdOf<Runtime>, DEXId> {
            dex_id: DEX.into(),
            base: VAL.into(),
            quote: XOR.into(),
        };

        create_and_fill_order_book::<Runtime>(order_book_id);

        let unknown_order_id = 1234;

        assert_err!(
            OrderBookPallet::cancel_limit_order(
                RawOrigin::Signed(caller).into(),
                order_book_id,
                unknown_order_id
            ),
            E::UnknownLimitOrder
        );
    });
}

#[test]
fn should_not_cancel_not_own_limit_order() {
    ext().execute_with(|| {
        let caller = alice::<Runtime>(); // but owner is Bob
        let order_book_id = OrderBookId::<AssetIdOf<Runtime>, DEXId> {
            dex_id: DEX.into(),
            base: VAL.into(),
            quote: XOR.into(),
        };

        create_and_fill_order_book::<Runtime>(order_book_id);

        let order_id = 1;

        assert_err!(
            OrderBookPallet::cancel_limit_order(
                RawOrigin::Signed(caller).into(),
                order_book_id,
                order_id
            ),
            E::Unauthorized
        );
    });
}

#[test]
fn should_cancel_limit_order() {
    ext().execute_with(|| {
        let order_book_id = OrderBookId::<AssetIdOf<Runtime>, DEXId> {
            dex_id: DEX.into(),
            base: VAL.into(),
            quote: XOR.into(),
        };

        create_and_fill_order_book::<Runtime>(order_book_id);

        let order_id = 5;

        let order = OrderBookPallet::limit_orders(order_book_id, order_id).unwrap();

        // fix state before
        let bids_before = OrderBookPallet::bids(&order_book_id, &order.price).unwrap_or_default();
        let agg_bids_before = OrderBookPallet::aggregated_bids(&order_book_id);
        let price_volume_before = agg_bids_before
            .get(&order.price)
            .cloned()
            .unwrap_or_default();
        let user_orders_before =
            OrderBookPallet::user_limit_orders(&order.owner, &order_book_id).unwrap_or_default();
        let balance_before = free_balance::<Runtime>(&order_book_id.quote, &order.owner);

        // cancel the limit order
        assert_ok!(OrderBookPallet::cancel_limit_order(
            RawOrigin::Signed(order.owner.clone()).into(),
            order_book_id,
            order_id
        ));

        let deal_amount = *order.deal_amount(MarketRole::Taker, None).unwrap().value();

        // check
        let mut expected_bids = bids_before.clone();
        expected_bids.retain(|&id| id != order.id);
        assert_eq!(
            OrderBookPallet::bids(&order_book_id, &order.price).unwrap(),
            expected_bids
        );

        let expected_price_volume = price_volume_before - order.amount;
        let mut expected_agg_bids = agg_bids_before.clone();
        assert_ok!(expected_agg_bids.try_insert(order.price, expected_price_volume));
        assert_eq!(
            OrderBookPallet::aggregated_bids(&order_book_id),
            expected_agg_bids
        );

        let mut expected_user_orders = user_orders_before.clone();
        expected_user_orders.retain(|&id| id != order.id);
        assert_eq!(
            OrderBookPallet::user_limit_orders(&order.owner, &order_book_id).unwrap(),
            expected_user_orders
        );

        let balance = free_balance::<Runtime>(&order_book_id.quote, &order.owner);
        let expected_balance = balance_before + deal_amount.balance();
        assert_eq!(balance, expected_balance);
    });
}

#[test]
fn should_not_cancel_not_own_limit_orders_batch() {
    ext().execute_with(|| {
        let order_book_id1 = OrderBookId::<AssetIdOf<Runtime>, DEXId> {
            dex_id: DEX.into(),
            base: VAL.into(),
            quote: XOR.into(),
        };

        create_and_fill_order_book::<Runtime>(order_book_id1);

        let order_book_id2 = OrderBookId::<AssetIdOf<Runtime>, DEXId> {
            dex_id: DEX.into(),
            base: PSWAP.into(),
            quote: XOR.into(),
        };

        create_and_fill_order_book::<Runtime>(order_book_id2);

        // Bob owns orders (1, 3, 5, 7, 9, 11) in both order books
        let to_cancel = vec![
            (order_book_id1, vec![1, 3, 5, 7, 9, 11]),
            (order_book_id2, vec![1, 2, 5, 7, 9, 11]), // add not owned order 2
        ];

        assert_err!(
            OrderBookPallet::cancel_limit_orders_batch(
                RawOrigin::Signed(bob::<Runtime>()).into(),
                to_cancel
            ),
            E::Unauthorized
        );
    });
}

#[test]
fn should_not_cancel_unknown_limit_orders_batch() {
    ext().execute_with(|| {
        let order_book_id1 = OrderBookId::<AssetIdOf<Runtime>, DEXId> {
            dex_id: DEX.into(),
            base: VAL.into(),
            quote: XOR.into(),
        };

        create_and_fill_order_book::<Runtime>(order_book_id1);

        let order_book_id2 = OrderBookId::<AssetIdOf<Runtime>, DEXId> {
            dex_id: DEX.into(),
            base: PSWAP.into(),
            quote: XOR.into(),
        };

        create_and_fill_order_book::<Runtime>(order_book_id2);

        // Bob owns orders (1, 3, 5, 7, 9, 11) in both order books
        let to_cancel = vec![
            (order_book_id1, vec![1, 3, 5, 7, 9, 11]),
            (order_book_id2, vec![1, 3, 5, 7, 9, 11, 100]), // add unknown order 100
        ];

        assert_err!(
            OrderBookPallet::cancel_limit_orders_batch(
                RawOrigin::Signed(bob::<Runtime>()).into(),
                to_cancel
            ),
            E::UnknownLimitOrder
        );
    });
}

#[test]
fn should_not_cancel_limit_orders_batch_in_stopped_order_book() {
    ext().execute_with(|| {
        let order_book_id1 = OrderBookId::<AssetIdOf<Runtime>, DEXId> {
            dex_id: DEX.into(),
            base: VAL.into(),
            quote: XOR.into(),
        };

        create_and_fill_order_book::<Runtime>(order_book_id1);

        let order_book_id2 = OrderBookId::<AssetIdOf<Runtime>, DEXId> {
            dex_id: DEX.into(),
            base: PSWAP.into(),
            quote: XOR.into(),
        };

        create_and_fill_order_book::<Runtime>(order_book_id2);

        let order_book_id3 = OrderBookId::<AssetIdOf<Runtime>, DEXId> {
            dex_id: DEX.into(),
            base: ETH.into(),
            quote: XOR.into(),
        };

        create_and_fill_order_book::<Runtime>(order_book_id3);

        assert_ok!(OrderBookPallet::change_orderbook_status(
            RawOrigin::Root.into(),
            order_book_id1,
            OrderBookStatus::PlaceAndCancel
        ));

        assert_ok!(OrderBookPallet::change_orderbook_status(
            RawOrigin::Root.into(),
            order_book_id2,
            OrderBookStatus::OnlyCancel
        ));

        assert_ok!(OrderBookPallet::change_orderbook_status(
            RawOrigin::Root.into(),
            order_book_id3,
            OrderBookStatus::Stop
        ));

        // Bob owns orders (1, 3, 5, 7, 9, 11) in all order books
        let to_cancel = vec![
            (order_book_id1, vec![1, 3, 5, 7, 9, 11]),
            (order_book_id2, vec![1, 3, 5, 7, 9, 11]),
            (order_book_id3, vec![1, 3, 5, 7, 9, 11]),
        ];

        assert_err!(
            OrderBookPallet::cancel_limit_orders_batch(
                RawOrigin::Signed(bob::<Runtime>()).into(),
                to_cancel
            ),
            E::CancellationOfLimitOrdersIsForbidden
        );
    });
}

#[test]
fn should_cancel_all_user_limit_orders_batch() {
    ext().execute_with(|| {
        let order_book_id1 = OrderBookId::<AssetIdOf<Runtime>, DEXId> {
            dex_id: DEX.into(),
            base: VAL.into(),
            quote: XOR.into(),
        };

        create_and_fill_order_book::<Runtime>(order_book_id1);

        let order_book_id2 = OrderBookId::<AssetIdOf<Runtime>, DEXId> {
            dex_id: DEX.into(),
            base: PSWAP.into(),
            quote: XOR.into(),
        };

        create_and_fill_order_book::<Runtime>(order_book_id2);

        let bid_price1: OrderPrice = balance!(10).into();
        let bid_price2: OrderPrice = balance!(9.8).into();
        let bid_price3: OrderPrice = balance!(9.5).into();

        let ask_price1: OrderPrice = balance!(11).into();
        let ask_price2: OrderPrice = balance!(11.2).into();
        let ask_price3: OrderPrice = balance!(11.5).into();

        // check state before

        // order book 1
        assert_eq!(
            OrderBookPallet::bids(&order_book_id1, &bid_price1).unwrap(),
            vec![1]
        );
        assert_eq!(
            OrderBookPallet::bids(&order_book_id1, &bid_price2).unwrap(),
            vec![2, 3]
        );
        assert_eq!(
            OrderBookPallet::bids(&order_book_id1, &bid_price3).unwrap(),
            vec![4, 5, 6]
        );

        assert_eq!(
            OrderBookPallet::asks(&order_book_id1, &ask_price1).unwrap(),
            vec![7]
        );
        assert_eq!(
            OrderBookPallet::asks(&order_book_id1, &ask_price2).unwrap(),
            vec![8, 9]
        );
        assert_eq!(
            OrderBookPallet::asks(&order_book_id1, &ask_price3).unwrap(),
            vec![10, 11, 12]
        );

        // order book 2
        assert_eq!(
            OrderBookPallet::bids(&order_book_id2, &bid_price1).unwrap(),
            vec![1]
        );
        assert_eq!(
            OrderBookPallet::bids(&order_book_id2, &bid_price2).unwrap(),
            vec![2, 3]
        );
        assert_eq!(
            OrderBookPallet::bids(&order_book_id2, &bid_price3).unwrap(),
            vec![4, 5, 6]
        );

        assert_eq!(
            OrderBookPallet::asks(&order_book_id2, &ask_price1).unwrap(),
            vec![7]
        );
        assert_eq!(
            OrderBookPallet::asks(&order_book_id2, &ask_price2).unwrap(),
            vec![8, 9]
        );
        assert_eq!(
            OrderBookPallet::asks(&order_book_id2, &ask_price3).unwrap(),
            vec![10, 11, 12]
        );

        // cancel all Bob's limit orders
        // Bob owns orders (1, 3, 5, 7, 9, 11) in both order books
        let to_cancel = vec![
            (order_book_id1, vec![1, 3, 5, 7, 9, 11]),
            (order_book_id2, vec![1, 3, 5, 7, 9, 11]),
        ];

        assert_ok!(OrderBookPallet::cancel_limit_orders_batch(
            RawOrigin::Signed(bob::<Runtime>()).into(),
            to_cancel
        ));

        // check state after

        // order book 1
        assert_eq!(OrderBookPallet::bids(&order_book_id1, &bid_price1), None);
        assert_eq!(
            OrderBookPallet::bids(&order_book_id1, &bid_price2).unwrap(),
            vec![2]
        );
        assert_eq!(
            OrderBookPallet::bids(&order_book_id1, &bid_price3).unwrap(),
            vec![4, 6]
        );

        assert_eq!(OrderBookPallet::asks(&order_book_id1, &ask_price1), None);
        assert_eq!(
            OrderBookPallet::asks(&order_book_id1, &ask_price2).unwrap(),
            vec![8]
        );
        assert_eq!(
            OrderBookPallet::asks(&order_book_id1, &ask_price3).unwrap(),
            vec![10, 12]
        );

        // order book 2
        assert_eq!(OrderBookPallet::bids(&order_book_id2, &bid_price1), None);
        assert_eq!(
            OrderBookPallet::bids(&order_book_id2, &bid_price2).unwrap(),
            vec![2]
        );
        assert_eq!(
            OrderBookPallet::bids(&order_book_id2, &bid_price3).unwrap(),
            vec![4, 6]
        );

        assert_eq!(OrderBookPallet::asks(&order_book_id2, &ask_price1), None);
        assert_eq!(
            OrderBookPallet::asks(&order_book_id2, &ask_price2).unwrap(),
            vec![8]
        );
        assert_eq!(
            OrderBookPallet::asks(&order_book_id2, &ask_price3).unwrap(),
            vec![10, 12]
        );
    });
}

#[test]
fn should_cancel_part_of_all_user_limit_orders_batch() {
    ext().execute_with(|| {
        let order_book_id1 = OrderBookId::<AssetIdOf<Runtime>, DEXId> {
            dex_id: DEX.into(),
            base: VAL.into(),
            quote: XOR.into(),
        };

        create_and_fill_order_book::<Runtime>(order_book_id1);

        let order_book_id2 = OrderBookId::<AssetIdOf<Runtime>, DEXId> {
            dex_id: DEX.into(),
            base: PSWAP.into(),
            quote: XOR.into(),
        };

        create_and_fill_order_book::<Runtime>(order_book_id2);

        let bid_price1: OrderPrice = balance!(10).into();
        let bid_price2: OrderPrice = balance!(9.8).into();
        let bid_price3: OrderPrice = balance!(9.5).into();

        let ask_price1: OrderPrice = balance!(11).into();
        let ask_price2: OrderPrice = balance!(11.2).into();
        let ask_price3: OrderPrice = balance!(11.5).into();

        // check state before

        // order book 1
        assert_eq!(
            OrderBookPallet::bids(&order_book_id1, &bid_price1).unwrap(),
            vec![1]
        );
        assert_eq!(
            OrderBookPallet::bids(&order_book_id1, &bid_price2).unwrap(),
            vec![2, 3]
        );
        assert_eq!(
            OrderBookPallet::bids(&order_book_id1, &bid_price3).unwrap(),
            vec![4, 5, 6]
        );

        assert_eq!(
            OrderBookPallet::asks(&order_book_id1, &ask_price1).unwrap(),
            vec![7]
        );
        assert_eq!(
            OrderBookPallet::asks(&order_book_id1, &ask_price2).unwrap(),
            vec![8, 9]
        );
        assert_eq!(
            OrderBookPallet::asks(&order_book_id1, &ask_price3).unwrap(),
            vec![10, 11, 12]
        );

        // order book 2
        assert_eq!(
            OrderBookPallet::bids(&order_book_id2, &bid_price1).unwrap(),
            vec![1]
        );
        assert_eq!(
            OrderBookPallet::bids(&order_book_id2, &bid_price2).unwrap(),
            vec![2, 3]
        );
        assert_eq!(
            OrderBookPallet::bids(&order_book_id2, &bid_price3).unwrap(),
            vec![4, 5, 6]
        );

        assert_eq!(
            OrderBookPallet::asks(&order_book_id2, &ask_price1).unwrap(),
            vec![7]
        );
        assert_eq!(
            OrderBookPallet::asks(&order_book_id2, &ask_price2).unwrap(),
            vec![8, 9]
        );
        assert_eq!(
            OrderBookPallet::asks(&order_book_id2, &ask_price3).unwrap(),
            vec![10, 11, 12]
        );

        // cancel all Bob's limit orders
        // Bob owns orders (1, 3, 5, 7, 9, 11) in both order books
        let to_cancel = vec![
            (order_book_id1, vec![1, 5, 9]),
            (order_book_id2, vec![3, 7, 11]),
        ];

        assert_ok!(OrderBookPallet::cancel_limit_orders_batch(
            RawOrigin::Signed(bob::<Runtime>()).into(),
            to_cancel
        ));

        // check state after

        // order book 1
        assert_eq!(OrderBookPallet::bids(&order_book_id1, &bid_price1), None);
        assert_eq!(
            OrderBookPallet::bids(&order_book_id1, &bid_price2).unwrap(),
            vec![2, 3]
        );
        assert_eq!(
            OrderBookPallet::bids(&order_book_id1, &bid_price3).unwrap(),
            vec![4, 6]
        );

        assert_eq!(
            OrderBookPallet::asks(&order_book_id1, &ask_price1).unwrap(),
            vec![7]
        );
        assert_eq!(
            OrderBookPallet::asks(&order_book_id1, &ask_price2).unwrap(),
            vec![8]
        );
        assert_eq!(
            OrderBookPallet::asks(&order_book_id1, &ask_price3).unwrap(),
            vec![10, 11, 12]
        );

        // order book 2
        assert_eq!(
            OrderBookPallet::bids(&order_book_id2, &bid_price1).unwrap(),
            vec![1]
        );
        assert_eq!(
            OrderBookPallet::bids(&order_book_id2, &bid_price2).unwrap(),
            vec![2]
        );
        assert_eq!(
            OrderBookPallet::bids(&order_book_id2, &bid_price3).unwrap(),
            vec![4, 5, 6]
        );

        assert_eq!(OrderBookPallet::asks(&order_book_id2, &ask_price1), None);
        assert_eq!(
            OrderBookPallet::asks(&order_book_id2, &ask_price2).unwrap(),
            vec![8, 9]
        );
        assert_eq!(
            OrderBookPallet::asks(&order_book_id2, &ask_price3).unwrap(),
            vec![10, 12]
        );
    });
}

#[test]
fn should_not_execute_market_order_with_divisible_asset() {
    ext().execute_with(|| {
        let order_book_id = OrderBookId::<AssetIdOf<Runtime>, DEXId> {
            dex_id: DEX.into(),
            base: VAL.into(),
            quote: XOR.into(),
        };

        create_and_fill_order_book::<Runtime>(order_book_id);
        fill_balance::<Runtime>(alice::<Runtime>(), order_book_id);

        assert_err!(
            OrderBookPallet::execute_market_order(
                RawOrigin::Signed(alice::<Runtime>()).into(),
                order_book_id,
                PriceVariant::Buy,
                balance!(10)
            ),
            E::MarketOrdersAllowedOnlyForIndivisibleAssets
        );

        assert_err!(
            OrderBookPallet::execute_market_order(
                RawOrigin::Signed(alice::<Runtime>()).into(),
                order_book_id,
                PriceVariant::Sell,
                balance!(10)
            ),
            E::MarketOrdersAllowedOnlyForIndivisibleAssets
        );
    });
}

#[test]
fn should_execute_market_order_with_indivisible_asset() {
    ext().execute_with(|| {
        FrameSystem::inc_providers(&bob::<Runtime>());

        let nft = Assets::register_from(
            &bob::<Runtime>(),
            AssetSymbol(b"NFT".to_vec()),
            AssetName(b"Nft".to_vec()),
            0,
            100000,
            false,
            None,
            None,
        )
        .unwrap();

        let order_book_id = OrderBookId::<AssetIdOf<Runtime>, DEXId> {
            dex_id: DEX.into(),
            base: nft,
            quote: XOR.into(),
        };

        fill_balance::<Runtime>(alice::<Runtime>(), order_book_id);
        fill_balance::<Runtime>(bob::<Runtime>(), order_book_id);

        assert_ok!(TradingPair::register(
            RawOrigin::Signed(bob::<Runtime>()).into(),
            DEX.into(),
            order_book_id.quote,
            order_book_id.base
        ));

        assert_ok!(OrderBookPallet::create_orderbook(
            RawOrigin::Signed(bob::<Runtime>()).into(),
            order_book_id
        ));

        let buy_price = balance!(10);
        let sell_price = balance!(11);

        assert_ok!(OrderBookPallet::place_limit_order(
            RawOrigin::Signed(bob::<Runtime>()).into(),
            order_book_id,
            buy_price,
            100,
            PriceVariant::Buy,
            None
        ));

        assert_ok!(OrderBookPallet::place_limit_order(
            RawOrigin::Signed(bob::<Runtime>()).into(),
            order_book_id,
            sell_price,
            100,
            PriceVariant::Sell,
            None
        ));

        let mut alice_base_balance =
            free_balance::<Runtime>(&order_book_id.base, &alice::<Runtime>());
        let mut alice_quote_balance =
            free_balance::<Runtime>(&order_book_id.quote, &alice::<Runtime>());

        let mut bob_base_balance = free_balance::<Runtime>(&order_book_id.base, &bob::<Runtime>());
        let mut bob_quote_balance =
            free_balance::<Runtime>(&order_book_id.quote, &bob::<Runtime>());

        let amount = 20;

        // buy market order
        assert_ok!(OrderBookPallet::execute_market_order(
            RawOrigin::Signed(alice::<Runtime>()).into(),
            order_book_id,
            PriceVariant::Buy,
            amount
        ));

        assert_eq!(
            free_balance::<Runtime>(&order_book_id.base, &alice::<Runtime>()),
            alice_base_balance + amount
        );
        assert_eq!(
            free_balance::<Runtime>(&order_book_id.quote, &alice::<Runtime>()),
            alice_quote_balance - amount * sell_price
        );
        assert_eq!(
            free_balance::<Runtime>(&order_book_id.base, &bob::<Runtime>()),
            bob_base_balance
        );
        assert_eq!(
            free_balance::<Runtime>(&order_book_id.quote, &bob::<Runtime>()),
            bob_quote_balance + amount * sell_price
        );

        alice_base_balance = free_balance::<Runtime>(&order_book_id.base, &alice::<Runtime>());
        alice_quote_balance = free_balance::<Runtime>(&order_book_id.quote, &alice::<Runtime>());

        bob_base_balance = free_balance::<Runtime>(&order_book_id.base, &bob::<Runtime>());
        bob_quote_balance = free_balance::<Runtime>(&order_book_id.quote, &bob::<Runtime>());

        // sell market order
        assert_ok!(OrderBookPallet::execute_market_order(
            RawOrigin::Signed(alice::<Runtime>()).into(),
            order_book_id,
            PriceVariant::Sell,
            amount
        ));

        assert_eq!(
            free_balance::<Runtime>(&order_book_id.base, &alice::<Runtime>()),
            alice_base_balance - amount
        );
        assert_eq!(
            free_balance::<Runtime>(&order_book_id.quote, &alice::<Runtime>()),
            alice_quote_balance + amount * buy_price
        );
        assert_eq!(
            free_balance::<Runtime>(&order_book_id.base, &bob::<Runtime>()),
            bob_base_balance + amount
        );
        assert_eq!(
            free_balance::<Runtime>(&order_book_id.quote, &bob::<Runtime>()),
            bob_quote_balance
        );
    });
}<|MERGE_RESOLUTION|>--- conflicted
+++ resolved
@@ -441,17 +441,13 @@
             quote: XOR.into(),
         };
 
-<<<<<<< HEAD
         create_empty_order_book::<Runtime>(order_book_id);
-=======
-        create_empty_order_book(order_book_id);
         assert_ok!(OrderBookPallet::change_orderbook_status(
             RuntimeOrigin::root(),
             order_book_id,
             OrderBookStatus::OnlyCancel
         ));
 
->>>>>>> 74086a83
         assert_err!(
             OrderBookPallet::delete_orderbook(
                 RawOrigin::Signed(alice::<Runtime>()).into(),
@@ -469,16 +465,12 @@
 
         // Only more than half approvals from technical commitee are accepted
 
-<<<<<<< HEAD
         create_empty_order_book::<Runtime>(order_book_id);
-=======
-        create_empty_order_book(order_book_id);
         assert_ok!(OrderBookPallet::change_orderbook_status(
             RuntimeOrigin::root(),
             order_book_id,
             OrderBookStatus::Stop
         ));
->>>>>>> 74086a83
         if pallet_collective::Pallet::<Runtime, framenode_runtime::TechnicalCollective>::members()
             .len()
             > 1
@@ -536,8 +528,66 @@
             quote: XOR.into(),
         };
 
-<<<<<<< HEAD
+        create_empty_order_book::<Runtime>(order_book_id);
+
+        assert_ok!(OrderBookPallet::change_orderbook_status(
+            RuntimeOrigin::root(),
+            order_book_id,
+            OrderBookStatus::Trade
+        ));
+
+        assert_err!(
+            OrderBookPallet::delete_orderbook(RuntimeOrigin::root(), order_book_id),
+            E::ForbiddenStatusToDeleteOrderBook
+        );
+
+        assert_ok!(OrderBookPallet::change_orderbook_status(
+            RuntimeOrigin::root(),
+            order_book_id,
+            OrderBookStatus::PlaceAndCancel
+        ));
+
+        assert_err!(
+            OrderBookPallet::delete_orderbook(RuntimeOrigin::root(), order_book_id),
+            E::ForbiddenStatusToDeleteOrderBook
+        );
+    });
+}
+
+#[test]
+fn should_not_delete_order_book_with_orders() {
+    ext().execute_with(|| {
+        let order_book_id = OrderBookId::<AssetIdOf<Runtime>, DEXId> {
+            dex_id: DEX.into(),
+            base: VAL.into(),
+            quote: XOR.into(),
+        };
+
         create_and_fill_order_book::<Runtime>(order_book_id);
+
+        assert_ok!(OrderBookPallet::change_orderbook_status(
+            RuntimeOrigin::root(),
+            order_book_id,
+            OrderBookStatus::Stop
+        ));
+
+        assert_err!(
+            OrderBookPallet::delete_orderbook(RuntimeOrigin::root(), order_book_id),
+            E::OrderBookIsNotEmpty
+        );
+    });
+}
+
+#[test]
+fn should_delete_order_book() {
+    ext().execute_with(|| {
+        let order_book_id = OrderBookId::<AssetIdOf<Runtime>, DEXId> {
+            dex_id: DEX.into(),
+            base: VAL.into(),
+            quote: XOR.into(),
+        };
+
+        create_empty_order_book::<Runtime>(order_book_id);
         let owner = bob::<Runtime>();
 
         let tech_account = technical::Pallet::<Runtime>::tech_account_id_to_account_id(
@@ -545,138 +595,6 @@
         )
         .unwrap();
 
-        // not empty at the beginning
-        assert!(!OrderBookPallet::aggregated_bids(&order_book_id).is_empty());
-        assert!(!OrderBookPallet::aggregated_asks(&order_book_id).is_empty());
-        assert!(!OrderBookPallet::user_limit_orders(&owner, &order_book_id)
-            .unwrap()
-            .is_empty());
-
-        // some balance is locked in limit orders
-        assert_ne!(
-            free_balance::<Runtime>(&order_book_id.base, &owner),
-            INIT_BALANCE
-        );
-        assert_ne!(
-            free_balance::<Runtime>(&order_book_id.quote, &owner),
-            INIT_BALANCE
-        );
-
-        // tech account keeps the locked assets
-        assert!(free_balance::<Runtime>(&order_book_id.base, &tech_account) > balance!(0));
-        assert!(free_balance::<Runtime>(&order_book_id.quote, &tech_account) > balance!(0));
-=======
-        create_empty_order_book(order_book_id);
->>>>>>> 74086a83
-
-        assert_ok!(OrderBookPallet::change_orderbook_status(
-            RuntimeOrigin::root(),
-            order_book_id,
-            OrderBookStatus::Trade
-        ));
-
-        assert_err!(
-            OrderBookPallet::delete_orderbook(RuntimeOrigin::root(), order_book_id),
-            E::ForbiddenStatusToDeleteOrderBook
-        );
-
-<<<<<<< HEAD
-        // locked balance is unlocked
-        assert_eq!(
-            free_balance::<Runtime>(&order_book_id.base, &owner),
-            INIT_BALANCE
-        );
-        assert_eq!(
-            free_balance::<Runtime>(&order_book_id.quote, &owner),
-            INIT_BALANCE
-        );
-
-        // tech account balance is empty after canceling of all limit orders
-        assert_eq!(
-            free_balance::<Runtime>(&order_book_id.base, &tech_account),
-            balance!(0)
-        );
-        assert_eq!(
-            free_balance::<Runtime>(&order_book_id.quote, &tech_account),
-            balance!(0)
-=======
-        assert_ok!(OrderBookPallet::change_orderbook_status(
-            RuntimeOrigin::root(),
-            order_book_id,
-            OrderBookStatus::PlaceAndCancel
-        ));
-
-        assert_err!(
-            OrderBookPallet::delete_orderbook(RuntimeOrigin::root(), order_book_id),
-            E::ForbiddenStatusToDeleteOrderBook
->>>>>>> 74086a83
-        );
-    });
-}
-
-#[test]
-fn should_not_delete_order_book_with_orders() {
-    ext().execute_with(|| {
-        let order_book_id = OrderBookId::<AssetIdOf<Runtime>, DEXId> {
-            dex_id: DEX.into(),
-            base: VAL.into(),
-            quote: XOR.into(),
-        };
-
-<<<<<<< HEAD
-        assert_ok!(OrderBookPallet::create_orderbook(
-            RawOrigin::Signed(alice::<Runtime>()).into(),
-            order_book_id
-        ));
-
-        let order_book = OrderBookPallet::order_books(order_book_id).unwrap();
-
-        let mut buy_price: OrderPrice = balance!(1000).into();
-        let mut buy_lifespan = <Runtime as Config>::MIN_ORDER_LIFESPAN + 10000; // ms
-        let mut sell_price: OrderPrice = balance!(1001).into();
-        let mut sell_lifespan = <Runtime as Config>::MIN_ORDER_LIFESPAN + 10000; // ms
-=======
-        create_and_fill_order_book(order_book_id);
->>>>>>> 74086a83
-
-        assert_ok!(OrderBookPallet::change_orderbook_status(
-            RuntimeOrigin::root(),
-            order_book_id,
-            OrderBookStatus::Stop
-        ));
-
-<<<<<<< HEAD
-        for i in 0..max_prices_for_side {
-            // get new owner for each order to not get UserHasMaxCountOfOpenedOrders error
-            let account = generate_account::<Runtime>(i);
-
-            fill_balance::<Runtime>(account.clone(), order_book_id);
-=======
-        assert_err!(
-            OrderBookPallet::delete_orderbook(RuntimeOrigin::root(), order_book_id),
-            E::OrderBookIsNotEmpty
-        );
-    });
-}
-
-#[test]
-fn should_delete_order_book() {
-    ext().execute_with(|| {
-        let order_book_id = OrderBookId::<AssetIdOf<Runtime>, DEXId> {
-            dex_id: DEX.into(),
-            base: VAL.into(),
-            quote: XOR.into(),
-        };
->>>>>>> 74086a83
-
-        create_empty_order_book(order_book_id);
-        let owner = bob();
-
-        let tech_account = technical::Pallet::<Runtime>::tech_account_id_to_account_id(
-            &OrderBookPallet::tech_account_for_order_book(order_book_id.clone()),
-        )
-        .unwrap();
-
         assert_ok!(OrderBookPallet::change_orderbook_status(
             RuntimeOrigin::root(),
             order_book_id,
@@ -697,11 +615,11 @@
         );
 
         assert_eq!(
-            free_balance(&order_book_id.base, &tech_account),
+            free_balance::<Runtime>(&order_book_id.base, &tech_account),
             balance!(0)
         );
         assert_eq!(
-            free_balance(&order_book_id.quote, &tech_account),
+            free_balance::<Runtime>(&order_book_id.quote, &tech_account),
             balance!(0)
         );
     });
