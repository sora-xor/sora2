// This file is part of the SORA network and Polkaswap app.

// Copyright (c) 2020, 2021, Polka Biome Ltd. All rights reserved.
// SPDX-License-Identifier: BSD-4-Clause

// Redistribution and use in source and binary forms, with or without modification,
// are permitted provided that the following conditions are met:

// Redistributions of source code must retain the above copyright notice, this list
// of conditions and the following disclaimer.
// Redistributions in binary form must reproduce the above copyright notice, this
// list of conditions and the following disclaimer in the documentation and/or other
// materials provided with the distribution.
//
// All advertising materials mentioning features or use of this software must display
// the following acknowledgement: This product includes software developed by Polka Biome
// Ltd., SORA, and Polkaswap.
//
// Neither the name of the Polka Biome Ltd. nor the names of its contributors may be used
// to endorse or promote products derived from this software without specific prior written permission.

// THIS SOFTWARE IS PROVIDED BY Polka Biome Ltd. AS IS AND ANY EXPRESS OR IMPLIED WARRANTIES,
// INCLUDING, BUT NOT LIMITED TO, THE IMPLIED WARRANTIES OF MERCHANTABILITY AND FITNESS FOR
// A PARTICULAR PURPOSE ARE DISCLAIMED. IN NO EVENT SHALL Polka Biome Ltd. BE LIABLE FOR ANY
// DIRECT, INDIRECT, INCIDENTAL, SPECIAL, EXEMPLARY, OR CONSEQUENTIAL DAMAGES (INCLUDING,
// BUT NOT LIMITED TO, PROCUREMENT OF SUBSTITUTE GOODS OR SERVICES; LOSS OF USE, DATA, OR PROFITS;
// OR BUSINESS INTERRUPTION) HOWEVER CAUSED AND ON ANY THEORY OF LIABILITY, WHETHER IN CONTRACT,
// STRICT LIABILITY, OR TORT (INCLUDING NEGLIGENCE OR OTHERWISE) ARISING IN ANY WAY OUT OF THE
// USE OF THIS SOFTWARE, EVEN IF ADVISED OF THE POSSIBILITY OF SUCH DAMAGE.

#![cfg(feature = "ready-to-test")] // order-book

use crate::test_utils::*;
use assets::AssetIdOf;
use common::{
    balance, AssetId32, AssetName, AssetSymbol, PriceVariant, DEFAULT_BALANCE_PRECISION, ETH,
    PSWAP, VAL, XOR, XST, XSTUSD,
};
use frame_support::error::BadOrigin;
use frame_support::{assert_err, assert_ok};
use frame_system::RawOrigin;
use framenode_chain_spec::ext;
use framenode_runtime::order_book::{
    Config, LimitOrder, MarketRole, OrderBook, OrderBookId, OrderBookStatus, OrderPrice,
    OrderVolume,
};
use framenode_runtime::{Runtime, RuntimeOrigin};
use hex_literal::hex;
use sp_core::Get;
use sp_std::collections::btree_map::BTreeMap;

type Assets = framenode_runtime::assets::Pallet<Runtime>;
type TradingPair = framenode_runtime::trading_pair::Pallet<Runtime>;
type FrameSystem = framenode_runtime::frame_system::Pallet<Runtime>;
type Timestamp = pallet_timestamp::Pallet<Runtime>;
type TechnicalRawOrigin = pallet_collective::RawOrigin<
    <Runtime as frame_system::Config>::AccountId,
    framenode_runtime::TechnicalCollective,
>;

#[test]
fn should_not_create_order_book_with_disallowed_dex_id() {
    ext().execute_with(|| {
        let mut order_book_id = OrderBookId::<AssetIdOf<Runtime>, DEXId> {
            dex_id: common::DEXId::PolkaswapXSTUSD.into(),
            base: VAL.into(),
            quote: XOR.into(),
        };

        assert_err!(
            OrderBookPallet::create_orderbook(
                RawOrigin::Signed(alice::<Runtime>()).into(),
                order_book_id
            ),
            E::NotAllowedDEXId,
        );

        // any number except 0 (polkaswap dex id) should not be allowed
        order_book_id.dex_id = 12345678;
        assert_err!(
            OrderBookPallet::create_orderbook(
                RawOrigin::Signed(alice::<Runtime>()).into(),
                order_book_id
            ),
            E::NotAllowedDEXId,
        );
    });
}

#[test]
fn should_create_order_book_with_correct_dex_id() {
    ext().execute_with(|| {
        let order_book_id = OrderBookId::<AssetIdOf<Runtime>, DEXId> {
            dex_id: DEX.into(),
            base: VAL.into(),
            quote: XOR.into(),
        };

        assert_ok!(OrderBookPallet::create_orderbook(
            RawOrigin::Signed(alice::<Runtime>()).into(),
            order_book_id
        ));

        assert_eq!(
            OrderBookPallet::order_books(order_book_id).unwrap(),
            OrderBook::default(order_book_id)
        );
    });
}

#[test]
fn should_not_create_order_book_with_same_assets() {
    ext().execute_with(|| {
        let order_book_id = OrderBookId::<AssetIdOf<Runtime>, DEXId> {
            dex_id: DEX.into(),
            base: XOR.into(),
            quote: XOR.into(),
        };

        assert_err!(
            OrderBookPallet::create_orderbook(
                RawOrigin::Signed(alice::<Runtime>()).into(),
                order_book_id
            ),
            E::ForbiddenToCreateOrderBookWithSameAssets
        );
    });
}

#[test]
fn should_not_create_order_book_with_wrong_quote_asset() {
    ext().execute_with(|| {
        let order_book_id = OrderBookId::<AssetIdOf<Runtime>, DEXId> {
            dex_id: DEX.into(),
            base: XOR.into(),
            quote: VAL.into(),
        };

        assert_err!(
<<<<<<< HEAD
            OrderBookPallet::create_orderbook(
                RawOrigin::Signed(alice::<Runtime>()).into(),
                order_book_id
            ),
            E::NotAllowedBaseAsset
=======
            OrderBookPallet::create_orderbook(RawOrigin::Signed(alice()).into(), order_book_id),
            E::NotAllowedQuoteAsset
>>>>>>> 7c70d653
        );
    });
}

#[test]
fn should_not_create_order_book_with_synthetic_base_asset() {
    ext().execute_with(|| {
        let xstusd_order_book_id = OrderBookId::<AssetIdOf<Runtime>, DEXId> {
            dex_id: DEX.into(),
            base: XSTUSD.into(),
            quote: XOR.into(),
        };

        assert_err!(
            OrderBookPallet::create_orderbook(
                RawOrigin::Signed(alice()).into(),
                xstusd_order_book_id
            ),
            E::SyntheticAssetIsForbidden
        );

        // but should create with synthetic base asset - XST
        let xst_order_book_id = OrderBookId::<AssetIdOf<Runtime>, DEXId> {
            dex_id: DEX.into(),
            base: XST.into(),
            quote: XOR.into(),
        };

        if !TradingPair::is_trading_pair_enabled(
            &xst_order_book_id.dex_id,
            &xst_order_book_id.quote,
            &xst_order_book_id.base,
        )
        .unwrap()
        {
            assert_ok!(TradingPair::register(
                RawOrigin::Signed(alice()).into(),
                xst_order_book_id.dex_id,
                xst_order_book_id.quote,
                xst_order_book_id.base
            ));
        }

        assert_ok!(OrderBookPallet::create_orderbook(
            RawOrigin::Signed(alice()).into(),
            xst_order_book_id
        ));
    });
}

#[test]
fn should_not_create_order_book_with_non_existed_asset() {
    ext().execute_with(|| {
        let wrong_asset = AssetId32::from_bytes(hex!(
            "0123456789012345678901234567890123456789012345678901234567890123"
        ));

        let order_book_id = OrderBookId::<AssetIdOf<Runtime>, DEXId> {
            dex_id: DEX.into(),
            base: wrong_asset.into(),
            quote: XOR.into(),
        };

        assert_err!(
            OrderBookPallet::create_orderbook(
                RawOrigin::Signed(alice::<Runtime>()).into(),
                order_book_id
            ),
            assets::Error::<Runtime>::AssetIdNotExists
        );
    });
}

#[test]
fn should_not_create_order_book_with_non_existed_trading_pair() {
    ext().execute_with(|| {
        let caller = alice::<Runtime>();
        FrameSystem::inc_providers(&caller);

        let new_asset = Assets::register_from(
            &caller,
            AssetSymbol(b"TEST".to_vec()),
            AssetName(b"Test".to_vec()),
            DEFAULT_BALANCE_PRECISION,
            balance!(100),
            false,
            None,
            None,
        )
        .unwrap();

        let order_book_id = OrderBookId::<AssetIdOf<Runtime>, DEXId> {
            dex_id: DEX.into(),
            base: new_asset.into(),
            quote: XOR.into(),
        };

        assert_err!(
            OrderBookPallet::create_orderbook(RawOrigin::Signed(caller).into(), order_book_id),
            trading_pair::Error::<Runtime>::TradingPairDoesntExist
        );
    });
}

#[test]
fn should_create_order_book_for_regular_assets() {
    ext().execute_with(|| {
        let order_book_id = OrderBookId::<AssetIdOf<Runtime>, DEXId> {
            dex_id: DEX.into(),
            base: VAL.into(),
            quote: XOR.into(),
        };

        assert_ok!(OrderBookPallet::create_orderbook(
            RawOrigin::Signed(alice::<Runtime>()).into(),
            order_book_id
        ));

        assert_eq!(
            OrderBookPallet::order_books(order_book_id).unwrap(),
            OrderBook::default(order_book_id)
        );
    });
}

#[test]
fn should_not_create_order_book_that_already_exists() {
    ext().execute_with(|| {
        let order_book_id = OrderBookId::<AssetIdOf<Runtime>, DEXId> {
            dex_id: DEX.into(),
            base: VAL.into(),
            quote: XOR.into(),
        };

        assert_ok!(OrderBookPallet::create_orderbook(
            RawOrigin::Signed(alice::<Runtime>()).into(),
            order_book_id
        ));

        assert_err!(
            OrderBookPallet::create_orderbook(
                RawOrigin::Signed(alice::<Runtime>()).into(),
                order_book_id
            ),
            E::OrderBookAlreadyExists
        );
    });
}

#[test]
fn should_not_create_order_book_for_user_without_nft() {
    ext().execute_with(|| {
        let caller = alice::<Runtime>();
        let creator = bob::<Runtime>();
        FrameSystem::inc_providers(&creator);

        let nft = Assets::register_from(
            &creator,
            AssetSymbol(b"NFT".to_vec()),
            AssetName(b"Nft".to_vec()),
            0,
            1,
            false,
            None,
            None,
        )
        .unwrap();

        let order_book_id = OrderBookId::<AssetIdOf<Runtime>, DEXId> {
            dex_id: DEX.into(),
            base: nft,
            quote: XOR.into(),
        };

        assert_ok!(TradingPair::register(
            RawOrigin::Signed(creator.clone()).into(),
            DEX.into(),
            order_book_id.quote,
            order_book_id.base
        ));

        assert_err!(
            OrderBookPallet::create_orderbook(RawOrigin::Signed(caller).into(), order_book_id),
            E::UserHasNoNft
        );
    });
}

#[test]
fn should_not_create_order_book_for_nft_owner_without_nft() {
    ext().execute_with(|| {
        let caller = alice::<Runtime>();
        let user = bob::<Runtime>();
        FrameSystem::inc_providers(&caller);

        let nft = Assets::register_from(
            &caller,
            AssetSymbol(b"NFT".to_vec()),
            AssetName(b"Nft".to_vec()),
            0,
            1,
            false,
            None,
            None,
        )
        .unwrap();

        let order_book_id = OrderBookId::<AssetIdOf<Runtime>, DEXId> {
            dex_id: DEX.into(),
            base: nft,
            quote: XOR.into(),
        };

        assert_ok!(TradingPair::register(
            RawOrigin::Signed(caller.clone()).into(),
            DEX.into(),
            order_book_id.quote,
            order_book_id.base
        ));

        // caller creates NFT and then send it to another user.
        // That means they cannot create order book with this NFT even they are NFT asset owner
        Assets::transfer(RawOrigin::Signed(caller.clone()).into(), nft, user, 1).unwrap();

        assert_err!(
            OrderBookPallet::create_orderbook(RawOrigin::Signed(caller).into(), order_book_id),
            E::UserHasNoNft
        );
    });
}

#[test]
fn should_create_order_book_for_nft() {
    ext().execute_with(|| {
        let caller = alice::<Runtime>();
        let creator = bob::<Runtime>();
        FrameSystem::inc_providers(&creator);

        let nft = Assets::register_from(
            &creator,
            AssetSymbol(b"NFT".to_vec()),
            AssetName(b"Nft".to_vec()),
            0,
            1,
            false,
            None,
            None,
        )
        .unwrap();

        Assets::transfer(RawOrigin::Signed(creator).into(), nft, caller.clone(), 1).unwrap();

        let order_book_id = OrderBookId::<AssetIdOf<Runtime>, DEXId> {
            dex_id: DEX.into(),
            base: nft,
            quote: XOR.into(),
        };

        assert_ok!(TradingPair::register(
            RawOrigin::Signed(caller.clone()).into(),
            DEX.into(),
            order_book_id.quote,
            order_book_id.base
        ));

        assert_ok!(OrderBookPallet::create_orderbook(
            RawOrigin::Signed(caller).into(),
            order_book_id
        ));

        assert_eq!(
            OrderBookPallet::order_books(order_book_id).unwrap(),
            OrderBook::default_indivisible(order_book_id)
        );
    });
}

#[test]
fn should_check_permissions_for_delete_order_book() {
    ext().execute_with(|| {
        let order_book_id = OrderBookId::<AssetIdOf<Runtime>, DEXId> {
            dex_id: DEX.into(),
            base: VAL.into(),
            quote: XOR.into(),
        };

        create_empty_order_book(order_book_id);
        assert_err!(
            OrderBookPallet::delete_orderbook(
                RawOrigin::Signed(alice::<Runtime>()).into(),
                order_book_id
            ),
            BadOrigin
        );

        // Root should be allowed

        assert_ok!(OrderBookPallet::delete_orderbook(
            RawOrigin::Root.into(),
            order_book_id
        ),);

        // Only more than half approvals from technical commitee are accepted

        create_empty_order_book(order_book_id);
        if pallet_collective::Pallet::<Runtime, framenode_runtime::TechnicalCollective>::members()
            .len()
            > 1
        {
            assert_err!(
                OrderBookPallet::delete_orderbook(
                    TechnicalRawOrigin::Member(alice::<Runtime>()).into(),
                    order_book_id
                ),
                BadOrigin,
            );
        } else {
            assert_ok!(OrderBookPallet::delete_orderbook(
                TechnicalRawOrigin::Member(alice::<Runtime>()).into(),
                order_book_id
            ),);
            create_empty_order_book(order_book_id);
        }
        assert_err!(
            OrderBookPallet::delete_orderbook(
                TechnicalRawOrigin::Members(3, 6).into(),
                order_book_id
            ),
            BadOrigin
        );
        assert_ok!(OrderBookPallet::delete_orderbook(
            TechnicalRawOrigin::Members(4, 6).into(),
            order_book_id
        ));
    });
}

#[test]
fn should_not_delete_unknown_order_book() {
    ext().execute_with(|| {
        let order_book_id = OrderBookId::<AssetIdOf<Runtime>, DEXId> {
            dex_id: DEX.into(),
            base: VAL.into(),
            quote: XOR.into(),
        };

        assert_err!(
            OrderBookPallet::delete_orderbook(RuntimeOrigin::root(), order_book_id),
            E::UnknownOrderBook
        );
    });
}

#[test]
fn should_delete_order_book() {
    ext().execute_with(|| {
        let order_book_id = OrderBookId::<AssetIdOf<Runtime>, DEXId> {
            dex_id: DEX.into(),
            base: VAL.into(),
            quote: XOR.into(),
        };

        create_and_fill_order_book(order_book_id);
        let owner = bob::<Runtime>();

        let tech_account = technical::Pallet::<Runtime>::tech_account_id_to_account_id(
            &OrderBookPallet::tech_account_for_order_book(order_book_id.clone()),
        )
        .unwrap();

        // not empty at the beginning
        assert!(!OrderBookPallet::aggregated_bids(&order_book_id).is_empty());
        assert!(!OrderBookPallet::aggregated_asks(&order_book_id).is_empty());
        assert!(!OrderBookPallet::user_limit_orders(&owner, &order_book_id)
            .unwrap()
            .is_empty());

        // some balance is locked in limit orders
        assert_ne!(
            free_balance::<Runtime>(&order_book_id.base, &owner),
            INIT_BALANCE
        );
        assert_ne!(
            free_balance::<Runtime>(&order_book_id.quote, &owner),
            INIT_BALANCE
        );

        // tech account keeps the locked assets
        assert!(free_balance::<Runtime>(&order_book_id.base, &tech_account) > balance!(0));
        assert!(free_balance::<Runtime>(&order_book_id.quote, &tech_account) > balance!(0));

        // delete the order book
        assert_ok!(OrderBookPallet::delete_orderbook(
            RuntimeOrigin::root(),
            order_book_id
        ));

        // empty after canceling of all limit orders
        assert!(OrderBookPallet::aggregated_bids(&order_book_id).is_empty());
        assert!(OrderBookPallet::aggregated_asks(&order_book_id).is_empty());
        assert_eq!(
            OrderBookPallet::user_limit_orders(&owner, &order_book_id),
            None
        );

        // locked balance is unlocked
        assert_eq!(
            free_balance::<Runtime>(&order_book_id.base, &owner),
            INIT_BALANCE
        );
        assert_eq!(
            free_balance::<Runtime>(&order_book_id.quote, &owner),
            INIT_BALANCE
        );

        // tech account balance is empty after canceling of all limit orders
        assert_eq!(
            free_balance::<Runtime>(&order_book_id.base, &tech_account),
            balance!(0)
        );
        assert_eq!(
            free_balance::<Runtime>(&order_book_id.quote, &tech_account),
            balance!(0)
        );
    });
}

#[test]
#[ignore] // it works, but takes a lot of time
fn should_delete_order_book_with_a_lot_of_orders() {
    ext().execute_with(|| {
        let order_book_id = OrderBookId::<AssetIdOf<Runtime>, DEXId> {
            dex_id: DEX.into(),
            base: VAL.into(),
            quote: XOR.into(),
        };

        assert_ok!(OrderBookPallet::create_orderbook(
            RawOrigin::Signed(alice::<Runtime>()).into(),
            order_book_id
        ));

        let order_book = OrderBookPallet::order_books(order_book_id).unwrap();

        let mut buy_price: OrderPrice = balance!(1000).into();
        let mut buy_lifespan = 10000; // ms
        let mut sell_price: OrderPrice = balance!(1001).into();
        let mut sell_lifespan = 10000; // ms

        let max_prices_for_side: u32 = <Runtime as Config>::MaxSidePriceCount::get();

        for i in 0..max_prices_for_side {
            // get new owner for each order to not get UserHasMaxCountOfOpenedOrders error
            let account = generate_account::<Runtime>(i);

            fill_balance(account.clone(), order_book_id);

            buy_price -= order_book.tick_size;
            sell_price += order_book.tick_size;
            buy_lifespan += 5000;
            sell_lifespan += 5000;

            assert_ok!(OrderBookPallet::place_limit_order(
                RawOrigin::Signed(account.clone()).into(),
                order_book_id,
                *buy_price.balance(),
                balance!(10),
                PriceVariant::Buy,
                Some(buy_lifespan)
            ));

            assert_ok!(OrderBookPallet::place_limit_order(
                RawOrigin::Signed(account).into(),
                order_book_id,
                *sell_price.balance(),
                balance!(10),
                PriceVariant::Sell,
                Some(sell_lifespan)
            ));
        }

        // delete the order book
        assert_ok!(OrderBookPallet::delete_orderbook(
            RuntimeOrigin::root(),
            order_book_id
        ));
    });
}

#[test]
fn should_check_permissions_for_update_order_book() {
    ext().execute_with(|| {
        let order_book_id = OrderBookId::<AssetIdOf<Runtime>, DEXId> {
            dex_id: DEX.into(),
            base: VAL.into(),
            quote: XOR.into(),
        };

        create_empty_order_book(order_book_id);

        assert_err!(
            OrderBookPallet::update_orderbook(
                RawOrigin::Signed(alice::<Runtime>()).into(),
                order_book_id,
                balance!(0.01),
                balance!(0.001),
                balance!(1),
                balance!(10000)
            ),
            BadOrigin
        );

        // Root should be allowed

        assert_ok!(OrderBookPallet::update_orderbook(
            RawOrigin::Root.into(),
            order_book_id,
            balance!(0.01),
            balance!(0.001),
            balance!(1),
            balance!(10000)
        ),);

        // Only more than half approvals from technical commitee are accepted

        if pallet_collective::Pallet::<Runtime, framenode_runtime::TechnicalCollective>::members()
            .len()
            > 1
        {
            assert_err!(
                OrderBookPallet::update_orderbook(
                    TechnicalRawOrigin::Member(alice::<Runtime>()).into(),
                    order_book_id,
                    balance!(0.01),
                    balance!(0.001),
                    balance!(1),
                    balance!(10000)
                ),
                BadOrigin,
            );
        } else {
            assert_ok!(OrderBookPallet::update_orderbook(
                TechnicalRawOrigin::Member(alice::<Runtime>()).into(),
                order_book_id,
                balance!(0.01),
                balance!(0.001),
                balance!(1),
                balance!(10000)
            ),);
            create_empty_order_book(order_book_id);
        }
        assert_err!(
            OrderBookPallet::update_orderbook(
                TechnicalRawOrigin::Members(3, 6).into(),
                order_book_id,
                balance!(0.01),
                balance!(0.001),
                balance!(1),
                balance!(10000)
            ),
            BadOrigin
        );
        assert_ok!(OrderBookPallet::update_orderbook(
            TechnicalRawOrigin::Members(4, 6).into(),
            order_book_id,
            balance!(0.01),
            balance!(0.001),
            balance!(1),
            balance!(10000)
        ),);

        // nft to have custom owner of quote asset
        FrameSystem::inc_providers(&bob::<Runtime>());

        let nft = Assets::register_from(
            &bob::<Runtime>(),
            AssetSymbol(b"NFT".to_vec()),
            AssetName(b"Nft".to_vec()),
            0,
            100,
            false,
            None,
            None,
        )
        .unwrap();
        let order_book_id = OrderBookId::<AssetIdOf<Runtime>, DEXId> {
            dex_id: DEX.into(),
            base: nft,
            quote: XOR.into(),
        };
        assert_ok!(TradingPair::register(
            RawOrigin::Signed(bob::<Runtime>()).into(),
            DEX.into(),
            order_book_id.quote,
            order_book_id.base
        ));
        create_empty_order_book(order_book_id);

        let asset_owner_base = Assets::asset_owner(&order_book_id.base).unwrap();
        let asset_owner_quote = Assets::asset_owner(&order_book_id.quote).unwrap();
        assert_ok!(OrderBookPallet::update_orderbook(
            RawOrigin::Signed(asset_owner_base).into(),
            order_book_id,
            balance!(0.01),
            2,
            4,
            100,
        ),);
        assert_err!(
            OrderBookPallet::update_orderbook(
                RawOrigin::Signed(asset_owner_quote).into(),
                order_book_id,
                balance!(0.01),
                2,
                4,
                100,
            ),
            BadOrigin
        );
        assert_err!(
            OrderBookPallet::update_orderbook(
                RawOrigin::Signed(alice::<Runtime>()).into(),
                order_book_id,
                balance!(0.01),
                2,
                4,
                100,
            ),
            BadOrigin
        );
    });
}

#[test]
fn should_not_update_unknown_order_book() {
    ext().execute_with(|| {
        let order_book_id = OrderBookId::<AssetIdOf<Runtime>, DEXId> {
            dex_id: DEX.into(),
            base: VAL.into(),
            quote: XOR.into(),
        };

        assert_err!(
            OrderBookPallet::update_orderbook(
                RuntimeOrigin::root(),
                order_book_id,
                balance!(0.01),
                balance!(0.001),
                balance!(1),
                balance!(10000)
            ),
            E::UnknownOrderBook
        );
    });
}

#[test]
fn should_not_update_order_book_with_zero_attributes() {
    ext().execute_with(|| {
        let order_book_id = OrderBookId::<AssetIdOf<Runtime>, DEXId> {
            dex_id: DEX.into(),
            base: VAL.into(),
            quote: XOR.into(),
        };

        create_empty_order_book(order_book_id);

        let tick_size = balance!(0.01);
        let step_lot_size = balance!(0.001);
        let min_lot_size = balance!(1);
        let max_lot_size = balance!(10000);

        assert_err!(
            OrderBookPallet::update_orderbook(
                RuntimeOrigin::root(),
                order_book_id,
                0,
                step_lot_size,
                min_lot_size,
                max_lot_size
            ),
            E::InvalidTickSize
        );

        assert_err!(
            OrderBookPallet::update_orderbook(
                RuntimeOrigin::root(),
                order_book_id,
                tick_size,
                0,
                min_lot_size,
                max_lot_size
            ),
            E::InvalidStepLotSize
        );

        assert_err!(
            OrderBookPallet::update_orderbook(
                RuntimeOrigin::root(),
                order_book_id,
                tick_size,
                step_lot_size,
                0,
                max_lot_size
            ),
            E::InvalidMinLotSize
        );

        assert_err!(
            OrderBookPallet::update_orderbook(
                RuntimeOrigin::root(),
                order_book_id,
                tick_size,
                step_lot_size,
                min_lot_size,
                0
            ),
            E::InvalidMaxLotSize
        );
    });
}

#[test]
fn should_not_update_order_book_with_simple_mistakes() {
    ext().execute_with(|| {
        let order_book_id = OrderBookId::<AssetIdOf<Runtime>, DEXId> {
            dex_id: DEX.into(),
            base: VAL.into(),
            quote: XOR.into(),
        };

        create_empty_order_book(order_book_id);

        // min > max
        assert_err!(
            OrderBookPallet::update_orderbook(
                RuntimeOrigin::root(),
                order_book_id,
                balance!(0.01),
                balance!(0.001),
                balance!(100),
                balance!(10)
            ),
            E::InvalidMaxLotSize
        );

        // min & max couldn't be less then `step_lot_size`
        assert_err!(
            OrderBookPallet::update_orderbook(
                RuntimeOrigin::root(),
                order_book_id,
                balance!(0.01),
                balance!(0.001),
                balance!(0.0001),
                balance!(10000)
            ),
            E::InvalidMinLotSize
        );
        assert_err!(
            OrderBookPallet::update_orderbook(
                RuntimeOrigin::root(),
                order_book_id,
                balance!(0.01),
                balance!(0.001),
                balance!(1),
                balance!(0.0001)
            ),
            E::InvalidMaxLotSize
        );

        // min & max must be a multiple of `step_lot_size`
        assert_err!(
            OrderBookPallet::update_orderbook(
                RuntimeOrigin::root(),
                order_book_id,
                balance!(0.01),
                balance!(0.001),
                balance!(1.0001),
                balance!(10000)
            ),
            E::InvalidMinLotSize
        );
        assert_err!(
            OrderBookPallet::update_orderbook(
                RuntimeOrigin::root(),
                order_book_id,
                balance!(0.01),
                balance!(0.001),
                balance!(1),
                balance!(10000.00001)
            ),
            E::InvalidMaxLotSize
        );
    });
}

#[test]
fn should_not_update_order_book_with_wrong_min_deal_amount() {
    ext().execute_with(|| {
        let order_book_id = OrderBookId::<AssetIdOf<Runtime>, DEXId> {
            dex_id: DEX.into(),
            base: VAL.into(),
            quote: XOR.into(),
        };

        create_empty_order_book(order_book_id);

        assert_err!(
            OrderBookPallet::update_orderbook(
                RuntimeOrigin::root(),
                order_book_id,
                balance!(1000000000000),
                balance!(1000000000000),
                balance!(10000000000000),
                balance!(100000000000000)
            ),
            E::TickSizeAndStepLotSizeAreTooBig
        );

        assert_err!(
            OrderBookPallet::update_orderbook(
                RuntimeOrigin::root(),
                order_book_id,
                balance!(0.0000000001),
                balance!(0.0000000001),
                balance!(1),
                balance!(10000)
            ),
            E::TickSizeAndStepLotSizeLosePrecision
        );

        assert_err!(
            OrderBookPallet::update_orderbook(
                RuntimeOrigin::root(),
                order_book_id,
                balance!(0.000000000000000001),
                balance!(0.1),
                balance!(1),
                balance!(10000)
            ),
            E::TickSizeAndStepLotSizeLosePrecision
        );

        assert_err!(
            OrderBookPallet::update_orderbook(
                RuntimeOrigin::root(),
                order_book_id,
                balance!(0.1),
                balance!(0.000000000000000001),
                balance!(1),
                balance!(10000)
            ),
            E::TickSizeAndStepLotSizeLosePrecision
        );

        assert_err!(
            OrderBookPallet::update_orderbook(
                RuntimeOrigin::root(),
                order_book_id,
                balance!(0.1),
                balance!(5.000000000000000001),
                balance!(10.000000000000000002), // should be a multiple of step_lot_size
                balance!(10000.000000000000002)  // should be a multiple of step_lot_size
            ),
            E::TickSizeAndStepLotSizeLosePrecision
        );

        assert_err!(
            OrderBookPallet::update_orderbook(
                RuntimeOrigin::root(),
                order_book_id,
                balance!(5.000000000000000001),
                balance!(0.1),
                balance!(1),
                balance!(10000)
            ),
            E::TickSizeAndStepLotSizeLosePrecision
        );

        assert_err!(
            OrderBookPallet::update_orderbook(
                RuntimeOrigin::root(),
                order_book_id,
                balance!(5.000000001),
                balance!(5.0000000001),
                balance!(10.0000000002), // should be a multiple of step_lot_size
                balance!(10000.0000002)  // should be a multiple of step_lot_size
            ),
            E::TickSizeAndStepLotSizeLosePrecision
        );
    });
}

#[test]
fn should_not_update_order_book_when_attributes_exceed_total_supply() {
    ext().execute_with(|| {
<<<<<<< HEAD
        FrameSystem::inc_providers(&alice::<Runtime>());

        let nft = Assets::register_from(
            &alice::<Runtime>(),
            AssetSymbol(b"NFT".to_vec()),
            AssetName(b"Nft".to_vec()),
            0,
            balance!(100),
            false,
            None,
            None,
        )
        .unwrap();

=======
>>>>>>> 7c70d653
        let order_book_id = OrderBookId::<AssetIdOf<Runtime>, DEXId> {
            dex_id: DEX.into(),
            base: VAL.into(),
            quote: XOR.into(),
        };

<<<<<<< HEAD
        assert_ok!(TradingPair::register(
            RawOrigin::Signed(alice::<Runtime>()).into(),
            DEX.into(),
            order_book_id.quote,
            order_book_id.base
        ));

        assert_ok!(OrderBookPallet::create_orderbook(
            RawOrigin::Signed(alice::<Runtime>()).into(),
            order_book_id
        ));

        assert_err!(
            OrderBookPallet::update_orderbook(
                RuntimeOrigin::root(),
                order_book_id,
                balance!(0.01),
                balance!(0.5),
                balance!(1),
                balance!(10)
            ),
            E::InvalidStepLotSize
        );
=======
        create_empty_order_book(order_book_id);
>>>>>>> 7c70d653

        assert_err!(
            OrderBookPallet::update_orderbook(
                RuntimeOrigin::root(),
                order_book_id,
                balance!(0.01),
                balance!(0.001),
                balance!(1),
                balance!(10000000000)
            ),
            E::MaxLotSizeIsMoreThanTotalSupply
        );
    });
}

#[test]
fn should_update_order_book_with_regular_asset() {
    ext().execute_with(|| {
        let order_book_id = OrderBookId::<AssetIdOf<Runtime>, DEXId> {
            dex_id: DEX.into(),
            base: VAL.into(),
            quote: XOR.into(),
        };

        create_and_fill_order_book(order_book_id);

        let limit_order1 = OrderBookPallet::limit_orders(order_book_id, 1).unwrap();
        let limit_order2 = OrderBookPallet::limit_orders(order_book_id, 2).unwrap();
        let limit_order3 = OrderBookPallet::limit_orders(order_book_id, 3).unwrap();
        let limit_order4 = OrderBookPallet::limit_orders(order_book_id, 4).unwrap();
        let limit_order5 = OrderBookPallet::limit_orders(order_book_id, 5).unwrap();
        let limit_order6 = OrderBookPallet::limit_orders(order_book_id, 6).unwrap();
        let limit_order7 = OrderBookPallet::limit_orders(order_book_id, 7).unwrap();
        let limit_order8 = OrderBookPallet::limit_orders(order_book_id, 8).unwrap();
        let limit_order9 = OrderBookPallet::limit_orders(order_book_id, 9).unwrap();
        let limit_order10 = OrderBookPallet::limit_orders(order_book_id, 10).unwrap();
        let limit_order11 = OrderBookPallet::limit_orders(order_book_id, 11).unwrap();
        let limit_order12 = OrderBookPallet::limit_orders(order_book_id, 12).unwrap();

        // check amounts before update
        assert_eq!(limit_order1.amount, balance!(168.5).into());
        assert_eq!(limit_order2.amount, balance!(95.2).into());
        assert_eq!(limit_order3.amount, balance!(44.7).into());
        assert_eq!(limit_order4.amount, balance!(56.4).into());
        assert_eq!(limit_order5.amount, balance!(89.9).into());
        assert_eq!(limit_order6.amount, balance!(115).into());
        assert_eq!(limit_order7.amount, balance!(176.3).into());
        assert_eq!(limit_order8.amount, balance!(85.4).into());
        assert_eq!(limit_order9.amount, balance!(93.2).into());
        assert_eq!(limit_order10.amount, balance!(36.6).into());
        assert_eq!(limit_order11.amount, balance!(205.5).into());
        assert_eq!(limit_order12.amount, balance!(13.7).into());

        let tick_size = balance!(0.01);
        let step_lot_size = balance!(0.001);
        let min_lot_size = balance!(1);
        let max_lot_size = balance!(10000);

        assert_ok!(OrderBookPallet::update_orderbook(
            RuntimeOrigin::root(),
            order_book_id,
            tick_size,
            step_lot_size,
            min_lot_size,
            max_lot_size
        ));

        let order_book = OrderBookPallet::order_books(order_book_id).unwrap();

        // check new attributes
        assert_eq!(order_book.tick_size, tick_size.into());
        assert_eq!(order_book.step_lot_size, step_lot_size.into());
        assert_eq!(order_book.min_lot_size, min_lot_size.into());
        assert_eq!(order_book.max_lot_size, max_lot_size.into());

        let limit_order1 = OrderBookPallet::limit_orders(order_book_id, 1).unwrap();
        let limit_order2 = OrderBookPallet::limit_orders(order_book_id, 2).unwrap();
        let limit_order3 = OrderBookPallet::limit_orders(order_book_id, 3).unwrap();
        let limit_order4 = OrderBookPallet::limit_orders(order_book_id, 4).unwrap();
        let limit_order5 = OrderBookPallet::limit_orders(order_book_id, 5).unwrap();
        let limit_order6 = OrderBookPallet::limit_orders(order_book_id, 6).unwrap();
        let limit_order7 = OrderBookPallet::limit_orders(order_book_id, 7).unwrap();
        let limit_order8 = OrderBookPallet::limit_orders(order_book_id, 8).unwrap();
        let limit_order9 = OrderBookPallet::limit_orders(order_book_id, 9).unwrap();
        let limit_order10 = OrderBookPallet::limit_orders(order_book_id, 10).unwrap();
        let limit_order11 = OrderBookPallet::limit_orders(order_book_id, 11).unwrap();
        let limit_order12 = OrderBookPallet::limit_orders(order_book_id, 12).unwrap();

        // check that amounts are not changed after update
        // because they are suitable for new step_lot_size
        assert_eq!(limit_order1.amount, balance!(168.5).into());
        assert_eq!(limit_order2.amount, balance!(95.2).into());
        assert_eq!(limit_order3.amount, balance!(44.7).into());
        assert_eq!(limit_order4.amount, balance!(56.4).into());
        assert_eq!(limit_order5.amount, balance!(89.9).into());
        assert_eq!(limit_order6.amount, balance!(115).into());
        assert_eq!(limit_order7.amount, balance!(176.3).into());
        assert_eq!(limit_order8.amount, balance!(85.4).into());
        assert_eq!(limit_order9.amount, balance!(93.2).into());
        assert_eq!(limit_order10.amount, balance!(36.6).into());
        assert_eq!(limit_order11.amount, balance!(205.5).into());
        assert_eq!(limit_order12.amount, balance!(13.7).into());
    });
}

#[test]
fn should_update_order_book_with_nft() {
    ext().execute_with(|| {
        FrameSystem::inc_providers(&alice::<Runtime>());

        let nft = Assets::register_from(
            &alice::<Runtime>(),
            AssetSymbol(b"NFT".to_vec()),
            AssetName(b"Nft".to_vec()),
            0,
            100,
            false,
            None,
            None,
        )
        .unwrap();

        let order_book_id = OrderBookId::<AssetIdOf<Runtime>, DEXId> {
            dex_id: DEX.into(),
            base: nft,
            quote: XOR.into(),
        };

        assert_ok!(TradingPair::register(
            RawOrigin::Signed(alice::<Runtime>()).into(),
            DEX.into(),
            order_book_id.quote,
            order_book_id.base
        ));

        assert_ok!(OrderBookPallet::create_orderbook(
            RawOrigin::Signed(alice::<Runtime>()).into(),
            order_book_id
        ));

        let tick_size = OrderPrice::divisible(balance!(0.01));
        let step_lot_size = OrderVolume::indivisible(2);
        let min_lot_size = OrderVolume::indivisible(4);
        let max_lot_size = OrderVolume::indivisible(100);

        assert_ok!(OrderBookPallet::update_orderbook(
            RuntimeOrigin::root(),
            order_book_id,
            *tick_size.balance(),
            *step_lot_size.balance(),
            *min_lot_size.balance(),
            *max_lot_size.balance()
        ));

        let order_book = OrderBookPallet::order_books(order_book_id).unwrap();

        assert_eq!(order_book.tick_size, tick_size);
        assert_eq!(order_book.step_lot_size, step_lot_size);
        assert_eq!(order_book.min_lot_size, min_lot_size);
        assert_eq!(order_book.max_lot_size, max_lot_size);
    });
}

#[test]
fn should_align_limit_orders_when_update_order_book() {
    ext().execute_with(|| {
        let order_book_id = OrderBookId::<AssetIdOf<Runtime>, DEXId> {
            dex_id: DEX.into(),
            base: VAL.into(),
            quote: XOR.into(),
        };

        create_and_fill_order_book(order_book_id);

        let limit_order1 = OrderBookPallet::limit_orders(order_book_id, 1).unwrap();
        let limit_order2 = OrderBookPallet::limit_orders(order_book_id, 2).unwrap();
        let limit_order3 = OrderBookPallet::limit_orders(order_book_id, 3).unwrap();
        let limit_order4 = OrderBookPallet::limit_orders(order_book_id, 4).unwrap();
        let limit_order5 = OrderBookPallet::limit_orders(order_book_id, 5).unwrap();
        let limit_order6 = OrderBookPallet::limit_orders(order_book_id, 6).unwrap();
        let limit_order7 = OrderBookPallet::limit_orders(order_book_id, 7).unwrap();
        let limit_order8 = OrderBookPallet::limit_orders(order_book_id, 8).unwrap();
        let limit_order9 = OrderBookPallet::limit_orders(order_book_id, 9).unwrap();
        let limit_order10 = OrderBookPallet::limit_orders(order_book_id, 10).unwrap();
        let limit_order11 = OrderBookPallet::limit_orders(order_book_id, 11).unwrap();
        let limit_order12 = OrderBookPallet::limit_orders(order_book_id, 12).unwrap();

        // check that amounts are original before align
        assert_eq!(limit_order1.amount, balance!(168.5).into());
        assert_eq!(limit_order2.amount, balance!(95.2).into());
        assert_eq!(limit_order3.amount, balance!(44.7).into());
        assert_eq!(limit_order4.amount, balance!(56.4).into());
        assert_eq!(limit_order5.amount, balance!(89.9).into());
        assert_eq!(limit_order6.amount, balance!(115).into());
        assert_eq!(limit_order7.amount, balance!(176.3).into());
        assert_eq!(limit_order8.amount, balance!(85.4).into());
        assert_eq!(limit_order9.amount, balance!(93.2).into());
        assert_eq!(limit_order10.amount, balance!(36.6).into());
        assert_eq!(limit_order11.amount, balance!(205.5).into());
        assert_eq!(limit_order12.amount, balance!(13.7).into());

        // get balances before align
        let bob_base_balance = free_balance(&order_book_id.base, &bob());
        let bob_quote_balance = free_balance(&order_book_id.quote, &bob());
        let charlie_base_balance = free_balance(&order_book_id.base, &charlie());
        let charlie_quote_balance = free_balance(&order_book_id.quote, &charlie());

        let tick_size = balance!(0.01);
        let step_lot_size = balance!(1); // change lot size precision
        let min_lot_size = balance!(1);
        let max_lot_size = balance!(10000);

        assert_ok!(OrderBookPallet::update_orderbook(
            RuntimeOrigin::root(),
            order_book_id,
            tick_size,
            step_lot_size,
            min_lot_size,
            max_lot_size
        ));

        let limit_order1 = OrderBookPallet::limit_orders(order_book_id, 1).unwrap();
        let limit_order2 = OrderBookPallet::limit_orders(order_book_id, 2).unwrap();
        let limit_order3 = OrderBookPallet::limit_orders(order_book_id, 3).unwrap();
        let limit_order4 = OrderBookPallet::limit_orders(order_book_id, 4).unwrap();
        let limit_order5 = OrderBookPallet::limit_orders(order_book_id, 5).unwrap();
        let limit_order6 = OrderBookPallet::limit_orders(order_book_id, 6).unwrap();
        let limit_order7 = OrderBookPallet::limit_orders(order_book_id, 7).unwrap();
        let limit_order8 = OrderBookPallet::limit_orders(order_book_id, 8).unwrap();
        let limit_order9 = OrderBookPallet::limit_orders(order_book_id, 9).unwrap();
        let limit_order10 = OrderBookPallet::limit_orders(order_book_id, 10).unwrap();
        let limit_order11 = OrderBookPallet::limit_orders(order_book_id, 11).unwrap();
        let limit_order12 = OrderBookPallet::limit_orders(order_book_id, 12).unwrap();

        // check that amouts are aligned
        assert_eq!(limit_order1.amount, balance!(168).into());
        assert_eq!(limit_order2.amount, balance!(95).into());
        assert_eq!(limit_order3.amount, balance!(44).into());
        assert_eq!(limit_order4.amount, balance!(56).into());
        assert_eq!(limit_order5.amount, balance!(89).into());
        assert_eq!(limit_order6.amount, balance!(115).into());
        assert_eq!(limit_order7.amount, balance!(176).into());
        assert_eq!(limit_order8.amount, balance!(85).into());
        assert_eq!(limit_order9.amount, balance!(93).into());
        assert_eq!(limit_order10.amount, balance!(36).into());
        assert_eq!(limit_order11.amount, balance!(205).into());
        assert_eq!(limit_order12.amount, balance!(13).into());

        // check dust refund
        assert_eq!(
            free_balance(&order_book_id.base, &bob()),
            bob_base_balance + balance!(1)
        );
        assert_eq!(
            free_balance(&order_book_id.quote, &bob()),
            bob_quote_balance + balance!(20.41)
        );
        assert_eq!(
            free_balance(&order_book_id.base, &charlie()),
            charlie_base_balance + balance!(1.7)
        );
        assert_eq!(
            free_balance(&order_book_id.quote, &charlie()),
            charlie_quote_balance + balance!(5.76)
        );
    });
}

#[test]
fn should_check_permissions_for_change_order_book_status() {
    ext().execute_with(|| {
        let order_book_id = OrderBookId::<AssetIdOf<Runtime>, DEXId> {
            dex_id: DEX.into(),
            base: VAL.into(),
            quote: XOR.into(),
        };

        create_empty_order_book(order_book_id);
        assert_err!(
            OrderBookPallet::change_orderbook_status(
                RawOrigin::Signed(alice::<Runtime>()).into(),
                order_book_id,
                OrderBookStatus::Trade
            ),
            BadOrigin
        );

        // Root should be allowed

        assert_ok!(OrderBookPallet::change_orderbook_status(
            RawOrigin::Root.into(),
            order_book_id,
            OrderBookStatus::Trade
        ),);

        // Only more than half approvals from technical commitee are accepted

        if pallet_collective::Pallet::<Runtime, framenode_runtime::TechnicalCollective>::members()
            .len()
            > 1
        {
            assert_err!(
                OrderBookPallet::change_orderbook_status(
                    TechnicalRawOrigin::Member(alice::<Runtime>()).into(),
                    order_book_id,
                    OrderBookStatus::Trade
                ),
                BadOrigin,
            );
        } else {
            assert_ok!(OrderBookPallet::change_orderbook_status(
                TechnicalRawOrigin::Member(alice::<Runtime>()).into(),
                order_book_id,
                OrderBookStatus::Trade
            ),);
        }
        assert_err!(
            OrderBookPallet::change_orderbook_status(
                TechnicalRawOrigin::Members(3, 6).into(),
                order_book_id,
                OrderBookStatus::Trade
            ),
            BadOrigin
        );
        assert_ok!(OrderBookPallet::change_orderbook_status(
            TechnicalRawOrigin::Members(4, 6).into(),
            order_book_id,
            OrderBookStatus::Trade
        ),);
    });
}

#[test]
fn should_not_change_status_of_unknown_order_book() {
    ext().execute_with(|| {
        let order_book_id = OrderBookId::<AssetIdOf<Runtime>, DEXId> {
            dex_id: DEX.into(),
            base: VAL.into(),
            quote: XOR.into(),
        };

        assert_err!(
            OrderBookPallet::change_orderbook_status(
                RuntimeOrigin::root(),
                order_book_id,
                OrderBookStatus::Trade
            ),
            E::UnknownOrderBook
        );
    });
}

#[test]
fn should_change_order_book_status() {
    ext().execute_with(|| {
        let order_book_id = OrderBookId::<AssetIdOf<Runtime>, DEXId> {
            dex_id: DEX.into(),
            base: VAL.into(),
            quote: XOR.into(),
        };

        create_empty_order_book(order_book_id);

        assert_eq!(
            OrderBookPallet::order_books(order_book_id).unwrap().status,
            OrderBookStatus::Trade
        );

        assert_ok!(OrderBookPallet::change_orderbook_status(
            RuntimeOrigin::root(),
            order_book_id,
            OrderBookStatus::Stop
        ));

        assert_eq!(
            OrderBookPallet::order_books(order_book_id).unwrap().status,
            OrderBookStatus::Stop
        );

        assert_ok!(OrderBookPallet::change_orderbook_status(
            RuntimeOrigin::root(),
            order_book_id,
            OrderBookStatus::OnlyCancel
        ));

        assert_eq!(
            OrderBookPallet::order_books(order_book_id).unwrap().status,
            OrderBookStatus::OnlyCancel
        );

        assert_ok!(OrderBookPallet::change_orderbook_status(
            RuntimeOrigin::root(),
            order_book_id,
            OrderBookStatus::PlaceAndCancel
        ));

        assert_eq!(
            OrderBookPallet::order_books(order_book_id).unwrap().status,
            OrderBookStatus::PlaceAndCancel
        );

        assert_ok!(OrderBookPallet::change_orderbook_status(
            RuntimeOrigin::root(),
            order_book_id,
            OrderBookStatus::Trade
        ));

        assert_eq!(
            OrderBookPallet::order_books(order_book_id).unwrap().status,
            OrderBookStatus::Trade
        );
    });
}

#[test]
fn should_not_place_limit_order_in_unknown_order_book() {
    ext().execute_with(|| {
        let order_book_id = OrderBookId::<AssetIdOf<Runtime>, DEXId> {
            dex_id: DEX.into(),
            base: VAL.into(),
            quote: XOR.into(),
        };

        assert_err!(
            OrderBookPallet::place_limit_order(
                RawOrigin::Signed(alice::<Runtime>()).into(),
                order_book_id,
                balance!(10),
                balance!(100),
                PriceVariant::Buy,
                Some(1000)
            ),
            E::UnknownOrderBook
        );
    });
}

#[test]
fn should_place_limit_order() {
    ext().execute_with(|| {
        let caller = alice::<Runtime>();
        let order_book_id = OrderBookId::<AssetIdOf<Runtime>, DEXId> {
            dex_id: DEX.into(),
            base: VAL.into(),
            quote: XOR.into(),
        };

        create_and_fill_order_book(order_book_id);
        fill_balance(caller.clone(), order_book_id);

        let price: OrderPrice = balance!(10).into();
        let amount: OrderVolume = balance!(100).into();
        let lifespan = 10000;
        let now = 1234;
        let current_block = frame_system::Pallet::<Runtime>::block_number();

        Timestamp::set_timestamp(now);

        // fix state before
        let bids_before = OrderBookPallet::bids(&order_book_id, &price).unwrap_or_default();
        let agg_bids_before = OrderBookPallet::aggregated_bids(&order_book_id);
        let price_volume_before = agg_bids_before.get(&price).cloned().unwrap_or_default();
        let user_orders_before =
            OrderBookPallet::user_limit_orders(&caller, &order_book_id).unwrap_or_default();
        let balance_before = free_balance::<Runtime>(&order_book_id.quote, &caller);

        assert_ok!(OrderBookPallet::place_limit_order(
            RawOrigin::Signed(caller.clone()).into(),
            order_book_id,
            *price.balance(),
            *amount.balance(),
            PriceVariant::Buy,
            Some(lifespan)
        ));

        let order_id = get_last_order_id(order_book_id).unwrap();

        // check
        let expected_order = LimitOrder::<Runtime>::new(
            order_id,
            caller.clone(),
            PriceVariant::Buy,
            price,
            amount,
            now,
            lifespan,
            current_block,
        );

        let deal_amount = *expected_order
            .deal_amount(MarketRole::Taker, None)
            .unwrap()
            .value();

        assert_eq!(
            OrderBookPallet::limit_orders(order_book_id, order_id).unwrap(),
            expected_order
        );

        let mut expected_bids = bids_before.clone();
        assert_ok!(expected_bids.try_push(order_id));
        assert_eq!(
            OrderBookPallet::bids(&order_book_id, &price).unwrap(),
            expected_bids
        );

        let expected_price_volume = price_volume_before + amount;
        let mut expected_agg_bids = agg_bids_before.clone();
        assert_ok!(expected_agg_bids.try_insert(price, expected_price_volume));
        assert_eq!(
            OrderBookPallet::aggregated_bids(&order_book_id),
            expected_agg_bids
        );

        let mut expected_user_orders = user_orders_before.clone();
        assert_ok!(expected_user_orders.try_push(order_id));
        assert_eq!(
            OrderBookPallet::user_limit_orders(&caller, &order_book_id).unwrap(),
            expected_user_orders
        );

<<<<<<< HEAD
        let balance = free_balance::<Runtime>(&order_book_id.quote, &caller);
        let expected_balance = balance_before - deal_amount;
=======
        let balance = free_balance(&order_book_id.quote, &caller);
        let expected_balance = balance_before - deal_amount.balance();
>>>>>>> 7c70d653
        assert_eq!(balance, expected_balance);
    });
}

#[test]
fn should_place_limit_order_with_nft() {
    ext().execute_with(|| {
        let caller = alice::<Runtime>();
        frame_system::Pallet::<Runtime>::inc_providers(&caller);

        let nft = Assets::register_from(
            &caller,
            AssetSymbol(b"NFT".to_vec()),
            AssetName(b"Nft".to_vec()),
            0,
            1,
            false,
            None,
            None,
        )
        .unwrap();

        assert_ok!(assets::Pallet::<Runtime>::update_balance(
            RuntimeOrigin::root(),
            caller.clone(),
            XOR,
            INIT_BALANCE.try_into().unwrap()
        ));

        let order_book_id = OrderBookId::<AssetIdOf<Runtime>, DEXId> {
            dex_id: DEX.into(),
            base: nft,
            quote: XOR.into(),
        };

        assert_ok!(TradingPair::register(
            RawOrigin::Signed(caller.clone()).into(),
            DEX.into(),
            order_book_id.quote,
            order_book_id.base
        ));

        assert_ok!(OrderBookPallet::create_orderbook(
            RawOrigin::Signed(caller.clone()).into(),
            order_book_id
        ));

        let price: OrderPrice = balance!(10).into();
        let amount = OrderVolume::indivisible(1);
        let lifespan = 10000;
        let now = 1234;
        let current_block = frame_system::Pallet::<Runtime>::block_number();

        Timestamp::set_timestamp(now);

        assert_ok!(OrderBookPallet::place_limit_order(
            RawOrigin::Signed(caller.clone()).into(),
            order_book_id,
            *price.balance(),
            *amount.balance(),
            PriceVariant::Sell,
            Some(lifespan)
        ));

        let order_id = get_last_order_id(order_book_id).unwrap();

        // check
        let expected_order = LimitOrder::<Runtime>::new(
            order_id,
            caller.clone(),
            PriceVariant::Sell,
            price,
            amount,
            now,
            lifespan,
            current_block,
        );

        assert_eq!(
            OrderBookPallet::limit_orders(order_book_id, order_id).unwrap(),
            expected_order
        );

        assert_eq!(
            OrderBookPallet::asks(&order_book_id, &price).unwrap(),
            vec![order_id]
        );
        assert_eq!(
            OrderBookPallet::aggregated_asks(&order_book_id),
            BTreeMap::from([(price, amount)])
        );
        assert_eq!(
            OrderBookPallet::user_limit_orders(&caller, &order_book_id).unwrap(),
            vec![order_id]
        );

        let balance = free_balance::<Runtime>(&order_book_id.base, &caller);
        assert_eq!(balance, balance!(0));
    });
}

#[test]
fn should_place_limit_order_out_of_spread() {
    ext().execute_with(|| {
        let order_book_id = OrderBookId::<AssetIdOf<Runtime>, DEXId> {
            dex_id: DEX.into(),
            base: VAL.into(),
            quote: XOR.into(),
        };

        create_and_fill_order_book(order_book_id);
        fill_balance(alice::<Runtime>(), order_book_id);

        let now = 1234;
        Timestamp::set_timestamp(now);

        let lifespan = 100000;

        let bid_price1: OrderPrice = balance!(10).into();
        let bid_price2: OrderPrice = balance!(9.8).into();
        let bid_price3: OrderPrice = balance!(9.5).into();
        let new_bid_price: OrderPrice = balance!(11.1).into();

        let ask_price1: OrderPrice = balance!(11).into();
        let ask_price2: OrderPrice = balance!(11.2).into();
        let ask_price3: OrderPrice = balance!(11.5).into();
        let new_ask_price: OrderPrice = balance!(9.9).into();

        // check state before

        assert_eq!(
            OrderBookPallet::bids(&order_book_id, &bid_price1).unwrap(),
            vec![1]
        );
        assert_eq!(
            OrderBookPallet::bids(&order_book_id, &bid_price2).unwrap(),
            vec![2, 3]
        );
        assert_eq!(
            OrderBookPallet::bids(&order_book_id, &bid_price3).unwrap(),
            vec![4, 5, 6]
        );

        assert_eq!(
            OrderBookPallet::asks(&order_book_id, &ask_price1).unwrap(),
            vec![7]
        );
        assert_eq!(
            OrderBookPallet::asks(&order_book_id, &ask_price2).unwrap(),
            vec![8, 9]
        );
        assert_eq!(
            OrderBookPallet::asks(&order_book_id, &ask_price3).unwrap(),
            vec![10, 11, 12]
        );

        assert_eq!(
            OrderBookPallet::aggregated_bids(&order_book_id),
            BTreeMap::from([
                (bid_price1, balance!(168.5).into()),
                (bid_price2, balance!(139.9).into()),
                (bid_price3, balance!(261.3).into())
            ])
        );
        assert_eq!(
            OrderBookPallet::aggregated_asks(&order_book_id),
            BTreeMap::from([
                (ask_price1, balance!(176.3).into()),
                (ask_price2, balance!(178.6).into()),
                (ask_price3, balance!(255.8).into())
            ])
        );

        // buy order 1
        assert_ok!(OrderBookPallet::place_limit_order(
            RawOrigin::Signed(alice::<Runtime>()).into(),
            order_book_id,
            *new_bid_price.balance(),
            balance!(26.3),
            PriceVariant::Buy,
            Some(lifespan)
        ));

        // check state

        assert_eq!(
            OrderBookPallet::bids(&order_book_id, &bid_price1).unwrap(),
            vec![1]
        );
        assert_eq!(
            OrderBookPallet::bids(&order_book_id, &bid_price2).unwrap(),
            vec![2, 3]
        );
        assert_eq!(
            OrderBookPallet::bids(&order_book_id, &bid_price3).unwrap(),
            vec![4, 5, 6]
        );

        assert_eq!(
            OrderBookPallet::asks(&order_book_id, &ask_price1).unwrap(),
            vec![7]
        );
        assert_eq!(
            OrderBookPallet::asks(&order_book_id, &ask_price2).unwrap(),
            vec![8, 9]
        );
        assert_eq!(
            OrderBookPallet::asks(&order_book_id, &ask_price3).unwrap(),
            vec![10, 11, 12]
        );

        assert_eq!(
            OrderBookPallet::aggregated_bids(&order_book_id),
            BTreeMap::from([
                (bid_price1, balance!(168.5).into()),
                (bid_price2, balance!(139.9).into()),
                (bid_price3, balance!(261.3).into())
            ])
        );
        assert_eq!(
            OrderBookPallet::aggregated_asks(&order_book_id),
            BTreeMap::from([
                (ask_price1, balance!(150).into()),
                (ask_price2, balance!(178.6).into()),
                (ask_price3, balance!(255.8).into())
            ])
        );

        // buy order 2
        assert_ok!(OrderBookPallet::place_limit_order(
            RawOrigin::Signed(alice::<Runtime>()).into(),
            order_book_id,
            *new_bid_price.balance(),
            balance!(300),
            PriceVariant::Buy,
            Some(lifespan)
        ));

        // check state

        let buy_order_id2 = get_last_order_id(order_book_id).unwrap();

        assert_eq!(
            OrderBookPallet::bids(&order_book_id, &new_bid_price).unwrap(),
            vec![buy_order_id2]
        );
        assert_eq!(
            OrderBookPallet::bids(&order_book_id, &bid_price1).unwrap(),
            vec![1]
        );
        assert_eq!(
            OrderBookPallet::bids(&order_book_id, &bid_price2).unwrap(),
            vec![2, 3]
        );
        assert_eq!(
            OrderBookPallet::bids(&order_book_id, &bid_price3).unwrap(),
            vec![4, 5, 6]
        );

        assert_eq!(OrderBookPallet::asks(&order_book_id, &ask_price1), None);
        assert_eq!(
            OrderBookPallet::asks(&order_book_id, &ask_price2).unwrap(),
            vec![8, 9]
        );
        assert_eq!(
            OrderBookPallet::asks(&order_book_id, &ask_price3).unwrap(),
            vec![10, 11, 12]
        );

        assert_eq!(
            OrderBookPallet::aggregated_bids(&order_book_id),
            BTreeMap::from([
                (new_bid_price, balance!(150).into()),
                (bid_price1, balance!(168.5).into()),
                (bid_price2, balance!(139.9).into()),
                (bid_price3, balance!(261.3).into())
            ])
        );
        assert_eq!(
            OrderBookPallet::aggregated_asks(&order_book_id),
            BTreeMap::from([
                (ask_price2, balance!(178.6).into()),
                (ask_price3, balance!(255.8).into())
            ])
        );

        // cancel limit order
        assert_ok!(OrderBookPallet::cancel_limit_order(
            RawOrigin::Signed(alice::<Runtime>()).into(),
            order_book_id,
            buy_order_id2
        ));

        // sell order 1
        assert_ok!(OrderBookPallet::place_limit_order(
            RawOrigin::Signed(alice::<Runtime>()).into(),
            order_book_id,
            *new_ask_price.balance(),
            balance!(18.5),
            PriceVariant::Sell,
            Some(lifespan)
        ));

        // check state

        assert_eq!(
            OrderBookPallet::bids(&order_book_id, &bid_price1).unwrap(),
            vec![1]
        );
        assert_eq!(
            OrderBookPallet::bids(&order_book_id, &bid_price2).unwrap(),
            vec![2, 3]
        );
        assert_eq!(
            OrderBookPallet::bids(&order_book_id, &bid_price3).unwrap(),
            vec![4, 5, 6]
        );

        assert_eq!(OrderBookPallet::asks(&order_book_id, &ask_price1), None);
        assert_eq!(
            OrderBookPallet::asks(&order_book_id, &ask_price2).unwrap(),
            vec![8, 9]
        );
        assert_eq!(
            OrderBookPallet::asks(&order_book_id, &ask_price3).unwrap(),
            vec![10, 11, 12]
        );

        assert_eq!(
            OrderBookPallet::aggregated_bids(&order_book_id),
            BTreeMap::from([
                (bid_price1, balance!(150).into()),
                (bid_price2, balance!(139.9).into()),
                (bid_price3, balance!(261.3).into())
            ])
        );
        assert_eq!(
            OrderBookPallet::aggregated_asks(&order_book_id),
            BTreeMap::from([
                (ask_price2, balance!(178.6).into()),
                (ask_price3, balance!(255.8).into())
            ])
        );

        // sell order 2
        assert_ok!(OrderBookPallet::place_limit_order(
            RawOrigin::Signed(alice::<Runtime>()).into(),
            order_book_id,
            *new_ask_price.balance(),
            balance!(300),
            PriceVariant::Sell,
            Some(lifespan)
        ));

        // check state

        let sell_order_id2 = get_last_order_id(order_book_id).unwrap();

        assert_eq!(OrderBookPallet::bids(&order_book_id, &bid_price1), None);
        assert_eq!(
            OrderBookPallet::bids(&order_book_id, &bid_price2).unwrap(),
            vec![2, 3]
        );
        assert_eq!(
            OrderBookPallet::bids(&order_book_id, &bid_price3).unwrap(),
            vec![4, 5, 6]
        );

        assert_eq!(
            OrderBookPallet::asks(&order_book_id, &new_ask_price).unwrap(),
            vec![sell_order_id2]
        );
        assert_eq!(OrderBookPallet::asks(&order_book_id, &ask_price1), None);
        assert_eq!(
            OrderBookPallet::asks(&order_book_id, &ask_price2).unwrap(),
            vec![8, 9]
        );
        assert_eq!(
            OrderBookPallet::asks(&order_book_id, &ask_price3).unwrap(),
            vec![10, 11, 12]
        );

        assert_eq!(
            OrderBookPallet::aggregated_bids(&order_book_id),
            BTreeMap::from([
                (bid_price2, balance!(139.9).into()),
                (bid_price3, balance!(261.3).into())
            ])
        );
        assert_eq!(
            OrderBookPallet::aggregated_asks(&order_book_id),
            BTreeMap::from([
                (new_ask_price, balance!(150).into()),
                (ask_price2, balance!(178.6).into()),
                (ask_price3, balance!(255.8).into())
            ])
        );
    });
}

#[test]
fn should_place_limit_order_out_of_spread_with_small_remaining_amount() {
    ext().execute_with(|| {
        let order_book_id = OrderBookId::<AssetIdOf<Runtime>, DEXId> {
            dex_id: DEX.into(),
            base: VAL.into(),
            quote: XOR.into(),
        };

        create_and_fill_order_book(order_book_id);
        fill_balance(alice::<Runtime>(), order_book_id);

        let now = 1234;
        Timestamp::set_timestamp(now);

        let lifespan = 100000;

        let bid_price1 = balance!(10).into();
        let bid_price2 = balance!(9.8).into();
        let bid_price3 = balance!(9.5).into();

        let ask_price1 = balance!(11).into();
        let ask_price2 = balance!(11.2).into();
        let ask_price3 = balance!(11.5).into();

        // check state before

        assert_eq!(
            OrderBookPallet::bids(&order_book_id, &bid_price1).unwrap(),
            vec![1]
        );
        assert_eq!(
            OrderBookPallet::bids(&order_book_id, &bid_price2).unwrap(),
            vec![2, 3]
        );
        assert_eq!(
            OrderBookPallet::bids(&order_book_id, &bid_price3).unwrap(),
            vec![4, 5, 6]
        );

        assert_eq!(
            OrderBookPallet::asks(&order_book_id, &ask_price1).unwrap(),
            vec![7]
        );
        assert_eq!(
            OrderBookPallet::asks(&order_book_id, &ask_price2).unwrap(),
            vec![8, 9]
        );
        assert_eq!(
            OrderBookPallet::asks(&order_book_id, &ask_price3).unwrap(),
            vec![10, 11, 12]
        );

        assert_eq!(
            OrderBookPallet::aggregated_bids(&order_book_id),
            BTreeMap::from([
                (bid_price1, balance!(168.5).into()),
                (bid_price2, balance!(139.9).into()),
                (bid_price3, balance!(261.3).into())
            ])
        );
        assert_eq!(
            OrderBookPallet::aggregated_asks(&order_book_id),
            BTreeMap::from([
                (ask_price1, balance!(176.3).into()),
                (ask_price2, balance!(178.6).into()),
                (ask_price3, balance!(255.8).into())
            ])
        );

        // buy order 1
        // small remaining amount executes in market
        assert_ok!(OrderBookPallet::place_limit_order(
            RawOrigin::Signed(alice::<Runtime>()).into(),
            order_book_id,
            balance!(11.1),
            balance!(177),
            PriceVariant::Buy,
            Some(lifespan)
        ));

        // check state

        assert_eq!(
            OrderBookPallet::bids(&order_book_id, &bid_price1).unwrap(),
            vec![1]
        );
        assert_eq!(
            OrderBookPallet::bids(&order_book_id, &bid_price2).unwrap(),
            vec![2, 3]
        );
        assert_eq!(
            OrderBookPallet::bids(&order_book_id, &bid_price3).unwrap(),
            vec![4, 5, 6]
        );

        assert_eq!(OrderBookPallet::asks(&order_book_id, &ask_price1), None);
        assert_eq!(
            OrderBookPallet::asks(&order_book_id, &ask_price2).unwrap(),
            vec![8, 9]
        );
        assert_eq!(
            OrderBookPallet::asks(&order_book_id, &ask_price3).unwrap(),
            vec![10, 11, 12]
        );

        assert_eq!(
            OrderBookPallet::aggregated_bids(&order_book_id),
            BTreeMap::from([
                (bid_price1, balance!(168.5).into()),
                (bid_price2, balance!(139.9).into()),
                (bid_price3, balance!(261.3).into())
            ])
        );
        assert_eq!(
            OrderBookPallet::aggregated_asks(&order_book_id),
            BTreeMap::from([
                (ask_price2, balance!(177.9).into()),
                (ask_price3, balance!(255.8).into())
            ])
        );

        // buy order 2
        // small remaining amount cancelled
        assert_ok!(OrderBookPallet::place_limit_order(
            RawOrigin::Signed(alice::<Runtime>()).into(),
            order_book_id,
            balance!(11.6),
            balance!(434),
            PriceVariant::Buy,
            Some(lifespan)
        ));

        // check state
        assert_eq!(
            OrderBookPallet::bids(&order_book_id, &bid_price1).unwrap(),
            vec![1]
        );
        assert_eq!(
            OrderBookPallet::bids(&order_book_id, &bid_price2).unwrap(),
            vec![2, 3]
        );
        assert_eq!(
            OrderBookPallet::bids(&order_book_id, &bid_price3).unwrap(),
            vec![4, 5, 6]
        );

        assert_eq!(OrderBookPallet::asks(&order_book_id, &ask_price1), None);
        assert_eq!(OrderBookPallet::asks(&order_book_id, &ask_price2), None);
        assert_eq!(OrderBookPallet::asks(&order_book_id, &ask_price3), None);

        assert_eq!(
            OrderBookPallet::aggregated_bids(&order_book_id),
            BTreeMap::from([
                (bid_price1, balance!(168.5).into()),
                (bid_price2, balance!(139.9).into()),
                (bid_price3, balance!(261.3).into())
            ])
        );
        assert_eq!(
            OrderBookPallet::aggregated_asks(&order_book_id),
            BTreeMap::from([])
        );

        // sell order 1
        // small remaining amount executes in market
        assert_ok!(OrderBookPallet::place_limit_order(
            RawOrigin::Signed(alice::<Runtime>()).into(),
            order_book_id,
            balance!(9.9),
            balance!(169),
            PriceVariant::Sell,
            Some(lifespan)
        ));

        // check state
        assert_eq!(OrderBookPallet::bids(&order_book_id, &bid_price1), None);
        assert_eq!(
            OrderBookPallet::bids(&order_book_id, &bid_price2).unwrap(),
            vec![2, 3]
        );
        assert_eq!(
            OrderBookPallet::bids(&order_book_id, &bid_price3).unwrap(),
            vec![4, 5, 6]
        );

        assert_eq!(OrderBookPallet::asks(&order_book_id, &ask_price1), None);
        assert_eq!(OrderBookPallet::asks(&order_book_id, &ask_price2), None);
        assert_eq!(OrderBookPallet::asks(&order_book_id, &ask_price3), None);

        assert_eq!(
            OrderBookPallet::aggregated_bids(&order_book_id),
            BTreeMap::from([
                (bid_price2, balance!(139.4).into()),
                (bid_price3, balance!(261.3).into())
            ])
        );
        assert_eq!(
            OrderBookPallet::aggregated_asks(&order_book_id),
            BTreeMap::from([])
        );

        // sell order 2
        // small remaining amount cancelled
        assert_ok!(OrderBookPallet::place_limit_order(
            RawOrigin::Signed(alice::<Runtime>()).into(),
            order_book_id,
            balance!(9.4),
            balance!(401),
            PriceVariant::Sell,
            Some(lifespan)
        ));

        // check state
        assert_eq!(OrderBookPallet::bids(&order_book_id, &bid_price1), None);
        assert_eq!(OrderBookPallet::bids(&order_book_id, &bid_price2), None);
        assert_eq!(OrderBookPallet::bids(&order_book_id, &bid_price3), None);

        assert_eq!(OrderBookPallet::asks(&order_book_id, &ask_price1), None);
        assert_eq!(OrderBookPallet::asks(&order_book_id, &ask_price2), None);
        assert_eq!(OrderBookPallet::asks(&order_book_id, &ask_price3), None);

        assert_eq!(
            OrderBookPallet::aggregated_bids(&order_book_id),
            BTreeMap::from([])
        );
        assert_eq!(
            OrderBookPallet::aggregated_asks(&order_book_id),
            BTreeMap::from([])
        );
    });
}

#[test]
#[ignore] // it works, but takes a lot of time
fn should_place_a_lot_of_orders() {
    ext().execute_with(|| {
        let order_book_id = OrderBookId::<AssetIdOf<Runtime>, DEXId> {
            dex_id: DEX.into(),
            base: VAL.into(),
            quote: XOR.into(),
        };

        assert_ok!(OrderBookPallet::create_orderbook(
            RawOrigin::Signed(alice::<Runtime>()).into(),
            order_book_id
        ));

        let order_book = OrderBookPallet::order_books(order_book_id).unwrap();

        let mut buy_price: OrderPrice = balance!(1000).into();
        let mut buy_lifespan = 10000; // ms
        let mut sell_price: OrderPrice = balance!(1001).into();
        let mut sell_lifespan = 10000; // ms

        let max_prices_for_side: u32 = <Runtime as Config>::MaxSidePriceCount::get();

        for i in 0..max_prices_for_side {
            // get new owner for each order to not get UserHasMaxCountOfOpenedOrders error
            let account = generate_account::<Runtime>(i);

            fill_balance(account.clone(), order_book_id);

            buy_price -= order_book.tick_size;
            sell_price += order_book.tick_size;
            buy_lifespan += 5000;
            sell_lifespan += 5000;

            assert_ok!(OrderBookPallet::place_limit_order(
                RawOrigin::Signed(account.clone()).into(),
                order_book_id,
                *buy_price.balance(),
                balance!(10),
                PriceVariant::Buy,
                Some(buy_lifespan)
            ));

            assert_ok!(OrderBookPallet::place_limit_order(
                RawOrigin::Signed(account).into(),
                order_book_id,
                *sell_price.balance(),
                balance!(10),
                PriceVariant::Sell,
                Some(sell_lifespan)
            ));
        }
    });
}

#[test]
fn should_not_cancel_unknown_limit_order() {
    ext().execute_with(|| {
        let caller = alice::<Runtime>();
        let order_book_id = OrderBookId::<AssetIdOf<Runtime>, DEXId> {
            dex_id: DEX.into(),
            base: VAL.into(),
            quote: XOR.into(),
        };

        create_and_fill_order_book(order_book_id);

        let unknown_order_id = 1234;

        assert_err!(
            OrderBookPallet::cancel_limit_order(
                RawOrigin::Signed(caller).into(),
                order_book_id,
                unknown_order_id
            ),
            E::UnknownLimitOrder
        );
    });
}

#[test]
fn should_not_cancel_not_own_limit_order() {
    ext().execute_with(|| {
        let caller = alice::<Runtime>(); // but owner is Bob
        let order_book_id = OrderBookId::<AssetIdOf<Runtime>, DEXId> {
            dex_id: DEX.into(),
            base: VAL.into(),
            quote: XOR.into(),
        };

        create_and_fill_order_book(order_book_id);

        let order_id = 1;

        assert_err!(
            OrderBookPallet::cancel_limit_order(
                RawOrigin::Signed(caller).into(),
                order_book_id,
                order_id
            ),
            E::Unauthorized
        );
    });
}

#[test]
fn should_cancel_limit_order() {
    ext().execute_with(|| {
        let order_book_id = OrderBookId::<AssetIdOf<Runtime>, DEXId> {
            dex_id: DEX.into(),
            base: VAL.into(),
            quote: XOR.into(),
        };

        create_and_fill_order_book(order_book_id);

        let order_id = 5;

        let order = OrderBookPallet::limit_orders(order_book_id, order_id).unwrap();

        // fix state before
        let bids_before = OrderBookPallet::bids(&order_book_id, &order.price).unwrap_or_default();
        let agg_bids_before = OrderBookPallet::aggregated_bids(&order_book_id);
        let price_volume_before = agg_bids_before
            .get(&order.price)
            .cloned()
            .unwrap_or_default();
        let user_orders_before =
            OrderBookPallet::user_limit_orders(&order.owner, &order_book_id).unwrap_or_default();
        let balance_before = free_balance::<Runtime>(&order_book_id.quote, &order.owner);

        // cancel the limit order
        assert_ok!(OrderBookPallet::cancel_limit_order(
            RawOrigin::Signed(order.owner.clone()).into(),
            order_book_id,
            order_id
        ));

        let deal_amount = *order.deal_amount(MarketRole::Taker, None).unwrap().value();

        // check
        let mut expected_bids = bids_before.clone();
        expected_bids.retain(|&id| id != order.id);
        assert_eq!(
            OrderBookPallet::bids(&order_book_id, &order.price).unwrap(),
            expected_bids
        );

        let expected_price_volume = price_volume_before - order.amount;
        let mut expected_agg_bids = agg_bids_before.clone();
        assert_ok!(expected_agg_bids.try_insert(order.price, expected_price_volume));
        assert_eq!(
            OrderBookPallet::aggregated_bids(&order_book_id),
            expected_agg_bids
        );

        let mut expected_user_orders = user_orders_before.clone();
        expected_user_orders.retain(|&id| id != order.id);
        assert_eq!(
            OrderBookPallet::user_limit_orders(&order.owner, &order_book_id).unwrap(),
            expected_user_orders
        );

<<<<<<< HEAD
        let balance = free_balance::<Runtime>(&order_book_id.quote, &order.owner);
        let expected_balance = balance_before + deal_amount;
=======
        let balance = free_balance(&order_book_id.quote, &order.owner);
        let expected_balance = balance_before + deal_amount.balance();
>>>>>>> 7c70d653
        assert_eq!(balance, expected_balance);
    });
}

#[test]
fn should_not_cancel_not_own_limit_orders_batch() {
    ext().execute_with(|| {
        let order_book_id1 = OrderBookId::<AssetIdOf<Runtime>, DEXId> {
            dex_id: DEX.into(),
            base: VAL.into(),
            quote: XOR.into(),
        };

        create_and_fill_order_book(order_book_id1);

        let order_book_id2 = OrderBookId::<AssetIdOf<Runtime>, DEXId> {
            dex_id: DEX.into(),
            base: PSWAP.into(),
            quote: XOR.into(),
        };

        create_and_fill_order_book(order_book_id2);

        // Bob owns orders (1, 3, 5, 7, 9, 11) in both order books
        let to_cancel = vec![
            (order_book_id1, vec![1, 3, 5, 7, 9, 11]),
            (order_book_id2, vec![1, 2, 5, 7, 9, 11]), // add not owned order 2
        ];

        assert_err!(
            OrderBookPallet::cancel_limit_orders_batch(RawOrigin::Signed(bob()).into(), to_cancel),
            E::Unauthorized
        );
    });
}

#[test]
fn should_not_cancel_unknown_limit_orders_batch() {
    ext().execute_with(|| {
        let order_book_id1 = OrderBookId::<AssetIdOf<Runtime>, DEXId> {
            dex_id: DEX.into(),
            base: VAL.into(),
            quote: XOR.into(),
        };

        create_and_fill_order_book(order_book_id1);

        let order_book_id2 = OrderBookId::<AssetIdOf<Runtime>, DEXId> {
            dex_id: DEX.into(),
            base: PSWAP.into(),
            quote: XOR.into(),
        };

        create_and_fill_order_book(order_book_id2);

        // Bob owns orders (1, 3, 5, 7, 9, 11) in both order books
        let to_cancel = vec![
            (order_book_id1, vec![1, 3, 5, 7, 9, 11]),
            (order_book_id2, vec![1, 3, 5, 7, 9, 11, 100]), // add unknown order 100
        ];

        assert_err!(
            OrderBookPallet::cancel_limit_orders_batch(RawOrigin::Signed(bob()).into(), to_cancel),
            E::UnknownLimitOrder
        );
    });
}

#[test]
fn should_not_cancel_limit_orders_batch_in_stopped_order_book() {
    ext().execute_with(|| {
        let order_book_id1 = OrderBookId::<AssetIdOf<Runtime>, DEXId> {
            dex_id: DEX.into(),
            base: VAL.into(),
            quote: XOR.into(),
        };

        create_and_fill_order_book(order_book_id1);

        let order_book_id2 = OrderBookId::<AssetIdOf<Runtime>, DEXId> {
            dex_id: DEX.into(),
            base: PSWAP.into(),
            quote: XOR.into(),
        };

        create_and_fill_order_book(order_book_id2);

        let order_book_id3 = OrderBookId::<AssetIdOf<Runtime>, DEXId> {
            dex_id: DEX.into(),
            base: ETH.into(),
            quote: XOR.into(),
        };

        create_and_fill_order_book(order_book_id3);

        assert_ok!(OrderBookPallet::change_orderbook_status(
            RawOrigin::Root.into(),
            order_book_id1,
            OrderBookStatus::PlaceAndCancel
        ));

        assert_ok!(OrderBookPallet::change_orderbook_status(
            RawOrigin::Root.into(),
            order_book_id2,
            OrderBookStatus::OnlyCancel
        ));

        assert_ok!(OrderBookPallet::change_orderbook_status(
            RawOrigin::Root.into(),
            order_book_id3,
            OrderBookStatus::Stop
        ));

        // Bob owns orders (1, 3, 5, 7, 9, 11) in all order books
        let to_cancel = vec![
            (order_book_id1, vec![1, 3, 5, 7, 9, 11]),
            (order_book_id2, vec![1, 3, 5, 7, 9, 11]),
            (order_book_id3, vec![1, 3, 5, 7, 9, 11]),
        ];

        assert_err!(
            OrderBookPallet::cancel_limit_orders_batch(RawOrigin::Signed(bob()).into(), to_cancel),
            E::CancellationOfLimitOrdersIsForbidden
        );
    });
}

#[test]
fn should_cancel_all_user_limit_orders_batch() {
    ext().execute_with(|| {
        let order_book_id1 = OrderBookId::<AssetIdOf<Runtime>, DEXId> {
            dex_id: DEX.into(),
            base: VAL.into(),
            quote: XOR.into(),
        };

        create_and_fill_order_book(order_book_id1);

        let order_book_id2 = OrderBookId::<AssetIdOf<Runtime>, DEXId> {
            dex_id: DEX.into(),
            base: PSWAP.into(),
            quote: XOR.into(),
        };

        create_and_fill_order_book(order_book_id2);

        let bid_price1: OrderPrice = balance!(10).into();
        let bid_price2: OrderPrice = balance!(9.8).into();
        let bid_price3: OrderPrice = balance!(9.5).into();

        let ask_price1: OrderPrice = balance!(11).into();
        let ask_price2: OrderPrice = balance!(11.2).into();
        let ask_price3: OrderPrice = balance!(11.5).into();

        // check state before

        // order book 1
        assert_eq!(
            OrderBookPallet::bids(&order_book_id1, &bid_price1).unwrap(),
            vec![1]
        );
        assert_eq!(
            OrderBookPallet::bids(&order_book_id1, &bid_price2).unwrap(),
            vec![2, 3]
        );
        assert_eq!(
            OrderBookPallet::bids(&order_book_id1, &bid_price3).unwrap(),
            vec![4, 5, 6]
        );

        assert_eq!(
            OrderBookPallet::asks(&order_book_id1, &ask_price1).unwrap(),
            vec![7]
        );
        assert_eq!(
            OrderBookPallet::asks(&order_book_id1, &ask_price2).unwrap(),
            vec![8, 9]
        );
        assert_eq!(
            OrderBookPallet::asks(&order_book_id1, &ask_price3).unwrap(),
            vec![10, 11, 12]
        );

        // order book 2
        assert_eq!(
            OrderBookPallet::bids(&order_book_id2, &bid_price1).unwrap(),
            vec![1]
        );
        assert_eq!(
            OrderBookPallet::bids(&order_book_id2, &bid_price2).unwrap(),
            vec![2, 3]
        );
        assert_eq!(
            OrderBookPallet::bids(&order_book_id2, &bid_price3).unwrap(),
            vec![4, 5, 6]
        );

        assert_eq!(
            OrderBookPallet::asks(&order_book_id2, &ask_price1).unwrap(),
            vec![7]
        );
        assert_eq!(
            OrderBookPallet::asks(&order_book_id2, &ask_price2).unwrap(),
            vec![8, 9]
        );
        assert_eq!(
            OrderBookPallet::asks(&order_book_id2, &ask_price3).unwrap(),
            vec![10, 11, 12]
        );

        // cancel all Bob's limit orders
        // Bob owns orders (1, 3, 5, 7, 9, 11) in both order books
        let to_cancel = vec![
            (order_book_id1, vec![1, 3, 5, 7, 9, 11]),
            (order_book_id2, vec![1, 3, 5, 7, 9, 11]),
        ];

        assert_ok!(OrderBookPallet::cancel_limit_orders_batch(
            RawOrigin::Signed(bob()).into(),
            to_cancel
        ));

        // check state after

        // order book 1
        assert_eq!(OrderBookPallet::bids(&order_book_id1, &bid_price1), None);
        assert_eq!(
            OrderBookPallet::bids(&order_book_id1, &bid_price2).unwrap(),
            vec![2]
        );
        assert_eq!(
            OrderBookPallet::bids(&order_book_id1, &bid_price3).unwrap(),
            vec![4, 6]
        );

        assert_eq!(OrderBookPallet::asks(&order_book_id1, &ask_price1), None);
        assert_eq!(
            OrderBookPallet::asks(&order_book_id1, &ask_price2).unwrap(),
            vec![8]
        );
        assert_eq!(
            OrderBookPallet::asks(&order_book_id1, &ask_price3).unwrap(),
            vec![10, 12]
        );

        // order book 2
        assert_eq!(OrderBookPallet::bids(&order_book_id2, &bid_price1), None);
        assert_eq!(
            OrderBookPallet::bids(&order_book_id2, &bid_price2).unwrap(),
            vec![2]
        );
        assert_eq!(
            OrderBookPallet::bids(&order_book_id2, &bid_price3).unwrap(),
            vec![4, 6]
        );

        assert_eq!(OrderBookPallet::asks(&order_book_id2, &ask_price1), None);
        assert_eq!(
            OrderBookPallet::asks(&order_book_id2, &ask_price2).unwrap(),
            vec![8]
        );
        assert_eq!(
            OrderBookPallet::asks(&order_book_id2, &ask_price3).unwrap(),
            vec![10, 12]
        );
    });
}

#[test]
fn should_cancel_part_of_all_user_limit_orders_batch() {
    ext().execute_with(|| {
        let order_book_id1 = OrderBookId::<AssetIdOf<Runtime>, DEXId> {
            dex_id: DEX.into(),
            base: VAL.into(),
            quote: XOR.into(),
        };

        create_and_fill_order_book(order_book_id1);

        let order_book_id2 = OrderBookId::<AssetIdOf<Runtime>, DEXId> {
            dex_id: DEX.into(),
            base: PSWAP.into(),
            quote: XOR.into(),
        };

        create_and_fill_order_book(order_book_id2);

        let bid_price1: OrderPrice = balance!(10).into();
        let bid_price2: OrderPrice = balance!(9.8).into();
        let bid_price3: OrderPrice = balance!(9.5).into();

        let ask_price1: OrderPrice = balance!(11).into();
        let ask_price2: OrderPrice = balance!(11.2).into();
        let ask_price3: OrderPrice = balance!(11.5).into();

        // check state before

        // order book 1
        assert_eq!(
            OrderBookPallet::bids(&order_book_id1, &bid_price1).unwrap(),
            vec![1]
        );
        assert_eq!(
            OrderBookPallet::bids(&order_book_id1, &bid_price2).unwrap(),
            vec![2, 3]
        );
        assert_eq!(
            OrderBookPallet::bids(&order_book_id1, &bid_price3).unwrap(),
            vec![4, 5, 6]
        );

        assert_eq!(
            OrderBookPallet::asks(&order_book_id1, &ask_price1).unwrap(),
            vec![7]
        );
        assert_eq!(
            OrderBookPallet::asks(&order_book_id1, &ask_price2).unwrap(),
            vec![8, 9]
        );
        assert_eq!(
            OrderBookPallet::asks(&order_book_id1, &ask_price3).unwrap(),
            vec![10, 11, 12]
        );

        // order book 2
        assert_eq!(
            OrderBookPallet::bids(&order_book_id2, &bid_price1).unwrap(),
            vec![1]
        );
        assert_eq!(
            OrderBookPallet::bids(&order_book_id2, &bid_price2).unwrap(),
            vec![2, 3]
        );
        assert_eq!(
            OrderBookPallet::bids(&order_book_id2, &bid_price3).unwrap(),
            vec![4, 5, 6]
        );

        assert_eq!(
            OrderBookPallet::asks(&order_book_id2, &ask_price1).unwrap(),
            vec![7]
        );
        assert_eq!(
            OrderBookPallet::asks(&order_book_id2, &ask_price2).unwrap(),
            vec![8, 9]
        );
        assert_eq!(
            OrderBookPallet::asks(&order_book_id2, &ask_price3).unwrap(),
            vec![10, 11, 12]
        );

        // cancel all Bob's limit orders
        // Bob owns orders (1, 3, 5, 7, 9, 11) in both order books
        let to_cancel = vec![
            (order_book_id1, vec![1, 5, 9]),
            (order_book_id2, vec![3, 7, 11]),
        ];

        assert_ok!(OrderBookPallet::cancel_limit_orders_batch(
            RawOrigin::Signed(bob()).into(),
            to_cancel
        ));

        // check state after

        // order book 1
        assert_eq!(OrderBookPallet::bids(&order_book_id1, &bid_price1), None);
        assert_eq!(
            OrderBookPallet::bids(&order_book_id1, &bid_price2).unwrap(),
            vec![2, 3]
        );
        assert_eq!(
            OrderBookPallet::bids(&order_book_id1, &bid_price3).unwrap(),
            vec![4, 6]
        );

        assert_eq!(
            OrderBookPallet::asks(&order_book_id1, &ask_price1).unwrap(),
            vec![7]
        );
        assert_eq!(
            OrderBookPallet::asks(&order_book_id1, &ask_price2).unwrap(),
            vec![8]
        );
        assert_eq!(
            OrderBookPallet::asks(&order_book_id1, &ask_price3).unwrap(),
            vec![10, 11, 12]
        );

        // order book 2
        assert_eq!(
            OrderBookPallet::bids(&order_book_id2, &bid_price1).unwrap(),
            vec![1]
        );
        assert_eq!(
            OrderBookPallet::bids(&order_book_id2, &bid_price2).unwrap(),
            vec![2]
        );
        assert_eq!(
            OrderBookPallet::bids(&order_book_id2, &bid_price3).unwrap(),
            vec![4, 5, 6]
        );

        assert_eq!(OrderBookPallet::asks(&order_book_id2, &ask_price1), None);
        assert_eq!(
            OrderBookPallet::asks(&order_book_id2, &ask_price2).unwrap(),
            vec![8, 9]
        );
        assert_eq!(
            OrderBookPallet::asks(&order_book_id2, &ask_price3).unwrap(),
            vec![10, 12]
        );
    });
}

#[test]
fn should_not_execute_market_order_with_divisible_asset() {
    ext().execute_with(|| {
        let order_book_id = OrderBookId::<AssetIdOf<Runtime>, DEXId> {
            dex_id: DEX.into(),
            base: VAL.into(),
            quote: XOR.into(),
        };

        create_and_fill_order_book(order_book_id);
        fill_balance(alice(), order_book_id);

        assert_err!(
            OrderBookPallet::execute_market_order(
                RawOrigin::Signed(alice()).into(),
                order_book_id,
                PriceVariant::Buy,
                balance!(10)
            ),
            E::MarketOrdersAllowedOnlyForIndivisibleAssets
        );

        assert_err!(
            OrderBookPallet::execute_market_order(
                RawOrigin::Signed(alice()).into(),
                order_book_id,
                PriceVariant::Sell,
                balance!(10)
            ),
            E::MarketOrdersAllowedOnlyForIndivisibleAssets
        );
    });
}

#[test]
fn should_execute_market_order_with_indivisible_asset() {
    ext().execute_with(|| {
        FrameSystem::inc_providers(&bob());

        let nft = Assets::register_from(
            &bob(),
            AssetSymbol(b"NFT".to_vec()),
            AssetName(b"Nft".to_vec()),
            0,
            100000,
            false,
            None,
            None,
        )
        .unwrap();

        let order_book_id = OrderBookId::<AssetIdOf<Runtime>, DEXId> {
            dex_id: DEX.into(),
            base: nft,
            quote: XOR.into(),
        };

        fill_balance(alice(), order_book_id);
        fill_balance(bob(), order_book_id);

        assert_ok!(TradingPair::register(
            RawOrigin::Signed(bob()).into(),
            DEX.into(),
            order_book_id.quote,
            order_book_id.base
        ));

        assert_ok!(OrderBookPallet::create_orderbook(
            RawOrigin::Signed(bob()).into(),
            order_book_id
        ));

        let buy_price = balance!(10);
        let sell_price = balance!(11);

        assert_ok!(OrderBookPallet::place_limit_order(
            RawOrigin::Signed(bob()).into(),
            order_book_id,
            buy_price,
            100,
            PriceVariant::Buy,
            None
        ));

        assert_ok!(OrderBookPallet::place_limit_order(
            RawOrigin::Signed(bob()).into(),
            order_book_id,
            sell_price,
            100,
            PriceVariant::Sell,
            None
        ));

        let mut alice_base_balance = free_balance(&order_book_id.base, &alice());
        let mut alice_quote_balance = free_balance(&order_book_id.quote, &alice());

        let mut bob_base_balance = free_balance(&order_book_id.base, &bob());
        let mut bob_quote_balance = free_balance(&order_book_id.quote, &bob());

        let amount = 20;

        // buy market order
        assert_ok!(OrderBookPallet::execute_market_order(
            RawOrigin::Signed(alice()).into(),
            order_book_id,
            PriceVariant::Buy,
            amount
        ));

        assert_eq!(
            free_balance(&order_book_id.base, &alice()),
            alice_base_balance + amount
        );
        assert_eq!(
            free_balance(&order_book_id.quote, &alice()),
            alice_quote_balance - amount * sell_price
        );
        assert_eq!(free_balance(&order_book_id.base, &bob()), bob_base_balance);
        assert_eq!(
            free_balance(&order_book_id.quote, &bob()),
            bob_quote_balance + amount * sell_price
        );

        alice_base_balance = free_balance(&order_book_id.base, &alice());
        alice_quote_balance = free_balance(&order_book_id.quote, &alice());

        bob_base_balance = free_balance(&order_book_id.base, &bob());
        bob_quote_balance = free_balance(&order_book_id.quote, &bob());

        // sell market order
        assert_ok!(OrderBookPallet::execute_market_order(
            RawOrigin::Signed(alice()).into(),
            order_book_id,
            PriceVariant::Sell,
            amount
        ));

        assert_eq!(
            free_balance(&order_book_id.base, &alice()),
            alice_base_balance - amount
        );
        assert_eq!(
            free_balance(&order_book_id.quote, &alice()),
            alice_quote_balance + amount * buy_price
        );
        assert_eq!(
            free_balance(&order_book_id.base, &bob()),
            bob_base_balance + amount
        );
        assert_eq!(
            free_balance(&order_book_id.quote, &bob()),
            bob_quote_balance
        );
    });
}<|MERGE_RESOLUTION|>--- conflicted
+++ resolved
@@ -137,16 +137,11 @@
         };
 
         assert_err!(
-<<<<<<< HEAD
             OrderBookPallet::create_orderbook(
                 RawOrigin::Signed(alice::<Runtime>()).into(),
                 order_book_id
             ),
-            E::NotAllowedBaseAsset
-=======
-            OrderBookPallet::create_orderbook(RawOrigin::Signed(alice()).into(), order_book_id),
             E::NotAllowedQuoteAsset
->>>>>>> 7c70d653
         );
     });
 }
@@ -336,6 +331,7 @@
 }
 
 #[test]
+#[ignore] // todo (m.tagirov) remove in #542
 fn should_not_create_order_book_for_nft_owner_without_nft() {
     ext().execute_with(|| {
         let caller = alice::<Runtime>();
@@ -1043,56 +1039,13 @@
 #[test]
 fn should_not_update_order_book_when_attributes_exceed_total_supply() {
     ext().execute_with(|| {
-<<<<<<< HEAD
-        FrameSystem::inc_providers(&alice::<Runtime>());
-
-        let nft = Assets::register_from(
-            &alice::<Runtime>(),
-            AssetSymbol(b"NFT".to_vec()),
-            AssetName(b"Nft".to_vec()),
-            0,
-            balance!(100),
-            false,
-            None,
-            None,
-        )
-        .unwrap();
-
-=======
->>>>>>> 7c70d653
-        let order_book_id = OrderBookId::<AssetIdOf<Runtime>, DEXId> {
-            dex_id: DEX.into(),
-            base: VAL.into(),
-            quote: XOR.into(),
-        };
-
-<<<<<<< HEAD
-        assert_ok!(TradingPair::register(
-            RawOrigin::Signed(alice::<Runtime>()).into(),
-            DEX.into(),
-            order_book_id.quote,
-            order_book_id.base
-        ));
-
-        assert_ok!(OrderBookPallet::create_orderbook(
-            RawOrigin::Signed(alice::<Runtime>()).into(),
-            order_book_id
-        ));
-
-        assert_err!(
-            OrderBookPallet::update_orderbook(
-                RuntimeOrigin::root(),
-                order_book_id,
-                balance!(0.01),
-                balance!(0.5),
-                balance!(1),
-                balance!(10)
-            ),
-            E::InvalidStepLotSize
-        );
-=======
+        let order_book_id = OrderBookId::<AssetIdOf<Runtime>, DEXId> {
+            dex_id: DEX.into(),
+            base: VAL.into(),
+            quote: XOR.into(),
+        };
+
         create_empty_order_book(order_book_id);
->>>>>>> 7c70d653
 
         assert_err!(
             OrderBookPallet::update_orderbook(
@@ -1614,13 +1567,8 @@
             expected_user_orders
         );
 
-<<<<<<< HEAD
         let balance = free_balance::<Runtime>(&order_book_id.quote, &caller);
-        let expected_balance = balance_before - deal_amount;
-=======
-        let balance = free_balance(&order_book_id.quote, &caller);
         let expected_balance = balance_before - deal_amount.balance();
->>>>>>> 7c70d653
         assert_eq!(balance, expected_balance);
     });
 }
@@ -2418,13 +2366,8 @@
             expected_user_orders
         );
 
-<<<<<<< HEAD
         let balance = free_balance::<Runtime>(&order_book_id.quote, &order.owner);
-        let expected_balance = balance_before + deal_amount;
-=======
-        let balance = free_balance(&order_book_id.quote, &order.owner);
         let expected_balance = balance_before + deal_amount.balance();
->>>>>>> 7c70d653
         assert_eq!(balance, expected_balance);
     });
 }
