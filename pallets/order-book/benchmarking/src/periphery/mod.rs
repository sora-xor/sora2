--- conflicted
+++ resolved
@@ -562,7 +562,6 @@
     }
 }
 
-<<<<<<< HEAD
 pub(crate) mod exchange_scattered {
     //! Same as `exchange` benchmark but with orders (more or less) evenly scattered across
     //! the order book.
@@ -600,7 +599,9 @@
 
     pub fn verify<T: Config + core::fmt::Debug>(context: exchange::Context<T>) {
         exchange::verify(context)
-=======
+    }
+}
+
 pub(crate) mod align_single_order {
     use super::*;
     use common::balance;
@@ -658,6 +659,5 @@
                 != 0
         );
         assert!(*aligned_order.amount.balance() % *context.order_book.step_lot_size.balance() == 0);
->>>>>>> d17f693a
     }
 }