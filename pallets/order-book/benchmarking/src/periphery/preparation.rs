// This file is part of the SORA network and Polkaswap app.

// Copyright (c) 2020, 2021, Polka Biome Ltd. All rights reserved.
// SPDX-License-Identifier: BSD-4-Clause

// Redistribution and use in source and binary forms, with or without modification,
// are permitted provided that the following conditions are met:

// Redistributions of source code must retain the above copyright notice, this list
// of conditions and the following disclaimer.
// Redistributions in binary form must reproduce the above copyright notice, this
// list of conditions and the following disclaimer in the documentation and/or other
// materials provided with the distribution.
//
// All advertising materials mentioning features or use of this software must display
// the following acknowledgement: This product includes software developed by Polka Biome
// Ltd., SORA, and Polkaswap.
//
// Neither the name of the Polka Biome Ltd. nor the names of its contributors may be used
// to endorse or promote products derived from this software without specific prior written permission.

// THIS SOFTWARE IS PROVIDED BY Polka Biome Ltd. AS IS AND ANY EXPRESS OR IMPLIED WARRANTIES,
// INCLUDING, BUT NOT LIMITED TO, THE IMPLIED WARRANTIES OF MERCHANTABILITY AND FITNESS FOR
// A PARTICULAR PURPOSE ARE DISCLAIMED. IN NO EVENT SHALL Polka Biome Ltd. BE LIABLE FOR ANY
// DIRECT, INDIRECT, INCIDENTAL, SPECIAL, EXEMPLARY, OR CONSEQUENTIAL DAMAGES (INCLUDING,
// BUT NOT LIMITED TO, PROCUREMENT OF SUBSTITUTE GOODS OR SERVICES; LOSS OF USE, DATA, OR PROFITS;
// OR BUSINESS INTERRUPTION) HOWEVER CAUSED AND ON ANY THEORY OF LIABILITY, WHETHER IN CONTRACT,
// STRICT LIABILITY, OR TORT (INCLUDING NEGLIGENCE OR OTHERWISE) ARISING IN ANY WAY OUT OF THE
// USE OF THIS SOFTWARE, EVEN IF ADVISED OF THE POSSIBILITY OF SUCH DAMAGE.

//! General preparation logic for the benchmarking.

// TODO: rename to `order_book` after upgrading to nightly-2023-07-01+
#[cfg(test)]
use framenode_runtime::order_book as order_book_imported;
#[cfg(not(test))]
use order_book as order_book_imported;

// TODO: rename to `order_book_benchmarking` after upgrading to nightly-2023-07-01+
#[cfg(not(test))]
use crate as order_book_benchmarking_imported;
#[cfg(test)]
use framenode_runtime::order_book_benchmarking as order_book_benchmarking_imported;

use common::prelude::{QuoteAmount, Scalar};
use common::{balance, AssetIdOf, AssetManager, Balance, PriceVariant, ETH, VAL, XOR};
use frame_benchmarking::log::debug;
use frame_support::traits::Time;
use frame_system::RawOrigin;
use order_book_imported::test_utils::accounts;
use order_book_imported::test_utils::fill_tools::{
    bid_prices_iterator, fill_expiration_schedule, fill_order_book_side,
    fill_order_book_worst_case, fill_price, fill_user_orders, lifespans_iterator, users_iterator,
    AmountVariant, FillSettings,
};
use order_book_imported::{
    cache_data_layer::CacheDataLayer, traits::DataLayer, DealInfo, LimitOrder, MomentOf, OrderBook,
    OrderBookId, OrderBooks, OrderPrice, OrderVolume,
};
use sp_runtime::traits::{CheckedMul, SaturatedConversion};
use sp_std::iter::Peekable;

use order_book_benchmarking_imported::{assert_orders_numbers, Config, DEX};

use order_book_imported::Pallet as OrderBookPallet;

/// Places buy orders for worst-case execution. Fill up max amount allowed by the settings
///
/// Price of the order to execute is minimal possible in the order book.
///
/// Returns:
/// - iterators in the same way as `fill_order_book_worst_case`
/// - price variant of the order
/// - expected count of executed orders
fn prepare_order_execute_worst_case<T: Config>(
    data: &mut impl DataLayer<T>,
    order_book: &mut OrderBook<T>,
    fill_settings: FillSettings<T>,
) -> (
    Peekable<impl Iterator<Item = T::AccountId>>,
    Peekable<impl Iterator<Item = u64>>,
    PriceVariant,
) {
    let orders_amount = fill_settings.amount_variant.calculate_amount(order_book);
    let orders_side = PriceVariant::Buy;
    let max_price = order_book.tick_size * Scalar(2 * fill_settings.max_side_price_count);

    // Owners for each placed order
    let mut users = users_iterator::<T>(
        order_book.order_book_id,
        orders_amount,
        max_price, // still mint max to reuse the iter later
        fill_settings.max_orders_per_user,
    )
    .peekable();
    // Lifespans for each placed order
    let mut lifespans =
        lifespans_iterator::<T>(fill_settings.max_expiring_orders_per_block, 1).peekable();
    let max_side_orders = fill_settings.max_side_orders();
    let mut bid_prices =
        bid_prices_iterator(order_book.tick_size, fill_settings.max_side_price_count);

<<<<<<< HEAD
        // place double amount order
        let id = order_book.next_order_id();
        let order = LimitOrder::<T>::new(
            id,
            users.next().unwrap(),
            orders_side,
            min_price,
            orders_amount * Scalar(2u64),
            T::Time::now(),
            lifespans.next().unwrap().saturated_into(),
            frame_system::Pallet::<T>::block_number(),
        );
        // just in case
        T::AssetManager::mint_unchecked(
            &order_book.order_book_id.quote,
            &order.owner,
            *order.price.checked_mul(&order.amount).unwrap().balance(),
        )
        .unwrap();
        order_book.place_limit_order(order, data).unwrap();
        orders_to_place -= 1;
        settings_1st.max_side_price_count = settings_1st
            .max_side_price_count
            .checked_sub(1)
            .expect("Must have at least one price in the first part");
    }
=======
>>>>>>> 3b21f838
    // any of the iterators can limit number of placed orders; `users` is one of them
    let mut limited_users = users.by_ref().take(max_side_orders as usize).peekable(); // would be great to reuse the peekable inside; not sure how

    debug!(
        "Filling a side of the order book for worst-case execution with settings ({:?} orders)",
        fill_settings.max_side_price_count * fill_settings.max_orders_per_price
    );
    fill_order_book_side(
        data,
        fill_settings,
        order_book,
        orders_side,
        orders_amount,
        &mut bid_prices,
        &mut limited_users,
        &mut lifespans,
    );

    assert!(limited_users.next().is_none(), "did not place all orders");
    (users, lifespans, orders_side.switched())
}

/// Prepare benchmark for `place_limit_order` extrinsic. Benchmark only considers placing limit
/// order without conversion to market (even partially).
///
/// Returns parameters for placing a limit order;
/// `author` should not be from `test_utils::generate_account`
pub fn place_limit_order_without_cross_spread<T: Config>(
    fill_settings: FillSettings<T>,
    author: T::AccountId,
) -> (
    OrderBookId<AssetIdOf<T>, T::DEXId>,
    OrderPrice,
    OrderVolume,
    PriceVariant,
    MomentOf<T>,
) {
    let order_book_id = OrderBookId::<AssetIdOf<T>, T::DEXId> {
        dex_id: DEX.into(),
        base: VAL.into(),
        quote: XOR.into(),
    };
    OrderBookPallet::<T>::create_orderbook(
        RawOrigin::Root.into(),
        order_book_id,
        balance!(0.00001),
        balance!(0.00001),
        balance!(1),
        balance!(1000),
    )
    .expect("failed to create an order book");
    let mut order_book = <OrderBooks<T>>::get(order_book_id).unwrap();
    let mut data_layer = CacheDataLayer::<T>::new();

    let side_to_place = PriceVariant::Sell;
    let min_price = order_book.tick_size;
    let price_to_place = min_price
        .checked_mul_by_scalar(Scalar(T::SOFT_MIN_MAX_RATIO as u128))
        .unwrap();
    let order_amount = sp_std::cmp::max(order_book.step_lot_size, order_book.min_lot_size);

    // Owners for each placed order
    let mut users = users_iterator::<T>(
        order_book.order_book_id,
        order_amount,
        order_book.tick_size,
        fill_settings.max_orders_per_user,
    )
    .peekable();
    // Lifespans for each placed order
    let mut lifespans =
        lifespans_iterator::<T>(fill_settings.max_expiring_orders_per_block, 1).peekable();

    // The price where the order is going to be placed should not be filled
    let mut fill_price_settings = fill_settings.clone();
    fill_price_settings.max_orders_per_price -= 1;
    fill_price(
        &mut data_layer,
        fill_price_settings,
        &mut order_book,
        side_to_place,
        order_amount,
        price_to_place,
        &mut users,
        &mut lifespans,
    );

    let mut fill_user_settings = fill_settings.clone();
    // leave a room for one more order
    fill_user_settings.max_orders_per_user -= 1;
    fill_user_orders(
        &mut data_layer,
        fill_user_settings,
        &mut order_book,
        side_to_place.switched(),
        order_amount,
        author.clone(),
        &mut lifespans,
    );

    // fill expiration schedule for a block:
    // skip to an empty block
    let filled_block = lifespans.next().unwrap();
    let mut lifespans = lifespans.skip_while(|b| *b == filled_block);
    let to_fill = lifespans.next().unwrap();
    // we are going to fill this lifespan, so skipping it for possible future use of the iter
    let _lifespans = lifespans.skip_while(|b| *b == to_fill);
    // different order book because we just want to fill expirations
    let order_book_id_2 = OrderBookId::<AssetIdOf<T>, T::DEXId> {
        dex_id: DEX.into(),
        base: ETH.into(),
        quote: XOR.into(),
    };

    T::AssetManager::mint_unchecked(&ETH.into(), &accounts::bob::<T>(), balance!(1000)).unwrap();

    OrderBookPallet::<T>::create_orderbook(
        RawOrigin::Root.into(),
        order_book_id_2,
        balance!(0.00001),
        balance!(0.00001),
        balance!(1),
        balance!(1000),
    )
    .expect("failed to create an order book");
    let mut order_book_2 = <OrderBooks<T>>::get(order_book_id_2).unwrap();
    let order_amount_2 = sp_std::cmp::max(order_book_2.step_lot_size, order_book_2.min_lot_size);
    let mut fill_expiration_settings = fill_settings.clone();
    // leave a room for 1
    fill_expiration_settings.max_expiring_orders_per_block -= 1;
    // mint other base asset as well
    let mut users = users
        .inspect(move |user| {
            T::AssetManager::mint_unchecked(&order_book_id_2.base, user, *order_amount_2.balance())
                .unwrap();
        })
        .peekable();

    fill_expiration_schedule(
        &mut data_layer,
        fill_expiration_settings,
        &mut order_book_2,
        PriceVariant::Sell,
        order_amount_2,
        &mut users,
        to_fill,
    );

    debug!("Committing data...");
    <OrderBooks<T>>::insert(order_book_id, order_book.clone());
    <OrderBooks<T>>::insert(order_book_id_2, order_book_2);
    data_layer.commit();
    debug!("Data committed!");

    let lifespan = to_fill.saturated_into::<MomentOf<T>>();
    T::AssetManager::mint_unchecked(&order_book_id.base, &author, *order_amount.balance()).unwrap();

    let expected_user_orders = sp_std::cmp::min(
        fill_settings.max_orders_per_user - 1,
        fill_settings.max_side_price_count * fill_settings.max_orders_per_price,
    ) as usize;

    assert_orders_numbers::<T>(
        order_book_id,
        Some(expected_user_orders),
        Some((fill_settings.max_orders_per_price - 1) as usize),
        Some((author, expected_user_orders)),
        Some((
            lifespan,
            (fill_settings.max_expiring_orders_per_block - 1) as usize,
        )),
    );

    (
        order_book_id,
        price_to_place,
        order_amount,
        side_to_place,
        lifespan,
    )
}

/// Prepare benchmark for `cancel_limit_order` extrinsic.
///
/// Returns parameters for cancelling a limit order.
/// `expirations_first` switches between two cases; it's not clear which one is heavier.
/// `author` should not be from `test_utils::generate_account`.
pub fn cancel_limit_order<T: Config>(
    fill_settings: FillSettings<T>,
    author: T::AccountId,
    place_first_expiring: bool,
) -> (OrderBookId<AssetIdOf<T>, T::DEXId>, T::OrderId) {
    let order_book_id = OrderBookId::<AssetIdOf<T>, T::DEXId> {
        dex_id: DEX.into(),
        base: VAL.into(),
        quote: XOR.into(),
    };
    OrderBookPallet::<T>::create_orderbook(
        RawOrigin::Root.into(),
        order_book_id,
        balance!(0.00001),
        balance!(0.00001),
        balance!(1),
        balance!(1000),
    )
    .expect("failed to create an order book");
    let mut order_book = <OrderBooks<T>>::get(order_book_id).unwrap();
    let mut data_layer = CacheDataLayer::<T>::new();

    debug!("Filling aggregated bids");
    let mut buy_settings = fill_settings.clone();
    buy_settings.max_orders_per_price = 1;
    let (mut users, mut lifespans) = fill_order_book_worst_case::<T>(
        buy_settings,
        &mut order_book,
        &mut data_layer,
        true,
        false,
    );

    debug!("Filling the price of the cancelled order");
    let mut fill_price_settings = fill_settings.clone();
    // account for previous fill + room for order to cancel
    fill_price_settings.max_orders_per_price -= 2;
    let target_price = data_layer.best_bid(&order_book_id).unwrap().0;
    let order_amount = sp_std::cmp::max(order_book.step_lot_size, order_book.min_lot_size);
    fill_price(
        &mut data_layer,
        fill_price_settings,
        &mut order_book,
        PriceVariant::Buy,
        order_amount,
        target_price,
        &mut users,
        &mut lifespans,
    );

    debug!("Fill user orders (leave a room for cancelled which will be inserted later)");
    let mut fill_user_settings = fill_settings.clone();
    fill_user_settings.max_orders_per_user -= 1;
    fill_user_orders(
        &mut data_layer,
        fill_user_settings,
        &mut order_book,
        PriceVariant::Sell,
        order_amount,
        author.clone(),
        &mut lifespans,
    );

    // skip to an empty block
    let filled_block = lifespans.next().unwrap();
    let mut lifespans = lifespans.skip_while(|b| *b == filled_block);
    let to_fill = lifespans.next().unwrap();
    // we are going to fill this lifespan, so skipping it for possible future use of the iter
    let mut _lifespans = lifespans.skip_while(|b| *b == to_fill);

    T::AssetManager::mint_unchecked(
        &order_book.order_book_id.quote,
        &author,
        *target_price.checked_mul(&order_amount).unwrap().balance(),
    )
    .unwrap();
    // don't repeat this code for both `place_first_expiring` cases
    let place_to_cancel = |order_book: &mut OrderBook<T>, data_layer: &mut CacheDataLayer<T>| {
        debug!("Inserting order to cancel");
        let id = order_book.next_order_id();
        let order = LimitOrder::<T>::new(
            id,
            author.clone(),
            PriceVariant::Buy,
            target_price,
            order_amount,
            T::Time::now(),
            to_fill.saturated_into(),
            frame_system::Pallet::<T>::block_number(),
        );
        order_book.place_limit_order(order, data_layer).unwrap();
        id
    };

    let mut to_cancel_id = T::OrderId::from(0u8);
    if place_first_expiring {
        to_cancel_id = place_to_cancel(&mut order_book, &mut data_layer);
    }

    // different order book because we just want to fill expirations and don't face restrictions
    // from the first one
    let order_book_id_2 = OrderBookId::<AssetIdOf<T>, T::DEXId> {
        dex_id: DEX.into(),
        base: ETH.into(),
        quote: XOR.into(),
    };

    T::AssetManager::mint_unchecked(&ETH.into(), &accounts::bob::<T>(), balance!(1000)).unwrap();

    OrderBookPallet::<T>::create_orderbook(
        RawOrigin::Root.into(),
        order_book_id_2,
        balance!(0.00001),
        balance!(0.00001),
        balance!(1),
        balance!(1000),
    )
    .expect("failed to create an order book");
    let mut order_book_2 = <OrderBooks<T>>::get(order_book_id_2).unwrap();
    let order_amount_2 = sp_std::cmp::max(order_book_2.step_lot_size, order_book_2.min_lot_size);
    let mut fill_expiration_settings = fill_settings;
    // we add one more separately
    fill_expiration_settings.max_expiring_orders_per_block -= 1;
    // mint other base asset as well
    let mut users = users
        .inspect(move |user| {
            T::AssetManager::mint_unchecked(&order_book_id_2.base, user, *order_amount_2.balance())
                .unwrap();
        })
        .peekable();
    fill_expiration_schedule(
        &mut data_layer,
        fill_expiration_settings,
        &mut order_book_2,
        PriceVariant::Sell,
        order_amount_2,
        &mut users,
        to_fill,
    );

    if !place_first_expiring {
        to_cancel_id = place_to_cancel(&mut order_book, &mut data_layer);
    }

    debug!("Committing data...");
    <OrderBooks<T>>::insert(order_book_id, order_book.clone());
    data_layer.commit();
    debug!("Data committed!");

    (order_book_id, to_cancel_id)
}

/// Prepare benchmark for `quote` extrinsic.
pub fn quote<T: Config>(
    fill_settings: FillSettings<T>,
) -> (
    T::DEXId,
    AssetIdOf<T>,
    AssetIdOf<T>,
    QuoteAmount<Balance>,
    bool,
) {
    let order_book_id = OrderBookId::<AssetIdOf<T>, T::DEXId> {
        dex_id: DEX.into(),
        base: VAL.into(),
        quote: XOR.into(),
    };
    OrderBookPallet::<T>::create_orderbook(
        RawOrigin::Root.into(),
        order_book_id,
        balance!(0.00001),
        balance!(0.00001),
        balance!(1),
        balance!(1000),
    )
    .expect("failed to create an order book");
    let mut order_book = <OrderBooks<T>>::get(order_book_id).unwrap();
    let mut data_layer = CacheDataLayer::<T>::new();

    // fill aggregated bids
    let _ = fill_order_book_worst_case::<T>(
        fill_settings,
        &mut order_book,
        &mut data_layer,
        true,
        false,
    );

    let (total_bids_amount, _) = order_book
        .sum_market(
            data_layer
                .get_aggregated_bids(&order_book.order_book_id)
                .iter()
                .rev(),
            None,
            false,
        )
        .unwrap();
    assert!(total_bids_amount.is_base());
    let total_bids_base_amount = total_bids_amount.value();

    debug!("Committing data...");
    <OrderBooks<T>>::insert(order_book_id, order_book);
    data_layer.commit();
    debug!("Data committed!");

    let dex_id = order_book_id.dex_id;
    let input_asset_id = order_book_id.base;
    let output_asset_id = order_book_id.quote;
    let amount = QuoteAmount::with_desired_input(*total_bids_base_amount.balance());
    let deduce_fee = true;
    (dex_id, input_asset_id, output_asset_id, amount, deduce_fee)
}

/// Prepare worst-case scenario for market order execution (`swap`/`exchange`). In particular, execution of
/// max possible orders # with partial execution of an order at the end.
///
/// - `amount_variant` - setting for the amount of the market order.
/// - `fill_settings` - settings for the benchmark; should be within storage constraints.
/// - `author` - the account from which the order is going to be executed. It should not be from
/// `test_utils::generate_account`.
/// - `is_divisible` - controls the divisibility of order book base asset.
///
/// Returns parameters necessary for the order execution. `OrderVolume` is in base asset.
pub fn market_order_execution<T: Config + trading_pair::Config>(
    amount_variant: AmountVariant,
    fill_settings: FillSettings<T>,
    author: T::AccountId,
    is_divisible: bool,
) -> (
    OrderBookId<AssetIdOf<T>, T::DEXId>,
    DealInfo<AssetIdOf<T>>,
    usize,
) {
    let order_book_id = if is_divisible {
        let order_book_id = OrderBookId::<AssetIdOf<T>, T::DEXId> {
            dex_id: DEX.into(),
            base: VAL.into(),
            quote: XOR.into(),
        };

        OrderBookPallet::<T>::create_orderbook(
            RawOrigin::Root.into(),
            order_book_id,
            balance!(0.00001),
            balance!(0.00001),
            balance!(1),
            balance!(1000),
        )
        .expect("failed to create an order book");

        order_book_id
    } else {
        let creator = accounts::bob::<T>();
        frame_system::Pallet::<T>::inc_providers(&creator);

        let nft = T::AssetManager::register_from(
            &accounts::bob::<T>(),
            common::AssetSymbol(b"NFT".to_vec()),
            common::AssetName(b"Nft".to_vec()),
            0,
            1000,
            false,
            None,
            None,
        )
        .unwrap();

        let id = OrderBookId::<AssetIdOf<T>, T::DEXId> {
            dex_id: DEX.into(),
            base: nft,
            quote: XOR.into(),
        };
        trading_pair::Pallet::<T>::register(
            RawOrigin::Signed(creator).into(),
            DEX.into(),
            id.quote.into(),
            id.base.into(),
        )
        .unwrap();
        OrderBookPallet::<T>::create_orderbook(
            RawOrigin::Root.into(),
            id,
            balance!(0.00001),
            1,
            1,
            1000,
        )
        .expect("failed to create an order book");
        id
    };

    let mut order_book = <OrderBooks<T>>::get(order_book_id).unwrap();
    let mut data_layer = CacheDataLayer::<T>::new();
    let max_side_orders = fill_settings.max_side_orders();

    let limit_order_amount = fill_settings.amount_variant.calculate_amount(&order_book);
    let market_order_amount = amount_variant.calculate_amount(&order_book);
    let expected_executed_orders =
        (market_order_amount.balance() / limit_order_amount.balance()) as usize;

    let (_, _, direction) =
        prepare_order_execute_worst_case::<T>(&mut data_layer, &mut order_book, fill_settings);

    let (input, output, quote_amount) = match direction {
        PriceVariant::Buy => (
            &order_book_id.quote,
            &order_book_id.base,
            QuoteAmount::with_desired_output(*market_order_amount.balance()),
        ),
        PriceVariant::Sell => (
            &order_book_id.base,
            &order_book_id.quote,
            QuoteAmount::with_desired_input(*market_order_amount.balance()),
        ),
    };
    let info = order_book
        .calculate_deal(input, output, quote_amount, &mut data_layer)
        .unwrap();

<<<<<<< HEAD
    T::AssetManager::mint_unchecked(&order_book_id.base, &author, *amount.balance()).unwrap();
=======
    assets::Pallet::<T>::mint_unchecked(
        &order_book_id.base,
        &author,
        *market_order_amount.balance(),
    )
    .unwrap();
>>>>>>> 3b21f838

    debug!("Committing data...");
    data_layer.commit();
    debug!("Data committed!");

    assert_orders_numbers::<T>(
        order_book_id,
        Some(max_side_orders as usize),
        None,
        None,
        None,
    );

    (order_book_id, info, expected_executed_orders)
}

pub fn align_single_order<T: Config>(
    fill_settings: FillSettings<T>,
    side: PriceVariant,
) -> (OrderBook<T>, LimitOrder<T>) {
    let order_book_id = OrderBookId::<AssetIdOf<T>, T::DEXId> {
        dex_id: DEX.into(),
        base: VAL.into(),
        quote: XOR.into(),
    };

    let (place_buy, place_sell) = match side {
        PriceVariant::Buy => (true, false),
        PriceVariant::Sell => (false, true),
    };

    OrderBookPallet::<T>::create_orderbook(
        RawOrigin::Root.into(),
        order_book_id,
        balance!(0.00001),
        balance!(0.00001),
        balance!(1),
        balance!(1000),
    )
    .expect("failed to create an order book");

    let mut order_book = <OrderBooks<T>>::get(order_book_id).unwrap();
    let mut data_layer = CacheDataLayer::<T>::new();

    debug!("Filling aggregated side");
    let mut prices_settings = fill_settings.clone();
    prices_settings.max_orders_per_price = 1;
    let (mut users, mut lifespans) = fill_order_book_worst_case::<T>(
        prices_settings,
        &mut order_book,
        &mut data_layer,
        place_buy,
        place_sell,
    );

    let prices_count = match side {
        PriceVariant::Buy => data_layer.get_aggregated_bids_len(&order_book_id).unwrap(),
        PriceVariant::Sell => data_layer.get_aggregated_asks_len(&order_book_id).unwrap(),
    };

    let aggregated_side = match side {
        PriceVariant::Buy => data_layer.get_aggregated_bids(&order_book_id),
        PriceVariant::Sell => data_layer.get_aggregated_asks(&order_book_id),
    };

    let (price, _) = aggregated_side.iter().nth(prices_count / 2).unwrap();

    debug!("Filling the price of the aligned order");
    let mut price_settings = fill_settings;
    price_settings.max_orders_per_price -= 2;
    let amount = order_book.min_lot_size;
    fill_price(
        &mut data_layer,
        price_settings,
        &mut order_book,
        side,
        amount,
        *price,
        &mut users,
        &mut lifespans,
    );

    let orders = data_layer.get_bids(&order_book_id, price).unwrap();
    let order_id_to_align = orders[orders.len() / 2];
    let order_to_align = data_layer
        .get_limit_order(&order_book_id, order_id_to_align)
        .unwrap();

    debug!("Committing data...");
    <OrderBooks<T>>::insert(order_book_id, order_book);
    data_layer.commit();
    debug!("Data committed!");

    (<OrderBooks<T>>::get(order_book_id).unwrap(), order_to_align)
}

pub mod presets {
    // TODO: rename to `order_book` after upgrading to nightly-2023-07-01+
    #[cfg(test)]
    use framenode_runtime::order_book as order_book_imported;
    #[cfg(not(test))]
    use order_book as order_book_imported;

    use order_book_imported::test_utils::fill_tools::{AmountVariant, FillSettings};
    use order_book_imported::Config;

    macro_rules! generate_presets {
        ($($name:ident: $($params:expr),+ $(,)? );+ $(;)? ) => {
            $(
            #[allow(unused)]
            pub fn $name<T: Config>() -> FillSettings<T> {
                FillSettings::<T>::new($($params),+)
            }
            )+
        };
    }

    // the preset values must not exceed hard limits set in pallet parameters
    generate_presets!(
        preset_1: 1024, 1024, 1024, 512, AmountVariant::Min;
        preset_2: 64, 64, 1024, 512, AmountVariant::Min;
    );
}<|MERGE_RESOLUTION|>--- conflicted
+++ resolved
@@ -100,35 +100,6 @@
     let mut bid_prices =
         bid_prices_iterator(order_book.tick_size, fill_settings.max_side_price_count);
 
-<<<<<<< HEAD
-        // place double amount order
-        let id = order_book.next_order_id();
-        let order = LimitOrder::<T>::new(
-            id,
-            users.next().unwrap(),
-            orders_side,
-            min_price,
-            orders_amount * Scalar(2u64),
-            T::Time::now(),
-            lifespans.next().unwrap().saturated_into(),
-            frame_system::Pallet::<T>::block_number(),
-        );
-        // just in case
-        T::AssetManager::mint_unchecked(
-            &order_book.order_book_id.quote,
-            &order.owner,
-            *order.price.checked_mul(&order.amount).unwrap().balance(),
-        )
-        .unwrap();
-        order_book.place_limit_order(order, data).unwrap();
-        orders_to_place -= 1;
-        settings_1st.max_side_price_count = settings_1st
-            .max_side_price_count
-            .checked_sub(1)
-            .expect("Must have at least one price in the first part");
-    }
-=======
->>>>>>> 3b21f838
     // any of the iterators can limit number of placed orders; `users` is one of them
     let mut limited_users = users.by_ref().take(max_side_orders as usize).peekable(); // would be great to reuse the peekable inside; not sure how
 
@@ -636,16 +607,8 @@
         .calculate_deal(input, output, quote_amount, &mut data_layer)
         .unwrap();
 
-<<<<<<< HEAD
-    T::AssetManager::mint_unchecked(&order_book_id.base, &author, *amount.balance()).unwrap();
-=======
-    assets::Pallet::<T>::mint_unchecked(
-        &order_book_id.base,
-        &author,
-        *market_order_amount.balance(),
-    )
-    .unwrap();
->>>>>>> 3b21f838
+    T::AssetManager::mint_unchecked(&order_book_id.base, &author, *market_order_amount.balance())
+        .unwrap();
 
     debug!("Committing data...");
     data_layer.commit();
