// This file is part of the SORA network and Polkaswap app.

// Copyright (c) 2020, 2021, Polka Biome Ltd. All rights reserved.
// SPDX-License-Identifier: BSD-4-Clause

// Redistribution and use in source and binary forms, with or without modification,
// are permitted provided that the following conditions are met:

// Redistributions of source code must retain the above copyright notice, this list
// of conditions and the following disclaimer.
// Redistributions in binary form must reproduce the above copyright notice, this
// list of conditions and the following disclaimer in the documentation and/or other
// materials provided with the distribution.
//
// All advertising materials mentioning features or use of this software must display
// the following acknowledgement: This product includes software developed by Polka Biome
// Ltd., SORA, and Polkaswap.
//
// Neither the name of the Polka Biome Ltd. nor the names of its contributors may be used
// to endorse or promote products derived from this software without specific prior written permission.

// THIS SOFTWARE IS PROVIDED BY Polka Biome Ltd. AS IS AND ANY EXPRESS OR IMPLIED WARRANTIES,
// INCLUDING, BUT NOT LIMITED TO, THE IMPLIED WARRANTIES OF MERCHANTABILITY AND FITNESS FOR
// A PARTICULAR PURPOSE ARE DISCLAIMED. IN NO EVENT SHALL Polka Biome Ltd. BE LIABLE FOR ANY
// DIRECT, INDIRECT, INCIDENTAL, SPECIAL, EXEMPLARY, OR CONSEQUENTIAL DAMAGES (INCLUDING,
// BUT NOT LIMITED TO, PROCUREMENT OF SUBSTITUTE GOODS OR SERVICES; LOSS OF USE, DATA, OR PROFITS;
// OR BUSINESS INTERRUPTION) HOWEVER CAUSED AND ON ANY THEORY OF LIABILITY, WHETHER IN CONTRACT,
// STRICT LIABILITY, OR TORT (INCLUDING NEGLIGENCE OR OTHERWISE) ARISING IN ANY WAY OUT OF THE
// USE OF THIS SOFTWARE, EVEN IF ADVISED OF THE POSSIBILITY OF SUCH DAMAGE.

use crate::{self as liquidity_proxy, Config, LiquidityProxyBuyBackHandler};
use common::alt::{DiscreteQuotation, SwapChunk};
use common::mock::{ExistentialDeposits, GetTradingPairRestrictedFlag};
use common::{
    self, balance, fixed, fixed_from_basis_points, fixed_wrapper, hash, Amount, AssetId32,
    AssetName, AssetSymbol, DEXInfo, Fixed, FromGenericPair, GetMarketInfo, LiquiditySource,
    LiquiditySourceType, RewardReason, DAI, DEFAULT_BALANCE_PRECISION, DOT, ETH, KSM, PSWAP, TBCD,
    USDT, VAL, XOR, XST, XSTUSD,
};
use currencies::BasicCurrencyAdapter;

use frame_support::traits::{Everything, GenesisBuild};
use frame_support::weights::Weight;
use frame_support::{construct_runtime, ensure, fail, parameter_types};
use frame_system;
use traits::MultiCurrency;

use common::prelude::{Balance, FixedWrapper, OutcomeFee, QuoteAmount, SwapAmount, SwapOutcome};
use frame_system::{pallet_prelude::BlockNumberFor, EnsureRoot};
use hex_literal::hex;
use permissions::{Scope, INIT_DEX, MANAGE_DEX};
use sp_core::{ConstU32, H256};
use sp_runtime::testing::Header;
use sp_runtime::traits::{BlakeTwo256, IdentityLookup};
use sp_runtime::{AccountId32, DispatchError, Perbill, Percent};
use sp_std::str::FromStr;
use std::collections::{BTreeSet, HashMap};

pub type AccountId = AccountId32;
pub type BlockNumber = u64;
pub type DEXId = u32;
type TechAccountId = common::TechAccountId<AccountId, TechAssetId, DEXId>;
type TechAssetId = common::TechAssetId<common::PredefinedAssetId>;
pub type AssetId = AssetId32<common::PredefinedAssetId>;
type ReservesInit = Vec<(DEXId, AssetId, (Fixed, Fixed))>;
type UncheckedExtrinsic = frame_system::mocking::MockUncheckedExtrinsic<Runtime>;
type Block = frame_system::mocking::MockBlock<Runtime>;

pub fn alice() -> AccountId {
    AccountId32::from([1u8; 32])
}
pub fn bob() -> AccountId {
    AccountId32::from([2u8; 32])
}
pub fn charlie() -> AccountId {
    AccountId32::from([3u8; 32])
}
pub fn dave() -> AccountId {
    AccountId32::from([4u8; 32])
}
pub fn adar() -> AccountId {
    GetADARAccountId::get()
}

pub const DEX_A_ID: DEXId = 1;
pub const DEX_B_ID: DEXId = 2;
pub const DEX_C_ID: DEXId = 3;
pub const DEX_D_ID: DEXId = 0;

pub fn special_asset() -> AssetId {
    AssetId::from_str("0x02ffffffffffffffffffffffffffffffffffffffffffffffffffffffffffffff").unwrap()
}

parameter_types! {
    pub const BlockHashCount: u64 = 250;
    pub const MaximumBlockWeight: Weight = Weight::from_parts(1024, 0);
    pub const MaximumBlockLength: u32 = 2 * 1024;
    pub const AvailableBlockRatio: Perbill = Perbill::from_percent(75);
    pub GetLiquidityProxyTechAccountId: TechAccountId = {
        let tech_account_id = TechAccountId::from_generic_pair(
            crate::TECH_ACCOUNT_PREFIX.to_vec(),
            crate::TECH_ACCOUNT_MAIN.to_vec(),
        );
        tech_account_id
    };
    pub GetLiquidityProxyAccountId: AccountId = {
        let tech_account_id = GetLiquidityProxyTechAccountId::get();
        let account_id =
            technical::Pallet::<Runtime>::tech_account_id_to_account_id(&tech_account_id)
                .expect("Failed to get ordinary account id for technical account id.");
        account_id
    };
    pub const GetNumSamples: usize = 1000;
    pub const GetBaseAssetId: AssetId = XOR;
    pub const GetSyntheticBaseAssetId: AssetId = XST;
    pub const ExistentialDeposit: u128 = 0;
    pub GetFee0: Fixed = fixed_from_basis_points(0u16);
    pub GetFee10: Fixed = fixed_from_basis_points(10u16);
    pub GetFee20: Fixed = fixed_from_basis_points(20u16);
    pub GetFee30: Fixed = fixed_from_basis_points(30u16);
    pub GetIncentiveAssetId: AssetId = common::PSWAP.into();
    pub GetPswapDistributionAccountId: AccountId = AccountId32::from([151; 32]);
    pub const GetDefaultSubscriptionFrequency: BlockNumber = 10;
    pub const GetBurnUpdateFrequency: BlockNumber = 14400;
    pub GetParliamentAccountId: AccountId = AccountId32::from([152; 32]);
    pub GetMarketMakerRewardsAccountId: AccountId = AccountId32::from([9; 32]);
    pub GetBondingCurveRewardsAccountId: AccountId = AccountId32::from([10; 32]);
    pub GetFarmingRewardsAccountId: AccountId = AccountId32::from([12; 32]);
    pub GetCrowdloanRewardsAccountId: AccountId = AccountId32::from([13; 32]);
    pub GetXykFee: Fixed = fixed!(0.003);
    pub GetADARAccountId: AccountId = AccountId32::from([14; 32]);
    pub const MinimumPeriod: u64 = 5;
}

construct_runtime! {
    pub enum Runtime where
        Block = Block,
        NodeBlock = Block,
        UncheckedExtrinsic = UncheckedExtrinsic,
    {
        System: frame_system::{Pallet, Call, Config, Storage, Event<T>},
        LiquidityProxy: liquidity_proxy::{Pallet, Call, Event<T>},
        Tokens: tokens::{Pallet, Call, Config<T>, Storage, Event<T>},
        Timestamp: pallet_timestamp::{Pallet, Call, Storage, Inherent},
        Currencies: currencies::{Pallet, Call, Storage},
        Assets: assets::{Pallet, Call, Config<T>, Storage, Event<T>},
        Balances: pallet_balances::{Pallet, Call, Storage, Event<T>},
        DexManager: dex_manager::{Pallet, Call, Storage},
        MockLiquiditySource: mock_liquidity_source::<Instance1>::{Pallet, Call, Config<T>, Storage},
        MockLiquiditySource2: mock_liquidity_source::<Instance2>::{Pallet, Call, Config<T>, Storage},
        MockLiquiditySource3: mock_liquidity_source::<Instance3>::{Pallet, Call, Config<T>, Storage},
        MockLiquiditySource4: mock_liquidity_source::<Instance4>::{Pallet, Call, Config<T>, Storage},
        Technical: technical::{Pallet, Call, Storage, Event<T>},
        Permissions: permissions::{Pallet, Call, Config<T>, Storage, Event<T>},
        DexApi: dex_api::{Pallet, Call, Config, Storage, Event<T>},
        TradingPair: trading_pair::{Pallet, Call, Storage, Event<T>},
        VestedRewards: vested_rewards::{Pallet, Call, Storage, Event<T>},
        PoolXyk: pool_xyk::{Pallet, Call, Storage, Event<T>},
        PswapDistribution: pswap_distribution::{Pallet, Call, Storage, Event<T>},
        MBCPool: multicollateral_bonding_curve_pool::{Pallet, Call, Storage, Event<T>},
        CeresLiquidityLocker: ceres_liquidity_locker::{Pallet, Call, Storage, Event<T>},
        DemeterFarmingPlatform: demeter_farming_platform::{Pallet, Call, Storage, Event<T>},
    }
}

impl frame_system::Config for Runtime {
    type BaseCallFilter = Everything;
    type BlockWeights = ();
    type BlockLength = ();
    type RuntimeOrigin = RuntimeOrigin;
    type RuntimeCall = RuntimeCall;
    type Index = u64;
    type BlockNumber = u64;
    type Hash = H256;
    type Hashing = BlakeTwo256;
    type AccountId = AccountId;
    type Lookup = IdentityLookup<Self::AccountId>;
    type Header = Header;
    type RuntimeEvent = RuntimeEvent;
    type BlockHashCount = BlockHashCount;
    type DbWeight = ();
    type Version = ();
    type AccountData = pallet_balances::AccountData<Balance>;
    type OnNewAccount = ();
    type OnKilledAccount = ();
    type SystemWeightInfo = ();
    type PalletInfo = PalletInfo;
    type SS58Prefix = ();
    type OnSetCode = ();
    type MaxConsumers = frame_support::traits::ConstU32<65536>;
}

impl Config for Runtime {
    type RuntimeEvent = RuntimeEvent;
    type LiquidityRegistry = dex_api::Pallet<Runtime>;
    type GetNumSamples = GetNumSamples;
    type GetTechnicalAccountId = GetLiquidityProxyAccountId;
    type WeightInfo = ();
    type PrimaryMarketTBC = MockMCBCPool;
    type PrimaryMarketXST = MockXSTPool;
    type SecondaryMarket = mock_liquidity_source::Pallet<Runtime, mock_liquidity_source::Instance1>;
    type VestedRewardsPallet = vested_rewards::Pallet<Runtime>;

    type GetADARAccountId = GetADARAccountId;
    type ADARCommissionRatioUpdateOrigin = EnsureRoot<AccountId>;
    type MaxAdditionalDataLengthXorlessTransfer = ConstU32<128>;
    type MaxAdditionalDataLengthSwapTransferBatch = ConstU32<2000>;
    type LockedLiquiditySourcesManager = trading_pair::Pallet<Runtime>;
    type TradingPairSourceManager = trading_pair::Pallet<Runtime>;
    type DexInfoProvider = dex_manager::Pallet<Runtime>;
<<<<<<< HEAD
    type GetChameleonPool = common::mock::GetChameleonPool;
    type GetChameleonPoolBaseAssetId = common::mock::GetChameleonPoolBaseAssetId;
=======
    type AssetInfoProvider = assets::Pallet<Runtime>;
>>>>>>> b227521b
}

impl tokens::Config for Runtime {
    type RuntimeEvent = RuntimeEvent;
    type Balance = Balance;
    type Amount = Amount;
    type CurrencyId = <Runtime as assets::Config>::AssetId;
    type WeightInfo = ();
    type ExistentialDeposits = ExistentialDeposits;
    type CurrencyHooks = ();
    type MaxLocks = ();
    type MaxReserves = ();
    type ReserveIdentifier = ();
    type DustRemovalWhitelist = Everything;
}

impl currencies::Config for Runtime {
    type MultiCurrency = Tokens;
    type NativeCurrency = BasicCurrencyAdapter<Runtime, Balances, Amount, BlockNumber>;
    type GetNativeCurrencyId = GetBaseAssetId;
    type WeightInfo = ();
}

parameter_types! {
    pub const GetBuyBackAssetId: AssetId = TBCD;
    pub GetBuyBackSupplyAssets: Vec<AssetId> = vec![VAL, PSWAP];
    pub const GetBuyBackPercentage: u8 = 10;
    pub const GetBuyBackAccountId: AccountId = AccountId::new(hex!(
            "0000000000000000000000000000000000000000000000000000000000000023"
    ));
    pub const GetBuyBackDexId: DEXId = DEX_A_ID;
    pub GetTBCBuyBackTBCDPercent: Fixed = fixed!(0.025);
}

impl assets::Config for Runtime {
    type RuntimeEvent = RuntimeEvent;
    type ExtraAccountId = [u8; 32];
    type ExtraAssetRecordArg =
        common::AssetIdExtraAssetRecordArg<DEXId, common::LiquiditySourceType, [u8; 32]>;
    type AssetId = AssetId;
    type GetBaseAssetId = GetBaseAssetId;
    type GetBuyBackAssetId = GetBuyBackAssetId;
    type GetBuyBackSupplyAssets = GetBuyBackSupplyAssets;
    type GetBuyBackPercentage = GetBuyBackPercentage;
    type GetBuyBackAccountId = GetBuyBackAccountId;
    type GetBuyBackDexId = GetBuyBackDexId;
    type BuyBackLiquidityProxy = ();
    type Currency = currencies::Pallet<Runtime>;
    type GetTotalBalance = ();
    type WeightInfo = ();
}

impl common::Config for Runtime {
    type DEXId = DEXId;
    type LstId = common::LiquiditySourceType;
}

impl pallet_balances::Config for Runtime {
    type Balance = Balance;
    type DustRemoval = ();
    type RuntimeEvent = RuntimeEvent;
    type ExistentialDeposit = ExistentialDeposit;
    type AccountStore = System;
    type WeightInfo = ();
    type MaxLocks = ();
    type MaxReserves = ();
    type ReserveIdentifier = ();
}

impl dex_manager::Config for Runtime {}

impl mock_liquidity_source::Config<mock_liquidity_source::Instance1> for Runtime {
    type GetFee = GetFee0;
    type EnsureDEXManager = dex_manager::Pallet<Runtime>;
    type EnsureTradingPairExists = trading_pair::Pallet<Runtime>;
    type DexInfoProvider = dex_manager::Pallet<Runtime>;
}

impl mock_liquidity_source::Config<mock_liquidity_source::Instance2> for Runtime {
    type GetFee = GetFee10;
    type EnsureDEXManager = dex_manager::Pallet<Runtime>;
    type EnsureTradingPairExists = trading_pair::Pallet<Runtime>;
    type DexInfoProvider = dex_manager::Pallet<Runtime>;
}

impl mock_liquidity_source::Config<mock_liquidity_source::Instance3> for Runtime {
    type GetFee = GetFee20;
    type EnsureDEXManager = dex_manager::Pallet<Runtime>;
    type EnsureTradingPairExists = trading_pair::Pallet<Runtime>;
    type DexInfoProvider = dex_manager::Pallet<Runtime>;
}

impl mock_liquidity_source::Config<mock_liquidity_source::Instance4> for Runtime {
    type GetFee = GetFee30;
    type EnsureDEXManager = dex_manager::Pallet<Runtime>;
    type EnsureTradingPairExists = trading_pair::Pallet<Runtime>;
    type DexInfoProvider = dex_manager::Pallet<Runtime>;
}

impl technical::Config for Runtime {
    type RuntimeEvent = RuntimeEvent;
    type TechAssetId = TechAssetId;
    type TechAccountId = TechAccountId;
    type Trigger = ();
    type Condition = ();
    type SwapAction = pool_xyk::PolySwapAction<DEXId, AssetId, AccountId, TechAccountId>;
    type AssetInfoProvider = assets::Pallet<Runtime>;
}

impl permissions::Config for Runtime {
    type RuntimeEvent = RuntimeEvent;
}

impl dex_api::Config for Runtime {
    type RuntimeEvent = RuntimeEvent;
    type MockLiquiditySource =
        mock_liquidity_source::Pallet<Runtime, mock_liquidity_source::Instance1>;
    type MockLiquiditySource2 =
        mock_liquidity_source::Pallet<Runtime, mock_liquidity_source::Instance2>;
    type MockLiquiditySource3 =
        mock_liquidity_source::Pallet<Runtime, mock_liquidity_source::Instance3>;
    type MockLiquiditySource4 =
        mock_liquidity_source::Pallet<Runtime, mock_liquidity_source::Instance4>;
    type XYKPool = pool_xyk::Pallet<Runtime>;
    type MulticollateralBondingCurvePool = MockMCBCPool;
    type XSTPool = MockXSTPool;
    type DexInfoProvider = dex_manager::Pallet<Runtime>;
    type OrderBook = (); // todo (m.tagirov) ALT
    type WeightInfo = ();
}

impl trading_pair::Config for Runtime {
    type RuntimeEvent = RuntimeEvent;
    type EnsureDEXManager = dex_manager::Pallet<Runtime>;
    type DexInfoProvider = dex_manager::Pallet<Runtime>;
    type WeightInfo = ();
    type AssetInfoProvider = assets::Pallet<Runtime>;
}

impl pswap_distribution::Config for Runtime {
    const PSWAP_BURN_PERCENT: Percent = Percent::from_percent(3);
    type RuntimeEvent = RuntimeEvent;
    type GetIncentiveAssetId = GetIncentiveAssetId;
    type GetTBCDAssetId = GetBuyBackAssetId;
    type LiquidityProxy = ();
    type CompatBalance = Balance;
    type GetDefaultSubscriptionFrequency = GetDefaultSubscriptionFrequency;
    type GetBurnUpdateFrequency = GetBurnUpdateFrequency;
    type GetTechnicalAccountId = GetPswapDistributionAccountId;
    type EnsureDEXManager = ();
    type OnPswapBurnedAggregator = ();
    type PoolXykPallet = pool_xyk::Pallet<Runtime>;
    type WeightInfo = ();
    type GetParliamentAccountId = GetParliamentAccountId;
    type BuyBackHandler = LiquidityProxyBuyBackHandler<Runtime, GetBuyBackDexId>;
    type DexInfoProvider = dex_manager::Pallet<Runtime>;
<<<<<<< HEAD
    type GetChameleonPoolBaseAssetId = common::mock::GetChameleonPoolBaseAssetId;
=======
    type AssetInfoProvider = assets::Pallet<Runtime>;
>>>>>>> b227521b
}

impl demeter_farming_platform::Config for Runtime {
    type RuntimeEvent = RuntimeEvent;
    type DemeterAssetId = ();
    const BLOCKS_PER_HOUR_AND_A_HALF: BlockNumberFor<Self> = 900;
    type WeightInfo = ();
    type AssetInfoProvider = assets::Pallet<Runtime>;
}

impl pool_xyk::Config for Runtime {
    const MIN_XOR: Balance = balance!(0.007);
    type RuntimeEvent = RuntimeEvent;
    type PairSwapAction = pool_xyk::PairSwapAction<DEXId, AssetId, AccountId, TechAccountId>;
    type DepositLiquidityAction =
        pool_xyk::DepositLiquidityAction<AssetId, AccountId, TechAccountId>;
    type WithdrawLiquidityAction =
        pool_xyk::WithdrawLiquidityAction<AssetId, AccountId, TechAccountId>;
    type PolySwapAction = pool_xyk::PolySwapAction<DEXId, AssetId, AccountId, TechAccountId>;
    type EnsureDEXManager = dex_manager::Pallet<Runtime>;
    type TradingPairSourceManager = trading_pair::Pallet<Runtime>;
    type DexInfoProvider = dex_manager::Pallet<Runtime>;
    type EnsureTradingPairExists = trading_pair::Pallet<Runtime>;
    type EnabledSourcesManager = trading_pair::Pallet<Runtime>;
    type OnPoolCreated = pswap_distribution::Pallet<Runtime>;
    type OnPoolReservesChanged = ();
    type GetFee = GetXykFee;
    type WeightInfo = ();
    type XSTMarketInfo = ();
    type GetTradingPairRestrictedFlag = GetTradingPairRestrictedFlag;
<<<<<<< HEAD
    type GetChameleonPool = common::mock::GetChameleonPool;
    type GetChameleonPoolBaseAssetId = common::mock::GetChameleonPoolBaseAssetId;
=======
    type AssetInfoProvider = assets::Pallet<Runtime>;
>>>>>>> b227521b
}
impl pallet_timestamp::Config for Runtime {
    type Moment = u64;
    type OnTimestampSet = ();
    type MinimumPeriod = MinimumPeriod;
    type WeightInfo = ();
}

impl ceres_liquidity_locker::Config for Runtime {
    const BLOCKS_PER_ONE_DAY: BlockNumberFor<Self> = 14_440;
    type RuntimeEvent = RuntimeEvent;
    type XYKPool = PoolXyk;
    type DemeterFarmingPlatform = DemeterFarmingPlatform;
    type CeresAssetId = ();
    type WeightInfo = ();
}

impl multicollateral_bonding_curve_pool::Config for Runtime {
    type RuntimeEvent = RuntimeEvent;
    type LiquidityProxy = ();
    type EnsureTradingPairExists = trading_pair::Pallet<Runtime>;
    type EnsureDEXManager = dex_manager::Pallet<Runtime>;
    type VestedRewardsPallet = VestedRewards;
    type TradingPairSourceManager = trading_pair::Pallet<Runtime>;
    type PriceToolsPallet = ();
    type BuyBackHandler = LiquidityProxyBuyBackHandler<Runtime, GetBuyBackDexId>;
    type BuyBackTBCDPercent = GetTBCBuyBackTBCDPercent;
    type WeightInfo = ();
    type AssetInfoProvider = assets::Pallet<Runtime>;
}

impl vested_rewards::Config for Runtime {
    const BLOCKS_PER_DAY: BlockNumberFor<Self> = 14400;
    type RuntimeEvent = RuntimeEvent;
    type GetMarketMakerRewardsAccountId = GetMarketMakerRewardsAccountId;
    type GetBondingCurveRewardsAccountId = GetBondingCurveRewardsAccountId;
    type GetFarmingRewardsAccountId = GetFarmingRewardsAccountId;
    type WeightInfo = ();
    type AssetInfoProvider = assets::Pallet<Runtime>;
}

pub struct ExtBuilder {
    pub total_supply: Balance,
    pub xyk_reserves: Vec<(DEXId, AssetId, (Balance, Balance))>,
    pub reserves: ReservesInit,
    pub reserves_2: ReservesInit,
    pub reserves_3: ReservesInit,
    pub reserves_4: ReservesInit,
    pub dex_list: Vec<(DEXId, DEXInfo<AssetId>)>,
    pub initial_permission_owners: Vec<(u32, Scope, Vec<AccountId>)>,
    pub initial_permissions: Vec<(AccountId, Scope, Vec<u32>)>,
    pub source_types: Vec<LiquiditySourceType>,
    pub endowed_accounts: Vec<(AccountId, AssetId, Balance, AssetSymbol, AssetName, u8)>,
}

impl Default for ExtBuilder {
    fn default() -> Self {
        Self {
            total_supply: balance!(360000),
            xyk_reserves: Default::default(),
            reserves: vec![
                (DEX_A_ID, DOT, (fixed!(5000), fixed!(7000))),
                (DEX_A_ID, KSM, (fixed!(5500), fixed!(4000))),
                (DEX_B_ID, DOT, (fixed!(100), fixed!(45))),
                (DEX_C_ID, DOT, (fixed!(520), fixed!(550))),
                (DEX_D_ID, VAL, (fixed!(1000), fixed!(200000))),
                (DEX_D_ID, KSM, (fixed!(1000), fixed!(1000))),
                (DEX_D_ID, DOT, (fixed!(1000), fixed!(9000))),
                (DEX_D_ID, XST, (fixed!(1000), fixed!(9000))),
            ],
            reserves_2: vec![
                (DEX_A_ID, DOT, (fixed!(6000), fixed!(6000))),
                (DEX_A_ID, KSM, (fixed!(6500), fixed!(3000))),
                (DEX_B_ID, DOT, (fixed!(200), fixed!(45))),
                (DEX_C_ID, DOT, (fixed!(550), fixed!(700))),
            ],
            reserves_3: vec![
                (DEX_A_ID, DOT, (fixed!(7000), fixed!(5000))),
                (DEX_A_ID, KSM, (fixed!(7500), fixed!(2000))),
                (DEX_B_ID, DOT, (fixed!(300), fixed!(45))),
                (DEX_C_ID, DOT, (fixed!(400), fixed!(380))),
            ],
            reserves_4: vec![
                (DEX_A_ID, DOT, (fixed!(8000), fixed!(4000))),
                (DEX_A_ID, KSM, (fixed!(8500), fixed!(1000))),
                (DEX_B_ID, DOT, (fixed!(400), fixed!(45))),
                (DEX_C_ID, DOT, (fixed!(1300), fixed!(1800))),
            ],
            dex_list: vec![
                (
                    DEX_A_ID,
                    DEXInfo {
                        base_asset_id: GetBaseAssetId::get(),
                        synthetic_base_asset_id: GetSyntheticBaseAssetId::get(),
                        is_public: true,
                    },
                ),
                (
                    DEX_B_ID,
                    DEXInfo {
                        base_asset_id: GetBaseAssetId::get(),
                        synthetic_base_asset_id: GetSyntheticBaseAssetId::get(),
                        is_public: true,
                    },
                ),
                (
                    DEX_C_ID,
                    DEXInfo {
                        base_asset_id: GetBaseAssetId::get(),
                        synthetic_base_asset_id: GetSyntheticBaseAssetId::get(),
                        is_public: true,
                    },
                ),
                (
                    DEX_D_ID,
                    DEXInfo {
                        base_asset_id: GetBaseAssetId::get(),
                        synthetic_base_asset_id: GetSyntheticBaseAssetId::get(),
                        is_public: true,
                    },
                ),
            ],
            initial_permission_owners: vec![
                (INIT_DEX, Scope::Unlimited, vec![alice()]),
                (MANAGE_DEX, Scope::Limited(hash(&DEX_A_ID)), vec![alice()]),
                (MANAGE_DEX, Scope::Limited(hash(&DEX_B_ID)), vec![alice()]),
            ],
            initial_permissions: vec![
                (alice(), Scope::Unlimited, vec![INIT_DEX]),
                (alice(), Scope::Limited(hash(&DEX_A_ID)), vec![MANAGE_DEX]),
                (alice(), Scope::Limited(hash(&DEX_B_ID)), vec![MANAGE_DEX]),
            ],
            source_types: vec![
                LiquiditySourceType::MulticollateralBondingCurvePool,
                LiquiditySourceType::XSTPool,
                LiquiditySourceType::MockPool,
                LiquiditySourceType::MockPool2,
                LiquiditySourceType::MockPool3,
                LiquiditySourceType::MockPool4,
            ],
            endowed_accounts: vec![
                (
                    alice(),
                    XOR,
                    balance!(0),
                    AssetSymbol(b"XOR".to_vec()),
                    AssetName(b"SORA".to_vec()),
                    DEFAULT_BALANCE_PRECISION,
                ),
                (
                    alice(),
                    VAL,
                    balance!(0),
                    AssetSymbol(b"VAL".to_vec()),
                    AssetName(b"SORA Validator Token".to_vec()),
                    DEFAULT_BALANCE_PRECISION,
                ),
                (
                    alice(),
                    PSWAP,
                    balance!(0),
                    AssetSymbol(b"PSWAP".to_vec()),
                    AssetName(b"Polkaswap Token".to_vec()),
                    DEFAULT_BALANCE_PRECISION,
                ),
                (
                    alice(),
                    USDT,
                    balance!(0),
                    AssetSymbol(b"USDT".to_vec()),
                    AssetName(b"Tether".to_vec()),
                    DEFAULT_BALANCE_PRECISION,
                ),
                (
                    alice(),
                    KSM,
                    balance!(0),
                    AssetSymbol(b"KSM".to_vec()),
                    AssetName(b"Kusama".to_vec()),
                    DEFAULT_BALANCE_PRECISION,
                ),
            ],
        }
    }
}

pub struct MockMCBCPool;

impl MockMCBCPool {
    pub fn init(reserves: Vec<(AssetId, Balance)>) -> Result<(), DispatchError> {
        let reserves_tech_account_id =
            TechAccountId::Generic(b"mcbc_pool".to_vec(), b"main".to_vec());
        let reserves_account_id =
            Technical::tech_account_id_to_account_id(&reserves_tech_account_id)?;
        Technical::register_tech_account_id(reserves_tech_account_id.clone())?;
        MockLiquiditySource::set_reserves_account_id(reserves_tech_account_id)?;
        for r in reserves {
            Currencies::deposit(r.0, &reserves_account_id, r.1)?;
        }
        Ok(())
    }

    fn _spot_price(collateral_asset: &AssetId) -> Fixed {
        let total_supply = pallet_balances::Pallet::<Runtime>::total_issuance();
        Self::_price_at(collateral_asset, total_supply)
    }

    fn _price_at(collateral_asset: &AssetId, base_supply: Balance) -> Fixed {
        if *collateral_asset == GetBaseAssetId::get() {
            return fixed!(1.0);
        }
        let initial_price = get_initial_price();
        let x: FixedWrapper = base_supply.into();
        let b: FixedWrapper = initial_price.into();
        let m: FixedWrapper = fixed_wrapper!(1) / fixed_wrapper!(1337);

        let base_price_wrt_ref: FixedWrapper = m * x + b;

        let collateral_price_per_reference_unit: FixedWrapper =
            get_reference_prices()[collateral_asset].into();
        (base_price_wrt_ref / collateral_price_per_reference_unit)
            .get()
            .unwrap()
    }
}

impl LiquiditySource<DEXId, AccountId, AssetId, Balance, DispatchError> for MockMCBCPool {
    fn can_exchange(_dex_id: &DEXId, _input_asset_id: &AssetId, output_asset_id: &AssetId) -> bool {
        if output_asset_id == &XOR.into() {
            return true;
        }
        let reserves_tech_account_id =
            TechAccountId::Generic(b"mcbc_pool".to_vec(), b"main".to_vec());
        let reserves_account_id =
            Technical::tech_account_id_to_account_id(&reserves_tech_account_id).unwrap();
        let free_balance = Currencies::free_balance(*output_asset_id, &reserves_account_id);
        free_balance > 0
    }

    fn quote(
        dex_id: &DEXId,
        input_asset_id: &AssetId,
        output_asset_id: &AssetId,
        amount: QuoteAmount<Balance>,
        deduce_fee: bool,
    ) -> Result<(SwapOutcome<Balance, AssetId>, Weight), DispatchError> {
        if !Self::can_exchange(dex_id, input_asset_id, output_asset_id) {
            panic!("Can't exchange");
        }
        let base_asset_id = &GetBaseAssetId::get();
        let reserves_tech_account_id =
            TechAccountId::Generic(b"mcbc_pool".to_vec(), b"main".to_vec());
        let reserves_account_id =
            Technical::tech_account_id_to_account_id(&reserves_tech_account_id)?;
        let current_supply = pallet_balances::Pallet::<Runtime>::total_issuance();

        let (input_amount, output_amount, fee_amount) = if input_asset_id == base_asset_id {
            // Selling XOR
            let collateral_reserves: FixedWrapper =
                Currencies::free_balance(*output_asset_id, &reserves_account_id).into();
            let buy_spot_price: FixedWrapper = Self::_spot_price(output_asset_id).into();
            let sell_spot_price: FixedWrapper = buy_spot_price.clone() * fixed_wrapper!(0.8);
            let pretended_base_reserves = collateral_reserves.clone() / sell_spot_price.clone();

            let ideal_reserves: FixedWrapper = (buy_spot_price
                + get_initial_price()
                    / FixedWrapper::from(get_reference_prices()[output_asset_id]))
                * fixed_wrapper!(0.4)
                * FixedWrapper::from(current_supply);
            let collateralization = (collateral_reserves.clone() / ideal_reserves)
                .get()
                .unwrap();

            let extra_fee = if deduce_fee {
                FixedWrapper::from(undercollaterization_charge(collateralization))
            } else {
                0.into()
            };

            match amount {
                QuoteAmount::WithDesiredInput {
                    desired_amount_in, ..
                } => {
                    let input_wrapped: FixedWrapper = desired_amount_in.into();
                    let input_after_fee: FixedWrapper =
                        input_wrapped * (fixed_wrapper!(1) - extra_fee.clone());
                    let output_collateral = (input_after_fee.clone() * collateral_reserves)
                        / (pretended_base_reserves + input_after_fee);
                    let output_amount: Balance = output_collateral.try_into_balance().unwrap();

                    (desired_amount_in, output_amount, 0)
                }
                QuoteAmount::WithDesiredOutput {
                    desired_amount_out, ..
                } => {
                    let output_wrapped: FixedWrapper = desired_amount_out.into();
                    ensure!(
                        output_wrapped < collateral_reserves,
                        crate::Error::<Runtime>::InsufficientLiquidity
                    );
                    let input_base = (pretended_base_reserves * output_wrapped.clone())
                        / (collateral_reserves - output_wrapped);

                    let input_base_after_fee = input_base / (fixed_wrapper!(1) - extra_fee);

                    let input_amount: Balance = input_base_after_fee.try_into_balance().unwrap();
                    (input_amount, desired_amount_out, 0)
                }
            }
        } else {
            // Buying XOR
            let buy_spot_price: FixedWrapper = Self::_spot_price(input_asset_id).into();
            let m: FixedWrapper = fixed_wrapper!(1) / fixed_wrapper!(1337);

            match amount {
                QuoteAmount::WithDesiredInput {
                    desired_amount_in: collateral_quantity,
                    ..
                } => {
                    let under_pow = buy_spot_price.clone() / m.clone() * fixed_wrapper!(2.0);
                    let under_sqrt = under_pow.clone() * under_pow
                        + fixed_wrapper!(8.0) * collateral_quantity / m.clone();
                    let base_output =
                        under_sqrt.sqrt_accurate() / fixed_wrapper!(2.0) - buy_spot_price / m;
                    let output_amount: Balance = base_output.try_into_balance().unwrap();
                    (collateral_quantity, output_amount, 0)
                }
                QuoteAmount::WithDesiredOutput {
                    desired_amount_out: base_quantity,
                    ..
                } => {
                    let projected_supply: Balance = current_supply + base_quantity;
                    let new_buy_price: FixedWrapper =
                        Self::_price_at(input_asset_id, projected_supply).into();
                    let collateral_input =
                        ((buy_spot_price + new_buy_price) / fixed_wrapper!(2.0)) * base_quantity;
                    let input_amount: Balance = collateral_input.try_into_balance().unwrap();

                    (input_amount, base_quantity, 0)
                }
            }
        };
        match amount {
            QuoteAmount::WithDesiredInput { .. } => Ok((
                SwapOutcome::new(output_amount, OutcomeFee::xor(fee_amount)),
                Self::quote_weight(),
            )),
            QuoteAmount::WithDesiredOutput { .. } => Ok((
                SwapOutcome::new(input_amount, OutcomeFee::xor(fee_amount)),
                Self::quote_weight(),
            )),
        }
    }

    fn step_quote(
        dex_id: &DEXId,
        input_asset_id: &AssetId,
        output_asset_id: &AssetId,
        amount: QuoteAmount<Balance>,
        recommended_samples_count: usize,
        deduce_fee: bool,
    ) -> Result<(DiscreteQuotation<AssetId, Balance>, Weight), DispatchError> {
        if !Self::can_exchange(dex_id, input_asset_id, output_asset_id) {
            panic!("Can't exchange");
        }

        let mut quotation = DiscreteQuotation::new();

        if amount.amount() == 0 {
            return Ok((quotation, Weight::zero()));
        }

        let step = amount.amount() / recommended_samples_count as Balance;

        let mut sub_in = 0;
        let mut sub_out = 0;
        let mut sub_fee = Default::default();

        for i in 1..=recommended_samples_count {
            let volume = amount.copy_direction(step * i as Balance);

            let (outcome, _weight) =
                Self::quote(dex_id, input_asset_id, output_asset_id, volume, deduce_fee)?;

            let (input, output, fee) = match volume {
                QuoteAmount::WithDesiredInput { desired_amount_in } => {
                    (desired_amount_in, outcome.amount, outcome.fee)
                }
                QuoteAmount::WithDesiredOutput { desired_amount_out } => {
                    (outcome.amount, desired_amount_out, outcome.fee)
                }
            };

            let input_chunk = input - sub_in;
            let output_chunk = output - sub_out;
            let fee_chunk = fee.clone().subtract(sub_fee);

            sub_in = input;
            sub_out = output;
            sub_fee = fee;

            quotation
                .chunks
                .push_back(SwapChunk::new(input_chunk, output_chunk, fee_chunk));
        }

        Ok((
            quotation,
            Self::step_quote_weight(recommended_samples_count),
        ))
    }

    fn exchange(
        _sender: &AccountId,
        _receiver: &AccountId,
        _dex_id: &DEXId,
        _input_asset_id: &AssetId,
        _output_asset_id: &AssetId,
        _desired_amount: SwapAmount<Balance>,
    ) -> Result<(SwapOutcome<Balance, AssetId>, Weight), DispatchError> {
        unimplemented!()
    }

    fn check_rewards(
        _dex_id: &DEXId,
        _input_asset_id: &AssetId,
        output_asset_id: &AssetId,
        _input_amount: Balance,
        output_amount: Balance,
    ) -> Result<(Vec<(Balance, AssetId, RewardReason)>, Weight), DispatchError> {
        // for mock just return like in input
        if output_asset_id == &GetBaseAssetId::get() {
            Ok((
                vec![(
                    output_amount,
                    output_asset_id.clone(),
                    RewardReason::BuyOnBondingCurve,
                )],
                Weight::zero(),
            ))
        } else {
            fail!(crate::Error::<Runtime>::UnavailableExchangePath);
        }
    }

    fn quote_without_impact(
        dex_id: &DEXId,
        input_asset_id: &AssetId,
        output_asset_id: &AssetId,
        amount: QuoteAmount<Balance>,
        deduce_fee: bool,
    ) -> Result<SwapOutcome<Balance, AssetId>, DispatchError> {
        // TODO: implement if needed
        Self::quote(dex_id, input_asset_id, output_asset_id, amount, deduce_fee)
            .map(|(outcome, _)| outcome)
    }

    fn quote_weight() -> Weight {
        Weight::zero()
    }

    fn step_quote_weight(_samples_count: usize) -> Weight {
        Weight::zero()
    }

    fn exchange_weight() -> Weight {
        Weight::from_all(1)
    }

    fn check_rewards_weight() -> Weight {
        Weight::zero()
    }
}

impl GetMarketInfo<AssetId> for MockMCBCPool {
    fn buy_price(
        _base_asset: &AssetId,
        collateral_asset: &AssetId,
    ) -> Result<Fixed, DispatchError> {
        if collateral_asset == &special_asset() {
            fail!(crate::Error::<Runtime>::CalculationError);
        }
        Ok(Self::_spot_price(collateral_asset))
    }

    fn sell_price(
        base_asset: &AssetId,
        collateral_asset: &AssetId,
    ) -> Result<Fixed, DispatchError> {
        let buy_price = Self::buy_price(base_asset, collateral_asset)?;
        let buy_price: FixedWrapper = FixedWrapper::from(buy_price);
        let output = (buy_price * fixed_wrapper!(0.8)).get().unwrap();
        Ok(output)
    }

    fn enabled_target_assets() -> BTreeSet<AssetId> {
        [VAL, PSWAP, DAI, ETH].iter().cloned().collect()
    }
}

pub fn get_reference_prices() -> HashMap<AssetId, Balance> {
    let prices = vec![
        (XOR, balance!(5.0)),
        (VAL, balance!(2.0)),
        (PSWAP, balance!(0.098)),
        (USDT, balance!(1.01)),
        (KSM, balance!(450.0)),
        (DOT, balance!(50.0)),
        (XST, balance!(182.9)),
        (XSTUSD, balance!(1.02)),
    ];
    prices.into_iter().collect()
}

pub fn get_mcbc_reserves_normal() -> Vec<(AssetId, Balance)> {
    vec![
        (VAL, balance!(100000)),
        (DOT, balance!(100000)),
        (KSM, balance!(100000)),
    ]
}

pub fn get_mcbc_reserves_undercollateralized() -> Vec<(AssetId, Balance)> {
    vec![
        (VAL, balance!(5000)),
        (DOT, balance!(200)),
        (KSM, balance!(100)),
    ]
}

pub fn get_initial_price() -> Fixed {
    fixed!(200)
}

fn undercollaterization_charge(fraction: Fixed) -> Fixed {
    if fraction < fixed!(0.05) {
        fixed!(0.09)
    } else if fraction < fixed!(0.1) {
        fixed!(0.06)
    } else if fraction < fixed!(0.2) {
        fixed!(0.03)
    } else if fraction < fixed!(0.3) {
        fixed!(0.01)
    } else {
        fixed!(0)
    }
}

impl ExtBuilder {
    pub fn with_enabled_sources(sources: Vec<LiquiditySourceType>) -> Self {
        Self {
            source_types: sources,
            ..Default::default()
        }
    }

    pub fn with_total_supply_and_reserves(
        base_total_supply: Balance,
        xyk_reserves: ReservesInit,
    ) -> Self {
        Self {
            total_supply: base_total_supply,
            reserves: xyk_reserves,
            dex_list: vec![(
                0,
                DEXInfo {
                    base_asset_id: GetBaseAssetId::get(),
                    synthetic_base_asset_id: GetSyntheticBaseAssetId::get(),
                    is_public: true,
                },
            )],
            ..Default::default()
        }
    }

    pub fn with_xyk_pool(mut self) -> Self {
        self.xyk_reserves = vec![
            (DEX_A_ID, USDT, (balance!(1000), balance!(1000))),
            (DEX_A_ID, KSM, (balance!(1000), balance!(2000))),
            (DEX_C_ID, USDT, (balance!(600), balance!(10000))),
            (DEX_D_ID, USDT, (balance!(1000), balance!(1000))),
        ];
        self.source_types.push(LiquiditySourceType::XYKPool);
        self
    }

    pub fn build(self) -> sp_io::TestExternalities {
        let mut t = frame_system::GenesisConfig::default()
            .build_storage::<Runtime>()
            .unwrap();

        pallet_balances::GenesisConfig::<Runtime> {
            balances: vec![(alice(), self.total_supply)],
        }
        .assimilate_storage(&mut t)
        .unwrap();

        dex_manager::GenesisConfig::<Runtime> {
            dex_list: self.dex_list,
        }
        .assimilate_storage(&mut t)
        .unwrap();

        permissions::GenesisConfig::<Runtime> {
            initial_permission_owners: self.initial_permission_owners,
            initial_permissions: self.initial_permissions,
        }
        .assimilate_storage(&mut t)
        .unwrap();

        mock_liquidity_source::GenesisConfig::<Runtime, mock_liquidity_source::Instance1> {
            reserves: self.reserves,
            phantom: Default::default(),
        }
        .assimilate_storage(&mut t)
        .unwrap();

        mock_liquidity_source::GenesisConfig::<Runtime, mock_liquidity_source::Instance2> {
            reserves: self.reserves_2,
            phantom: Default::default(),
        }
        .assimilate_storage(&mut t)
        .unwrap();

        mock_liquidity_source::GenesisConfig::<Runtime, mock_liquidity_source::Instance3> {
            reserves: self.reserves_3,
            phantom: Default::default(),
        }
        .assimilate_storage(&mut t)
        .unwrap();

        mock_liquidity_source::GenesisConfig::<Runtime, mock_liquidity_source::Instance4> {
            reserves: self.reserves_4,
            phantom: Default::default(),
        }
        .assimilate_storage(&mut t)
        .unwrap();

        <dex_api::GenesisConfig as GenesisBuild<Runtime>>::assimilate_storage(
            &dex_api::GenesisConfig {
                source_types: self.source_types,
            },
            &mut t,
        )
        .unwrap();

        assets::GenesisConfig::<Runtime> {
            endowed_assets: self
                .endowed_accounts
                .iter()
                .cloned()
                .map(|(account_id, asset_id, _, symbol, name, precision)| {
                    (
                        asset_id,
                        account_id,
                        symbol,
                        name,
                        precision,
                        balance!(0),
                        true,
                        None,
                        None,
                    )
                })
                .collect(),
        }
        .assimilate_storage(&mut t)
        .unwrap();

        let owner = alice();
        let owner_origin: <Runtime as frame_system::Config>::RuntimeOrigin =
            frame_system::RawOrigin::Signed(owner.clone()).into();

        let mut ext: sp_io::TestExternalities = t.into();
        ext.execute_with(|| {
            for (dex_id, asset, (base_reserve, asset_reserve)) in self.xyk_reserves {
                let mint_amount: Balance = asset_reserve * 2;

                trading_pair::Pallet::<Runtime>::register(
                    owner_origin.clone(),
                    dex_id.into(),
                    XOR.into(),
                    asset.into(),
                )
                .unwrap();
                assets::Pallet::<Runtime>::mint_to(&asset.into(), &owner, &owner, mint_amount)
                    .unwrap();
                pool_xyk::Pallet::<Runtime>::initialize_pool(
                    owner_origin.clone(),
                    dex_id.into(),
                    XOR.into(),
                    asset.into(),
                )
                .unwrap();
                if asset_reserve != balance!(0) && base_reserve != balance!(0) {
                    pool_xyk::Pallet::<Runtime>::deposit_liquidity(
                        owner_origin.clone(),
                        dex_id.into(),
                        XOR.into(),
                        asset.into(),
                        base_reserve,
                        asset_reserve,
                        balance!(1),
                        balance!(1),
                    )
                    .unwrap();
                }
            }
            // Set block number to 1 to start events tracking
            frame_system::Pallet::<Runtime>::set_block_number(1);
        });

        ext
    }
}

pub struct MockXSTPool;

#[allow(unused)]
impl MockXSTPool {
    pub fn init() -> Result<(), DispatchError> {
        let reserves_tech_account_id =
            TechAccountId::Generic(b"xst_pool".to_vec(), b"main".to_vec());
        let _reserves_account_id =
            Technical::tech_account_id_to_account_id(&reserves_tech_account_id)?;
        Technical::register_tech_account_id(reserves_tech_account_id.clone())?;
        MockLiquiditySource::set_reserves_account_id(reserves_tech_account_id)?;
        Ok(())
    }
}

impl LiquiditySource<DEXId, AccountId, AssetId, Balance, DispatchError> for MockXSTPool {
    fn can_exchange(_dex_id: &DEXId, input_asset_id: &AssetId, output_asset_id: &AssetId) -> bool {
        if output_asset_id == &XST.into() && input_asset_id == &XSTUSD.into() {
            return true;
        } else if input_asset_id == &XST.into() && output_asset_id == &XSTUSD.into() {
            return true;
        } else {
            return false;
        }
    }

    fn quote(
        dex_id: &DEXId,
        input_asset_id: &AssetId,
        output_asset_id: &AssetId,
        amount: QuoteAmount<Balance>,
        _deduce_fee: bool,
    ) -> Result<(SwapOutcome<Balance, AssetId>, Weight), DispatchError> {
        if !Self::can_exchange(dex_id, input_asset_id, output_asset_id) {
            panic!("Can't exchange");
        }
        let reserves_tech_account_id =
            TechAccountId::Generic(b"xst_pool".to_vec(), b"main".to_vec());
        let _reserves_account_id =
            Technical::tech_account_id_to_account_id(&reserves_tech_account_id)?;

        let input_asset_price: FixedWrapper = get_reference_prices()[input_asset_id].into();
        let output_asset_price: FixedWrapper = get_reference_prices()[output_asset_id].into();

        match amount {
            QuoteAmount::WithDesiredInput { desired_amount_in } => {
                let output_amount = desired_amount_in * input_asset_price / output_asset_price;
                Ok((
                    SwapOutcome::new(output_amount.try_into_balance().unwrap(), OutcomeFee::new()),
                    Self::quote_weight(),
                ))
            }
            QuoteAmount::WithDesiredOutput { desired_amount_out } => {
                let input_amount = desired_amount_out * output_asset_price / input_asset_price;
                Ok((
                    SwapOutcome::new(input_amount.try_into_balance().unwrap(), OutcomeFee::new()),
                    Self::quote_weight(),
                ))
            }
        }
    }

    fn step_quote(
        dex_id: &DEXId,
        input_asset_id: &AssetId,
        output_asset_id: &AssetId,
        amount: QuoteAmount<Balance>,
        recommended_samples_count: usize,
        deduce_fee: bool,
    ) -> Result<(DiscreteQuotation<AssetId, Balance>, Weight), DispatchError> {
        if !Self::can_exchange(dex_id, input_asset_id, output_asset_id) {
            panic!("Can't exchange");
        }

        let mut quotation = DiscreteQuotation::new();

        if amount.amount() == 0 {
            return Ok((quotation, Weight::zero()));
        }

        let samples_count = if recommended_samples_count < 1 {
            1
        } else {
            recommended_samples_count
        };

        let (outcome, _weight) =
            Self::quote(dex_id, input_asset_id, output_asset_id, amount, deduce_fee)?;

        let (input, output, fee) = match amount {
            QuoteAmount::WithDesiredInput { desired_amount_in } => {
                (desired_amount_in, outcome.amount, outcome.fee)
            }
            QuoteAmount::WithDesiredOutput { desired_amount_out } => {
                (outcome.amount, desired_amount_out, outcome.fee)
            }
        };

        let chunk_fee = fee
            .rescale_by_ratio((fixed_wrapper!(1) / FixedWrapper::from(samples_count)))
            .unwrap();

        let chunk = SwapChunk::new(
            input / samples_count as Balance,
            output / samples_count as Balance,
            chunk_fee,
        );

        quotation.chunks = vec![chunk; samples_count].into();

        Ok((quotation, Self::step_quote_weight(samples_count)))
    }

    fn exchange(
        _sender: &AccountId,
        _receiver: &AccountId,
        _dex_id: &DEXId,
        _input_asset_id: &AssetId,
        _output_asset_id: &AssetId,
        _desired_amount: SwapAmount<Balance>,
    ) -> Result<(SwapOutcome<Balance, AssetId>, Weight), DispatchError> {
        unimplemented!()
    }

    fn check_rewards(
        _dex_id: &DEXId,
        _input_asset_id: &AssetId,
        _output_asset_id: &AssetId,
        _input_amount: Balance,
        _output_amount: Balance,
    ) -> Result<(Vec<(Balance, AssetId, RewardReason)>, Weight), DispatchError> {
        Ok((Vec::new(), Weight::zero())) // no rewards for XST
    }

    fn quote_without_impact(
        dex_id: &DEXId,
        input_asset_id: &AssetId,
        output_asset_id: &AssetId,
        amount: QuoteAmount<Balance>,
        deduce_fee: bool,
    ) -> Result<SwapOutcome<Balance, AssetId>, DispatchError> {
        // TODO: implement if needed
        Self::quote(dex_id, input_asset_id, output_asset_id, amount, deduce_fee)
            .map(|(outcome, _)| outcome)
    }

    fn quote_weight() -> Weight {
        Weight::zero()
    }

    fn step_quote_weight(_samples_count: usize) -> Weight {
        Weight::zero()
    }

    fn exchange_weight() -> Weight {
        Weight::from_all(1)
    }

    fn check_rewards_weight() -> Weight {
        Weight::zero()
    }
}

impl GetMarketInfo<AssetId> for MockXSTPool {
    fn buy_price(
        _base_asset_id: &AssetId,
        synthetic_asset: &AssetId,
    ) -> Result<Fixed, DispatchError> {
        let synthetic_asset_price: FixedWrapper = get_reference_prices()[synthetic_asset].into();
        let output = synthetic_asset_price
            .get()
            .map_err(|_| crate::Error::<Runtime>::CalculationError)?;
        Ok(output)
    }

    fn sell_price(
        _base_asset: &AssetId,
        synthetic_asset: &AssetId,
    ) -> Result<Fixed, DispatchError> {
        let synthetic_asset_price: FixedWrapper = get_reference_prices()[synthetic_asset].into();
        let output = synthetic_asset_price
            .get()
            .map_err(|_| crate::Error::<Runtime>::CalculationError)?;
        Ok(output)
    }

    /// `target_assets` refer to synthetic assets
    fn enabled_target_assets() -> BTreeSet<AssetId> {
        [XSTUSD].iter().cloned().collect()
    }
}<|MERGE_RESOLUTION|>--- conflicted
+++ resolved
@@ -208,12 +208,9 @@
     type LockedLiquiditySourcesManager = trading_pair::Pallet<Runtime>;
     type TradingPairSourceManager = trading_pair::Pallet<Runtime>;
     type DexInfoProvider = dex_manager::Pallet<Runtime>;
-<<<<<<< HEAD
     type GetChameleonPool = common::mock::GetChameleonPool;
     type GetChameleonPoolBaseAssetId = common::mock::GetChameleonPoolBaseAssetId;
-=======
     type AssetInfoProvider = assets::Pallet<Runtime>;
->>>>>>> b227521b
 }
 
 impl tokens::Config for Runtime {
@@ -370,11 +367,8 @@
     type GetParliamentAccountId = GetParliamentAccountId;
     type BuyBackHandler = LiquidityProxyBuyBackHandler<Runtime, GetBuyBackDexId>;
     type DexInfoProvider = dex_manager::Pallet<Runtime>;
-<<<<<<< HEAD
     type GetChameleonPoolBaseAssetId = common::mock::GetChameleonPoolBaseAssetId;
-=======
     type AssetInfoProvider = assets::Pallet<Runtime>;
->>>>>>> b227521b
 }
 
 impl demeter_farming_platform::Config for Runtime {
@@ -405,12 +399,9 @@
     type WeightInfo = ();
     type XSTMarketInfo = ();
     type GetTradingPairRestrictedFlag = GetTradingPairRestrictedFlag;
-<<<<<<< HEAD
     type GetChameleonPool = common::mock::GetChameleonPool;
     type GetChameleonPoolBaseAssetId = common::mock::GetChameleonPoolBaseAssetId;
-=======
     type AssetInfoProvider = assets::Pallet<Runtime>;
->>>>>>> b227521b
 }
 impl pallet_timestamp::Config for Runtime {
     type Moment = u64;
