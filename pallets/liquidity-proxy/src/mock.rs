--- conflicted
+++ resolved
@@ -1015,9 +1015,6 @@
         .assimilate_storage(&mut t)
         .unwrap();
 
-<<<<<<< HEAD
-        dex_api::GenesisConfig::<Runtime>::assimilate_storage(
-=======
         technical::GenesisConfig::<Runtime> {
             register_tech_accounts: vec![(
                 GetLiquidityProxyAccountId::get().into(),
@@ -1028,7 +1025,6 @@
         .unwrap();
 
         <dex_api::GenesisConfig as GenesisBuild<Runtime>>::assimilate_storage(
->>>>>>> dfd3729f
             &dex_api::GenesisConfig {
                 source_types: self.source_types,
                 phantom: PhantomData,
