// This file is part of the SORA network and Polkaswap app.

// Copyright (c) 2020, 2021, Polka Biome Ltd. All rights reserved.
// SPDX-License-Identifier: BSD-4-Clause

// Redistribution and use in source and binary forms, with or without modification,
// are permitted provided that the following conditions are met:

// Redistributions of source code must retain the above copyright notice, this list
// of conditions and the following disclaimer.
// Redistributions in binary form must reproduce the above copyright notice, this
// list of conditions and the following disclaimer in the documentation and/or other
// materials provided with the distribution.
//
// All advertising materials mentioning features or use of this software must display
// the following acknowledgement: This product includes software developed by Polka Biome
// Ltd., SORA, and Polkaswap.
//
// Neither the name of the Polka Biome Ltd. nor the names of its contributors may be used
// to endorse or promote products derived from this software without specific prior written permission.

// THIS SOFTWARE IS PROVIDED BY Polka Biome Ltd. AS IS AND ANY EXPRESS OR IMPLIED WARRANTIES,
// INCLUDING, BUT NOT LIMITED TO, THE IMPLIED WARRANTIES OF MERCHANTABILITY AND FITNESS FOR
// A PARTICULAR PURPOSE ARE DISCLAIMED. IN NO EVENT SHALL Polka Biome Ltd. BE LIABLE FOR ANY
// DIRECT, INDIRECT, INCIDENTAL, SPECIAL, EXEMPLARY, OR CONSEQUENTIAL DAMAGES (INCLUDING,
// BUT NOT LIMITED TO, PROCUREMENT OF SUBSTITUTE GOODS OR SERVICES; LOSS OF USE, DATA, OR PROFITS;
// OR BUSINESS INTERRUPTION) HOWEVER CAUSED AND ON ANY THEORY OF LIABILITY, WHETHER IN CONTRACT,
// STRICT LIABILITY, OR TORT (INCLUDING NEGLIGENCE OR OTHERWISE) ARISING IN ANY WAY OUT OF THE
// USE OF THIS SOFTWARE, EVEN IF ADVISED OF THE POSSIBILITY OF SUCH DAMAGE.

use crate::mock::*;
use crate::{BatchReceiverInfo, Error};
use common::prelude::fixnum::ops::CheckedSub;
use common::prelude::{AssetName, AssetSymbol, Balance, QuoteAmount, SwapAmount};
use common::{
    assert_approx_eq, balance, fixed, fixed_wrapper, FilterMode, Fixed, LiquidityProxyTrait,
    LiquiditySourceFilter, LiquiditySourceId, LiquiditySourceType, RewardReason, DAI, DOT, ETH,
    KSM, PSWAP, USDT, VAL, XOR, XST, XSTUSD,
};
use core::convert::TryInto;
use frame_support::{assert_noop, assert_ok};
use sp_runtime::DispatchError;

#[inline]
fn mcbc_excluding_filter(dex: DEXId) -> LiquiditySourceFilter<DEXId, LiquiditySourceType> {
    LiquiditySourceFilter::with_forbidden(
        dex,
        [LiquiditySourceType::MulticollateralBondingCurvePool].into(),
    )
}

#[test]
#[ignore] // dependency on sampling which is removed
fn test_quote_exact_input_base_should_pass() {
    let mut ext = ExtBuilder::default().build();
    ext.execute_with(|| {
        let amount: Balance = balance!(500);
        let (quotes, _rewards, _) = LiquidityProxy::quote_single(
            &GetBaseAssetId::get(),
            &GetBaseAssetId::get(),
            &DOT,
            QuoteAmount::with_desired_input(amount),
            mcbc_excluding_filter(DEX_C_ID),
            false,
            true,
        )
        .expect("Failed to get a quote");

        let ls_quote = <LiquidityProxy as LiquidityProxyTrait<DEXId, AccountId, AssetId>>::quote(
            DEX_C_ID,
            &GetBaseAssetId::get(),
            &DOT,
            QuoteAmount::with_desired_input(amount),
            mcbc_excluding_filter(DEX_C_ID),
            true,
        )
        .expect("Failed to get a quote via LiquiditySource trait");

        let mut dist = quotes.distribution;

        dist.sort_by(|a, b| a.0.cmp(&b.0));

        assert_eq!(quotes.amount, balance!(537.643138033120596204));
        assert_eq!(quotes.fee, balance!(1.1125));
        assert_eq!(ls_quote.amount, quotes.amount);
        assert_eq!(ls_quote.fee, quotes.fee);
        assert_eq!(
            &dist,
            &[
                (
                    LiquiditySourceId::new(DEX_C_ID, LiquiditySourceType::MockPool),
                    QuoteAmount::with_desired_input(balance!(0.1)),
                ),
                (
                    LiquiditySourceId::new(DEX_C_ID, LiquiditySourceType::MockPool2),
                    QuoteAmount::with_desired_input(balance!(0.225)),
                ),
                (
                    LiquiditySourceId::new(DEX_C_ID, LiquiditySourceType::MockPool3),
                    QuoteAmount::with_desired_input(balance!(0.025)),
                ),
                (
                    LiquiditySourceId::new(DEX_C_ID, LiquiditySourceType::MockPool4),
                    QuoteAmount::with_desired_input(balance!(0.65)),
                ),
            ]
        );
    });
}

#[test]
#[ignore] // dependency on sampling which is removed
fn test_quote_exact_input_target_should_pass() {
    let mut ext = ExtBuilder::default().build();
    let amount = balance!(500);
    ext.execute_with(|| {
        let (quotes, rewards, _) = LiquidityProxy::quote_single(
            &GetBaseAssetId::get(),
            &DOT,
            &GetBaseAssetId::get(),
            QuoteAmount::with_desired_input(amount),
            mcbc_excluding_filter(DEX_C_ID),
            false,
            true,
        )
        .expect("Failed to get a quote");

        let ls_quote = <LiquidityProxy as LiquidityProxyTrait<DEXId, AccountId, AssetId>>::quote(
            DEX_C_ID,
            &DOT,
            &GetBaseAssetId::get(),
            QuoteAmount::with_desired_input(amount),
            mcbc_excluding_filter(DEX_C_ID),
            true,
        )
        .expect("Failed to get a quote via LiquiditySource trait");

        let mut dist = quotes.distribution;
        dist.sort_by(|a, b| a.0.cmp(&b.0));

        assert_eq!(rewards, Vec::new());
        assert_eq!(quotes.amount, balance!(363.569067258883248761));
        assert_eq!(quotes.fee, balance!(0.551491116751269035));
        assert_eq!(ls_quote.amount, quotes.amount);
        assert_eq!(ls_quote.fee, quotes.fee);
        assert_eq!(
            &dist,
            &[
                (
                    LiquiditySourceId::new(DEX_C_ID, LiquiditySourceType::MockPool),
                    QuoteAmount::with_desired_input(balance!(0.275)),
                ),
                (
                    LiquiditySourceId::new(DEX_C_ID, LiquiditySourceType::MockPool2),
                    QuoteAmount::with_desired_input(balance!(0.2)),
                ),
                (
                    LiquiditySourceId::new(DEX_C_ID, LiquiditySourceType::MockPool3),
                    QuoteAmount::with_desired_input(balance!(0.225)),
                ),
                (
                    LiquiditySourceId::new(DEX_C_ID, LiquiditySourceType::MockPool4),
                    QuoteAmount::with_desired_input(balance!(0.3)),
                ),
            ]
        );
    });
}

#[test]
#[ignore] // dependency on sampling which is removed
fn test_quote_exact_output_target_should_pass() {
    let mut ext = ExtBuilder::default().build();
    ext.execute_with(|| {
        let amount: Balance = balance!(250);
        let (quotes, rewards, _) = LiquidityProxy::quote_single(
            &GetBaseAssetId::get(),
            &GetBaseAssetId::get(),
            &DOT,
            QuoteAmount::with_desired_output(amount),
            mcbc_excluding_filter(DEX_C_ID),
            false,
            true,
        )
        .expect("Failed to get a quote");

        let ls_quote = <LiquidityProxy as LiquidityProxyTrait<DEXId, AccountId, AssetId>>::quote(
            DEX_C_ID,
            &GetBaseAssetId::get(),
            &DOT,
            QuoteAmount::with_desired_output(amount),
            mcbc_excluding_filter(DEX_C_ID),
            true,
        )
        .expect("Failed to get a quote via LiquiditySource trait");

        let mut dist = quotes.distribution;
        dist.sort_by(|a, b| a.0.cmp(&b.0));

        let tolerance = fixed!(0.0000000001);
        let approx_expected_base_amount = fixed!(205.339009250744456360);
        assert_eq!(rewards, Vec::new());
        assert!(
            (Fixed::from_bits(quotes.amount.try_into().unwrap())
                .csub(approx_expected_base_amount)
                .unwrap()
                < tolerance)
                && (approx_expected_base_amount
                    .csub(Fixed::from_bits(quotes.amount.try_into().unwrap()))
                    .unwrap()
                    < tolerance)
        );
        assert_eq!(quotes.fee, balance!(0.531316943052148668));
        assert_eq!(ls_quote.amount, quotes.amount);
        assert_eq!(ls_quote.fee, quotes.fee);
        assert_eq!(
            &dist,
            &[
                (
                    LiquiditySourceId::new(DEX_C_ID, LiquiditySourceType::MockPool),
                    QuoteAmount::with_desired_input(balance!(0)),
                ),
                (
                    LiquiditySourceId::new(DEX_C_ID, LiquiditySourceType::MockPool2),
                    QuoteAmount::with_desired_input(balance!(0.2)),
                ),
                (
                    LiquiditySourceId::new(DEX_C_ID, LiquiditySourceType::MockPool3),
                    QuoteAmount::with_desired_input(balance!(0)),
                ),
                (
                    LiquiditySourceId::new(DEX_C_ID, LiquiditySourceType::MockPool4),
                    QuoteAmount::with_desired_input(balance!(0.8)),
                ),
            ]
        );
    });
}

#[test]
#[ignore] // dependency on sampling which is removed
fn test_quote_exact_output_base_should_pass() {
    let mut ext = ExtBuilder::default().build();
    ext.execute_with(|| {
        let amount = balance!(250);
        let (quotes, _rewards, _) = LiquidityProxy::quote_single(
            &GetBaseAssetId::get(),
            &DOT,
            &GetBaseAssetId::get(),
            QuoteAmount::with_desired_output(amount),
            mcbc_excluding_filter(DEX_C_ID),
            false,
            true,
        )
        .expect("Failed to get a quote");

        let ls_quote = <LiquidityProxy as LiquidityProxyTrait<DEXId, AccountId, AssetId>>::quote(
            DEX_C_ID,
            &DOT,
            &GetBaseAssetId::get(),
            QuoteAmount::with_desired_output(amount),
            mcbc_excluding_filter(DEX_C_ID),
            true,
        )
        .expect("Failed to get a quote via LiquiditySource trait");

        let mut dist = quotes.distribution;
        dist.sort_by(|a, b| a.0.cmp(&b.0));

        let tolerance = fixed!(0.0000000001);
        let approx_expected_target_amount = fixed!(322.399717709871);
        assert!(
            (Fixed::from_bits(quotes.amount.try_into().unwrap())
                .csub(approx_expected_target_amount)
                .unwrap()
                < tolerance)
                && (approx_expected_target_amount
                    .csub(Fixed::from_bits(quotes.amount.try_into().unwrap()))
                    .unwrap()
                    < tolerance)
        );
        assert_eq!(quotes.fee, balance!(0.338264379900812242));
        assert_eq!(ls_quote.amount, quotes.amount);
        assert_eq!(ls_quote.fee, quotes.fee);
        assert_eq!(
            &dist,
            &[
                (
                    LiquiditySourceId::new(DEX_C_ID, LiquiditySourceType::MockPool),
                    QuoteAmount::with_desired_input(balance!(0.325)),
                ),
                (
                    LiquiditySourceId::new(DEX_C_ID, LiquiditySourceType::MockPool2),
                    QuoteAmount::with_desired_input(balance!(0.175)),
                ),
                (
                    LiquiditySourceId::new(DEX_C_ID, LiquiditySourceType::MockPool3),
                    QuoteAmount::with_desired_input(balance!(0.325)),
                ),
                (
                    LiquiditySourceId::new(DEX_C_ID, LiquiditySourceType::MockPool4),
                    QuoteAmount::with_desired_input(balance!(0.175)),
                ),
            ]
        );
    });
}

#[test]
#[ignore] // dependency on sampling which is removed
fn test_poly_quote_exact_input_1_should_pass() {
    let mut ext = ExtBuilder::default().build();
    ext.execute_with(|| {
        let (quotes, _rewards, _) = LiquidityProxy::inner_quote(
            DEX_A_ID,
            &KSM,
            &DOT,
            QuoteAmount::with_desired_input(balance!(100)),
            LiquiditySourceFilter::empty(DEX_A_ID),
            false,
            true,
        )
        .expect("Failed to get a quote");

        let ls_quote = <LiquidityProxy as LiquidityProxyTrait<DEXId, AccountId, AssetId>>::quote(
            DEX_A_ID,
            &KSM,
            &DOT,
            QuoteAmount::with_desired_input(balance!(100)),
            LiquiditySourceFilter::empty(DEX_A_ID),
            true,
        )
        .expect("Failed to get a quote via LiquiditySource trait");

        let ls_swap = LiquidityProxy::exchange(
            DEX_A_ID,
            &alice(),
            &alice(),
            &KSM,
            &DOT,
            SwapAmount::with_desired_input(balance!(100), 0),
            LiquiditySourceFilter::empty(DEX_A_ID),
        )
        .expect("Failed to swap via LiquiditySource trait");

        assert_eq!(quotes.amount, balance!(934.572151021276260545));
        assert_eq!(quotes.fee, balance!(2.318181818181818181));
        assert_eq!(ls_quote.amount, quotes.amount);
        assert_eq!(ls_quote.fee, quotes.fee);
        assert_eq!(ls_swap.amount, quotes.amount);
        assert_eq!(ls_swap.fee, quotes.fee);
    });
}

#[test]
#[ignore] // dependency on sampling which is removed
fn test_poly_quote_exact_output_1_should_pass() {
    let mut ext = ExtBuilder::default().build();
    ext.execute_with(|| {
        let (quotes, _rewards, _) = LiquidityProxy::inner_quote(
            DEX_A_ID,
            &KSM,
            &DOT,
            QuoteAmount::with_desired_output(balance!(934.572151021276260545)),
            LiquiditySourceFilter::empty(DEX_A_ID),
            false,
            true,
        )
        .expect("Failed to get a quote");

        let ls_quote = <LiquidityProxy as LiquidityProxyTrait<DEXId, AccountId, AssetId>>::quote(
            DEX_A_ID,
            &KSM,
            &DOT,
            SwapAmount::with_desired_output(balance!(934.572151021276260545), balance!(101)).into(),
            LiquiditySourceFilter::empty(DEX_A_ID),
            true,
        )
        .expect("Failed to get a quote via LiquiditySource trait");

        let ls_swap = LiquidityProxy::exchange(
            DEX_A_ID,
            &alice(),
            &alice(),
            &KSM,
            &DOT,
            SwapAmount::with_desired_output(balance!(934.572151021276260545), balance!(101)).into(),
            LiquiditySourceFilter::empty(DEX_A_ID),
        )
        .expect("Failed to swap via LiquiditySource trait");

        assert_eq!(quotes.amount, balance!(100.0));
        assert_eq!(quotes.fee, balance!(2.318181818181818181));
        assert_eq!(ls_quote.amount, quotes.amount);
        assert_eq!(ls_quote.fee, quotes.fee);
        assert_eq!(ls_swap.amount, quotes.amount);
        assert_eq!(ls_swap.fee, quotes.fee);
    });
}

#[test]
#[ignore] // dependency on sampling which is removed
fn test_poly_quote_exact_input_2_should_pass() {
    let mut ext = ExtBuilder::default().build();
    ext.execute_with(|| {
        let (quotes, _rewards, _) = LiquidityProxy::inner_quote(
            DEX_A_ID,
            &DOT,
            &KSM,
            QuoteAmount::with_desired_input(balance!(500)),
            LiquiditySourceFilter::empty(DEX_A_ID),
            false,
            true,
        )
        .expect("Failed to get a quote");

        let ls_quote = <LiquidityProxy as LiquidityProxyTrait<DEXId, AccountId, AssetId>>::quote(
            DEX_A_ID,
            &DOT,
            &KSM,
            QuoteAmount::with_desired_input(balance!(500)),
            LiquiditySourceFilter::empty(DEX_A_ID),
            true,
        )
        .expect("Failed to get a quote via LiquiditySource trait");

        let ls_swap = LiquidityProxy::exchange(
            DEX_A_ID,
            &alice(),
            &alice(),
            &DOT,
            &KSM,
            SwapAmount::with_desired_input(balance!(500), 0),
            LiquiditySourceFilter::empty(DEX_A_ID),
        )
        .expect("Failed to swap via LiquiditySource trait");

        assert_eq!(quotes.amount, balance!(555.083861089846196673));
        assert_eq!(quotes.fee, balance!(2.666666666666666666));
        assert_eq!(ls_quote.amount, quotes.amount);
        assert_eq!(ls_quote.fee, quotes.fee);
        assert_eq!(ls_swap.amount, quotes.amount);
        assert_eq!(ls_swap.fee, quotes.fee);
    });
}

#[test]
#[ignore] // dependency on sampling which is removed
fn test_poly_quote_exact_output_2_should_pass() {
    let mut ext = ExtBuilder::default().build();
    ext.execute_with(|| {
        let (quotes, _rewards, _) = LiquidityProxy::inner_quote(
            DEX_A_ID,
            &DOT,
            &KSM,
            QuoteAmount::with_desired_output(balance!(555.083861089846196673)),
            LiquiditySourceFilter::empty(DEX_A_ID),
            false,
            true,
        )
        .expect("Failed to get a quote");

        let ls_quote = <LiquidityProxy as LiquidityProxyTrait<DEXId, AccountId, AssetId>>::quote(
            DEX_A_ID,
            &DOT,
            &KSM,
            QuoteAmount::with_desired_output(balance!(555.083861089846196673)),
            LiquiditySourceFilter::empty(DEX_A_ID),
            true,
        )
        .expect("Failed to get a quote via LiquiditySource trait");

        let ls_swap = LiquidityProxy::exchange(
            DEX_A_ID,
            &alice(),
            &alice(),
            &DOT,
            &KSM,
            SwapAmount::with_desired_output(balance!(555.083861089846196673), balance!(501)).into(),
            LiquiditySourceFilter::empty(DEX_A_ID),
        )
        .expect("Failed to swap via LiquiditySource trait");

        assert_eq!(quotes.amount, balance!(500.000000000000000000));
        assert_eq!(quotes.fee, balance!(2.666666666666666666));
        assert_eq!(ls_quote.amount, quotes.amount);
        assert_eq!(ls_quote.fee, quotes.fee);
        assert_eq!(ls_swap.amount, quotes.amount);
        assert_eq!(ls_swap.fee, quotes.fee);
    });
}

#[test]
#[ignore] // dependency on sampling which is removed
fn test_sell_token_for_base_should_pass() {
    let mut ext = ExtBuilder::default().build();
    ext.execute_with(|| {
        let alice = alice();
        let filter = mcbc_excluding_filter(DEX_C_ID);
        let (outcome, _) = LiquidityProxy::exchange_single(
            &alice,
            &alice,
            &GetBaseAssetId::get(),
            &DOT,
            &GetBaseAssetId::get(),
            SwapAmount::with_desired_input(balance!(500), balance!(345)),
            filter,
        )
        .expect("Failed to swap assets");
        assert_eq!(outcome.amount, balance!(363.569067258883248731));
    });
}

#[test]
#[ignore] // dependency on sampling which is removed
fn test_sell_base_for_token_should_pass() {
    let mut ext = ExtBuilder::default().build();
    ext.execute_with(|| {
        let alice = alice();
        let filter = mcbc_excluding_filter(DEX_C_ID);
        let (outcome, _) = LiquidityProxy::exchange_single(
            &alice,
            &alice,
            &GetBaseAssetId::get(),
            &GetBaseAssetId::get(),
            &DOT,
            SwapAmount::with_desired_input(balance!(500), balance!(510)),
            filter,
        )
        .expect("Failed to swap assets");
        assert_eq!(outcome.amount, balance!(537.643138033120596095));
    });
}

#[test]
#[ignore] // dependency on sampling which is removed
fn test_sell_token_for_base_with_liquidity_source_trait_should_pass() {
    let mut ext = ExtBuilder::default().build();
    let amount = balance!(500);
    ext.execute_with(|| {
        let alice = alice();
        let result = LiquidityProxy::exchange(
            DEX_C_ID,
            &alice,
            &alice,
            &DOT,
            &GetBaseAssetId::get(),
            SwapAmount::with_desired_input(amount, balance!(345)),
            mcbc_excluding_filter(DEX_C_ID),
        )
        .expect("Failed to swap assets");
        assert_eq!(result.amount, balance!(363.569067258883248731));
    });
}

#[test]
#[ignore] // dependency on sampling which is removed
fn test_sell_base_for_token_with_liquidity_source_trait_should_pass() {
    let mut ext = ExtBuilder::default().build();
    let amount: Balance = balance!(500);
    ext.execute_with(|| {
        let alice = alice();
        let result = LiquidityProxy::exchange(
            DEX_C_ID,
            &alice,
            &alice,
            &GetBaseAssetId::get(),
            &DOT,
            SwapAmount::with_desired_input(amount, balance!(510)),
            mcbc_excluding_filter(DEX_C_ID),
        )
        .expect("Failed to swap assets");
        assert_eq!(result.amount, balance!(537.643138033120596095));
    });
}

#[test]
#[ignore] // dependency on sampling which is removed
fn test_buy_base_with_allowed_should_pass() {
    let mut ext = ExtBuilder::default().build();
    ext.execute_with(|| {
        let alice = alice();
        let filter = LiquiditySourceFilter::with_allowed(
            DEX_C_ID,
            [
                LiquiditySourceType::MockPool,
                LiquiditySourceType::MockPool2,
            ]
            .into(),
        );
        let (outcome, _) = LiquidityProxy::exchange_single(
            &alice,
            &alice,
            &GetBaseAssetId::get(),
            &DOT,
            &GetBaseAssetId::get(),
            SwapAmount::with_desired_output(balance!(200), balance!(298)),
            filter,
        )
        .expect("Failed to swap assets");
        let tolerance = fixed!(0.0000000001);
        let approx_expected_target_amount = fixed!(284.281354954553);
        assert!(
            Fixed::from_bits(outcome.amount.try_into().unwrap())
                .csub(approx_expected_target_amount)
                .unwrap()
                < tolerance
        );
        assert!(
            approx_expected_target_amount
                .csub(Fixed::from_bits(outcome.amount.try_into().unwrap()))
                .unwrap()
                < tolerance
        );
    });
}

#[test]
#[ignore] // dependency on sampling which is removed
fn test_buy_base_with_forbidden_should_pass() {
    let mut ext = ExtBuilder::default().build();
    ext.execute_with(|| {
        let alice = alice();
        let filter = LiquiditySourceFilter::with_forbidden(
            DEX_C_ID,
            [
                LiquiditySourceType::MockPool,
                LiquiditySourceType::MockPool2,
                LiquiditySourceType::MulticollateralBondingCurvePool,
            ]
            .into(),
        );
        let (outcome, _) = LiquidityProxy::exchange_single(
            &alice,
            &alice,
            &GetBaseAssetId::get(),
            &DOT,
            &GetBaseAssetId::get(),
            SwapAmount::with_desired_output(balance!(200), balance!(291)),
            filter,
        )
        .expect("Failed to swap assets");
        let tolerance = fixed!(0.0000000001);
        let approx_expected_target_amount: Fixed = fixed!(277.348779693090);
        assert!(
            Fixed::from_bits(outcome.amount.try_into().unwrap())
                .csub(approx_expected_target_amount)
                .unwrap()
                < tolerance
        );
        assert!(
            approx_expected_target_amount
                .csub(Fixed::from_bits(outcome.amount.try_into().unwrap()))
                .unwrap()
                < tolerance
        );
    });
}

#[test]
fn test_quote_should_fail_with_unavailable_exchange_path() {
    let mut ext = ExtBuilder::default().build();
    ext.execute_with(|| {
        let result = LiquidityProxy::quote_single(
            &GetBaseAssetId::get(),
            &GetBaseAssetId::get(),
            &KSM,
            QuoteAmount::with_desired_output(balance!(300)),
            mcbc_excluding_filter(DEX_C_ID),
            false,
            true,
        );
        assert_noop!(result, <Error<Runtime>>::UnavailableExchangePath);
    });
}

#[test]
fn test_quote_should_fail_with_unavailable_exchange_path_2() {
    let mut ext = ExtBuilder::default().build();
    ext.execute_with(|| {
        let result = LiquidityProxy::quote_single(
            &GetBaseAssetId::get(),
            &GetBaseAssetId::get(),
            &DOT,
            QuoteAmount::with_desired_output(balance!(300)),
            LiquiditySourceFilter::with_forbidden(
                DEX_C_ID,
                [
                    LiquiditySourceType::MockPool,
                    LiquiditySourceType::MockPool2,
                    LiquiditySourceType::MockPool3,
                    LiquiditySourceType::MockPool4,
                    LiquiditySourceType::MulticollateralBondingCurvePool,
                ]
                .into(),
            ),
            false,
            true,
        );
        assert_noop!(result, <Error<Runtime>>::UnavailableExchangePath);
    });
}

#[test]
fn test_quote_should_fail_with_aggregation_error() {
    let mut ext = ExtBuilder::default().build();
    ext.execute_with(|| {
        let result = LiquidityProxy::quote_single(
            &GetBaseAssetId::get(),
            &GetBaseAssetId::get(),
            &DOT,
            QuoteAmount::with_desired_output(balance!(5000)),
            mcbc_excluding_filter(DEX_C_ID),
            false,
            true,
        );
        assert_noop!(result, Error::<Runtime>::UnavailableExchangePath);
    });
}

#[test]
#[ignore] // dependency on sampling which is removed
fn test_sell_however_big_amount_base_should_pass() {
    let mut ext = ExtBuilder::default().build();
    ext.execute_with(|| {
        let alice = alice();
        let (outcome, _) = LiquidityProxy::exchange_single(
            &alice,
            &alice,
            &GetBaseAssetId::get(),
            &GetBaseAssetId::get(),
            &DOT,
            SwapAmount::with_desired_input(balance!(2000), 0),
            LiquiditySourceFilter::empty(DEX_B_ID),
        )
        .expect("Failed to swap assets");
        assert!(outcome.amount > 0 && outcome.amount < balance!(180));

        let (outcome, _) = LiquidityProxy::exchange_single(
            &alice,
            &alice,
            &GetBaseAssetId::get(),
            &GetBaseAssetId::get(),
            &DOT,
            SwapAmount::with_desired_input(balance!(4000), 0),
            LiquiditySourceFilter::empty(DEX_B_ID),
        )
        .expect("Failed to swap assets");
        assert!(outcome.amount > 0 && outcome.amount < balance!(180));

        let (outcome, _) = LiquidityProxy::exchange_single(
            &alice,
            &alice,
            &GetBaseAssetId::get(),
            &GetBaseAssetId::get(),
            &DOT,
            SwapAmount::with_desired_input(balance!(10000), 0),
            LiquiditySourceFilter::empty(DEX_B_ID),
        )
        .expect("Failed to swap assets");
        assert!(outcome.amount > 0 && outcome.amount < balance!(180));

        let (outcome, _) = LiquidityProxy::exchange_single(
            &alice,
            &alice,
            &GetBaseAssetId::get(),
            &GetBaseAssetId::get(),
            &DOT,
            SwapAmount::with_desired_input(balance!(100000), 0),
            LiquiditySourceFilter::empty(DEX_B_ID),
        )
        .expect("Failed to swap assets");
        assert!(outcome.amount > 0 && outcome.amount < balance!(180));

        let (outcome, _) = LiquidityProxy::exchange_single(
            &alice,
            &alice,
            &GetBaseAssetId::get(),
            &GetBaseAssetId::get(),
            &DOT,
            SwapAmount::with_desired_input(balance!(1000000), 0),
            LiquiditySourceFilter::empty(DEX_B_ID),
        )
        .expect("Failed to swap assets");
        assert!(outcome.amount > 0 && outcome.amount < balance!(180));
    });
}

#[test]
fn test_swap_should_fail_with_bad_origin() {
    let mut ext = ExtBuilder::default().build();
    ext.execute_with(|| {
        let result = LiquidityProxy::swap(
            RuntimeOrigin::root(),
            DEX_C_ID,
            DOT,
            GetBaseAssetId::get(),
            SwapAmount::with_desired_input(balance!(500), balance!(300)),
            Vec::new(),
            FilterMode::Disabled,
        );
        assert_noop!(result, DispatchError::BadOrigin);
    });
}

#[test]
fn test_swap_shoild_fail_with_non_divisible_assets() {
    let mut ext = ExtBuilder::default().build();
    ext.execute_with(|| {
        // Register ETH as non-divisible asset
        assert_ok!(Assets::register_asset_id(
            alice(),
            ETH,
            AssetSymbol(b"ETH".to_vec()),
            AssetName(b"Ethereum".to_vec()),
            0,
            Balance::from(10u32),
            true,
            None,
            None,
        ));

        // Register DOT as non-divisible asset
        assert_ok!(Assets::register_asset_id(
            alice(),
            DOT,
            AssetSymbol(b"DOT".to_vec()),
            AssetName(b"Polkadot".to_vec()),
            0,
            Balance::from(10u32),
            true,
            None,
            None,
        ));

        assert_noop!(
            LiquidityProxy::swap(
                RuntimeOrigin::signed(alice()),
                DEX_C_ID,
                ETH,
                GetBaseAssetId::get(),
                SwapAmount::with_desired_input(balance!(500), balance!(300)),
                Vec::new(),
                FilterMode::Disabled,
            ),
            Error::<Runtime>::UnableToSwapIndivisibleAssets
        );

        assert_noop!(
            LiquidityProxy::swap(
                RuntimeOrigin::signed(alice()),
                DEX_C_ID,
                GetBaseAssetId::get(),
                DOT,
                SwapAmount::with_desired_input(balance!(500), balance!(300)),
                Vec::new(),
                FilterMode::Disabled,
            ),
            Error::<Runtime>::UnableToSwapIndivisibleAssets
        );

        assert_noop!(
            LiquidityProxy::swap(
                RuntimeOrigin::signed(alice()),
                DEX_C_ID,
                ETH,
                DOT,
                SwapAmount::with_desired_input(balance!(500), balance!(300)),
                Vec::new(),
                FilterMode::Disabled,
            ),
            Error::<Runtime>::UnableToSwapIndivisibleAssets
        );
    });
}

#[test]
#[ignore] // dependency on sampling which is removed
fn test_fee_when_exchange_on_one_source_of_many_should_pass() {
    let mut ext = ExtBuilder::default().build();
    ext.execute_with(|| {
        let amount: Balance = balance!(250);
        let filter = LiquiditySourceFilter::with_allowed(
            DEX_C_ID,
            [
                LiquiditySourceType::MockPool3,
                LiquiditySourceType::MockPool4,
            ]
            .into(),
        );
        let (quotes, _rewards, _) = LiquidityProxy::inner_quote(
            DEX_C_ID,
            &GetBaseAssetId::get(),
            &DOT,
            QuoteAmount::with_desired_output(amount),
            filter,
            false,
            true,
        )
        .expect("Failed to get a quote");
        assert_eq!(quotes.fee, balance!(0.630925033164008153));
    });
}

#[test]
fn test_quote_single_source_should_pass() {
    let mut ext = ExtBuilder::default().build();
    ext.execute_with(|| {
        MockMCBCPool::init(get_mcbc_reserves_normal()).unwrap();
        let amount = balance!(500);
        let (quotes, _rewards, _) = LiquidityProxy::quote_single(
            &GetBaseAssetId::get(),
            &GetBaseAssetId::get(),
            &DOT,
            QuoteAmount::with_desired_input(amount),
            LiquiditySourceFilter::with_allowed(DEX_C_ID, [LiquiditySourceType::MockPool].into()),
            false,
            true,
        )
        .expect("Failed to get a quote");

        let ls_quote = <LiquidityProxy as LiquidityProxyTrait<DEXId, AccountId, AssetId>>::quote(
            DEX_C_ID,
            &GetBaseAssetId::get(),
            &DOT,
            QuoteAmount::with_desired_input(amount),
            LiquiditySourceFilter::with_allowed(DEX_C_ID, [LiquiditySourceType::MockPool].into()),
            true,
        )
        .expect("Failed to get a quote via LiquiditySource trait");

        let dist = quotes.distribution;

        assert_eq!(quotes.amount, balance!(269.607843137254901960));
        assert_eq!(quotes.fee, balance!(0));
        assert_eq!(ls_quote.amount, quotes.amount);
        assert_eq!(ls_quote.fee, quotes.fee);
        assert_eq!(
            &dist,
            &[(
                LiquiditySourceId::new(DEX_C_ID, LiquiditySourceType::MockPool),
                QuoteAmount::with_desired_input(balance!(500)),
            ),]
        );
    });
}

#[test]
fn test_quote_fast_split_exact_input_base_should_pass() {
    let mut ext = ExtBuilder::default().build();
    ext.execute_with(|| {
        MockMCBCPool::init(get_mcbc_reserves_normal()).unwrap();
        let filter = LiquiditySourceFilter::with_allowed(
            DEX_D_ID,
            [
                LiquiditySourceType::MulticollateralBondingCurvePool,
                LiquiditySourceType::MockPool,
            ]
            .to_vec(),
        );

        // Buying VAL for XOR
        let (quotes, _rewards, _) = LiquidityProxy::quote_single(
            &GetBaseAssetId::get(),
            &GetBaseAssetId::get(),
            &VAL,
            QuoteAmount::with_desired_input(balance!(100)),
            filter.clone(),
            false,
            true,
        )
        .expect("Failed to get a quote");

        let mut dist = quotes.distribution;
        dist.sort_by(|a, b| a.0.cmp(&b.0));

        // The "smart" split produces the outcome which is worse than purely XYK pool swap
        // Hence the latter result use used resulting in the dist == [0.0, 1.0]
        assert_eq!(quotes.amount, balance!(18181.818181818181818181));
        assert_eq!(quotes.fee, balance!(0));
        assert_eq!(
            &dist,
            &[(
                LiquiditySourceId::new(DEX_D_ID, LiquiditySourceType::MockPool),
                QuoteAmount::with_desired_input(balance!(100)),
            ),]
        );

        // Buying KSM for XOR
        let (quotes, _rewards, _) = LiquidityProxy::quote_single(
            &GetBaseAssetId::get(),
            &GetBaseAssetId::get(),
            &KSM,
            QuoteAmount::with_desired_input(balance!(200)),
            filter.clone(),
            false,
            true,
        )
        .expect("Failed to get a quote");

        dist = quotes.distribution;
        dist.sort_by(|a, b| a.0.cmp(&b.0));

        assert_eq!(quotes.amount, balance!(174.276240737227906075));
        assert_eq!(quotes.fee, balance!(0));
        assert_eq!(
            &dist,
            &[
                (
                    LiquiditySourceId::new(
                        DEX_D_ID,
                        LiquiditySourceType::MulticollateralBondingCurvePool,
                    ),
                    QuoteAmount::with_desired_input(balance!(105.149780332243106453)),
                ),
                (
                    LiquiditySourceId::new(DEX_D_ID, LiquiditySourceType::MockPool),
                    QuoteAmount::with_desired_input(balance!(94.850219667756893547)),
                ),
            ]
        );

        // Buying DOT for XOR
        let (quotes, _rewards, _) = LiquidityProxy::quote_single(
            &GetBaseAssetId::get(),
            &GetBaseAssetId::get(),
            &DOT,
            QuoteAmount::with_desired_input(balance!(200)),
            filter.clone(),
            false,
            true,
        )
        .expect("Failed to get a quote");

        dist = quotes.distribution;
        dist.sort_by(|a, b| a.0.cmp(&b.0));

        assert_eq!(quotes.amount, balance!(1516.342527519604340858));
        assert_eq!(quotes.fee, balance!(0));
        assert_eq!(
            &dist,
            &[
                (
                    LiquiditySourceId::new(
                        DEX_D_ID,
                        LiquiditySourceType::MulticollateralBondingCurvePool,
                    ),
                    QuoteAmount::with_desired_input(balance!(105.149780332243106818)),
                ),
                (
                    LiquiditySourceId::new(DEX_D_ID, LiquiditySourceType::MockPool),
                    QuoteAmount::with_desired_input(balance!(94.850219667756893182)),
                ),
            ]
        );
    });
}

#[test]
fn test_quote_fast_split_exact_output_target_should_pass() {
    let mut ext = ExtBuilder::default().build();
    ext.execute_with(|| {
        MockMCBCPool::init(get_mcbc_reserves_normal()).unwrap();
        let filter = LiquiditySourceFilter::with_allowed(
            DEX_D_ID,
            [
                LiquiditySourceType::MulticollateralBondingCurvePool,
                LiquiditySourceType::MockPool,
            ]
            .to_vec(),
        );

        // Buying VAL for XOR
        let (quotes, _rewards, _) = LiquidityProxy::quote_single(
            &GetBaseAssetId::get(),
            &GetBaseAssetId::get(),
            &VAL,
            QuoteAmount::with_desired_output(balance!(20000)),
            filter.clone(),
            false,
            true,
        )
        .expect("Failed to get a quote");

        let mut dist = quotes.distribution;
        dist.sort_by(|a, b| a.0.cmp(&b.0));

        // The "smart" split produces the outcome which is worse than purely XYK pool swap
        // Hence the latter result use used resulting in the dist == [0.0, 1.0]
        assert_eq!(quotes.amount, balance!(111.111111111111111112));
        assert_eq!(quotes.fee, balance!(0));
        assert_eq!(
            &dist,
            &[(
                LiquiditySourceId::new(DEX_D_ID, LiquiditySourceType::MockPool),
                QuoteAmount::with_desired_output(balance!(20000)),
            ),]
        );

        // Buying KSM for XOR
        let (quotes, _rewards, _) = LiquidityProxy::quote_single(
            &GetBaseAssetId::get(),
            &GetBaseAssetId::get(),
            &KSM,
            QuoteAmount::with_desired_output(balance!(200)),
            filter.clone(),
            false,
            true,
        )
        .expect("Failed to get a quote");

        dist = quotes.distribution;
        dist.sort_by(|a, b| a.0.cmp(&b.0));

        assert_eq!(quotes.amount, balance!(230.897068686326074201));
        assert_eq!(quotes.fee, balance!(0));
        assert_eq!(
            &dist,
            &[
                (
                    LiquiditySourceId::new(
                        DEX_D_ID,
                        LiquiditySourceType::MulticollateralBondingCurvePool,
                    ),
                    QuoteAmount::with_desired_output(balance!(113.366944661581080036)),
                ),
                (
                    LiquiditySourceId::new(DEX_D_ID, LiquiditySourceType::MockPool),
                    QuoteAmount::with_desired_output(balance!(86.633055338418919964)),
                ),
            ]
        );

        // Buying DOT for XOR
        let (quotes, _rewards, _) = LiquidityProxy::quote_single(
            &GetBaseAssetId::get(),
            &GetBaseAssetId::get(),
            &DOT,
            QuoteAmount::with_desired_output(balance!(1000)),
            filter.clone(),
            false,
            true,
        )
        .expect("Failed to get a quote");

        dist = quotes.distribution;
        dist.sort_by(|a, b| a.0.cmp(&b.0));

        assert_eq!(quotes.amount, balance!(125.000000000000000000));
        assert_eq!(quotes.fee, balance!(0));
        assert_eq!(
            &dist,
            &[(
                LiquiditySourceId::new(DEX_D_ID, LiquiditySourceType::MockPool),
                QuoteAmount::with_desired_output(balance!(1000)),
            ),]
        );
    });
}

#[test]
fn test_quote_fast_split_exact_output_base_should_pass() {
    let mut ext = ExtBuilder::default().build();
    ext.execute_with(|| {
        MockMCBCPool::init(get_mcbc_reserves_normal()).unwrap();
        let filter = LiquiditySourceFilter::with_allowed(
            DEX_D_ID,
            [
                LiquiditySourceType::MulticollateralBondingCurvePool,
                LiquiditySourceType::MockPool,
            ]
            .to_vec(),
        );

        // Buying XOR for VAL
        let (quotes, rewards, _) = LiquidityProxy::quote_single(
            &GetBaseAssetId::get(),
            &VAL,
            &GetBaseAssetId::get(),
            QuoteAmount::with_desired_output(balance!(100)),
            filter.clone(),
            false,
            true,
        )
        .expect("Failed to get a quote");

        let mut dist = quotes.distribution;
        dist.sort_by(|a, b| a.0.cmp(&b.0));

        assert_eq!(
            rewards,
            vec![(
                balance!(23.258770902877438466),
                XOR.into(),
                RewardReason::BuyOnBondingCurve
            )]
        );
        assert_eq!(quotes.amount, balance!(22081.292525857240241897));
        assert_eq!(quotes.fee, balance!(0));
        assert_eq!(
            &dist,
            &[
                (
                    LiquiditySourceId::new(
                        DEX_D_ID,
                        LiquiditySourceType::MulticollateralBondingCurvePool,
                    ),
                    QuoteAmount::with_desired_output(balance!(23.258770902877438466)),
                ),
                (
                    LiquiditySourceId::new(DEX_D_ID, LiquiditySourceType::MockPool),
                    QuoteAmount::with_desired_output(balance!(76.741229097122561534)),
                ),
            ]
        );

        // Buying XOR for KSM
        let (quotes, _rewards, _) = LiquidityProxy::quote_single(
            &GetBaseAssetId::get(),
            &KSM,
            &GetBaseAssetId::get(),
            QuoteAmount::with_desired_output(balance!(200)),
            filter.clone(),
            false,
            true,
        )
        .expect("Failed to get a quote");

        dist = quotes.distribution;
        dist.sort_by(|a, b| a.0.cmp(&b.0));

        assert_eq!(quotes.amount, balance!(208.138107215848656553));
        assert_eq!(quotes.fee, balance!(0));
        assert_eq!(
            &dist,
            &[
                (
                    LiquiditySourceId::new(
                        DEX_D_ID,
                        LiquiditySourceType::MulticollateralBondingCurvePool,
                    ),
                    QuoteAmount::with_desired_output(balance!(179.263806543072651075)),
                ),
                (
                    LiquiditySourceId::new(DEX_D_ID, LiquiditySourceType::MockPool),
                    QuoteAmount::with_desired_output(balance!(20.736193456927348925)),
                ),
            ]
        );

        // Buying XOR for DOT
        let (quotes, _rewards, _) = LiquidityProxy::quote_single(
            &GetBaseAssetId::get(),
            &DOT,
            &GetBaseAssetId::get(),
            QuoteAmount::with_desired_output(balance!(100)),
            filter.clone(),
            false,
            true,
        )
        .expect("Failed to get a quote");

        dist = quotes.distribution;
        dist.sort_by(|a, b| a.0.cmp(&b.0));

        assert_eq!(quotes.amount, balance!(934.530528433224671738));
        assert_eq!(quotes.fee, balance!(0));
        assert_eq!(
            &dist,
            &[
                (
                    LiquiditySourceId::new(
                        DEX_D_ID,
                        LiquiditySourceType::MulticollateralBondingCurvePool,
                    ),
                    QuoteAmount::with_desired_output(balance!(79.263806543072650867)),
                ),
                (
                    LiquiditySourceId::new(DEX_D_ID, LiquiditySourceType::MockPool),
                    QuoteAmount::with_desired_output(balance!(20.736193456927349133)),
                ),
            ]
        );
    });
}

#[test]
fn test_quote_fast_split_exact_input_target_should_pass() {
    let mut ext = ExtBuilder::default().build();
    ext.execute_with(|| {
        MockMCBCPool::init(get_mcbc_reserves_normal()).unwrap();
        let filter = LiquiditySourceFilter::with_allowed(
            DEX_D_ID,
            [
                LiquiditySourceType::MulticollateralBondingCurvePool,
                LiquiditySourceType::MockPool,
            ]
            .to_vec(),
        );

        // Buying XOR for VAL
        let (quotes, rewards, _) = LiquidityProxy::quote_single(
            &GetBaseAssetId::get(),
            &VAL,
            &GetBaseAssetId::get(),
            QuoteAmount::with_desired_input(balance!(20000)),
            filter.clone(),
            false,
            true,
        )
        .expect("Failed to get a quote");

        let mut dist = quotes.distribution;
        dist.sort_by(|a, b| a.0.cmp(&b.0));

        assert_eq!(
            rewards,
            vec![(
                balance!(14.388332979612791988),
                XOR.into(),
                RewardReason::BuyOnBondingCurve
            )]
        );
        assert_eq!(quotes.amount, balance!(91.129562076735353496));
        assert_eq!(quotes.fee, balance!(0));
        assert_eq!(
            &dist,
            &[
                (
                    LiquiditySourceId::new(
                        DEX_D_ID,
                        LiquiditySourceType::MulticollateralBondingCurvePool,
                    ),
                    QuoteAmount::with_desired_input(balance!(3376.008652032533006925)),
                ),
                (
                    LiquiditySourceId::new(DEX_D_ID, LiquiditySourceType::MockPool),
                    QuoteAmount::with_desired_input(balance!(16623.991347967466993075)),
                ),
            ]
        );

        // Buying XOR for KSM
        let (quotes, _rewards, _) = LiquidityProxy::quote_single(
            &GetBaseAssetId::get(),
            &KSM,
            &GetBaseAssetId::get(),
            QuoteAmount::with_desired_input(balance!(200)),
            filter.clone(),
            false,
            true,
        )
        .expect("Failed to get a quote");

        dist = quotes.distribution;
        dist.sort_by(|a, b| a.0.cmp(&b.0));

        assert_eq!(quotes.amount, balance!(182.802146328804827615));
        assert_eq!(quotes.fee, balance!(0));
        assert_eq!(
            &dist,
            &[
                (
                    LiquiditySourceId::new(
                        DEX_D_ID,
                        LiquiditySourceType::MulticollateralBondingCurvePool,
                    ),
                    QuoteAmount::with_desired_input(balance!(178.824711667708029000)),
                ),
                (
                    LiquiditySourceId::new(DEX_D_ID, LiquiditySourceType::MockPool),
                    QuoteAmount::with_desired_input(balance!(21.175288332291971000)),
                ),
            ]
        );

        // Buying XOR for DOT
        let (quotes, _rewards, _) = LiquidityProxy::quote_single(
            &GetBaseAssetId::get(),
            &DOT,
            &GetBaseAssetId::get(),
            QuoteAmount::with_desired_input(balance!(500)),
            filter.clone(),
            false,
            true,
        )
        .expect("Failed to get a quote");

        dist = quotes.distribution;
        dist.sort_by(|a, b| a.0.cmp(&b.0));

        assert_eq!(quotes.amount, balance!(53.662213070708617870));
        assert_eq!(quotes.fee, balance!(0));
        assert_eq!(
            &dist,
            &[
                (
                    LiquiditySourceId::new(
                        DEX_D_ID,
                        LiquiditySourceType::MulticollateralBondingCurvePool,
                    ),
                    QuoteAmount::with_desired_input(balance!(309.422405009372255000)),
                ),
                (
                    LiquiditySourceId::new(DEX_D_ID, LiquiditySourceType::MockPool),
                    QuoteAmount::with_desired_input(balance!(190.577594990627745000)),
                ),
            ]
        );
    });
}

#[test]
fn test_quote_fast_split_exact_output_target_undercollateralized_should_pass() {
    let mut ext = ExtBuilder::default().build();
    ext.execute_with(|| {
        MockMCBCPool::init(get_mcbc_reserves_undercollateralized()).unwrap();
        let filter = LiquiditySourceFilter::with_allowed(
            DEX_D_ID,
            [
                LiquiditySourceType::MulticollateralBondingCurvePool,
                LiquiditySourceType::MockPool,
            ]
            .to_vec(),
        );

        // Buying VAL for XOR
        // Will overflow if the requested amount of collateral exceeds this
        // collateral reserves in MCBC unless specifically guarded
        // - VAL reserves in MCBC: 5,000
        // - the default requested VAL (after split at the price equillibrium): ~13,755
        // As a result, the price at TBC becomes too high so that the "Smart" algo is dropped
        // so that the entire amount ends up being exchanged at the XYK pool
        let (quotes, rewards, _) = LiquidityProxy::quote_single(
            &GetBaseAssetId::get(),
            &GetBaseAssetId::get(),
            &VAL,
            QuoteAmount::with_desired_output(balance!(20000)),
            filter.clone(),
            false,
            true,
        )
        .expect("Failed to get a quote");

        let mut dist = quotes.distribution;
        dist.sort_by(|a, b| a.0.cmp(&b.0));

        assert_eq!(rewards, Vec::new());
        assert_eq!(quotes.amount, balance!(111.111111111111111112));
        assert_eq!(quotes.fee, balance!(0));
        assert_eq!(
            &dist,
            &[(
                LiquiditySourceId::new(DEX_D_ID, LiquiditySourceType::MockPool),
                QuoteAmount::with_desired_output(balance!(20000)),
            ),]
        );

        // Buying KSM for XOR
        let (quotes, _rewards, _) = LiquidityProxy::quote_single(
            &GetBaseAssetId::get(),
            &GetBaseAssetId::get(),
            &KSM,
            QuoteAmount::with_desired_output(balance!(200)),
            filter.clone(),
            false,
            true,
        )
        .expect("Failed to get a quote");

        dist = quotes.distribution;
        dist.sort_by(|a, b| a.0.cmp(&b.0));

        assert_eq!(quotes.amount, balance!(250.0));
        assert_eq!(quotes.fee, balance!(0));
        assert_eq!(
            &dist,
            &[(
                LiquiditySourceId::new(DEX_D_ID, LiquiditySourceType::MockPool),
                QuoteAmount::with_desired_output(balance!(200)),
            ),]
        );

        // Buying DOT for XOR
        let (quotes, _rewards, _) = LiquidityProxy::quote_single(
            &GetBaseAssetId::get(),
            &GetBaseAssetId::get(),
            &DOT,
            QuoteAmount::with_desired_output(balance!(1000)),
            filter.clone(),
            false,
            true,
        )
        .expect("Failed to get a quote");

        dist = quotes.distribution;
        dist.sort_by(|a, b| a.0.cmp(&b.0));

        assert_eq!(quotes.amount, balance!(125.0));
        assert_eq!(quotes.fee, balance!(0));
        assert_eq!(
            &dist,
            &[(
                LiquiditySourceId::new(DEX_D_ID, LiquiditySourceType::MockPool),
                QuoteAmount::with_desired_output(balance!(1000)),
            ),]
        );
    });
}

#[test]
fn test_quote_should_return_rewards_for_single_source() {
    let mut ext = ExtBuilder::with_enabled_sources(vec![
        LiquiditySourceType::MulticollateralBondingCurvePool,
    ])
    .build();
    ext.execute_with(|| {
        MockMCBCPool::init(get_mcbc_reserves_normal()).unwrap();
        let filter = LiquiditySourceFilter::empty(DEX_D_ID);

        let (_, rewards_forward, _) = LiquidityProxy::quote_single(
            &GetBaseAssetId::get(),
            &VAL,
            &GetBaseAssetId::get(),
            QuoteAmount::with_desired_output(balance!(100)),
            filter.clone(),
            false,
            true,
        )
        .expect("Failed to get a quote");

        let (_, rewards_backward, _) = LiquidityProxy::quote_single(
            &GetBaseAssetId::get(),
            &GetBaseAssetId::get(),
            &VAL,
            QuoteAmount::with_desired_output(balance!(100)),
            filter.clone(),
            false,
            true,
        )
        .expect("Failed to get a quote");

        // Mock tbc defined reward as output token amount.
        assert_eq!(
            rewards_forward,
            vec![(balance!(100), XOR.into(), RewardReason::BuyOnBondingCurve)]
        );
        assert_eq!(rewards_backward, vec![]);
    });
}

#[test]
#[ignore] // dependency on sampling which is removed
fn test_quote_should_return_rewards_for_multiple_sources() {
    let mut ext = ExtBuilder::with_enabled_sources(vec![
        LiquiditySourceType::MockPool,
        LiquiditySourceType::MockPool2,
        LiquiditySourceType::MockPool3,
        LiquiditySourceType::MockPool4,
    ])
    .build();
    ext.execute_with(|| {
        MockLiquiditySource::add_reward((balance!(101), PSWAP.into(), RewardReason::Unspecified));
        MockLiquiditySource2::add_reward((balance!(201), VAL.into(), RewardReason::Unspecified));
        MockLiquiditySource2::add_reward((balance!(202), XOR.into(), RewardReason::Unspecified));
        MockLiquiditySource3::add_reward((balance!(301), DOT.into(), RewardReason::Unspecified));

        let amount: Balance = balance!(500);
        let (_, rewards, _) = LiquidityProxy::inner_quote(
            DEX_C_ID,
            &GetBaseAssetId::get(),
            &DOT,
            QuoteAmount::with_desired_input(amount),
            mcbc_excluding_filter(DEX_C_ID),
            false,
            true,
        )
        .expect("Failed to get a quote");

        assert_eq!(
            rewards,
            vec![
                (balance!(101), PSWAP.into(), RewardReason::Unspecified),
                (balance!(201), VAL.into(), RewardReason::Unspecified),
                (balance!(202), XOR.into(), RewardReason::Unspecified),
                (balance!(301), DOT.into(), RewardReason::Unspecified),
            ]
        );
    });
}

#[test]
fn test_quote_should_work_for_synthetics() {
    let mut ext = ExtBuilder::default().build();
    ext.execute_with(|| {
        let pairs = [
            (XOR, XST),
            (VAL, XST),
            (XST, XSTUSD),
            (XOR, XSTUSD),
            (VAL, XSTUSD),
        ];

        for (from, to) in pairs
            .into_iter()
            .flat_map(|(from, to)| [(from, to), (to, from)].into_iter())
        {
            let amount: Balance = balance!(1);
            LiquidityProxy::inner_quote(
                0,
                &from,
                &to,
                QuoteAmount::with_desired_input(amount),
                mcbc_excluding_filter(0),
                false,
                true,
            )
            .expect(&format!("Failed to get a quote for {}-{} pair", from, to));
        }
    });
}

#[test]
#[rustfmt::skip]
fn test_list_enabled_sources_for_path_query_should_pass_1() {
    let mut ext = ExtBuilder::default().build();
    ext.execute_with(|| {
        use LiquiditySourceType::*;
        TradingPair::register(RuntimeOrigin::signed(alice()), 0, XOR, VAL).expect("failed to register pair");
        TradingPair::register(RuntimeOrigin::signed(alice()), 0, XOR, PSWAP).expect("failed to register pair");
        TradingPair::enable_source_for_trading_pair(&0, &XOR, &PSWAP, XYKPool).expect("failed to enable source");
        let query_a = LiquidityProxy::list_enabled_sources_for_path(0, XOR, VAL);
        let query_b = LiquidityProxy::list_enabled_sources_for_path(0, VAL, XOR);
        let query_c = LiquidityProxy::list_enabled_sources_for_path(0, XOR, PSWAP);
        let query_d = LiquidityProxy::list_enabled_sources_for_path(0, PSWAP, XOR);
        let query_e = LiquidityProxy::list_enabled_sources_for_path(0, VAL, PSWAP);
        let query_f = LiquidityProxy::list_enabled_sources_for_path(0, PSWAP, VAL);
        assert_eq!(query_a.unwrap_err(), Error::<Runtime>::UnavailableExchangePath.into());
        assert_eq!(query_b.unwrap_err(), Error::<Runtime>::UnavailableExchangePath.into());
        assert_eq!(query_c.unwrap(), vec![XYKPool]);
        assert_eq!(query_d.unwrap(), vec![XYKPool]);
        assert_eq!(query_e.unwrap_err(), Error::<Runtime>::UnavailableExchangePath.into());
        assert_eq!(query_f.unwrap_err(), Error::<Runtime>::UnavailableExchangePath.into());
    });
}

#[test]
#[rustfmt::skip]
fn test_list_enabled_sources_for_path_query_should_pass_2() {
    let mut ext = ExtBuilder::default().build();
    ext.execute_with(|| {
        use LiquiditySourceType::*;
        TradingPair::register(RuntimeOrigin::signed(alice()), 0, XOR, VAL).expect("failed to register pair");
        TradingPair::register(RuntimeOrigin::signed(alice()), 0, XOR, PSWAP).expect("failed to register pair");
        TradingPair::enable_source_for_trading_pair(&0, &XOR, &VAL, MulticollateralBondingCurvePool).expect("failed to enable source");
        TradingPair::enable_source_for_trading_pair(&0, &XOR, &PSWAP, XYKPool).expect("failed to enable source");
        let query_a = LiquidityProxy::list_enabled_sources_for_path(0, XOR, VAL);
        let query_b = LiquidityProxy::list_enabled_sources_for_path(0, VAL, XOR);
        let query_c = LiquidityProxy::list_enabled_sources_for_path(0, XOR, PSWAP);
        let query_d = LiquidityProxy::list_enabled_sources_for_path(0, PSWAP, XOR);
        let query_e = LiquidityProxy::list_enabled_sources_for_path(0, VAL, PSWAP);
        let query_f = LiquidityProxy::list_enabled_sources_for_path(0, PSWAP, VAL);
        assert_eq!(query_a.unwrap(), vec![MulticollateralBondingCurvePool]);
        assert_eq!(query_b.unwrap(), vec![MulticollateralBondingCurvePool]);
        assert_eq!(query_c.unwrap(), vec![XYKPool]);
        assert_eq!(query_d.unwrap(), vec![XYKPool]);
        assert_eq!(query_e.unwrap(), vec![]);
        assert_eq!(query_f.unwrap(), vec![]);
    });
}

#[test]
#[rustfmt::skip]
fn test_list_enabled_sources_for_path_query_should_pass_3() {
    let mut ext = ExtBuilder::default().build();
    ext.execute_with(|| {
        use LiquiditySourceType::*;
        TradingPair::register(RuntimeOrigin::signed(alice()), 0, XOR, VAL).expect("failed to register pair");
        TradingPair::register(RuntimeOrigin::signed(alice()), 0, XOR, PSWAP).expect("failed to register pair");
        TradingPair::enable_source_for_trading_pair(&0, &XOR, &VAL, MulticollateralBondingCurvePool).expect("failed to enable source");
        TradingPair::enable_source_for_trading_pair(&0, &XOR, &PSWAP, XYKPool).expect("failed to enable source");
        TradingPair::enable_source_for_trading_pair(&0, &XOR, &PSWAP, MulticollateralBondingCurvePool).expect("failed to enable source");
        let query_a = LiquidityProxy::list_enabled_sources_for_path(0, XOR, VAL);
        let query_b = LiquidityProxy::list_enabled_sources_for_path(0, VAL, XOR);
        let query_c = LiquidityProxy::list_enabled_sources_for_path(0, XOR, PSWAP);
        let query_d = LiquidityProxy::list_enabled_sources_for_path(0, PSWAP, XOR);
        let query_e = LiquidityProxy::list_enabled_sources_for_path(0, VAL, PSWAP);
        let query_f = LiquidityProxy::list_enabled_sources_for_path(0, PSWAP, VAL);
        assert_eq!(query_a.unwrap(), vec![MulticollateralBondingCurvePool]);
        assert_eq!(query_b.unwrap(), vec![MulticollateralBondingCurvePool]);
        assert_eq!(query_c.unwrap(), vec![XYKPool, MulticollateralBondingCurvePool]);
        assert_eq!(query_d.unwrap(), vec![XYKPool, MulticollateralBondingCurvePool]);
        assert_eq!(query_e.unwrap(), vec![MulticollateralBondingCurvePool]);
        assert_eq!(query_f.unwrap(), vec![MulticollateralBondingCurvePool]);
    });
}

#[test]
#[rustfmt::skip]
fn test_list_enabled_sources_for_path_query_should_pass_4() {
    let mut ext = ExtBuilder::default().build();
    ext.execute_with(|| {
        use LiquiditySourceType::*;
        TradingPair::register(RuntimeOrigin::signed(alice()), 0, XOR, VAL).expect("failed to register pair");
        TradingPair::register(RuntimeOrigin::signed(alice()), 0, XOR, PSWAP).expect("failed to register pair");
        TradingPair::enable_source_for_trading_pair(&0, &XOR, &VAL, XYKPool).expect("failed to enable source");
        TradingPair::enable_source_for_trading_pair(&0, &XOR, &VAL, MulticollateralBondingCurvePool).expect("failed to enable source");
        TradingPair::enable_source_for_trading_pair(&0, &XOR, &VAL, MockPool2).expect("failed to enable source");
        TradingPair::enable_source_for_trading_pair(&0, &XOR, &PSWAP, XYKPool).expect("failed to enable source");
        TradingPair::enable_source_for_trading_pair(&0, &XOR, &PSWAP, MulticollateralBondingCurvePool).expect("failed to enable source");
        TradingPair::enable_source_for_trading_pair(&0, &XOR, &PSWAP, MockPool3).expect("failed to enable source");
        let query_a = LiquidityProxy::list_enabled_sources_for_path(0, XOR, VAL);
        let query_b = LiquidityProxy::list_enabled_sources_for_path(0, VAL, XOR);
        let query_c = LiquidityProxy::list_enabled_sources_for_path(0, XOR, PSWAP);
        let query_d = LiquidityProxy::list_enabled_sources_for_path(0, PSWAP, XOR);
        let query_e = LiquidityProxy::list_enabled_sources_for_path(0, VAL, PSWAP);
        let query_f = LiquidityProxy::list_enabled_sources_for_path(0, PSWAP, VAL);
        assert_eq!(query_a.unwrap(), vec![XYKPool, MulticollateralBondingCurvePool, MockPool2]);
        assert_eq!(query_b.unwrap(), vec![XYKPool, MulticollateralBondingCurvePool, MockPool2]);
        assert_eq!(query_c.unwrap(), vec![XYKPool, MulticollateralBondingCurvePool, MockPool3]);
        assert_eq!(query_d.unwrap(), vec![XYKPool, MulticollateralBondingCurvePool, MockPool3]);
        assert_eq!(query_e.unwrap(), vec![XYKPool, MulticollateralBondingCurvePool]);
        assert_eq!(query_f.unwrap(), vec![XYKPool, MulticollateralBondingCurvePool]);
    });
}

#[test]
#[rustfmt::skip]
fn test_is_path_available_should_pass_1() {
    let mut ext = ExtBuilder::default().build();
    ext.execute_with(|| {
        use LiquiditySourceType::*;
        TradingPair::register(RuntimeOrigin::signed(alice()), 0, XOR, VAL).expect("failed to register pair");
        TradingPair::register(RuntimeOrigin::signed(alice()), 0, XOR, PSWAP).expect("failed to register pair");
        TradingPair::enable_source_for_trading_pair(&0, &XOR, &VAL, XYKPool).expect("failed to enable source");
        TradingPair::enable_source_for_trading_pair(&0, &XOR, &PSWAP, MulticollateralBondingCurvePool).expect("failed to enable source");
        assert_eq!(LiquidityProxy::is_path_available(0, XOR, VAL).unwrap(), true);
        assert_eq!(LiquidityProxy::is_path_available(0, VAL, XOR).unwrap(), true);
        assert_eq!(LiquidityProxy::is_path_available(0, XOR, PSWAP).unwrap(), true);
        assert_eq!(LiquidityProxy::is_path_available(0, PSWAP, XOR).unwrap(), true);
        assert_eq!(LiquidityProxy::is_path_available(0, VAL, PSWAP).unwrap(), true);
        assert_eq!(LiquidityProxy::is_path_available(0, PSWAP, VAL).unwrap(), true);
    });
}

#[test]
#[rustfmt::skip]
fn test_is_path_available_should_pass_2() {
    let mut ext = ExtBuilder::default().build();
    ext.execute_with(|| {
        use LiquiditySourceType::*;
        TradingPair::register(RuntimeOrigin::signed(alice()), 0, XOR, VAL).expect("failed to register pair");
        TradingPair::register(RuntimeOrigin::signed(alice()), 0, XOR, PSWAP).expect("failed to register pair");
        TradingPair::enable_source_for_trading_pair(&0, &XOR, &PSWAP, MulticollateralBondingCurvePool).expect("failed to enable source");
        assert_eq!(LiquidityProxy::is_path_available(0, XOR, VAL).unwrap(), false);
        assert_eq!(LiquidityProxy::is_path_available(0, VAL, XOR).unwrap(), false);
        assert_eq!(LiquidityProxy::is_path_available(0, XOR, PSWAP).unwrap(), true);
        assert_eq!(LiquidityProxy::is_path_available(0, PSWAP, XOR).unwrap(), true);
        assert_eq!(LiquidityProxy::is_path_available(0, VAL, PSWAP).unwrap(), false);
        assert_eq!(LiquidityProxy::is_path_available(0, PSWAP, VAL).unwrap(), false);
    });
}

#[test]
#[rustfmt::skip]
fn test_is_path_available_should_pass_3() {
    let mut ext = ExtBuilder::default().build();
    ext.execute_with(|| {
        use LiquiditySourceType::*;
        TradingPair::register(RuntimeOrigin::signed(alice()), 0, XOR, VAL).expect("failed to register pair");
        TradingPair::register(RuntimeOrigin::signed(alice()), 0, XOR, PSWAP).expect("failed to register pair");
        TradingPair::enable_source_for_trading_pair(&0, &XOR, &VAL, XYKPool).expect("failed to enable source");
        TradingPair::enable_source_for_trading_pair(&0, &XOR, &VAL, MulticollateralBondingCurvePool).expect("failed to enable source");
        assert_eq!(LiquidityProxy::is_path_available(0, XOR, VAL).unwrap(), true);
        assert_eq!(LiquidityProxy::is_path_available(0, VAL, XOR).unwrap(), true);
        assert_eq!(LiquidityProxy::is_path_available(0, XOR, PSWAP).unwrap(), false);
        assert_eq!(LiquidityProxy::is_path_available(0, PSWAP, XOR).unwrap(), false);
        assert_eq!(LiquidityProxy::is_path_available(0, VAL, PSWAP).unwrap(), false);
        assert_eq!(LiquidityProxy::is_path_available(0, PSWAP, VAL).unwrap(), false);
    });
}

#[test]
#[rustfmt::skip]
fn test_is_path_available_should_pass_4() {
    let mut ext = ExtBuilder::default().build();
    ext.execute_with(|| {
        use LiquiditySourceType::*;
        TradingPair::register(RuntimeOrigin::signed(alice()), 0, XOR, VAL).expect("failed to register pair");
        TradingPair::register(RuntimeOrigin::signed(alice()), 0, XOR, PSWAP).expect("failed to register pair");
        TradingPair::enable_source_for_trading_pair(&0, &XOR, &VAL, XYKPool).expect("failed to enable source");
        TradingPair::enable_source_for_trading_pair(&0, &XOR, &PSWAP, XYKPool).expect("failed to enable source");
        TradingPair::enable_source_for_trading_pair(&0, &XOR, &PSWAP, MulticollateralBondingCurvePool).expect("failed to enable source");
        assert_eq!(LiquidityProxy::is_path_available(0, XOR, VAL).unwrap(), true);
        assert_eq!(LiquidityProxy::is_path_available(0, VAL, XOR).unwrap(), true);
        assert_eq!(LiquidityProxy::is_path_available(0, XOR, PSWAP).unwrap(), true);
        assert_eq!(LiquidityProxy::is_path_available(0, PSWAP, XOR).unwrap(), true);
        assert_eq!(LiquidityProxy::is_path_available(0, VAL, PSWAP).unwrap(), true);
        assert_eq!(LiquidityProxy::is_path_available(0, PSWAP, VAL).unwrap(), true);
    });
}

#[test]
#[rustfmt::skip]
fn test_is_path_available_should_pass_5() {
    let mut ext = ExtBuilder::default().build();
    ext.execute_with(|| {
        use LiquiditySourceType::*;
        assets::Pallet::<Runtime>::register_asset_id(
            alice(),
            XST.into(),
            AssetSymbol(b"XST".to_vec()),
            AssetName(b"SORA Synthetics".to_vec()),
            0,
            Balance::from(0u32),
            true,
            None,
            None,
        ).expect("failed to register XST asset");
        assets::Pallet::<Runtime>::register_asset_id(
            alice(),
            XSTUSD.into(),
            AssetSymbol(b"XSTUSD".to_vec()),
            AssetName(b"SORA Synthetic USD".to_vec()),
            0,
            Balance::from(0u32),
            true,
            None,
            None,
        ).expect("failed to register XSTUSD asset");
<<<<<<< HEAD
        TradingPair::register(RuntimeOrigin::signed(alice()), 0, XOR, VAL).expect("failed to register pair");
        TradingPair::register(RuntimeOrigin::signed(alice()), 0, XOR, PSWAP).expect("failed to register pair");
        TradingPair::register(RuntimeOrigin::signed(alice()), 0, XOR, XST).expect("failed to register pair");
        TradingPair::register(RuntimeOrigin::signed(alice()), 0, XST, XSTUSD).expect("failed to register pair");
=======
        TradingPair::register(Origin::signed(alice()), 0, XOR, VAL).expect("failed to register pair");
        TradingPair::register(Origin::signed(alice()), 0, XOR, PSWAP).expect("failed to register pair");
        TradingPair::register(Origin::signed(alice()), 0, XOR, XST).expect("failed to register pair");
        TradingPair::register(Origin::signed(alice()), 0, XST, XSTUSD).expect("failed to register pair");
>>>>>>> f21c9c14
        TradingPair::enable_source_for_trading_pair(&0, &XOR, &VAL, XYKPool).expect("failed to enable source");
        TradingPair::enable_source_for_trading_pair(&0, &XOR, &PSWAP, XYKPool).expect("failed to enable source");
        TradingPair::enable_source_for_trading_pair(&0, &XOR, &XST, XYKPool).expect("failed to enable source");
        TradingPair::enable_source_for_trading_pair(&0, &XST, &XSTUSD, XSTPool).expect("failed to enable source");
        assert_eq!(LiquidityProxy::is_path_available(0, VAL, PSWAP).unwrap(), true);
        assert_eq!(LiquidityProxy::is_path_available(0, VAL, XOR).unwrap(), true);
        assert_eq!(LiquidityProxy::is_path_available(0, VAL, XST).unwrap(), true);
        assert_eq!(LiquidityProxy::is_path_available(0, VAL, XSTUSD).unwrap(), true);
        assert_eq!(LiquidityProxy::is_path_available(0, XOR, VAL).unwrap(), true);
        assert_eq!(LiquidityProxy::is_path_available(0, XOR, XST).unwrap(), true);
        assert_eq!(LiquidityProxy::is_path_available(0, XOR, XSTUSD).unwrap(), true);
        assert_eq!(LiquidityProxy::is_path_available(0, XST, XSTUSD).unwrap(), true);
        assert_eq!(LiquidityProxy::is_path_available(0, XST, XOR).unwrap(), true);
        assert_eq!(LiquidityProxy::is_path_available(0, XST, VAL).unwrap(), true);
        assert_eq!(LiquidityProxy::is_path_available(0, XSTUSD, XST).unwrap(), true);
        assert_eq!(LiquidityProxy::is_path_available(0, XSTUSD, XOR).unwrap(), true);
        assert_eq!(LiquidityProxy::is_path_available(0, XSTUSD, VAL).unwrap(), true);
    });
}

#[test]
fn test_smart_split_with_extreme_total_supply_works() {
    fn run_test(
        collateral_asset_id: AssetId,
        xyk_pool_reserves: (Fixed, Fixed),
        tbc_reserves: Balance,
        total_supply: Balance,
    ) {
        let mut ext = ExtBuilder::with_total_supply_and_reserves(
            total_supply,
            vec![(0, collateral_asset_id, xyk_pool_reserves.clone())],
        )
        .build();
        ext.execute_with(|| {
            MockMCBCPool::init(vec![(collateral_asset_id, tbc_reserves)]).unwrap();

            let amount_base: Balance = (xyk_pool_reserves.0 / fixed_wrapper!(10))
                .try_into_balance()
                .unwrap();
            let amount_collateral: Balance = (xyk_pool_reserves.1 / fixed_wrapper!(10))
                .try_into_balance()
                .unwrap();
            let base_asset = GetBaseAssetId::get();
            let filter_both = LiquiditySourceFilter::with_allowed(
                0,
                [
                    LiquiditySourceType::MulticollateralBondingCurvePool,
                    LiquiditySourceType::MockPool,
                ]
                .to_vec(),
            );
            let filter_xyk =
                LiquiditySourceFilter::with_allowed(0, [LiquiditySourceType::MockPool].to_vec());

            // base -> collateral, fixed input
            let quotes_smart = LiquidityProxy::quote_single(
                &base_asset,
                &base_asset,
                &collateral_asset_id,
                QuoteAmount::with_desired_input(amount_base.clone()),
                filter_both.clone(),
                false,
                true,
            )
            .expect("Failed to get a quote");
            let quotes_xyk = LiquidityProxy::quote_single(
                &base_asset,
                &base_asset,
                &collateral_asset_id,
                QuoteAmount::with_desired_input(amount_base.clone()),
                filter_xyk.clone(),
                false,
                true,
            )
            .expect("Failed to get a quote");
            assert!(quotes_smart.0.amount >= quotes_xyk.0.amount);

            // collateral - > base, fixed output
            let quotes_smart = LiquidityProxy::quote_single(
                &base_asset,
                &collateral_asset_id,
                &base_asset,
                QuoteAmount::with_desired_output(amount_base.clone()),
                filter_both.clone(),
                false,
                true,
            )
            .expect("Failed to get a quote");
            let quotes_xyk = LiquidityProxy::quote_single(
                &base_asset,
                &collateral_asset_id,
                &base_asset,
                QuoteAmount::with_desired_output(amount_base.clone()),
                filter_xyk.clone(),
                false,
                true,
            )
            .expect("Failed to get a quote");
            assert!(quotes_smart.0.amount <= quotes_xyk.0.amount);

            // collateral - > base, fixed input
            let quotes_smart = LiquidityProxy::quote_single(
                &base_asset,
                &collateral_asset_id,
                &base_asset,
                QuoteAmount::with_desired_input(amount_collateral.clone()),
                filter_both.clone(),
                false,
                true,
            )
            .expect("Failed to get a quote");
            let quotes_xyk = LiquidityProxy::quote_single(
                &base_asset,
                &collateral_asset_id,
                &base_asset,
                QuoteAmount::with_desired_input(amount_collateral.clone()),
                filter_xyk.clone(),
                false,
                true,
            )
            .expect("Failed to get a quote");
            assert!(quotes_smart.0.amount >= quotes_xyk.0.amount);

            // base -> collateral, fixed output
            let quotes_smart = LiquidityProxy::quote_single(
                &base_asset,
                &base_asset,
                &collateral_asset_id,
                QuoteAmount::with_desired_output(amount_collateral.clone()),
                filter_both.clone(),
                false,
                true,
            )
            .expect("Failed to get a quote");
            let quotes_xyk = LiquidityProxy::quote_single(
                &base_asset,
                &base_asset,
                &collateral_asset_id,
                QuoteAmount::with_desired_output(amount_collateral.clone()),
                filter_xyk.clone(),
                false,
                true,
            )
            .expect("Failed to get a quote");
            assert!(quotes_smart.0.amount <= quotes_xyk.0.amount);
        });
    }

    let total_supplies = vec![
        balance!(0),
        balance!(100),
        balance!(1000),
        balance!(10000),
        balance!(500000),
        balance!(1000000),
        balance!(10000000),
    ];

    for t in &total_supplies {
        // XOR <-> VAL
        run_test(VAL, (fixed!(1000), fixed!(200000)), balance!(100000), *t);
        // XOR <-> KSM
        run_test(KSM, (fixed!(1000), fixed!(1000)), balance!(100000), *t);
        // XOR <-> DOT
        run_test(DOT, (fixed!(1000), fixed!(9000)), balance!(100000), *t);
    }
}

#[test]
fn test_smart_split_with_low_collateral_reserves_works() {
    fn run_test(
        collateral_asset_id: AssetId,
        xyk_pool_reserves: (Fixed, Fixed),
        tbc_reserves: Balance,
        total_supply: Balance,
    ) {
        let mut ext = ExtBuilder::with_total_supply_and_reserves(
            total_supply,
            vec![(0, collateral_asset_id, xyk_pool_reserves.clone())],
        )
        .build();
        ext.execute_with(|| {
            MockMCBCPool::init(vec![(collateral_asset_id, tbc_reserves)]).unwrap();

            let amount_base: Balance = (xyk_pool_reserves.0 / fixed_wrapper!(10))
                .try_into_balance()
                .unwrap();
            let amount_collateral: Balance = (xyk_pool_reserves.1 / fixed_wrapper!(10))
                .try_into_balance()
                .unwrap();
            let base_asset = GetBaseAssetId::get();
            let filter_both = LiquiditySourceFilter::with_allowed(
                0,
                [
                    LiquiditySourceType::MulticollateralBondingCurvePool,
                    LiquiditySourceType::MockPool,
                ]
                .to_vec(),
            );
            let filter_xyk =
                LiquiditySourceFilter::with_allowed(0, [LiquiditySourceType::MockPool].to_vec());

            // base -> collateral, fixed input
            let quotes_smart = LiquidityProxy::quote_single(
                &base_asset,
                &base_asset,
                &collateral_asset_id,
                QuoteAmount::with_desired_input(amount_base.clone()),
                filter_both.clone(),
                false,
                true,
            )
            .expect("Failed to get a quote");
            let quotes_xyk = LiquidityProxy::quote_single(
                &base_asset,
                &base_asset,
                &collateral_asset_id,
                QuoteAmount::with_desired_input(amount_base.clone()),
                filter_xyk.clone(),
                false,
                true,
            )
            .expect("Failed to get a quote");
            assert!(quotes_smart.0.amount >= quotes_xyk.0.amount);

            // collateral - > base, fixed output
            let quotes_smart = LiquidityProxy::quote_single(
                &base_asset,
                &collateral_asset_id,
                &base_asset,
                QuoteAmount::with_desired_output(amount_base.clone()),
                filter_both.clone(),
                false,
                true,
            )
            .expect("Failed to get a quote");
            let quotes_xyk = LiquidityProxy::quote_single(
                &base_asset,
                &collateral_asset_id,
                &base_asset,
                QuoteAmount::with_desired_output(amount_base.clone()),
                filter_xyk.clone(),
                false,
                true,
            )
            .expect("Failed to get a quote");
            assert!(quotes_smart.0.amount <= quotes_xyk.0.amount);

            // collateral - > base, fixed input
            let quotes_smart = LiquidityProxy::quote_single(
                &base_asset,
                &collateral_asset_id,
                &base_asset,
                QuoteAmount::with_desired_input(amount_collateral.clone()),
                filter_both.clone(),
                false,
                true,
            )
            .expect("Failed to get a quote");
            let quotes_xyk = LiquidityProxy::quote_single(
                &base_asset,
                &collateral_asset_id,
                &base_asset,
                QuoteAmount::with_desired_input(amount_collateral.clone()),
                filter_xyk.clone(),
                false,
                true,
            )
            .expect("Failed to get a quote");
            assert!(quotes_smart.0.amount >= quotes_xyk.0.amount);

            // base -> collateral, fixed output
            let quotes_smart = LiquidityProxy::quote_single(
                &base_asset,
                &base_asset,
                &collateral_asset_id,
                QuoteAmount::with_desired_output(amount_collateral.clone()),
                filter_both.clone(),
                false,
                true,
            )
            .expect("Failed to get a quote");
            let quotes_xyk = LiquidityProxy::quote_single(
                &base_asset,
                &base_asset,
                &collateral_asset_id,
                QuoteAmount::with_desired_output(amount_collateral.clone()),
                filter_xyk.clone(),
                false,
                true,
            )
            .expect("Failed to get a quote");
            assert!(quotes_smart.0.amount <= quotes_xyk.0.amount);
        });
    }

    let tbc_reserves_amounts = vec![
        balance!(0),
        balance!(100),
        balance!(200),
        balance!(500),
        balance!(1000),
        balance!(10000),
    ];

    for r in &tbc_reserves_amounts {
        // XOR <-> VAL
        run_test(VAL, (fixed!(1000), fixed!(200000)), *r, balance!(350000));
        // XOR <-> KSM
        run_test(KSM, (fixed!(1000), fixed!(1000)), *r, balance!(350000));
        // XOR <-> DOT
        run_test(DOT, (fixed!(1000), fixed!(9000)), *r, balance!(350000));
    }
}

#[test]
fn test_smart_split_with_low_xykpool_reserves_works() {
    fn run_test(
        collateral_asset_id: AssetId,
        xyk_pool_reserves: (Fixed, Fixed),
        tbc_reserves: Balance,
        total_supply: Balance,
        amount_base: Balance,
        amount_collateral: Balance,
    ) {
        let mut ext = ExtBuilder::with_total_supply_and_reserves(
            total_supply,
            vec![(0, collateral_asset_id, xyk_pool_reserves.clone())],
        )
        .build();
        ext.execute_with(|| {
            MockMCBCPool::init(vec![(collateral_asset_id, tbc_reserves)]).unwrap();

            let base_asset = GetBaseAssetId::get();
            let filter_both = LiquiditySourceFilter::with_allowed(
                0,
                [
                    LiquiditySourceType::MulticollateralBondingCurvePool,
                    LiquiditySourceType::MockPool,
                ]
                .to_vec(),
            );
            let filter_mcbc = LiquiditySourceFilter::with_allowed(
                0,
                [LiquiditySourceType::MulticollateralBondingCurvePool].to_vec(),
            );

            // base -> collateral, fixed input
            let quotes_smart = LiquidityProxy::quote_single(
                &base_asset,
                &base_asset,
                &collateral_asset_id,
                QuoteAmount::with_desired_input(amount_base.clone()),
                filter_both.clone(),
                false,
                true,
            )
            .expect("Failed to get a quote");
            let quotes_mcbc = LiquidityProxy::quote_single(
                &base_asset,
                &base_asset,
                &collateral_asset_id,
                QuoteAmount::with_desired_input(amount_base.clone()),
                filter_mcbc.clone(),
                false,
                true,
            )
            .expect("Failed to get a quote");
            assert!(quotes_smart.0.amount >= quotes_mcbc.0.amount);

            // collateral - > base, fixed output
            let quotes_smart = LiquidityProxy::quote_single(
                &base_asset,
                &collateral_asset_id,
                &base_asset,
                QuoteAmount::with_desired_output(amount_base.clone()),
                filter_both.clone(),
                false,
                true,
            )
            .expect("Failed to get a quote");
            let quotes_mcbc = LiquidityProxy::quote_single(
                &base_asset,
                &collateral_asset_id,
                &base_asset,
                QuoteAmount::with_desired_output(amount_base.clone()),
                filter_mcbc.clone(),
                false,
                true,
            )
            .expect("Failed to get a quote");
            assert!(quotes_smart.0.amount <= quotes_mcbc.0.amount);

            // collateral - > base, fixed input
            let quotes_smart = LiquidityProxy::quote_single(
                &base_asset,
                &collateral_asset_id,
                &base_asset,
                QuoteAmount::with_desired_input(amount_collateral.clone()),
                filter_both.clone(),
                false,
                true,
            )
            .expect("Failed to get a quote");
            let quotes_mcbc = LiquidityProxy::quote_single(
                &base_asset,
                &collateral_asset_id,
                &base_asset,
                QuoteAmount::with_desired_input(amount_collateral.clone()),
                filter_mcbc.clone(),
                false,
                true,
            )
            .expect("Failed to get a quote");
            assert!(quotes_smart.0.amount >= quotes_mcbc.0.amount);

            // base -> collateral, fixed output
            let quotes_smart = LiquidityProxy::quote_single(
                &base_asset,
                &base_asset,
                &collateral_asset_id,
                QuoteAmount::with_desired_output(amount_collateral.clone()),
                filter_both.clone(),
                false,
                true,
            )
            .expect("Failed to get a quote");
            let quotes_mcbc = LiquidityProxy::quote_single(
                &base_asset,
                &base_asset,
                &collateral_asset_id,
                QuoteAmount::with_desired_output(amount_collateral.clone()),
                filter_mcbc.clone(),
                false,
                true,
            )
            .expect("Failed to get a quote");
            assert!(quotes_smart.0.amount <= quotes_mcbc.0.amount);
        });
    }

    let xor_val_pool_reserves = vec![
        (fixed!(0), fixed!(0)),
        (fixed!(5), fixed!(1000)),
        (fixed!(10), fixed!(2000)),
        (fixed!(50), fixed!(10000)),
        (fixed!(100), fixed!(20000)),
        (fixed!(500), fixed!(100000)),
    ];

    let xor_ksm_pool_reserves = vec![
        (fixed!(0), fixed!(0)),
        (fixed!(5), fixed!(5)),
        (fixed!(10), fixed!(10)),
        (fixed!(50), fixed!(50)),
        (fixed!(100), fixed!(100)),
        (fixed!(500), fixed!(500)),
    ];

    let xor_dot_pool_reserves = vec![
        (fixed!(0), fixed!(0)),
        (fixed!(5), fixed!(45)),
        (fixed!(10), fixed!(90)),
        (fixed!(50), fixed!(450)),
        (fixed!(100), fixed!(900)),
        (fixed!(500), fixed!(4500)),
    ];

    for r in &xor_val_pool_reserves {
        // XOR <-> VAL
        run_test(
            VAL,
            *r,
            balance!(100000),
            balance!(350000),
            balance!(100),
            balance!(20000),
        );
    }
    for r in &xor_ksm_pool_reserves {
        // XOR <-> KSM
        run_test(
            KSM,
            *r,
            balance!(100000),
            balance!(350000),
            balance!(200),
            balance!(200),
        );
    }
    for r in &xor_dot_pool_reserves {
        // XOR <-> DOT
        run_test(
            DOT,
            *r,
            balance!(100000),
            balance!(350000),
            balance!(200),
            balance!(1000),
        );
    }
}

#[test]
fn test_smart_split_selling_xor_should_fail() {
    fn run_test(
        collateral_asset_id: AssetId,
        xyk_pool_reserves: (Fixed, Fixed),
        tbc_reserves: Balance,
        total_supply: Balance,
        _amount_base: Balance,
        amount_collateral: Balance,
    ) {
        let mut ext = ExtBuilder::with_total_supply_and_reserves(
            total_supply,
            vec![(0, collateral_asset_id, xyk_pool_reserves.clone())],
        )
        .build();
        ext.execute_with(|| {
            MockMCBCPool::init(vec![(collateral_asset_id, tbc_reserves)]).unwrap();

            let base_asset = GetBaseAssetId::get();
            let filter_both = LiquiditySourceFilter::with_allowed(
                0,
                [
                    LiquiditySourceType::MulticollateralBondingCurvePool,
                    LiquiditySourceType::MockPool,
                ]
                .to_vec(),
            );

            // base -> collateral, fixed output
            let result = LiquidityProxy::quote_single(
                &base_asset,
                &base_asset,
                &collateral_asset_id,
                QuoteAmount::with_desired_output(amount_collateral.clone()),
                filter_both.clone(),
                false,
                true,
            );
            assert_noop!(result, crate::Error::<Runtime>::InsufficientLiquidity);
        });
    }

    let xor_val_pool_reserves = vec![
        (fixed!(5), fixed!(1000)),
        (fixed!(10), fixed!(2000)),
        (fixed!(50), fixed!(10000)),
    ];
    let val_tbc_reserves = vec![balance!(1000), balance!(2000), balance!(5000)];

    let xor_ksm_pool_reserves = vec![
        (fixed!(5), fixed!(5)),
        (fixed!(10), fixed!(10)),
        (fixed!(50), fixed!(50)),
    ];
    let ksm_tbc_reserves = vec![balance!(20), balance!(50), balance!(100)];

    let xor_dot_pool_reserves = vec![
        (fixed!(5), fixed!(45)),
        (fixed!(10), fixed!(90)),
        (fixed!(50), fixed!(450)),
    ];
    let dot_tbc_reserves = vec![balance!(20), balance!(50), balance!(100)];

    for r in &xor_val_pool_reserves {
        for t in &val_tbc_reserves {
            // XOR <-> VAL
            run_test(
                VAL,
                *r,
                *t,
                balance!(350000),
                balance!(100),
                balance!(20000),
            );
        }
    }
    for r in &xor_ksm_pool_reserves {
        for t in &ksm_tbc_reserves {
            // XOR <-> KSM
            run_test(KSM, *r, *t, balance!(350000), balance!(200), balance!(200));
        }
    }
    for r in &xor_dot_pool_reserves {
        for t in &dot_tbc_reserves {
            // XOR <-> DOT
            run_test(DOT, *r, *t, balance!(350000), balance!(200), balance!(1000));
        }
    }
}

#[test]
fn test_smart_split_error_handling_works() {
    fn run_test(
        collateral_asset_id: AssetId,
        xyk_pool_reserves: (Fixed, Fixed),
        tbc_reserves: Balance,
        amount: QuoteAmount<Balance>,
        expected_error: DispatchError,
    ) {
        let mut ext = ExtBuilder::with_total_supply_and_reserves(
            balance!(350000),
            vec![(0, collateral_asset_id, xyk_pool_reserves.clone())],
        )
        .build();
        ext.execute_with(|| {
            MockMCBCPool::init(vec![(collateral_asset_id, tbc_reserves)]).unwrap();

            let result = LiquidityProxy::quote_single(
                &GetBaseAssetId::get(),
                &GetBaseAssetId::get(),
                &collateral_asset_id,
                amount,
                LiquiditySourceFilter::empty(0),
                false,
                true,
            );

            assert_noop!(result, expected_error);
        });
    }

    // XYK pool has zero reserves, the whole trade will be directed to the MCBC pool.
    // Quote at the MCBC pool fails due to insufficient collateral reserves.
    // Subsequent quote from the XYK pool also fails since it doesn't have any reserves.
    // Error from the MCBC pool quote should be returned as the outcome.
    run_test(
        VAL,
        (fixed!(0), fixed!(0)),
        balance!(1000),
        QuoteAmount::with_desired_output(balance!(5000)),
        crate::Error::<Runtime>::InsufficientLiquidity.into(),
    );

    // MCBC will fail trying to get the sell price for the `special_asset`.
    // The entire trade will be directed to the XYK pool.
    // Quote at the MCBC pool will never be attempted.
    // Quote from the XYK pool should fail due to insufficient reserves.
    // Error from the XYK pool quote should be returned as the outcome.
    run_test(
        special_asset(),
        (fixed!(500), fixed!(500)),
        balance!(1000),
        QuoteAmount::with_desired_output(balance!(5000)),
        mock_liquidity_source::Error::<Runtime, mock_liquidity_source::Instance1>::InsufficientLiquidity.into(),
    );
}

#[test]
#[rustfmt::skip]
fn selecting_xyk_only_filter_is_forbidden() {
    let mut ext = ExtBuilder::default().build();
    ext.execute_with(|| {
        use LiquiditySourceType::*;
        use FilterMode::*;

        // xyk only selection, base case
        assert_eq!(LiquidityProxy::is_forbidden_filter(&XOR, &VAL, &vec![XYKPool], &AllowSelected), true);
        assert_eq!(LiquidityProxy::is_forbidden_filter(&XOR, &PSWAP, &vec![XYKPool], &AllowSelected), true);
        assert_eq!(LiquidityProxy::is_forbidden_filter(&XOR, &DAI, &vec![XYKPool], &AllowSelected), true);
        assert_eq!(LiquidityProxy::is_forbidden_filter(&XOR, &ETH, &vec![XYKPool], &AllowSelected), true);
        assert_eq!(LiquidityProxy::is_forbidden_filter(&VAL, &XOR, &vec![XYKPool], &AllowSelected), true);
        assert_eq!(LiquidityProxy::is_forbidden_filter(&PSWAP, &XOR, &vec![XYKPool], &AllowSelected), true);
        assert_eq!(LiquidityProxy::is_forbidden_filter(&DAI, &XOR, &vec![XYKPool], &AllowSelected), true);
        assert_eq!(LiquidityProxy::is_forbidden_filter(&ETH, &XOR, &vec![XYKPool], &AllowSelected), true);

        // xyk only selection, indirect swaps
        assert_eq!(LiquidityProxy::is_forbidden_filter(&DAI, &PSWAP, &vec![XYKPool], &AllowSelected), true);
        assert_eq!(LiquidityProxy::is_forbidden_filter(&PSWAP, &VAL, &vec![XYKPool], &AllowSelected), true);
        assert_eq!(LiquidityProxy::is_forbidden_filter(&USDT, &VAL, &vec![XYKPool], &AllowSelected), true);

        // xyk only selection, non-reserve assets
        assert_eq!(LiquidityProxy::is_forbidden_filter(&XOR, &USDT, &vec![XYKPool], &AllowSelected), false);
        assert_eq!(LiquidityProxy::is_forbidden_filter(&USDT, &XOR, &vec![XYKPool], &AllowSelected), false);

        // xyk only selection, base case
        assert_eq!(LiquidityProxy::is_forbidden_filter(&XOR, &VAL, &vec![MulticollateralBondingCurvePool, XSTPool], &ForbidSelected), true);
        assert_eq!(LiquidityProxy::is_forbidden_filter(&XOR, &PSWAP, &vec![MulticollateralBondingCurvePool, XSTPool], &ForbidSelected), true);
        assert_eq!(LiquidityProxy::is_forbidden_filter(&XOR, &DAI, &vec![MulticollateralBondingCurvePool, XSTPool], &ForbidSelected), true);
        assert_eq!(LiquidityProxy::is_forbidden_filter(&XOR, &ETH, &vec![MulticollateralBondingCurvePool, XSTPool], &ForbidSelected), true);
        assert_eq!(LiquidityProxy::is_forbidden_filter(&VAL, &XOR, &vec![MulticollateralBondingCurvePool, XSTPool], &ForbidSelected), true);
        assert_eq!(LiquidityProxy::is_forbidden_filter(&PSWAP, &XOR, &vec![MulticollateralBondingCurvePool, XSTPool], &ForbidSelected), true);
        assert_eq!(LiquidityProxy::is_forbidden_filter(&DAI, &XOR, &vec![MulticollateralBondingCurvePool, XSTPool], &ForbidSelected), true);
        assert_eq!(LiquidityProxy::is_forbidden_filter(&ETH, &XOR, &vec![MulticollateralBondingCurvePool, XSTPool], &ForbidSelected), true);

        // xyk only selection, indirect swaps
        assert_eq!(LiquidityProxy::is_forbidden_filter(&DAI, &PSWAP, &vec![MulticollateralBondingCurvePool, XSTPool], &ForbidSelected), true);
        assert_eq!(LiquidityProxy::is_forbidden_filter(&PSWAP, &VAL, &vec![MulticollateralBondingCurvePool, XSTPool], &ForbidSelected), true);
        assert_eq!(LiquidityProxy::is_forbidden_filter(&USDT, &VAL, &vec![MulticollateralBondingCurvePool, XSTPool], &ForbidSelected), true);

        // xyk only selection, non-reserve assets
        assert_eq!(LiquidityProxy::is_forbidden_filter(&XOR, &USDT, &vec![MulticollateralBondingCurvePool, XSTPool], &ForbidSelected), false);
        assert_eq!(LiquidityProxy::is_forbidden_filter(&USDT, &XOR, &vec![MulticollateralBondingCurvePool, XSTPool], &ForbidSelected), false);

        // smart selection, base case
        assert_eq!(LiquidityProxy::is_forbidden_filter(&XOR, &VAL, &vec![], &Disabled), false);
        assert_eq!(LiquidityProxy::is_forbidden_filter(&XOR, &PSWAP, &vec![], &Disabled), false);
        assert_eq!(LiquidityProxy::is_forbidden_filter(&XOR, &DAI, &vec![], &Disabled), false);
        assert_eq!(LiquidityProxy::is_forbidden_filter(&XOR, &ETH, &vec![], &Disabled), false);
        assert_eq!(LiquidityProxy::is_forbidden_filter(&VAL, &XOR, &vec![], &Disabled), false);
        assert_eq!(LiquidityProxy::is_forbidden_filter(&PSWAP, &XOR, &vec![], &Disabled), false);
        assert_eq!(LiquidityProxy::is_forbidden_filter(&DAI, &XOR, &vec![], &Disabled), false);
        assert_eq!(LiquidityProxy::is_forbidden_filter(&XOR, &DAI, &vec![], &Disabled), false);

        // smart selection, indirect swaps
        assert_eq!(LiquidityProxy::is_forbidden_filter(&DAI, &PSWAP, &vec![], &Disabled), false);
        assert_eq!(LiquidityProxy::is_forbidden_filter(&PSWAP, &VAL, &vec![], &Disabled), false);
        assert_eq!(LiquidityProxy::is_forbidden_filter(&USDT, &VAL, &vec![], &Disabled), false);

        // smart selection, non-reserve assets
        assert_eq!(LiquidityProxy::is_forbidden_filter(&XOR, &USDT, &vec![], &Disabled), false);
        assert_eq!(LiquidityProxy::is_forbidden_filter(&USDT, &XOR, &vec![], &Disabled), false);

        // tbc only selection, base case
        assert_eq!(LiquidityProxy::is_forbidden_filter(&XOR, &VAL, &vec![MulticollateralBondingCurvePool], &AllowSelected), false);
        assert_eq!(LiquidityProxy::is_forbidden_filter(&XOR, &PSWAP, &vec![MulticollateralBondingCurvePool], &AllowSelected), false);
        assert_eq!(LiquidityProxy::is_forbidden_filter(&XOR, &DAI, &vec![MulticollateralBondingCurvePool], &AllowSelected), false);
        assert_eq!(LiquidityProxy::is_forbidden_filter(&XOR, &ETH, &vec![MulticollateralBondingCurvePool], &AllowSelected), false);
        assert_eq!(LiquidityProxy::is_forbidden_filter(&VAL, &XOR, &vec![MulticollateralBondingCurvePool], &AllowSelected), false);
        assert_eq!(LiquidityProxy::is_forbidden_filter(&PSWAP, &XOR, &vec![MulticollateralBondingCurvePool], &AllowSelected), false);
        assert_eq!(LiquidityProxy::is_forbidden_filter(&DAI, &XOR, &vec![MulticollateralBondingCurvePool], &AllowSelected), false);
        assert_eq!(LiquidityProxy::is_forbidden_filter(&ETH, &XOR, &vec![MulticollateralBondingCurvePool], &AllowSelected), false);

        // tbc only selection, indirect swaps
        assert_eq!(LiquidityProxy::is_forbidden_filter(&DAI, &PSWAP, &vec![], &Disabled), false);
        assert_eq!(LiquidityProxy::is_forbidden_filter(&PSWAP, &VAL, &vec![], &Disabled), false);
        assert_eq!(LiquidityProxy::is_forbidden_filter(&USDT, &VAL, &vec![], &Disabled), false);

        // tbc only selection, non-reserve assets
        assert_eq!(LiquidityProxy::is_forbidden_filter(&XOR, &USDT, &vec![MulticollateralBondingCurvePool], &AllowSelected), false);
        assert_eq!(LiquidityProxy::is_forbidden_filter(&USDT, &XOR, &vec![MulticollateralBondingCurvePool], &AllowSelected), false);

        // hack cases with unavailable sources
        assert_eq!(LiquidityProxy::is_forbidden_filter(&XOR, &VAL, &vec![MockPool, XYKPool], &AllowSelected), true);
        assert_eq!(LiquidityProxy::is_forbidden_filter(&VAL, &PSWAP, &vec![MockPool, XYKPool], &AllowSelected), true);
        assert_eq!(LiquidityProxy::is_forbidden_filter(&XOR, &USDT, &vec![MockPool, XYKPool], &AllowSelected), false);

        assert_eq!(LiquidityProxy::is_forbidden_filter(&XOR, &VAL, &vec![MockPool, MulticollateralBondingCurvePool, XSTPool], &ForbidSelected), true);
        assert_eq!(LiquidityProxy::is_forbidden_filter(&VAL, &PSWAP, &vec![MockPool, MulticollateralBondingCurvePool, XSTPool], &ForbidSelected), true);
        assert_eq!(LiquidityProxy::is_forbidden_filter(&XOR, &USDT, &vec![MockPool, MulticollateralBondingCurvePool, XSTPool], &ForbidSelected), false);
    });
}

#[test]
#[rustfmt::skip]
fn test_list_enabled_sources_for_path_with_xyk_forbidden_1() {
    let mut ext = ExtBuilder::default().build();
    ext.execute_with(|| {
        use LiquiditySourceType::*;
        TradingPair::register(RuntimeOrigin::signed(alice()), 0, XOR, VAL).expect("failed to register pair");
        TradingPair::register(RuntimeOrigin::signed(alice()), 0, XOR, PSWAP).expect("failed to register pair");
        TradingPair::register(RuntimeOrigin::signed(alice()), 0, XOR, USDT).expect("failed to register pair");
        TradingPair::enable_source_for_trading_pair(&0, &XOR, &PSWAP, XYKPool).expect("failed to enable source");
        TradingPair::enable_source_for_trading_pair(&0, &XOR, &USDT, XYKPool).expect("failed to enable source");
        let query_a = LiquidityProxy::list_enabled_sources_for_path_with_xyk_forbidden(0, XOR, VAL);
        let query_b = LiquidityProxy::list_enabled_sources_for_path_with_xyk_forbidden(0, VAL, XOR);
        let query_c = LiquidityProxy::list_enabled_sources_for_path_with_xyk_forbidden(0, XOR, PSWAP);
        let query_d = LiquidityProxy::list_enabled_sources_for_path_with_xyk_forbidden(0, PSWAP, XOR);
        let query_e = LiquidityProxy::list_enabled_sources_for_path_with_xyk_forbidden(0, XOR, USDT);
        let query_f = LiquidityProxy::list_enabled_sources_for_path_with_xyk_forbidden(0, USDT, XOR);
        let query_g = LiquidityProxy::list_enabled_sources_for_path_with_xyk_forbidden(0, PSWAP, USDT);
        let query_h = LiquidityProxy::list_enabled_sources_for_path_with_xyk_forbidden(0, USDT, VAL);

        assert_eq!(query_a.unwrap_err(), Error::<Runtime>::UnavailableExchangePath.into());
        assert_eq!(query_b.unwrap_err(), Error::<Runtime>::UnavailableExchangePath.into());
        assert_eq!(query_c.unwrap(), vec![]);
        assert_eq!(query_d.unwrap(), vec![]);
        assert_eq!(query_e.unwrap(), vec![XYKPool]);
        assert_eq!(query_f.unwrap(), vec![XYKPool]);
        assert_eq!(query_g.unwrap(), vec![]);
        assert_eq!(query_h.unwrap_err(), Error::<Runtime>::UnavailableExchangePath.into());
    });
}

#[test]
#[rustfmt::skip]
fn test_list_enabled_sources_for_path_with_xyk_forbidden_2() {
    let mut ext = ExtBuilder::default().build();
    ext.execute_with(|| {
        use LiquiditySourceType::*;
        TradingPair::register(RuntimeOrigin::signed(alice()), 0, XOR, VAL).expect("failed to register pair");
        TradingPair::register(RuntimeOrigin::signed(alice()), 0, XOR, PSWAP).expect("failed to register pair");
        TradingPair::enable_source_for_trading_pair(&0, &XOR, &VAL, MulticollateralBondingCurvePool).expect("failed to enable source");
        TradingPair::enable_source_for_trading_pair(&0, &XOR, &PSWAP, XYKPool).expect("failed to enable source");
        let query_a = LiquidityProxy::list_enabled_sources_for_path_with_xyk_forbidden(0, XOR, VAL);
        let query_b = LiquidityProxy::list_enabled_sources_for_path_with_xyk_forbidden(0, VAL, XOR);
        let query_c = LiquidityProxy::list_enabled_sources_for_path_with_xyk_forbidden(0, XOR, PSWAP);
        let query_d = LiquidityProxy::list_enabled_sources_for_path_with_xyk_forbidden(0, PSWAP, XOR);
        let query_e = LiquidityProxy::list_enabled_sources_for_path_with_xyk_forbidden(0, VAL, PSWAP);
        let query_f = LiquidityProxy::list_enabled_sources_for_path_with_xyk_forbidden(0, PSWAP, VAL);
        assert_eq!(query_a.unwrap(), vec![MulticollateralBondingCurvePool]);
        assert_eq!(query_b.unwrap(), vec![MulticollateralBondingCurvePool]);
        assert_eq!(query_c.unwrap(), vec![]);
        assert_eq!(query_d.unwrap(), vec![]);
        assert_eq!(query_e.unwrap(), vec![]);
        assert_eq!(query_f.unwrap(), vec![]);
    });
}

#[test]
#[rustfmt::skip]
fn test_list_enabled_sources_for_path_with_xyk_forbidden_3() {
    let mut ext = ExtBuilder::default().build();
    ext.execute_with(|| {
        use LiquiditySourceType::*;
        TradingPair::register(RuntimeOrigin::signed(alice()), 0, XOR, VAL).expect("failed to register pair");
        TradingPair::register(RuntimeOrigin::signed(alice()), 0, XOR, PSWAP).expect("failed to register pair");
        TradingPair::enable_source_for_trading_pair(&0, &XOR, &VAL, MulticollateralBondingCurvePool).expect("failed to enable source");
        TradingPair::enable_source_for_trading_pair(&0, &XOR, &PSWAP, XYKPool).expect("failed to enable source");
        TradingPair::enable_source_for_trading_pair(&0, &XOR, &PSWAP, MulticollateralBondingCurvePool).expect("failed to enable source");
        let query_a = LiquidityProxy::list_enabled_sources_for_path_with_xyk_forbidden(0, XOR, VAL);
        let query_b = LiquidityProxy::list_enabled_sources_for_path_with_xyk_forbidden(0, VAL, XOR);
        let query_c = LiquidityProxy::list_enabled_sources_for_path_with_xyk_forbidden(0, XOR, PSWAP);
        let query_d = LiquidityProxy::list_enabled_sources_for_path_with_xyk_forbidden(0, PSWAP, XOR);
        let query_e = LiquidityProxy::list_enabled_sources_for_path_with_xyk_forbidden(0, VAL, PSWAP);
        let query_f = LiquidityProxy::list_enabled_sources_for_path_with_xyk_forbidden(0, PSWAP, VAL);
        assert_eq!(query_a.unwrap(), vec![MulticollateralBondingCurvePool]);
        assert_eq!(query_b.unwrap(), vec![MulticollateralBondingCurvePool]);
        assert_eq!(query_c.unwrap(), vec![MulticollateralBondingCurvePool]);
        assert_eq!(query_d.unwrap(), vec![MulticollateralBondingCurvePool]);
        assert_eq!(query_e.unwrap(), vec![MulticollateralBondingCurvePool]);
        assert_eq!(query_f.unwrap(), vec![MulticollateralBondingCurvePool]);
    });
}

#[test]
#[rustfmt::skip]
fn test_list_enabled_sources_for_path_with_xyk_forbidden_4() {
    let mut ext = ExtBuilder::default().build();
    ext.execute_with(|| {
        use LiquiditySourceType::*;
        TradingPair::register(RuntimeOrigin::signed(alice()), 0, XOR, VAL).expect("failed to register pair");
        TradingPair::register(RuntimeOrigin::signed(alice()), 0, XOR, PSWAP).expect("failed to register pair");
        TradingPair::register(RuntimeOrigin::signed(alice()), 0, XOR, USDT).expect("failed to register pair");

        TradingPair::enable_source_for_trading_pair(&0, &XOR, &VAL, XYKPool).expect("failed to enable source");
        TradingPair::enable_source_for_trading_pair(&0, &XOR, &VAL, MulticollateralBondingCurvePool).expect("failed to enable source");
        TradingPair::enable_source_for_trading_pair(&0, &XOR, &VAL, MockPool2).expect("failed to enable source");
        TradingPair::enable_source_for_trading_pair(&0, &XOR, &PSWAP, XYKPool).expect("failed to enable source");
        TradingPair::enable_source_for_trading_pair(&0, &XOR, &PSWAP, MulticollateralBondingCurvePool).expect("failed to enable source");
        TradingPair::enable_source_for_trading_pair(&0, &XOR, &PSWAP, MockPool3).expect("failed to enable source");
        let query_a = LiquidityProxy::list_enabled_sources_for_path_with_xyk_forbidden(0, XOR, VAL);
        let query_b = LiquidityProxy::list_enabled_sources_for_path_with_xyk_forbidden(0, VAL, XOR);
        let query_c = LiquidityProxy::list_enabled_sources_for_path_with_xyk_forbidden(0, XOR, PSWAP);
        let query_d = LiquidityProxy::list_enabled_sources_for_path_with_xyk_forbidden(0, PSWAP, XOR);
        let query_e = LiquidityProxy::list_enabled_sources_for_path_with_xyk_forbidden(0, VAL, PSWAP);
        let query_f = LiquidityProxy::list_enabled_sources_for_path_with_xyk_forbidden(0, PSWAP, VAL);
        assert_eq!(query_a.unwrap(), vec![MulticollateralBondingCurvePool, MockPool2]);
        assert_eq!(query_b.unwrap(), vec![MulticollateralBondingCurvePool, MockPool2]);
        assert_eq!(query_c.unwrap(), vec![MulticollateralBondingCurvePool, MockPool3]);
        assert_eq!(query_d.unwrap(), vec![MulticollateralBondingCurvePool, MockPool3]);
        assert_eq!(query_e.unwrap(), vec![MulticollateralBondingCurvePool]);
        assert_eq!(query_f.unwrap(), vec![MulticollateralBondingCurvePool]);
    });
}

#[test]
fn test_quote_with_no_price_impact_with_desired_input() {
    let mut ext = ExtBuilder::default().build();
    ext.execute_with(|| {
        MockMCBCPool::init(get_mcbc_reserves_normal()).unwrap();
        let filter = LiquiditySourceFilter::with_allowed(
            DEX_D_ID,
            [
                LiquiditySourceType::MulticollateralBondingCurvePool,
                LiquiditySourceType::MockPool,
            ]
            .to_vec(),
        );
        let amount_val_in = balance!(45700);
        let amount_xor_intermediate = balance!(200);
        let amount_ksm_out = balance!(174);

        // Buying XOR for VAL
        let (quotes, _rewards, _) = LiquidityProxy::quote_single(
            &GetBaseAssetId::get(),
            &VAL,
            &GetBaseAssetId::get(),
            QuoteAmount::with_desired_input(amount_val_in),
            filter.clone(),
            false,
            true,
        )
        .expect("Failed to get a quote");
        let mut dist = quotes.distribution;
        dist.sort_by(|a, b| a.0.cmp(&b.0));
        assert_approx_eq!(quotes.amount, amount_xor_intermediate, balance!(1));
        assert_eq!(quotes.fee, balance!(0));
        assert!(matches!(
            dist.as_slice(),
            [
                (
                    LiquiditySourceId {
                        dex_id: _,
                        liquidity_source_index:
                            LiquiditySourceType::MulticollateralBondingCurvePool
                    },
                    _
                ),
                (
                    LiquiditySourceId {
                        dex_id: _,
                        liquidity_source_index: LiquiditySourceType::MockPool
                    },
                    _
                ),
            ]
        ));

        // Buying KSM for XOR
        let (quotes, _rewards, _) = LiquidityProxy::quote_single(
            &GetBaseAssetId::get(),
            &GetBaseAssetId::get(),
            &KSM,
            QuoteAmount::with_desired_input(amount_xor_intermediate),
            filter.clone(),
            false,
            true,
        )
        .expect("Failed to get a quote");
        dist = quotes.distribution;
        dist.sort_by(|a, b| a.0.cmp(&b.0));
        assert_approx_eq!(quotes.amount, amount_ksm_out, balance!(1));
        assert_eq!(quotes.fee, balance!(0));
        assert!(matches!(
            dist.as_slice(),
            [
                (
                    LiquiditySourceId {
                        dex_id: _,
                        liquidity_source_index:
                            LiquiditySourceType::MulticollateralBondingCurvePool
                    },
                    _
                ),
                (
                    LiquiditySourceId {
                        dex_id: _,
                        liquidity_source_index: LiquiditySourceType::MockPool
                    },
                    _
                ),
            ]
        ));

        // Buying KSM for VAL
        let (quotes, _rewards, _) = LiquidityProxy::inner_quote(
            DEX_D_ID,
            &VAL,
            &KSM,
            QuoteAmount::with_desired_input(amount_val_in),
            filter.clone(),
            false,
            true,
        )
        .expect("Failed to get a quote");
        assert_approx_eq!(quotes.amount, amount_ksm_out, balance!(1));
    });
}

#[test]
fn test_quote_with_no_price_impact_with_desired_output() {
    let mut ext = ExtBuilder::default().build();
    ext.execute_with(|| {
        MockMCBCPool::init(get_mcbc_reserves_normal()).unwrap();
        let filter = LiquiditySourceFilter::with_allowed(
            DEX_D_ID,
            [
                LiquiditySourceType::MulticollateralBondingCurvePool,
                LiquiditySourceType::MockPool,
            ]
            .to_vec(),
        );
        let amount_val_in = balance!(45547);
        let amount_xor_intermediate = balance!(200);
        let amount_ksm_out = balance!(174);

        // Buying XOR for VAL
        let (quotes, _rewards, _) = LiquidityProxy::quote_single(
            &GetBaseAssetId::get(),
            &VAL,
            &GetBaseAssetId::get(),
            QuoteAmount::with_desired_output(amount_xor_intermediate),
            filter.clone(),
            false,
            true,
        )
        .expect("Failed to get a quote");
        let mut dist = quotes.distribution;
        dist.sort_by(|a, b| a.0.cmp(&b.0));
        assert_approx_eq!(quotes.amount, amount_val_in, balance!(1));
        assert_eq!(quotes.fee, balance!(0));
        assert!(matches!(
            dist.as_slice(),
            [
                (
                    LiquiditySourceId {
                        dex_id: _,
                        liquidity_source_index:
                            LiquiditySourceType::MulticollateralBondingCurvePool
                    },
                    _
                ),
                (
                    LiquiditySourceId {
                        dex_id: _,
                        liquidity_source_index: LiquiditySourceType::MockPool
                    },
                    _
                ),
            ]
        ));

        // Buying KSM for XOR
        let (quotes, _rewards, _) = LiquidityProxy::quote_single(
            &GetBaseAssetId::get(),
            &GetBaseAssetId::get(),
            &KSM,
            QuoteAmount::with_desired_output(amount_ksm_out),
            filter.clone(),
            false,
            true,
        )
        .expect("Failed to get a quote");
        dist = quotes.distribution;
        dist.sort_by(|a, b| a.0.cmp(&b.0));
        assert_approx_eq!(quotes.amount, amount_xor_intermediate, balance!(1));
        assert_eq!(quotes.fee, balance!(0));
        assert!(matches!(
            dist.as_slice(),
            [
                (
                    LiquiditySourceId {
                        dex_id: _,
                        liquidity_source_index:
                            LiquiditySourceType::MulticollateralBondingCurvePool
                    },
                    _
                ),
                (
                    LiquiditySourceId {
                        dex_id: _,
                        liquidity_source_index: LiquiditySourceType::MockPool
                    },
                    _
                ),
            ]
        ));

        // Buying KSM for VAL
        let (quotes, _rewards, _) = LiquidityProxy::inner_quote(
            DEX_D_ID,
            &VAL,
            &KSM,
            QuoteAmount::with_desired_output(amount_ksm_out),
            filter.clone(),
            false,
            true,
        )
        .expect("Failed to get a quote");
        assert_approx_eq!(quotes.amount, amount_val_in, balance!(100));
    });
}

#[test]
fn test_quote_does_not_overflow_with_desired_input() {
    let collateral_asset_id = VAL;
    let mut ext = ExtBuilder::with_total_supply_and_reserves(
        balance!(200000000000),
        vec![(0, collateral_asset_id, (fixed!(3000000), fixed!(1100000)))],
    )
    .build();
    ext.execute_with(|| {
        MockMCBCPool::init(vec![(collateral_asset_id, balance!(1100000))]).unwrap();

        let base_asset = GetBaseAssetId::get();

        LiquidityProxy::quote_single(
            &base_asset,
            &collateral_asset_id,
            &base_asset,
            QuoteAmount::with_desired_input(balance!(1)),
            LiquiditySourceFilter::empty(0),
            false,
            true,
        )
        .expect("Failed to get a quote");
    });
}

#[test]
fn test_inner_exchange_returns_correct_sources() {
    use LiquiditySourceType::*;
    let mut ext = ExtBuilder::default().build();
    ext.execute_with(|| {
        MockMCBCPool::init(vec![(VAL, balance!(1100000)), (KSM, balance!(1100000))]).unwrap();

        let base_asset = GetBaseAssetId::get();
        let result_base = LiquidityProxy::inner_exchange(
            DEX_D_ID,
            &alice(),
            &common::mock::bob(),
            &VAL,
            &base_asset,
            SwapAmount::with_desired_input(balance!(100), 0),
            LiquiditySourceFilter::empty(0),
        );

        let selected_source_types: Vec<LiquiditySourceType> =
            vec![XYKPool, MulticollateralBondingCurvePool, MockPool];
        let filter_mode = FilterMode::AllowSelected;
        let filter = LiquiditySourceFilter::with_mode(0, filter_mode, selected_source_types);
        let result_val_ksm = LiquidityProxy::inner_exchange(
            DEX_D_ID,
            &alice(),
            &common::mock::bob(),
            &VAL,
            &KSM,
            SwapAmount::with_desired_input(balance!(100), 0),
            filter,
        );

        let (_, sources_base) = result_base.expect("inner_exchange: result is not ok!");
        let (_, sources_val_ksm) = result_val_ksm.expect("inner_exchange: result is not ok!");
        let multicoll_source = LiquiditySourceId {
            dex_id: 0,
            liquidity_source_index: LiquiditySourceType::MulticollateralBondingCurvePool,
        };

        let mock_source = LiquiditySourceId {
            dex_id: 0,
            liquidity_source_index: LiquiditySourceType::MockPool,
        };

        let check_vec = vec![multicoll_source, mock_source];
        assert_eq!(check_vec, sources_base);
        assert_eq!(check_vec, sources_val_ksm);
    });
}

#[test]
fn test_enable_correct_liquidity_source() {
    let mut ext = ExtBuilder::with_enabled_sources(vec![
        LiquiditySourceType::XYKPool,
        LiquiditySourceType::MulticollateralBondingCurvePool,
        LiquiditySourceType::XSTPool,
    ])
    .build();
    ext.execute_with(|| {
        // Only XST & TBC sources could be enabled/disabled
        assert_noop!(
            LiquidityProxy::enable_liquidity_source(
                RuntimeOrigin::root(),
                LiquiditySourceType::XYKPool
            ),
            Error::<Runtime>::UnableToEnableLiquiditySource
        );

        // User cannot enable liquidity source if it was not disabled
        assert_noop!(
            LiquidityProxy::enable_liquidity_source(
                RuntimeOrigin::root(),
                LiquiditySourceType::XSTPool
            ),
            Error::<Runtime>::LiquiditySourceAlreadyEnabled
        );

        // Disable XST & TBC that allows us to enable them
        assert_ok!(LiquidityProxy::disable_liquidity_source(
            RuntimeOrigin::root(),
            LiquiditySourceType::XSTPool
        ));
        assert_ok!(LiquidityProxy::disable_liquidity_source(
            RuntimeOrigin::root(),
            LiquiditySourceType::MulticollateralBondingCurvePool
        ));

        // Enable success
        assert_ok!(LiquidityProxy::enable_liquidity_source(
            RuntimeOrigin::root(),
            LiquiditySourceType::XSTPool
        ));
        assert_ok!(LiquidityProxy::enable_liquidity_source(
            RuntimeOrigin::root(),
            LiquiditySourceType::MulticollateralBondingCurvePool
        ));
    });
}

#[test]
fn test_double_enable_liquidity_source() {
    let mut ext = ExtBuilder::with_enabled_sources(vec![
        LiquiditySourceType::XYKPool,
        LiquiditySourceType::MulticollateralBondingCurvePool,
        LiquiditySourceType::XSTPool,
    ])
    .build();
    ext.execute_with(|| {
        // Disable TBC that allows us to enable it
        assert_ok!(LiquidityProxy::disable_liquidity_source(
            RuntimeOrigin::root(),
            LiquiditySourceType::MulticollateralBondingCurvePool
        ));

        // Enable success
        assert_ok!(LiquidityProxy::enable_liquidity_source(
            RuntimeOrigin::root(),
            LiquiditySourceType::MulticollateralBondingCurvePool
        ));

        // Second enabling failed
        assert_noop!(
            LiquidityProxy::enable_liquidity_source(
                RuntimeOrigin::root(),
                LiquiditySourceType::MulticollateralBondingCurvePool
            ),
            Error::<Runtime>::LiquiditySourceAlreadyEnabled
        );
    });
}

#[test]
fn test_disable_correct_liquidity_source() {
    let mut ext = ExtBuilder::with_enabled_sources(vec![
        LiquiditySourceType::XYKPool,
        LiquiditySourceType::MulticollateralBondingCurvePool,
        LiquiditySourceType::XSTPool,
    ])
    .build();
    ext.execute_with(|| {
        // Only XST & TBC sources could be enabled/disabled
        assert_noop!(
            LiquidityProxy::disable_liquidity_source(
                RuntimeOrigin::root(),
                LiquiditySourceType::XYKPool
            ),
            Error::<Runtime>::UnableToDisableLiquiditySource
        );

        // Disable success
        assert_ok!(LiquidityProxy::disable_liquidity_source(
            RuntimeOrigin::root(),
            LiquiditySourceType::XSTPool
        ));
        assert_ok!(LiquidityProxy::disable_liquidity_source(
            RuntimeOrigin::root(),
            LiquiditySourceType::MulticollateralBondingCurvePool
        ));
    });
}

#[test]
fn test_double_disable_liquidity_source() {
    let mut ext = ExtBuilder::with_enabled_sources(vec![
        LiquiditySourceType::XYKPool,
        LiquiditySourceType::MulticollateralBondingCurvePool,
        LiquiditySourceType::XSTPool,
    ])
    .build();
    ext.execute_with(|| {
        // Disable success
        assert_ok!(LiquidityProxy::disable_liquidity_source(
            RuntimeOrigin::root(),
            LiquiditySourceType::MulticollateralBondingCurvePool
        ));

        // Second disabling failed
        assert_noop!(
            LiquidityProxy::disable_liquidity_source(
                RuntimeOrigin::root(),
                LiquiditySourceType::MulticollateralBondingCurvePool
            ),
            Error::<Runtime>::LiquiditySourceAlreadyDisabled
        );
    });
}

#[test]
fn test_disable_enable_liquidity_source() {
    let mut ext = ExtBuilder::with_enabled_sources(vec![
        LiquiditySourceType::XYKPool,
        LiquiditySourceType::MulticollateralBondingCurvePool,
        LiquiditySourceType::XSTPool,
    ])
    .build();
    ext.execute_with(|| {
        MockMCBCPool::init(get_mcbc_reserves_normal()).unwrap();

        // Check that TBC is enabled
        assert_ok!(LiquidityProxy::quote_single(
            &GetBaseAssetId::get(),
            &DOT,
            &GetBaseAssetId::get(),
            QuoteAmount::with_desired_output(balance!(300)),
            LiquiditySourceFilter::with_allowed(
                DEX_C_ID,
                [LiquiditySourceType::MulticollateralBondingCurvePool].into()
            ),
            false,
            true,
        ));

        // Disable TBC
        assert_ok!(LiquidityProxy::disable_liquidity_source(
            RuntimeOrigin::root(),
            LiquiditySourceType::MulticollateralBondingCurvePool
        ));

        // Check that TBC is disabled
        assert_noop!(
            LiquidityProxy::quote_single(
                &GetBaseAssetId::get(),
                &DOT,
                &GetBaseAssetId::get(),
                QuoteAmount::with_desired_output(balance!(300)),
                LiquiditySourceFilter::with_allowed(
                    DEX_C_ID,
                    [LiquiditySourceType::MulticollateralBondingCurvePool].into()
                ),
                false,
                true,
            ),
            Error::<Runtime>::UnavailableExchangePath
        );

        // Enable TBC
        assert_ok!(LiquidityProxy::enable_liquidity_source(
            RuntimeOrigin::root(),
            LiquiditySourceType::MulticollateralBondingCurvePool
        ));

        // Check that TBC is enabled again
        assert_ok!(LiquidityProxy::quote_single(
            &GetBaseAssetId::get(),
            &DOT,
            &GetBaseAssetId::get(),
            QuoteAmount::with_desired_output(balance!(300)),
            LiquiditySourceFilter::with_allowed(
                DEX_C_ID,
                [LiquiditySourceType::MulticollateralBondingCurvePool].into()
            ),
            false,
            true,
        ));
    });
}

#[test]
fn test_batch_swap_successful() {
    let mut ext = ExtBuilder::default().with_xyk_pool().build();
    ext.execute_with(|| {
        assert_eq!(Assets::free_balance(&USDT, &bob()).unwrap(), balance!(0));
<<<<<<< HEAD
        assert_eq!(
            Assets::free_balance(&USDT, &charlie()).unwrap(),
            balance!(0)
        );
        assert_eq!(Assets::free_balance(&USDT, &dave()).unwrap(), balance!(0));
        assert_ok!(LiquidityProxy::swap_transfer_batch(
            RuntimeOrigin::signed(alice()),
            [
                BatchReceiverInfo::new(bob(), balance!(10)),
                BatchReceiverInfo::new(charlie(), balance!(10)),
                BatchReceiverInfo::new(dave(), balance!(10))
            ]
            .to_vec(),
            DEX_A_ID,
            XOR,
            USDT,
=======
        assert_eq!(Assets::free_balance(&KSM, &charlie()).unwrap(), balance!(0));
        assert_eq!(Assets::free_balance(&KSM, &dave()).unwrap(), balance!(0));

        assert_ok!(LiquidityProxy::swap_transfer_batch(
            Origin::signed(alice()),
            Vec::from([
                (USDT, vec![BatchReceiverInfo::new(bob(), balance!(10))],),
                (
                    KSM,
                    vec![
                        BatchReceiverInfo::new(charlie(), balance!(10)),
                        BatchReceiverInfo::new(dave(), balance!(10)),
                    ]
                ),
            ]),
            DEX_A_ID,
            XOR,
>>>>>>> f21c9c14
            balance!(100),
            [LiquiditySourceType::XYKPool].to_vec(),
            FilterMode::AllowSelected,
        ));
<<<<<<< HEAD
        assert_eq!(Assets::free_balance(&USDT, &bob()).unwrap(), balance!(10));
        assert_eq!(
            Assets::free_balance(&USDT, &charlie()).unwrap(),
            balance!(10)
        );
        assert_eq!(Assets::free_balance(&USDT, &dave()).unwrap(), balance!(10));
=======

        assert_eq!(Assets::free_balance(&USDT, &bob()).unwrap(), balance!(10));
        assert_eq!(
            Assets::free_balance(&KSM, &charlie()).unwrap(),
            balance!(10)
        );
        assert_eq!(Assets::free_balance(&KSM, &dave()).unwrap(), balance!(10));
>>>>>>> f21c9c14
    })
}

#[test]
fn test_batch_swap_desired_input_successful() {
    let mut ext = ExtBuilder::default().with_xyk_pool().build();
    ext.execute_with(|| {
        assert_eq!(Assets::free_balance(&USDT, &bob()).unwrap(), balance!(0));
<<<<<<< HEAD
        assert_eq!(
            Assets::free_balance(&USDT, &charlie()).unwrap(),
            balance!(0)
        );
        assert_eq!(Assets::free_balance(&USDT, &dave()).unwrap(), balance!(0));
        assert_ok!(LiquidityProxy::swap_transfer_batch(
            RuntimeOrigin::signed(alice()),
            [
                BatchReceiverInfo::new(bob(), balance!(10)),
                BatchReceiverInfo::new(charlie(), balance!(10)),
                BatchReceiverInfo::new(dave(), balance!(10))
            ]
            .to_vec(),
            DEX_A_ID,
            XOR,
            USDT,
            balance!(30),
            [LiquiditySourceType::XYKPool].to_vec(),
            FilterMode::AllowSelected,
        ));
        assert_eq!(Assets::free_balance(&USDT, &bob()).unwrap(), balance!(10));
        assert_eq!(
            Assets::free_balance(&USDT, &charlie()).unwrap(),
            balance!(10)
        );
        assert_eq!(Assets::free_balance(&USDT, &dave()).unwrap(), balance!(10));
=======
        assert_eq!(Assets::free_balance(&KSM, &charlie()).unwrap(), balance!(0));
        assert_eq!(Assets::free_balance(&KSM, &dave()).unwrap(), balance!(0));

        assert_ok!(LiquidityProxy::swap_transfer_batch(
            Origin::signed(alice()),
            Vec::from([
                (USDT, vec![BatchReceiverInfo::new(bob(), balance!(10))],),
                (
                    KSM,
                    vec![
                        BatchReceiverInfo::new(charlie(), balance!(10)),
                        BatchReceiverInfo::new(dave(), balance!(10)),
                    ]
                ),
            ]),
            DEX_A_ID,
            XOR,
            balance!(32),
            [LiquiditySourceType::XYKPool].to_vec(),
            FilterMode::AllowSelected,
        ));

        assert_eq!(Assets::free_balance(&USDT, &bob()).unwrap(), balance!(10));
        assert_eq!(
            Assets::free_balance(&KSM, &charlie()).unwrap(),
            balance!(10)
        );
        assert_eq!(Assets::free_balance(&KSM, &dave()).unwrap(), balance!(10));
>>>>>>> f21c9c14
    });
}

#[test]
fn test_batch_swap_desired_input_too_low() {
    let mut ext = ExtBuilder::default().with_xyk_pool().build();
    ext.execute_with(|| {
        assert_eq!(Assets::free_balance(&USDT, &bob()).unwrap(), balance!(0));
<<<<<<< HEAD
        assert_eq!(
            Assets::free_balance(&USDT, &charlie()).unwrap(),
            balance!(0)
        );
        assert_eq!(Assets::free_balance(&USDT, &dave()).unwrap(), balance!(0));
        assert_noop!(
            LiquidityProxy::swap_transfer_batch(
                RuntimeOrigin::signed(alice()),
                [
                    BatchReceiverInfo::new(bob(), balance!(10)),
                    BatchReceiverInfo::new(charlie(), balance!(10)),
                    BatchReceiverInfo::new(dave(), balance!(10))
                ]
                .to_vec(),
                DEX_A_ID,
                XOR,
                USDT,
=======
        assert_eq!(Assets::free_balance(&KSM, &charlie()).unwrap(), balance!(0));
        assert_eq!(Assets::free_balance(&KSM, &dave()).unwrap(), balance!(0));

        assert_noop!(
            LiquidityProxy::swap_transfer_batch(
                Origin::signed(alice()),
                Vec::from([
                    (USDT, vec![BatchReceiverInfo::new(bob(), balance!(10))],),
                    (
                        KSM,
                        vec![
                            BatchReceiverInfo::new(charlie(), balance!(10)),
                            BatchReceiverInfo::new(dave(), balance!(10)),
                        ]
                    ),
                ]),
                DEX_A_ID,
                XOR,
>>>>>>> f21c9c14
                balance!(1),
                [LiquiditySourceType::XYKPool].to_vec(),
                FilterMode::AllowSelected,
            ),
            Error::<Runtime>::SlippageNotTolerated
        );
    });
<<<<<<< HEAD
=======
}

#[test]
fn test_batch_swap_fail_with_duplicate_asset_ids() {
    let mut ext = ExtBuilder::default().with_xyk_pool().build();
    ext.execute_with(|| {
        assert_eq!(Assets::free_balance(&USDT, &bob()).unwrap(), balance!(0));
        assert_eq!(Assets::free_balance(&KSM, &charlie()).unwrap(), balance!(0));
        assert_eq!(Assets::free_balance(&KSM, &dave()).unwrap(), balance!(0));

        assert_noop!(
            LiquidityProxy::swap_transfer_batch(
                Origin::signed(alice()),
                Vec::from([
                    (USDT, vec![BatchReceiverInfo::new(bob(), balance!(10))],),
                    (
                        KSM,
                        vec![
                            BatchReceiverInfo::new(charlie(), balance!(10)),
                            BatchReceiverInfo::new(dave(), balance!(10)),
                        ]
                    ),
                    (USDT, vec![BatchReceiverInfo::new(bob(), balance!(10))],),
                ]),
                DEX_A_ID,
                XOR,
                balance!(100),
                [LiquiditySourceType::XYKPool].to_vec(),
                FilterMode::AllowSelected,
            ),
            Error::<Runtime>::AggregationError
        );
    });
}

#[test]
fn test_batch_swap_fail_with_duplicate_receivers_within_asset_id() {
    let mut ext = ExtBuilder::default().with_xyk_pool().build();
    ext.execute_with(|| {
        assert_eq!(Assets::free_balance(&USDT, &bob()).unwrap(), balance!(0));
        assert_eq!(Assets::free_balance(&KSM, &charlie()).unwrap(), balance!(0));
        assert_eq!(Assets::free_balance(&KSM, &dave()).unwrap(), balance!(0));

        assert_noop!(
            LiquidityProxy::swap_transfer_batch(
                Origin::signed(alice()),
                Vec::from([
                    (USDT, vec![BatchReceiverInfo::new(bob(), balance!(10))],),
                    (
                        KSM,
                        vec![
                            BatchReceiverInfo::new(charlie(), balance!(10)),
                            BatchReceiverInfo::new(dave(), balance!(10)),
                            BatchReceiverInfo::new(dave(), balance!(10)),
                        ]
                    ),
                ]),
                DEX_A_ID,
                XOR,
                balance!(100),
                [LiquiditySourceType::XYKPool].to_vec(),
                FilterMode::AllowSelected,
            ),
            Error::<Runtime>::AggregationError
        );
    });
>>>>>>> f21c9c14
}<|MERGE_RESOLUTION|>--- conflicted
+++ resolved
@@ -1828,17 +1828,10 @@
             None,
             None,
         ).expect("failed to register XSTUSD asset");
-<<<<<<< HEAD
         TradingPair::register(RuntimeOrigin::signed(alice()), 0, XOR, VAL).expect("failed to register pair");
         TradingPair::register(RuntimeOrigin::signed(alice()), 0, XOR, PSWAP).expect("failed to register pair");
         TradingPair::register(RuntimeOrigin::signed(alice()), 0, XOR, XST).expect("failed to register pair");
         TradingPair::register(RuntimeOrigin::signed(alice()), 0, XST, XSTUSD).expect("failed to register pair");
-=======
-        TradingPair::register(Origin::signed(alice()), 0, XOR, VAL).expect("failed to register pair");
-        TradingPair::register(Origin::signed(alice()), 0, XOR, PSWAP).expect("failed to register pair");
-        TradingPair::register(Origin::signed(alice()), 0, XOR, XST).expect("failed to register pair");
-        TradingPair::register(Origin::signed(alice()), 0, XST, XSTUSD).expect("failed to register pair");
->>>>>>> f21c9c14
         TradingPair::enable_source_for_trading_pair(&0, &XOR, &VAL, XYKPool).expect("failed to enable source");
         TradingPair::enable_source_for_trading_pair(&0, &XOR, &PSWAP, XYKPool).expect("failed to enable source");
         TradingPair::enable_source_for_trading_pair(&0, &XOR, &XST, XYKPool).expect("failed to enable source");
@@ -3193,29 +3186,11 @@
     let mut ext = ExtBuilder::default().with_xyk_pool().build();
     ext.execute_with(|| {
         assert_eq!(Assets::free_balance(&USDT, &bob()).unwrap(), balance!(0));
-<<<<<<< HEAD
-        assert_eq!(
-            Assets::free_balance(&USDT, &charlie()).unwrap(),
-            balance!(0)
-        );
-        assert_eq!(Assets::free_balance(&USDT, &dave()).unwrap(), balance!(0));
+        assert_eq!(Assets::free_balance(&KSM, &charlie()).unwrap(), balance!(0));
+        assert_eq!(Assets::free_balance(&KSM, &dave()).unwrap(), balance!(0));
+
         assert_ok!(LiquidityProxy::swap_transfer_batch(
             RuntimeOrigin::signed(alice()),
-            [
-                BatchReceiverInfo::new(bob(), balance!(10)),
-                BatchReceiverInfo::new(charlie(), balance!(10)),
-                BatchReceiverInfo::new(dave(), balance!(10))
-            ]
-            .to_vec(),
-            DEX_A_ID,
-            XOR,
-            USDT,
-=======
-        assert_eq!(Assets::free_balance(&KSM, &charlie()).unwrap(), balance!(0));
-        assert_eq!(Assets::free_balance(&KSM, &dave()).unwrap(), balance!(0));
-
-        assert_ok!(LiquidityProxy::swap_transfer_batch(
-            Origin::signed(alice()),
             Vec::from([
                 (USDT, vec![BatchReceiverInfo::new(bob(), balance!(10))],),
                 (
@@ -3228,19 +3203,10 @@
             ]),
             DEX_A_ID,
             XOR,
->>>>>>> f21c9c14
             balance!(100),
             [LiquiditySourceType::XYKPool].to_vec(),
             FilterMode::AllowSelected,
         ));
-<<<<<<< HEAD
-        assert_eq!(Assets::free_balance(&USDT, &bob()).unwrap(), balance!(10));
-        assert_eq!(
-            Assets::free_balance(&USDT, &charlie()).unwrap(),
-            balance!(10)
-        );
-        assert_eq!(Assets::free_balance(&USDT, &dave()).unwrap(), balance!(10));
-=======
 
         assert_eq!(Assets::free_balance(&USDT, &bob()).unwrap(), balance!(10));
         assert_eq!(
@@ -3248,7 +3214,6 @@
             balance!(10)
         );
         assert_eq!(Assets::free_balance(&KSM, &dave()).unwrap(), balance!(10));
->>>>>>> f21c9c14
     })
 }
 
@@ -3257,39 +3222,11 @@
     let mut ext = ExtBuilder::default().with_xyk_pool().build();
     ext.execute_with(|| {
         assert_eq!(Assets::free_balance(&USDT, &bob()).unwrap(), balance!(0));
-<<<<<<< HEAD
-        assert_eq!(
-            Assets::free_balance(&USDT, &charlie()).unwrap(),
-            balance!(0)
-        );
-        assert_eq!(Assets::free_balance(&USDT, &dave()).unwrap(), balance!(0));
+        assert_eq!(Assets::free_balance(&KSM, &charlie()).unwrap(), balance!(0));
+        assert_eq!(Assets::free_balance(&KSM, &dave()).unwrap(), balance!(0));
+
         assert_ok!(LiquidityProxy::swap_transfer_batch(
             RuntimeOrigin::signed(alice()),
-            [
-                BatchReceiverInfo::new(bob(), balance!(10)),
-                BatchReceiverInfo::new(charlie(), balance!(10)),
-                BatchReceiverInfo::new(dave(), balance!(10))
-            ]
-            .to_vec(),
-            DEX_A_ID,
-            XOR,
-            USDT,
-            balance!(30),
-            [LiquiditySourceType::XYKPool].to_vec(),
-            FilterMode::AllowSelected,
-        ));
-        assert_eq!(Assets::free_balance(&USDT, &bob()).unwrap(), balance!(10));
-        assert_eq!(
-            Assets::free_balance(&USDT, &charlie()).unwrap(),
-            balance!(10)
-        );
-        assert_eq!(Assets::free_balance(&USDT, &dave()).unwrap(), balance!(10));
-=======
-        assert_eq!(Assets::free_balance(&KSM, &charlie()).unwrap(), balance!(0));
-        assert_eq!(Assets::free_balance(&KSM, &dave()).unwrap(), balance!(0));
-
-        assert_ok!(LiquidityProxy::swap_transfer_batch(
-            Origin::signed(alice()),
             Vec::from([
                 (USDT, vec![BatchReceiverInfo::new(bob(), balance!(10))],),
                 (
@@ -3313,7 +3250,6 @@
             balance!(10)
         );
         assert_eq!(Assets::free_balance(&KSM, &dave()).unwrap(), balance!(10));
->>>>>>> f21c9c14
     });
 }
 
@@ -3322,31 +3258,12 @@
     let mut ext = ExtBuilder::default().with_xyk_pool().build();
     ext.execute_with(|| {
         assert_eq!(Assets::free_balance(&USDT, &bob()).unwrap(), balance!(0));
-<<<<<<< HEAD
-        assert_eq!(
-            Assets::free_balance(&USDT, &charlie()).unwrap(),
-            balance!(0)
-        );
-        assert_eq!(Assets::free_balance(&USDT, &dave()).unwrap(), balance!(0));
+        assert_eq!(Assets::free_balance(&KSM, &charlie()).unwrap(), balance!(0));
+        assert_eq!(Assets::free_balance(&KSM, &dave()).unwrap(), balance!(0));
+
         assert_noop!(
             LiquidityProxy::swap_transfer_batch(
                 RuntimeOrigin::signed(alice()),
-                [
-                    BatchReceiverInfo::new(bob(), balance!(10)),
-                    BatchReceiverInfo::new(charlie(), balance!(10)),
-                    BatchReceiverInfo::new(dave(), balance!(10))
-                ]
-                .to_vec(),
-                DEX_A_ID,
-                XOR,
-                USDT,
-=======
-        assert_eq!(Assets::free_balance(&KSM, &charlie()).unwrap(), balance!(0));
-        assert_eq!(Assets::free_balance(&KSM, &dave()).unwrap(), balance!(0));
-
-        assert_noop!(
-            LiquidityProxy::swap_transfer_batch(
-                Origin::signed(alice()),
                 Vec::from([
                     (USDT, vec![BatchReceiverInfo::new(bob(), balance!(10))],),
                     (
@@ -3359,7 +3276,6 @@
                 ]),
                 DEX_A_ID,
                 XOR,
->>>>>>> f21c9c14
                 balance!(1),
                 [LiquiditySourceType::XYKPool].to_vec(),
                 FilterMode::AllowSelected,
@@ -3367,8 +3283,6 @@
             Error::<Runtime>::SlippageNotTolerated
         );
     });
-<<<<<<< HEAD
-=======
 }
 
 #[test]
@@ -3381,7 +3295,7 @@
 
         assert_noop!(
             LiquidityProxy::swap_transfer_batch(
-                Origin::signed(alice()),
+                RuntimeOrigin::signed(alice()),
                 Vec::from([
                     (USDT, vec![BatchReceiverInfo::new(bob(), balance!(10))],),
                     (
@@ -3414,7 +3328,7 @@
 
         assert_noop!(
             LiquidityProxy::swap_transfer_batch(
-                Origin::signed(alice()),
+                RuntimeOrigin::signed(alice()),
                 Vec::from([
                     (USDT, vec![BatchReceiverInfo::new(bob(), balance!(10))],),
                     (
@@ -3435,5 +3349,4 @@
             Error::<Runtime>::AggregationError
         );
     });
->>>>>>> f21c9c14
 }