// This file is part of the SORA network and Polkaswap app.

// Copyright (c) 2020, 2021, Polka Biome Ltd. All rights reserved.
// SPDX-License-Identifier: BSD-4-Clause

// Redistribution and use in source and binary forms, with or without modification,
// are permitted provided that the following conditions are met:

// Redistributions of source code must retain the above copyright notice, this list
// of conditions and the following disclaimer.
// Redistributions in binary form must reproduce the above copyright notice, this
// list of conditions and the following disclaimer in the documentation and/or other
// materials provided with the distribution.
//
// All advertising materials mentioning features or use of this software must display
// the following acknowledgement: This product includes software developed by Polka Biome
// Ltd., SORA, and Polkaswap.
//
// Neither the name of the Polka Biome Ltd. nor the names of its contributors may be used
// to endorse or promote products derived from this software without specific prior written permission.

// THIS SOFTWARE IS PROVIDED BY Polka Biome Ltd. AS IS AND ANY EXPRESS OR IMPLIED WARRANTIES,
// INCLUDING, BUT NOT LIMITED TO, THE IMPLIED WARRANTIES OF MERCHANTABILITY AND FITNESS FOR
// A PARTICULAR PURPOSE ARE DISCLAIMED. IN NO EVENT SHALL Polka Biome Ltd. BE LIABLE FOR ANY
// DIRECT, INDIRECT, INCIDENTAL, SPECIAL, EXEMPLARY, OR CONSEQUENTIAL DAMAGES (INCLUDING,
// BUT NOT LIMITED TO, PROCUREMENT OF SUBSTITUTE GOODS OR SERVICES; LOSS OF USE, DATA, OR PROFITS;
// OR BUSINESS INTERRUPTION) HOWEVER CAUSED AND ON ANY THEORY OF LIABILITY, WHETHER IN CONTRACT,
// STRICT LIABILITY, OR TORT (INCLUDING NEGLIGENCE OR OTHERWISE) ARISING IN ANY WAY OUT OF THE
// USE OF THIS SOFTWARE, EVEN IF ADVISED OF THE POSSIBILITY OF SUCH DAMAGE.

use crate::mock::*;
use crate::{BatchReceiverInfo, Error, QuoteInfo, SwapBatchInfo};
use common::prelude::fixnum::ops::CheckedSub;
use common::prelude::{AssetName, AssetSymbol, Balance, QuoteAmount, SwapAmount};
use common::{
    assert_approx_eq, balance, fixed, fixed_wrapper, FilterMode, Fixed, LiquidityProxyTrait,
    LiquiditySourceFilter, LiquiditySourceId, LiquiditySourceType, RewardReason, DAI, DOT, ETH,
    KSM, PSWAP, USDT, VAL, XOR, XST, XSTUSD,
};
use core::convert::TryInto;
use frame_support::{assert_noop, assert_ok};
use sp_runtime::DispatchError;

#[inline]
fn mcbc_excluding_filter(dex: DEXId) -> LiquiditySourceFilter<DEXId, LiquiditySourceType> {
    LiquiditySourceFilter::with_forbidden(
        dex,
        [LiquiditySourceType::MulticollateralBondingCurvePool].into(),
    )
}

#[test]
#[ignore] // dependency on sampling which is removed
fn test_quote_exact_input_base_should_pass() {
    let mut ext = ExtBuilder::default().build();
    ext.execute_with(|| {
        let amount: Balance = balance!(500);
        let (quotes, _rewards, _, _) = LiquidityProxy::quote_single(
            &GetBaseAssetId::get(),
            &GetBaseAssetId::get(),
            &DOT,
            QuoteAmount::with_desired_input(amount),
            mcbc_excluding_filter(DEX_C_ID),
            false,
            true,
        )
        .expect("Failed to get a quote");

        let ls_quote = <LiquidityProxy as LiquidityProxyTrait<DEXId, AccountId, AssetId>>::quote(
            DEX_C_ID,
            &GetBaseAssetId::get(),
            &DOT,
            QuoteAmount::with_desired_input(amount),
            mcbc_excluding_filter(DEX_C_ID),
            true,
        )
        .expect("Failed to get a quote via LiquiditySource trait");

        let mut dist = quotes.distribution;

        dist.sort_by(|a, b| a.0.cmp(&b.0));

        assert_eq!(quotes.amount, balance!(537.643138033120596204));
        assert_eq!(quotes.fee, balance!(1.1125));
        assert_eq!(ls_quote.amount, quotes.amount);
        assert_eq!(ls_quote.fee, quotes.fee);
        assert_eq!(
            &dist,
            &[
                (
                    LiquiditySourceId::new(DEX_C_ID, LiquiditySourceType::MockPool),
                    QuoteAmount::with_desired_input(balance!(0.1)),
                ),
                (
                    LiquiditySourceId::new(DEX_C_ID, LiquiditySourceType::MockPool2),
                    QuoteAmount::with_desired_input(balance!(0.225)),
                ),
                (
                    LiquiditySourceId::new(DEX_C_ID, LiquiditySourceType::MockPool3),
                    QuoteAmount::with_desired_input(balance!(0.025)),
                ),
                (
                    LiquiditySourceId::new(DEX_C_ID, LiquiditySourceType::MockPool4),
                    QuoteAmount::with_desired_input(balance!(0.65)),
                ),
            ]
        );
    });
}

#[test]
#[ignore] // dependency on sampling which is removed
fn test_quote_exact_input_target_should_pass() {
    let mut ext = ExtBuilder::default().build();
    let amount = balance!(500);
    ext.execute_with(|| {
        let (quotes, rewards, _, _) = LiquidityProxy::quote_single(
            &GetBaseAssetId::get(),
            &DOT,
            &GetBaseAssetId::get(),
            QuoteAmount::with_desired_input(amount),
            mcbc_excluding_filter(DEX_C_ID),
            false,
            true,
        )
        .expect("Failed to get a quote");

        let ls_quote = <LiquidityProxy as LiquidityProxyTrait<DEXId, AccountId, AssetId>>::quote(
            DEX_C_ID,
            &DOT,
            &GetBaseAssetId::get(),
            QuoteAmount::with_desired_input(amount),
            mcbc_excluding_filter(DEX_C_ID),
            true,
        )
        .expect("Failed to get a quote via LiquiditySource trait");

        let mut dist = quotes.distribution;
        dist.sort_by(|a, b| a.0.cmp(&b.0));

        assert_eq!(rewards, Vec::new());
        assert_eq!(quotes.amount, balance!(363.569067258883248761));
        assert_eq!(quotes.fee, balance!(0.551491116751269035));
        assert_eq!(ls_quote.amount, quotes.amount);
        assert_eq!(ls_quote.fee, quotes.fee);
        assert_eq!(
            &dist,
            &[
                (
                    LiquiditySourceId::new(DEX_C_ID, LiquiditySourceType::MockPool),
                    QuoteAmount::with_desired_input(balance!(0.275)),
                ),
                (
                    LiquiditySourceId::new(DEX_C_ID, LiquiditySourceType::MockPool2),
                    QuoteAmount::with_desired_input(balance!(0.2)),
                ),
                (
                    LiquiditySourceId::new(DEX_C_ID, LiquiditySourceType::MockPool3),
                    QuoteAmount::with_desired_input(balance!(0.225)),
                ),
                (
                    LiquiditySourceId::new(DEX_C_ID, LiquiditySourceType::MockPool4),
                    QuoteAmount::with_desired_input(balance!(0.3)),
                ),
            ]
        );
    });
}

#[test]
#[ignore] // dependency on sampling which is removed
fn test_quote_exact_output_target_should_pass() {
    let mut ext = ExtBuilder::default().build();
    ext.execute_with(|| {
        let amount: Balance = balance!(250);
        let (quotes, rewards, _, _) = LiquidityProxy::quote_single(
            &GetBaseAssetId::get(),
            &GetBaseAssetId::get(),
            &DOT,
            QuoteAmount::with_desired_output(amount),
            mcbc_excluding_filter(DEX_C_ID),
            false,
            true,
        )
        .expect("Failed to get a quote");

        let ls_quote = <LiquidityProxy as LiquidityProxyTrait<DEXId, AccountId, AssetId>>::quote(
            DEX_C_ID,
            &GetBaseAssetId::get(),
            &DOT,
            QuoteAmount::with_desired_output(amount),
            mcbc_excluding_filter(DEX_C_ID),
            true,
        )
        .expect("Failed to get a quote via LiquiditySource trait");

        let mut dist = quotes.distribution;
        dist.sort_by(|a, b| a.0.cmp(&b.0));

        let tolerance = fixed!(0.0000000001);
        let approx_expected_base_amount = fixed!(205.339009250744456360);
        assert_eq!(rewards, Vec::new());
        assert!(
            (Fixed::from_bits(quotes.amount.try_into().unwrap())
                .csub(approx_expected_base_amount)
                .unwrap()
                < tolerance)
                && (approx_expected_base_amount
                    .csub(Fixed::from_bits(quotes.amount.try_into().unwrap()))
                    .unwrap()
                    < tolerance)
        );
        assert_eq!(quotes.fee, balance!(0.531316943052148668));
        assert_eq!(ls_quote.amount, quotes.amount);
        assert_eq!(ls_quote.fee, quotes.fee);
        assert_eq!(
            &dist,
            &[
                (
                    LiquiditySourceId::new(DEX_C_ID, LiquiditySourceType::MockPool),
                    QuoteAmount::with_desired_input(balance!(0)),
                ),
                (
                    LiquiditySourceId::new(DEX_C_ID, LiquiditySourceType::MockPool2),
                    QuoteAmount::with_desired_input(balance!(0.2)),
                ),
                (
                    LiquiditySourceId::new(DEX_C_ID, LiquiditySourceType::MockPool3),
                    QuoteAmount::with_desired_input(balance!(0)),
                ),
                (
                    LiquiditySourceId::new(DEX_C_ID, LiquiditySourceType::MockPool4),
                    QuoteAmount::with_desired_input(balance!(0.8)),
                ),
            ]
        );
    });
}

#[test]
#[ignore] // dependency on sampling which is removed
fn test_quote_exact_output_base_should_pass() {
    let mut ext = ExtBuilder::default().build();
    ext.execute_with(|| {
        let amount = balance!(250);
        let (quotes, _rewards, _, _) = LiquidityProxy::quote_single(
            &GetBaseAssetId::get(),
            &DOT,
            &GetBaseAssetId::get(),
            QuoteAmount::with_desired_output(amount),
            mcbc_excluding_filter(DEX_C_ID),
            false,
            true,
        )
        .expect("Failed to get a quote");

        let ls_quote = <LiquidityProxy as LiquidityProxyTrait<DEXId, AccountId, AssetId>>::quote(
            DEX_C_ID,
            &DOT,
            &GetBaseAssetId::get(),
            QuoteAmount::with_desired_output(amount),
            mcbc_excluding_filter(DEX_C_ID),
            true,
        )
        .expect("Failed to get a quote via LiquiditySource trait");

        let mut dist = quotes.distribution;
        dist.sort_by(|a, b| a.0.cmp(&b.0));

        let tolerance = fixed!(0.0000000001);
        let approx_expected_target_amount = fixed!(322.399717709871);
        assert!(
            (Fixed::from_bits(quotes.amount.try_into().unwrap())
                .csub(approx_expected_target_amount)
                .unwrap()
                < tolerance)
                && (approx_expected_target_amount
                    .csub(Fixed::from_bits(quotes.amount.try_into().unwrap()))
                    .unwrap()
                    < tolerance)
        );
        assert_eq!(quotes.fee, balance!(0.338264379900812242));
        assert_eq!(ls_quote.amount, quotes.amount);
        assert_eq!(ls_quote.fee, quotes.fee);
        assert_eq!(
            &dist,
            &[
                (
                    LiquiditySourceId::new(DEX_C_ID, LiquiditySourceType::MockPool),
                    QuoteAmount::with_desired_input(balance!(0.325)),
                ),
                (
                    LiquiditySourceId::new(DEX_C_ID, LiquiditySourceType::MockPool2),
                    QuoteAmount::with_desired_input(balance!(0.175)),
                ),
                (
                    LiquiditySourceId::new(DEX_C_ID, LiquiditySourceType::MockPool3),
                    QuoteAmount::with_desired_input(balance!(0.325)),
                ),
                (
                    LiquiditySourceId::new(DEX_C_ID, LiquiditySourceType::MockPool4),
                    QuoteAmount::with_desired_input(balance!(0.175)),
                ),
            ]
        );
    });
}

#[test]
#[ignore] // dependency on sampling which is removed
fn test_poly_quote_exact_input_1_should_pass() {
    let mut ext = ExtBuilder::default().build();
    ext.execute_with(|| {
<<<<<<< HEAD
        let (quotes, _rewards, _, _) = LiquidityProxy::inner_quote(
=======
        let QuoteInfo {
            outcome: quotes, ..
        } = LiquidityProxy::inner_quote(
>>>>>>> adbfee6e
            DEX_A_ID,
            &KSM,
            &DOT,
            QuoteAmount::with_desired_input(balance!(100)),
            LiquiditySourceFilter::empty(DEX_A_ID),
            false,
            true,
        )
        .expect("Failed to get a quote");

        let ls_quote = <LiquidityProxy as LiquidityProxyTrait<DEXId, AccountId, AssetId>>::quote(
            DEX_A_ID,
            &KSM,
            &DOT,
            QuoteAmount::with_desired_input(balance!(100)),
            LiquiditySourceFilter::empty(DEX_A_ID),
            true,
        )
        .expect("Failed to get a quote via LiquiditySource trait");

        let ls_swap = LiquidityProxy::exchange(
            DEX_A_ID,
            &alice(),
            &alice(),
            &KSM,
            &DOT,
            SwapAmount::with_desired_input(balance!(100), 0),
            LiquiditySourceFilter::empty(DEX_A_ID),
        )
        .expect("Failed to swap via LiquiditySource trait");

        assert_eq!(quotes.amount, balance!(934.572151021276260545));
        assert_eq!(quotes.fee, balance!(2.318181818181818181));
        assert_eq!(ls_quote.amount, quotes.amount);
        assert_eq!(ls_quote.fee, quotes.fee);
        assert_eq!(ls_swap.amount, quotes.amount);
        assert_eq!(ls_swap.fee, quotes.fee);
    });
}

#[test]
#[ignore] // dependency on sampling which is removed
fn test_poly_quote_exact_output_1_should_pass() {
    let mut ext = ExtBuilder::default().build();
    ext.execute_with(|| {
<<<<<<< HEAD
        let (quotes, _rewards, _, _) = LiquidityProxy::inner_quote(
=======
        let QuoteInfo {
            outcome: quotes, ..
        } = LiquidityProxy::inner_quote(
>>>>>>> adbfee6e
            DEX_A_ID,
            &KSM,
            &DOT,
            QuoteAmount::with_desired_output(balance!(934.572151021276260545)),
            LiquiditySourceFilter::empty(DEX_A_ID),
            false,
            true,
        )
        .expect("Failed to get a quote");

        let ls_quote = <LiquidityProxy as LiquidityProxyTrait<DEXId, AccountId, AssetId>>::quote(
            DEX_A_ID,
            &KSM,
            &DOT,
            SwapAmount::with_desired_output(balance!(934.572151021276260545), balance!(101)).into(),
            LiquiditySourceFilter::empty(DEX_A_ID),
            true,
        )
        .expect("Failed to get a quote via LiquiditySource trait");

        let ls_swap = LiquidityProxy::exchange(
            DEX_A_ID,
            &alice(),
            &alice(),
            &KSM,
            &DOT,
            SwapAmount::with_desired_output(balance!(934.572151021276260545), balance!(101)).into(),
            LiquiditySourceFilter::empty(DEX_A_ID),
        )
        .expect("Failed to swap via LiquiditySource trait");

        assert_eq!(quotes.amount, balance!(100.0));
        assert_eq!(quotes.fee, balance!(2.318181818181818181));
        assert_eq!(ls_quote.amount, quotes.amount);
        assert_eq!(ls_quote.fee, quotes.fee);
        assert_eq!(ls_swap.amount, quotes.amount);
        assert_eq!(ls_swap.fee, quotes.fee);
    });
}

#[test]
#[ignore] // dependency on sampling which is removed
fn test_poly_quote_exact_input_2_should_pass() {
    let mut ext = ExtBuilder::default().build();
    ext.execute_with(|| {
<<<<<<< HEAD
        let (quotes, _rewards, _, _) = LiquidityProxy::inner_quote(
=======
        let QuoteInfo {
            outcome: quotes, ..
        } = LiquidityProxy::inner_quote(
>>>>>>> adbfee6e
            DEX_A_ID,
            &DOT,
            &KSM,
            QuoteAmount::with_desired_input(balance!(500)),
            LiquiditySourceFilter::empty(DEX_A_ID),
            false,
            true,
        )
        .expect("Failed to get a quote");

        let ls_quote = <LiquidityProxy as LiquidityProxyTrait<DEXId, AccountId, AssetId>>::quote(
            DEX_A_ID,
            &DOT,
            &KSM,
            QuoteAmount::with_desired_input(balance!(500)),
            LiquiditySourceFilter::empty(DEX_A_ID),
            true,
        )
        .expect("Failed to get a quote via LiquiditySource trait");

        let ls_swap = LiquidityProxy::exchange(
            DEX_A_ID,
            &alice(),
            &alice(),
            &DOT,
            &KSM,
            SwapAmount::with_desired_input(balance!(500), 0),
            LiquiditySourceFilter::empty(DEX_A_ID),
        )
        .expect("Failed to swap via LiquiditySource trait");

        assert_eq!(quotes.amount, balance!(555.083861089846196673));
        assert_eq!(quotes.fee, balance!(2.666666666666666666));
        assert_eq!(ls_quote.amount, quotes.amount);
        assert_eq!(ls_quote.fee, quotes.fee);
        assert_eq!(ls_swap.amount, quotes.amount);
        assert_eq!(ls_swap.fee, quotes.fee);
    });
}

#[test]
#[ignore] // dependency on sampling which is removed
fn test_poly_quote_exact_output_2_should_pass() {
    let mut ext = ExtBuilder::default().build();
    ext.execute_with(|| {
<<<<<<< HEAD
        let (quotes, _rewards, _, _) = LiquidityProxy::inner_quote(
=======
        let QuoteInfo {
            outcome: quotes, ..
        } = LiquidityProxy::inner_quote(
>>>>>>> adbfee6e
            DEX_A_ID,
            &DOT,
            &KSM,
            QuoteAmount::with_desired_output(balance!(555.083861089846196673)),
            LiquiditySourceFilter::empty(DEX_A_ID),
            false,
            true,
        )
        .expect("Failed to get a quote");

        let ls_quote = <LiquidityProxy as LiquidityProxyTrait<DEXId, AccountId, AssetId>>::quote(
            DEX_A_ID,
            &DOT,
            &KSM,
            QuoteAmount::with_desired_output(balance!(555.083861089846196673)),
            LiquiditySourceFilter::empty(DEX_A_ID),
            true,
        )
        .expect("Failed to get a quote via LiquiditySource trait");

        let ls_swap = LiquidityProxy::exchange(
            DEX_A_ID,
            &alice(),
            &alice(),
            &DOT,
            &KSM,
            SwapAmount::with_desired_output(balance!(555.083861089846196673), balance!(501)).into(),
            LiquiditySourceFilter::empty(DEX_A_ID),
        )
        .expect("Failed to swap via LiquiditySource trait");

        assert_eq!(quotes.amount, balance!(500.000000000000000000));
        assert_eq!(quotes.fee, balance!(2.666666666666666666));
        assert_eq!(ls_quote.amount, quotes.amount);
        assert_eq!(ls_quote.fee, quotes.fee);
        assert_eq!(ls_swap.amount, quotes.amount);
        assert_eq!(ls_swap.fee, quotes.fee);
    });
}

#[test]
#[ignore] // dependency on sampling which is removed
fn test_sell_token_for_base_should_pass() {
    let mut ext = ExtBuilder::default().build();
    ext.execute_with(|| {
        let alice = alice();
        let filter = mcbc_excluding_filter(DEX_C_ID);
        let (outcome, _, _) = LiquidityProxy::exchange_single(
            &alice,
            &alice,
            &GetBaseAssetId::get(),
            &DOT,
            &GetBaseAssetId::get(),
            SwapAmount::with_desired_input(balance!(500), balance!(345)),
            filter,
        )
        .expect("Failed to swap assets");
        assert_eq!(outcome.amount, balance!(363.569067258883248731));
    });
}

#[test]
#[ignore] // dependency on sampling which is removed
fn test_sell_base_for_token_should_pass() {
    let mut ext = ExtBuilder::default().build();
    ext.execute_with(|| {
        let alice = alice();
        let filter = mcbc_excluding_filter(DEX_C_ID);
        let (outcome, _, _) = LiquidityProxy::exchange_single(
            &alice,
            &alice,
            &GetBaseAssetId::get(),
            &GetBaseAssetId::get(),
            &DOT,
            SwapAmount::with_desired_input(balance!(500), balance!(510)),
            filter,
        )
        .expect("Failed to swap assets");
        assert_eq!(outcome.amount, balance!(537.643138033120596095));
    });
}

#[test]
#[ignore] // dependency on sampling which is removed
fn test_sell_token_for_base_with_liquidity_source_trait_should_pass() {
    let mut ext = ExtBuilder::default().build();
    let amount = balance!(500);
    ext.execute_with(|| {
        let alice = alice();
        let result = LiquidityProxy::exchange(
            DEX_C_ID,
            &alice,
            &alice,
            &DOT,
            &GetBaseAssetId::get(),
            SwapAmount::with_desired_input(amount, balance!(345)),
            mcbc_excluding_filter(DEX_C_ID),
        )
        .expect("Failed to swap assets");
        assert_eq!(result.amount, balance!(363.569067258883248731));
    });
}

#[test]
#[ignore] // dependency on sampling which is removed
fn test_sell_base_for_token_with_liquidity_source_trait_should_pass() {
    let mut ext = ExtBuilder::default().build();
    let amount: Balance = balance!(500);
    ext.execute_with(|| {
        let alice = alice();
        let result = LiquidityProxy::exchange(
            DEX_C_ID,
            &alice,
            &alice,
            &GetBaseAssetId::get(),
            &DOT,
            SwapAmount::with_desired_input(amount, balance!(510)),
            mcbc_excluding_filter(DEX_C_ID),
        )
        .expect("Failed to swap assets");
        assert_eq!(result.amount, balance!(537.643138033120596095));
    });
}

#[test]
#[ignore] // dependency on sampling which is removed
fn test_buy_base_with_allowed_should_pass() {
    let mut ext = ExtBuilder::default().build();
    ext.execute_with(|| {
        let alice = alice();
        let filter = LiquiditySourceFilter::with_allowed(
            DEX_C_ID,
            [
                LiquiditySourceType::MockPool,
                LiquiditySourceType::MockPool2,
            ]
            .into(),
        );
        let (outcome, _, _) = LiquidityProxy::exchange_single(
            &alice,
            &alice,
            &GetBaseAssetId::get(),
            &DOT,
            &GetBaseAssetId::get(),
            SwapAmount::with_desired_output(balance!(200), balance!(298)),
            filter,
        )
        .expect("Failed to swap assets");
        let tolerance = fixed!(0.0000000001);
        let approx_expected_target_amount = fixed!(284.281354954553);
        assert!(
            Fixed::from_bits(outcome.amount.try_into().unwrap())
                .csub(approx_expected_target_amount)
                .unwrap()
                < tolerance
        );
        assert!(
            approx_expected_target_amount
                .csub(Fixed::from_bits(outcome.amount.try_into().unwrap()))
                .unwrap()
                < tolerance
        );
    });
}

#[test]
#[ignore] // dependency on sampling which is removed
fn test_buy_base_with_forbidden_should_pass() {
    let mut ext = ExtBuilder::default().build();
    ext.execute_with(|| {
        let alice = alice();
        let filter = LiquiditySourceFilter::with_forbidden(
            DEX_C_ID,
            [
                LiquiditySourceType::MockPool,
                LiquiditySourceType::MockPool2,
                LiquiditySourceType::MulticollateralBondingCurvePool,
            ]
            .into(),
        );
        let (outcome, _, _) = LiquidityProxy::exchange_single(
            &alice,
            &alice,
            &GetBaseAssetId::get(),
            &DOT,
            &GetBaseAssetId::get(),
            SwapAmount::with_desired_output(balance!(200), balance!(291)),
            filter,
        )
        .expect("Failed to swap assets");
        let tolerance = fixed!(0.0000000001);
        let approx_expected_target_amount: Fixed = fixed!(277.348779693090);
        assert!(
            Fixed::from_bits(outcome.amount.try_into().unwrap())
                .csub(approx_expected_target_amount)
                .unwrap()
                < tolerance
        );
        assert!(
            approx_expected_target_amount
                .csub(Fixed::from_bits(outcome.amount.try_into().unwrap()))
                .unwrap()
                < tolerance
        );
    });
}

#[test]
fn test_quote_should_fail_with_unavailable_exchange_path() {
    let mut ext = ExtBuilder::default().build();
    ext.execute_with(|| {
        let result = LiquidityProxy::quote_single(
            &GetBaseAssetId::get(),
            &GetBaseAssetId::get(),
            &KSM,
            QuoteAmount::with_desired_output(balance!(300)),
            mcbc_excluding_filter(DEX_C_ID),
            false,
            true,
        );
        assert_noop!(result, <Error<Runtime>>::UnavailableExchangePath);
    });
}

#[test]
fn test_quote_should_fail_with_unavailable_exchange_path_2() {
    let mut ext = ExtBuilder::default().build();
    ext.execute_with(|| {
        let result = LiquidityProxy::quote_single(
            &GetBaseAssetId::get(),
            &GetBaseAssetId::get(),
            &DOT,
            QuoteAmount::with_desired_output(balance!(300)),
            LiquiditySourceFilter::with_forbidden(
                DEX_C_ID,
                [
                    LiquiditySourceType::MockPool,
                    LiquiditySourceType::MockPool2,
                    LiquiditySourceType::MockPool3,
                    LiquiditySourceType::MockPool4,
                    LiquiditySourceType::MulticollateralBondingCurvePool,
                ]
                .into(),
            ),
            false,
            true,
        );
        assert_noop!(result, <Error<Runtime>>::UnavailableExchangePath);
    });
}

#[test]
fn test_quote_should_fail_with_aggregation_error() {
    let mut ext = ExtBuilder::default().build();
    ext.execute_with(|| {
        let result = LiquidityProxy::quote_single(
            &GetBaseAssetId::get(),
            &GetBaseAssetId::get(),
            &DOT,
            QuoteAmount::with_desired_output(balance!(5000)),
            mcbc_excluding_filter(DEX_C_ID),
            false,
            true,
        );
        assert_noop!(result, Error::<Runtime>::UnavailableExchangePath);
    });
}

#[test]
#[ignore] // dependency on sampling which is removed
fn test_sell_however_big_amount_base_should_pass() {
    let mut ext = ExtBuilder::default().build();
    ext.execute_with(|| {
        let alice = alice();
        let (outcome, _, _) = LiquidityProxy::exchange_single(
            &alice,
            &alice,
            &GetBaseAssetId::get(),
            &GetBaseAssetId::get(),
            &DOT,
            SwapAmount::with_desired_input(balance!(2000), 0),
            LiquiditySourceFilter::empty(DEX_B_ID),
        )
        .expect("Failed to swap assets");
        assert!(outcome.amount > 0 && outcome.amount < balance!(180));

        let (outcome, _, _) = LiquidityProxy::exchange_single(
            &alice,
            &alice,
            &GetBaseAssetId::get(),
            &GetBaseAssetId::get(),
            &DOT,
            SwapAmount::with_desired_input(balance!(4000), 0),
            LiquiditySourceFilter::empty(DEX_B_ID),
        )
        .expect("Failed to swap assets");
        assert!(outcome.amount > 0 && outcome.amount < balance!(180));

        let (outcome, _, _) = LiquidityProxy::exchange_single(
            &alice,
            &alice,
            &GetBaseAssetId::get(),
            &GetBaseAssetId::get(),
            &DOT,
            SwapAmount::with_desired_input(balance!(10000), 0),
            LiquiditySourceFilter::empty(DEX_B_ID),
        )
        .expect("Failed to swap assets");
        assert!(outcome.amount > 0 && outcome.amount < balance!(180));

        let (outcome, _, _) = LiquidityProxy::exchange_single(
            &alice,
            &alice,
            &GetBaseAssetId::get(),
            &GetBaseAssetId::get(),
            &DOT,
            SwapAmount::with_desired_input(balance!(100000), 0),
            LiquiditySourceFilter::empty(DEX_B_ID),
        )
        .expect("Failed to swap assets");
        assert!(outcome.amount > 0 && outcome.amount < balance!(180));

        let (outcome, _, _) = LiquidityProxy::exchange_single(
            &alice,
            &alice,
            &GetBaseAssetId::get(),
            &GetBaseAssetId::get(),
            &DOT,
            SwapAmount::with_desired_input(balance!(1000000), 0),
            LiquiditySourceFilter::empty(DEX_B_ID),
        )
        .expect("Failed to swap assets");
        assert!(outcome.amount > 0 && outcome.amount < balance!(180));
    });
}

#[test]
fn test_swap_should_fail_with_bad_origin() {
    let mut ext = ExtBuilder::default().build();
    ext.execute_with(|| {
        let result = LiquidityProxy::swap(
            RuntimeOrigin::root(),
            DEX_C_ID,
            DOT,
            GetBaseAssetId::get(),
            SwapAmount::with_desired_input(balance!(500), balance!(300)),
            Vec::new(),
            FilterMode::Disabled,
        );
        assert_noop!(result, DispatchError::BadOrigin);
    });
}

#[test]
fn test_swap_shoild_fail_with_non_divisible_assets() {
    let mut ext = ExtBuilder::default().build();
    ext.execute_with(|| {
        // Register ETH as non-divisible asset
        assert_ok!(Assets::register_asset_id(
            alice(),
            ETH,
            AssetSymbol(b"ETH".to_vec()),
            AssetName(b"Ethereum".to_vec()),
            0,
            Balance::from(10u32),
            true,
            None,
            None,
        ));

        // Register DOT as non-divisible asset
        assert_ok!(Assets::register_asset_id(
            alice(),
            DOT,
            AssetSymbol(b"DOT".to_vec()),
            AssetName(b"Polkadot".to_vec()),
            0,
            Balance::from(10u32),
            true,
            None,
            None,
        ));

        assert_noop!(
            LiquidityProxy::swap(
                RuntimeOrigin::signed(alice()),
                DEX_C_ID,
                ETH,
                GetBaseAssetId::get(),
                SwapAmount::with_desired_input(balance!(500), balance!(300)),
                Vec::new(),
                FilterMode::Disabled,
            ),
            Error::<Runtime>::UnableToSwapIndivisibleAssets
        );

        assert_noop!(
            LiquidityProxy::swap(
                RuntimeOrigin::signed(alice()),
                DEX_C_ID,
                GetBaseAssetId::get(),
                DOT,
                SwapAmount::with_desired_input(balance!(500), balance!(300)),
                Vec::new(),
                FilterMode::Disabled,
            ),
            Error::<Runtime>::UnableToSwapIndivisibleAssets
        );

        assert_noop!(
            LiquidityProxy::swap(
                RuntimeOrigin::signed(alice()),
                DEX_C_ID,
                ETH,
                DOT,
                SwapAmount::with_desired_input(balance!(500), balance!(300)),
                Vec::new(),
                FilterMode::Disabled,
            ),
            Error::<Runtime>::UnableToSwapIndivisibleAssets
        );
    });
}

#[test]
#[ignore] // dependency on sampling which is removed
fn test_fee_when_exchange_on_one_source_of_many_should_pass() {
    let mut ext = ExtBuilder::default().build();
    ext.execute_with(|| {
        let amount: Balance = balance!(250);
        let filter = LiquiditySourceFilter::with_allowed(
            DEX_C_ID,
            [
                LiquiditySourceType::MockPool3,
                LiquiditySourceType::MockPool4,
            ]
            .into(),
        );
<<<<<<< HEAD
        let (quotes, _rewards, _, _) = LiquidityProxy::inner_quote(
=======
        let QuoteInfo {
            outcome: quotes, ..
        } = LiquidityProxy::inner_quote(
>>>>>>> adbfee6e
            DEX_C_ID,
            &GetBaseAssetId::get(),
            &DOT,
            QuoteAmount::with_desired_output(amount),
            filter,
            false,
            true,
        )
        .expect("Failed to get a quote");
        assert_eq!(quotes.fee, balance!(0.630925033164008153));
    });
}

#[test]
fn test_quote_single_source_should_pass() {
    let mut ext = ExtBuilder::default().build();
    ext.execute_with(|| {
        MockMCBCPool::init(get_mcbc_reserves_normal()).unwrap();
        let amount = balance!(500);
        let (quotes, _rewards, _, _) = LiquidityProxy::quote_single(
            &GetBaseAssetId::get(),
            &GetBaseAssetId::get(),
            &DOT,
            QuoteAmount::with_desired_input(amount),
            LiquiditySourceFilter::with_allowed(DEX_C_ID, [LiquiditySourceType::MockPool].into()),
            false,
            true,
        )
        .expect("Failed to get a quote");

        let ls_quote = <LiquidityProxy as LiquidityProxyTrait<DEXId, AccountId, AssetId>>::quote(
            DEX_C_ID,
            &GetBaseAssetId::get(),
            &DOT,
            QuoteAmount::with_desired_input(amount),
            LiquiditySourceFilter::with_allowed(DEX_C_ID, [LiquiditySourceType::MockPool].into()),
            true,
        )
        .expect("Failed to get a quote via LiquiditySource trait");

        let dist = quotes.distribution;

        assert_eq!(quotes.amount, balance!(269.607843137254901960));
        assert_eq!(quotes.fee, balance!(0));
        assert_eq!(ls_quote.amount, quotes.amount);
        assert_eq!(ls_quote.fee, quotes.fee);
        assert_eq!(
            &dist,
            &[(
                LiquiditySourceId::new(DEX_C_ID, LiquiditySourceType::MockPool),
                QuoteAmount::with_desired_input(balance!(500)),
            ),]
        );
    });
}

#[test]
fn test_quote_fast_split_exact_input_base_should_pass() {
    let mut ext = ExtBuilder::default().build();
    ext.execute_with(|| {
        MockMCBCPool::init(get_mcbc_reserves_normal()).unwrap();
        let filter = LiquiditySourceFilter::with_allowed(
            DEX_D_ID,
            [
                LiquiditySourceType::MulticollateralBondingCurvePool,
                LiquiditySourceType::MockPool,
            ]
            .to_vec(),
        );

        // Buying VAL for XOR
        let (quotes, _rewards, _, _) = LiquidityProxy::quote_single(
            &GetBaseAssetId::get(),
            &GetBaseAssetId::get(),
            &VAL,
            QuoteAmount::with_desired_input(balance!(100)),
            filter.clone(),
            false,
            true,
        )
        .expect("Failed to get a quote");

        let mut dist = quotes.distribution;
        dist.sort_by(|a, b| a.0.cmp(&b.0));

        // The "smart" split produces the outcome which is worse than purely XYK pool swap
        // Hence the latter result use used resulting in the dist == [0.0, 1.0]
        assert_eq!(quotes.amount, balance!(18181.818181818181818181));
        assert_eq!(quotes.fee, balance!(0));
        assert_eq!(
            &dist,
            &[(
                LiquiditySourceId::new(DEX_D_ID, LiquiditySourceType::MockPool),
                QuoteAmount::with_desired_input(balance!(100)),
            ),]
        );

        // Buying KSM for XOR
        let (quotes, _rewards, _, _) = LiquidityProxy::quote_single(
            &GetBaseAssetId::get(),
            &GetBaseAssetId::get(),
            &KSM,
            QuoteAmount::with_desired_input(balance!(200)),
            filter.clone(),
            false,
            true,
        )
        .expect("Failed to get a quote");

        dist = quotes.distribution;
        dist.sort_by(|a, b| a.0.cmp(&b.0));

        assert_eq!(quotes.amount, balance!(174.276240737227906075));
        assert_eq!(quotes.fee, balance!(0));
        assert_eq!(
            &dist,
            &[
                (
                    LiquiditySourceId::new(
                        DEX_D_ID,
                        LiquiditySourceType::MulticollateralBondingCurvePool,
                    ),
                    QuoteAmount::with_desired_input(balance!(105.149780332243106453)),
                ),
                (
                    LiquiditySourceId::new(DEX_D_ID, LiquiditySourceType::MockPool),
                    QuoteAmount::with_desired_input(balance!(94.850219667756893547)),
                ),
            ]
        );

        // Buying DOT for XOR
        let (quotes, _rewards, _, _) = LiquidityProxy::quote_single(
            &GetBaseAssetId::get(),
            &GetBaseAssetId::get(),
            &DOT,
            QuoteAmount::with_desired_input(balance!(200)),
            filter.clone(),
            false,
            true,
        )
        .expect("Failed to get a quote");

        dist = quotes.distribution;
        dist.sort_by(|a, b| a.0.cmp(&b.0));

        assert_eq!(quotes.amount, balance!(1516.342527519604340858));
        assert_eq!(quotes.fee, balance!(0));
        assert_eq!(
            &dist,
            &[
                (
                    LiquiditySourceId::new(
                        DEX_D_ID,
                        LiquiditySourceType::MulticollateralBondingCurvePool,
                    ),
                    QuoteAmount::with_desired_input(balance!(105.149780332243106818)),
                ),
                (
                    LiquiditySourceId::new(DEX_D_ID, LiquiditySourceType::MockPool),
                    QuoteAmount::with_desired_input(balance!(94.850219667756893182)),
                ),
            ]
        );
    });
}

#[test]
fn test_quote_fast_split_exact_output_target_should_pass() {
    let mut ext = ExtBuilder::default().build();
    ext.execute_with(|| {
        MockMCBCPool::init(get_mcbc_reserves_normal()).unwrap();
        let filter = LiquiditySourceFilter::with_allowed(
            DEX_D_ID,
            [
                LiquiditySourceType::MulticollateralBondingCurvePool,
                LiquiditySourceType::MockPool,
            ]
            .to_vec(),
        );

        // Buying VAL for XOR
        let (quotes, _rewards, _, _) = LiquidityProxy::quote_single(
            &GetBaseAssetId::get(),
            &GetBaseAssetId::get(),
            &VAL,
            QuoteAmount::with_desired_output(balance!(20000)),
            filter.clone(),
            false,
            true,
        )
        .expect("Failed to get a quote");

        let mut dist = quotes.distribution;
        dist.sort_by(|a, b| a.0.cmp(&b.0));

        // The "smart" split produces the outcome which is worse than purely XYK pool swap
        // Hence the latter result use used resulting in the dist == [0.0, 1.0]
        assert_eq!(quotes.amount, balance!(111.111111111111111112));
        assert_eq!(quotes.fee, balance!(0));
        assert_eq!(
            &dist,
            &[(
                LiquiditySourceId::new(DEX_D_ID, LiquiditySourceType::MockPool),
                QuoteAmount::with_desired_output(balance!(20000)),
            ),]
        );

        // Buying KSM for XOR
        let (quotes, _rewards, _, _) = LiquidityProxy::quote_single(
            &GetBaseAssetId::get(),
            &GetBaseAssetId::get(),
            &KSM,
            QuoteAmount::with_desired_output(balance!(200)),
            filter.clone(),
            false,
            true,
        )
        .expect("Failed to get a quote");

        dist = quotes.distribution;
        dist.sort_by(|a, b| a.0.cmp(&b.0));

        assert_eq!(quotes.amount, balance!(230.897068686326074201));
        assert_eq!(quotes.fee, balance!(0));
        assert_eq!(
            &dist,
            &[
                (
                    LiquiditySourceId::new(
                        DEX_D_ID,
                        LiquiditySourceType::MulticollateralBondingCurvePool,
                    ),
                    QuoteAmount::with_desired_output(balance!(113.366944661581080036)),
                ),
                (
                    LiquiditySourceId::new(DEX_D_ID, LiquiditySourceType::MockPool),
                    QuoteAmount::with_desired_output(balance!(86.633055338418919964)),
                ),
            ]
        );

        // Buying DOT for XOR
        let (quotes, _rewards, _, _) = LiquidityProxy::quote_single(
            &GetBaseAssetId::get(),
            &GetBaseAssetId::get(),
            &DOT,
            QuoteAmount::with_desired_output(balance!(1000)),
            filter.clone(),
            false,
            true,
        )
        .expect("Failed to get a quote");

        dist = quotes.distribution;
        dist.sort_by(|a, b| a.0.cmp(&b.0));

        assert_eq!(quotes.amount, balance!(125.000000000000000000));
        assert_eq!(quotes.fee, balance!(0));
        assert_eq!(
            &dist,
            &[(
                LiquiditySourceId::new(DEX_D_ID, LiquiditySourceType::MockPool),
                QuoteAmount::with_desired_output(balance!(1000)),
            ),]
        );
    });
}

#[test]
fn test_quote_fast_split_exact_output_base_should_pass() {
    let mut ext = ExtBuilder::default().build();
    ext.execute_with(|| {
        MockMCBCPool::init(get_mcbc_reserves_normal()).unwrap();
        let filter = LiquiditySourceFilter::with_allowed(
            DEX_D_ID,
            [
                LiquiditySourceType::MulticollateralBondingCurvePool,
                LiquiditySourceType::MockPool,
            ]
            .to_vec(),
        );

        // Buying XOR for VAL
        let (quotes, rewards, _, _) = LiquidityProxy::quote_single(
            &GetBaseAssetId::get(),
            &VAL,
            &GetBaseAssetId::get(),
            QuoteAmount::with_desired_output(balance!(100)),
            filter.clone(),
            false,
            true,
        )
        .expect("Failed to get a quote");

        let mut dist = quotes.distribution;
        dist.sort_by(|a, b| a.0.cmp(&b.0));

        assert_eq!(
            rewards,
            vec![(
                balance!(23.258770902877438466),
                XOR.into(),
                RewardReason::BuyOnBondingCurve
            )]
        );
        assert_eq!(quotes.amount, balance!(22081.292525857240241897));
        assert_eq!(quotes.fee, balance!(0));
        assert_eq!(
            &dist,
            &[
                (
                    LiquiditySourceId::new(
                        DEX_D_ID,
                        LiquiditySourceType::MulticollateralBondingCurvePool,
                    ),
                    QuoteAmount::with_desired_output(balance!(23.258770902877438466)),
                ),
                (
                    LiquiditySourceId::new(DEX_D_ID, LiquiditySourceType::MockPool),
                    QuoteAmount::with_desired_output(balance!(76.741229097122561534)),
                ),
            ]
        );

        // Buying XOR for KSM
        let (quotes, _rewards, _, _) = LiquidityProxy::quote_single(
            &GetBaseAssetId::get(),
            &KSM,
            &GetBaseAssetId::get(),
            QuoteAmount::with_desired_output(balance!(200)),
            filter.clone(),
            false,
            true,
        )
        .expect("Failed to get a quote");

        dist = quotes.distribution;
        dist.sort_by(|a, b| a.0.cmp(&b.0));

        assert_eq!(quotes.amount, balance!(208.138107215848656553));
        assert_eq!(quotes.fee, balance!(0));
        assert_eq!(
            &dist,
            &[
                (
                    LiquiditySourceId::new(
                        DEX_D_ID,
                        LiquiditySourceType::MulticollateralBondingCurvePool,
                    ),
                    QuoteAmount::with_desired_output(balance!(179.263806543072651075)),
                ),
                (
                    LiquiditySourceId::new(DEX_D_ID, LiquiditySourceType::MockPool),
                    QuoteAmount::with_desired_output(balance!(20.736193456927348925)),
                ),
            ]
        );

        // Buying XOR for DOT
        let (quotes, _rewards, _, _) = LiquidityProxy::quote_single(
            &GetBaseAssetId::get(),
            &DOT,
            &GetBaseAssetId::get(),
            QuoteAmount::with_desired_output(balance!(100)),
            filter.clone(),
            false,
            true,
        )
        .expect("Failed to get a quote");

        dist = quotes.distribution;
        dist.sort_by(|a, b| a.0.cmp(&b.0));

        assert_eq!(quotes.amount, balance!(934.530528433224671738));
        assert_eq!(quotes.fee, balance!(0));
        assert_eq!(
            &dist,
            &[
                (
                    LiquiditySourceId::new(
                        DEX_D_ID,
                        LiquiditySourceType::MulticollateralBondingCurvePool,
                    ),
                    QuoteAmount::with_desired_output(balance!(79.263806543072650867)),
                ),
                (
                    LiquiditySourceId::new(DEX_D_ID, LiquiditySourceType::MockPool),
                    QuoteAmount::with_desired_output(balance!(20.736193456927349133)),
                ),
            ]
        );
    });
}

#[test]
fn test_quote_fast_split_exact_input_target_should_pass() {
    let mut ext = ExtBuilder::default().build();
    ext.execute_with(|| {
        MockMCBCPool::init(get_mcbc_reserves_normal()).unwrap();
        let filter = LiquiditySourceFilter::with_allowed(
            DEX_D_ID,
            [
                LiquiditySourceType::MulticollateralBondingCurvePool,
                LiquiditySourceType::MockPool,
            ]
            .to_vec(),
        );

        // Buying XOR for VAL
        let (quotes, rewards, _, _) = LiquidityProxy::quote_single(
            &GetBaseAssetId::get(),
            &VAL,
            &GetBaseAssetId::get(),
            QuoteAmount::with_desired_input(balance!(20000)),
            filter.clone(),
            false,
            true,
        )
        .expect("Failed to get a quote");

        let mut dist = quotes.distribution;
        dist.sort_by(|a, b| a.0.cmp(&b.0));

        assert_eq!(
            rewards,
            vec![(
                balance!(14.388332979612791988),
                XOR.into(),
                RewardReason::BuyOnBondingCurve
            )]
        );
        assert_eq!(quotes.amount, balance!(91.129562076735353496));
        assert_eq!(quotes.fee, balance!(0));
        assert_eq!(
            &dist,
            &[
                (
                    LiquiditySourceId::new(
                        DEX_D_ID,
                        LiquiditySourceType::MulticollateralBondingCurvePool,
                    ),
                    QuoteAmount::with_desired_input(balance!(3376.008652032533006925)),
                ),
                (
                    LiquiditySourceId::new(DEX_D_ID, LiquiditySourceType::MockPool),
                    QuoteAmount::with_desired_input(balance!(16623.991347967466993075)),
                ),
            ]
        );

        // Buying XOR for KSM
        let (quotes, _rewards, _, _) = LiquidityProxy::quote_single(
            &GetBaseAssetId::get(),
            &KSM,
            &GetBaseAssetId::get(),
            QuoteAmount::with_desired_input(balance!(200)),
            filter.clone(),
            false,
            true,
        )
        .expect("Failed to get a quote");

        dist = quotes.distribution;
        dist.sort_by(|a, b| a.0.cmp(&b.0));

        assert_eq!(quotes.amount, balance!(182.802146328804827615));
        assert_eq!(quotes.fee, balance!(0));
        assert_eq!(
            &dist,
            &[
                (
                    LiquiditySourceId::new(
                        DEX_D_ID,
                        LiquiditySourceType::MulticollateralBondingCurvePool,
                    ),
                    QuoteAmount::with_desired_input(balance!(178.824711667708029000)),
                ),
                (
                    LiquiditySourceId::new(DEX_D_ID, LiquiditySourceType::MockPool),
                    QuoteAmount::with_desired_input(balance!(21.175288332291971000)),
                ),
            ]
        );

        // Buying XOR for DOT
        let (quotes, _rewards, _, _) = LiquidityProxy::quote_single(
            &GetBaseAssetId::get(),
            &DOT,
            &GetBaseAssetId::get(),
            QuoteAmount::with_desired_input(balance!(500)),
            filter.clone(),
            false,
            true,
        )
        .expect("Failed to get a quote");

        dist = quotes.distribution;
        dist.sort_by(|a, b| a.0.cmp(&b.0));

        assert_eq!(quotes.amount, balance!(53.662213070708617870));
        assert_eq!(quotes.fee, balance!(0));
        assert_eq!(
            &dist,
            &[
                (
                    LiquiditySourceId::new(
                        DEX_D_ID,
                        LiquiditySourceType::MulticollateralBondingCurvePool,
                    ),
                    QuoteAmount::with_desired_input(balance!(309.422405009372255000)),
                ),
                (
                    LiquiditySourceId::new(DEX_D_ID, LiquiditySourceType::MockPool),
                    QuoteAmount::with_desired_input(balance!(190.577594990627745000)),
                ),
            ]
        );
    });
}

#[test]
fn test_quote_fast_split_exact_output_target_undercollateralized_should_pass() {
    let mut ext = ExtBuilder::default().build();
    ext.execute_with(|| {
        MockMCBCPool::init(get_mcbc_reserves_undercollateralized()).unwrap();
        let filter = LiquiditySourceFilter::with_allowed(
            DEX_D_ID,
            [
                LiquiditySourceType::MulticollateralBondingCurvePool,
                LiquiditySourceType::MockPool,
            ]
            .to_vec(),
        );

        // Buying VAL for XOR
        // Will overflow if the requested amount of collateral exceeds this
        // collateral reserves in MCBC unless specifically guarded
        // - VAL reserves in MCBC: 5,000
        // - the default requested VAL (after split at the price equillibrium): ~13,755
        // As a result, the price at TBC becomes too high so that the "Smart" algo is dropped
        // so that the entire amount ends up being exchanged at the XYK pool
        let (quotes, rewards, _, _) = LiquidityProxy::quote_single(
            &GetBaseAssetId::get(),
            &GetBaseAssetId::get(),
            &VAL,
            QuoteAmount::with_desired_output(balance!(20000)),
            filter.clone(),
            false,
            true,
        )
        .expect("Failed to get a quote");

        let mut dist = quotes.distribution;
        dist.sort_by(|a, b| a.0.cmp(&b.0));

        assert_eq!(rewards, Vec::new());
        assert_eq!(quotes.amount, balance!(111.111111111111111112));
        assert_eq!(quotes.fee, balance!(0));
        assert_eq!(
            &dist,
            &[(
                LiquiditySourceId::new(DEX_D_ID, LiquiditySourceType::MockPool),
                QuoteAmount::with_desired_output(balance!(20000)),
            ),]
        );

        // Buying KSM for XOR
        let (quotes, _rewards, _, _) = LiquidityProxy::quote_single(
            &GetBaseAssetId::get(),
            &GetBaseAssetId::get(),
            &KSM,
            QuoteAmount::with_desired_output(balance!(200)),
            filter.clone(),
            false,
            true,
        )
        .expect("Failed to get a quote");

        dist = quotes.distribution;
        dist.sort_by(|a, b| a.0.cmp(&b.0));

        assert_eq!(quotes.amount, balance!(250.0));
        assert_eq!(quotes.fee, balance!(0));
        assert_eq!(
            &dist,
            &[(
                LiquiditySourceId::new(DEX_D_ID, LiquiditySourceType::MockPool),
                QuoteAmount::with_desired_output(balance!(200)),
            ),]
        );

        // Buying DOT for XOR
        let (quotes, _rewards, _, _) = LiquidityProxy::quote_single(
            &GetBaseAssetId::get(),
            &GetBaseAssetId::get(),
            &DOT,
            QuoteAmount::with_desired_output(balance!(1000)),
            filter.clone(),
            false,
            true,
        )
        .expect("Failed to get a quote");

        dist = quotes.distribution;
        dist.sort_by(|a, b| a.0.cmp(&b.0));

        assert_eq!(quotes.amount, balance!(125.0));
        assert_eq!(quotes.fee, balance!(0));
        assert_eq!(
            &dist,
            &[(
                LiquiditySourceId::new(DEX_D_ID, LiquiditySourceType::MockPool),
                QuoteAmount::with_desired_output(balance!(1000)),
            ),]
        );
    });
}

#[test]
fn test_quote_should_return_rewards_for_single_source() {
    let mut ext = ExtBuilder::with_enabled_sources(vec![
        LiquiditySourceType::MulticollateralBondingCurvePool,
    ])
    .build();
    ext.execute_with(|| {
        MockMCBCPool::init(get_mcbc_reserves_normal()).unwrap();
        let filter = LiquiditySourceFilter::empty(DEX_D_ID);

        let (_, rewards_forward, _, _) = LiquidityProxy::quote_single(
            &GetBaseAssetId::get(),
            &VAL,
            &GetBaseAssetId::get(),
            QuoteAmount::with_desired_output(balance!(100)),
            filter.clone(),
            false,
            true,
        )
        .expect("Failed to get a quote");

        let (_, rewards_backward, _, _) = LiquidityProxy::quote_single(
            &GetBaseAssetId::get(),
            &GetBaseAssetId::get(),
            &VAL,
            QuoteAmount::with_desired_output(balance!(100)),
            filter.clone(),
            false,
            true,
        )
        .expect("Failed to get a quote");

        // Mock tbc defined reward as output token amount.
        assert_eq!(
            rewards_forward,
            vec![(balance!(100), XOR.into(), RewardReason::BuyOnBondingCurve)]
        );
        assert_eq!(rewards_backward, vec![]);
    });
}

#[test]
#[ignore] // dependency on sampling which is removed
fn test_quote_should_return_rewards_for_multiple_sources() {
    let mut ext = ExtBuilder::with_enabled_sources(vec![
        LiquiditySourceType::MockPool,
        LiquiditySourceType::MockPool2,
        LiquiditySourceType::MockPool3,
        LiquiditySourceType::MockPool4,
    ])
    .build();
    ext.execute_with(|| {
        MockLiquiditySource::add_reward((balance!(101), PSWAP.into(), RewardReason::Unspecified));
        MockLiquiditySource2::add_reward((balance!(201), VAL.into(), RewardReason::Unspecified));
        MockLiquiditySource2::add_reward((balance!(202), XOR.into(), RewardReason::Unspecified));
        MockLiquiditySource3::add_reward((balance!(301), DOT.into(), RewardReason::Unspecified));

        let amount: Balance = balance!(500);
<<<<<<< HEAD
        let (_, rewards, _, _) = LiquidityProxy::inner_quote(
=======
        let QuoteInfo { rewards, .. } = LiquidityProxy::inner_quote(
>>>>>>> adbfee6e
            DEX_C_ID,
            &GetBaseAssetId::get(),
            &DOT,
            QuoteAmount::with_desired_input(amount),
            mcbc_excluding_filter(DEX_C_ID),
            false,
            true,
        )
        .expect("Failed to get a quote");

        assert_eq!(
            rewards,
            vec![
                (balance!(101), PSWAP.into(), RewardReason::Unspecified),
                (balance!(201), VAL.into(), RewardReason::Unspecified),
                (balance!(202), XOR.into(), RewardReason::Unspecified),
                (balance!(301), DOT.into(), RewardReason::Unspecified),
            ]
        );
    });
}

#[test]
fn test_quote_should_work_for_synthetics() {
    let mut ext = ExtBuilder::default().build();
    ext.execute_with(|| {
        let pairs = [
            (XOR, XST),
            (VAL, XST),
            (XST, XSTUSD),
            (XOR, XSTUSD),
            (VAL, XSTUSD),
        ];

        for (from, to) in pairs
            .into_iter()
            .flat_map(|(from, to)| [(from, to), (to, from)].into_iter())
        {
            let amount: Balance = balance!(1);
            LiquidityProxy::inner_quote(
                0,
                &from,
                &to,
                QuoteAmount::with_desired_input(amount),
                mcbc_excluding_filter(0),
                false,
                true,
            )
            .expect(&format!("Failed to get a quote for {}-{} pair", from, to));
        }
    });
}

#[test]
#[rustfmt::skip]
fn test_list_enabled_sources_for_path_query_should_pass_1() {
    let mut ext = ExtBuilder::default().build();
    ext.execute_with(|| {
        use LiquiditySourceType::*;
        TradingPair::register(RuntimeOrigin::signed(alice()), 0, XOR, VAL).expect("failed to register pair");
        TradingPair::register(RuntimeOrigin::signed(alice()), 0, XOR, PSWAP).expect("failed to register pair");
        TradingPair::enable_source_for_trading_pair(&0, &XOR, &PSWAP, XYKPool).expect("failed to enable source");
        let query_a = LiquidityProxy::list_enabled_sources_for_path(0, XOR, VAL);
        let query_b = LiquidityProxy::list_enabled_sources_for_path(0, VAL, XOR);
        let query_c = LiquidityProxy::list_enabled_sources_for_path(0, XOR, PSWAP);
        let query_d = LiquidityProxy::list_enabled_sources_for_path(0, PSWAP, XOR);
        let query_e = LiquidityProxy::list_enabled_sources_for_path(0, VAL, PSWAP);
        let query_f = LiquidityProxy::list_enabled_sources_for_path(0, PSWAP, VAL);
        assert_eq!(query_a.unwrap_err(), Error::<Runtime>::UnavailableExchangePath.into());
        assert_eq!(query_b.unwrap_err(), Error::<Runtime>::UnavailableExchangePath.into());
        assert_eq!(query_c.unwrap(), vec![XYKPool]);
        assert_eq!(query_d.unwrap(), vec![XYKPool]);
        assert_eq!(query_e.unwrap_err(), Error::<Runtime>::UnavailableExchangePath.into());
        assert_eq!(query_f.unwrap_err(), Error::<Runtime>::UnavailableExchangePath.into());
    });
}

#[test]
#[rustfmt::skip]
fn test_list_enabled_sources_for_path_query_should_pass_2() {
    let mut ext = ExtBuilder::default().build();
    ext.execute_with(|| {
        use LiquiditySourceType::*;
        TradingPair::register(RuntimeOrigin::signed(alice()), 0, XOR, VAL).expect("failed to register pair");
        TradingPair::register(RuntimeOrigin::signed(alice()), 0, XOR, PSWAP).expect("failed to register pair");
        TradingPair::enable_source_for_trading_pair(&0, &XOR, &VAL, MulticollateralBondingCurvePool).expect("failed to enable source");
        TradingPair::enable_source_for_trading_pair(&0, &XOR, &PSWAP, XYKPool).expect("failed to enable source");
        let query_a = LiquidityProxy::list_enabled_sources_for_path(0, XOR, VAL);
        let query_b = LiquidityProxy::list_enabled_sources_for_path(0, VAL, XOR);
        let query_c = LiquidityProxy::list_enabled_sources_for_path(0, XOR, PSWAP);
        let query_d = LiquidityProxy::list_enabled_sources_for_path(0, PSWAP, XOR);
        let query_e = LiquidityProxy::list_enabled_sources_for_path(0, VAL, PSWAP);
        let query_f = LiquidityProxy::list_enabled_sources_for_path(0, PSWAP, VAL);
        assert_eq!(query_a.unwrap(), vec![MulticollateralBondingCurvePool]);
        assert_eq!(query_b.unwrap(), vec![MulticollateralBondingCurvePool]);
        assert_eq!(query_c.unwrap(), vec![XYKPool]);
        assert_eq!(query_d.unwrap(), vec![XYKPool]);
        assert_eq!(query_e.unwrap(), vec![]);
        assert_eq!(query_f.unwrap(), vec![]);
    });
}

#[test]
#[rustfmt::skip]
fn test_list_enabled_sources_for_path_query_should_pass_3() {
    let mut ext = ExtBuilder::default().build();
    ext.execute_with(|| {
        use LiquiditySourceType::*;
        TradingPair::register(RuntimeOrigin::signed(alice()), 0, XOR, VAL).expect("failed to register pair");
        TradingPair::register(RuntimeOrigin::signed(alice()), 0, XOR, PSWAP).expect("failed to register pair");
        TradingPair::enable_source_for_trading_pair(&0, &XOR, &VAL, MulticollateralBondingCurvePool).expect("failed to enable source");
        TradingPair::enable_source_for_trading_pair(&0, &XOR, &PSWAP, XYKPool).expect("failed to enable source");
        TradingPair::enable_source_for_trading_pair(&0, &XOR, &PSWAP, MulticollateralBondingCurvePool).expect("failed to enable source");
        let query_a = LiquidityProxy::list_enabled_sources_for_path(0, XOR, VAL);
        let query_b = LiquidityProxy::list_enabled_sources_for_path(0, VAL, XOR);
        let query_c = LiquidityProxy::list_enabled_sources_for_path(0, XOR, PSWAP);
        let query_d = LiquidityProxy::list_enabled_sources_for_path(0, PSWAP, XOR);
        let query_e = LiquidityProxy::list_enabled_sources_for_path(0, VAL, PSWAP);
        let query_f = LiquidityProxy::list_enabled_sources_for_path(0, PSWAP, VAL);
        assert_eq!(query_a.unwrap(), vec![MulticollateralBondingCurvePool]);
        assert_eq!(query_b.unwrap(), vec![MulticollateralBondingCurvePool]);
        assert_eq!(query_c.unwrap(), vec![XYKPool, MulticollateralBondingCurvePool]);
        assert_eq!(query_d.unwrap(), vec![XYKPool, MulticollateralBondingCurvePool]);
        assert_eq!(query_e.unwrap(), vec![MulticollateralBondingCurvePool]);
        assert_eq!(query_f.unwrap(), vec![MulticollateralBondingCurvePool]);
    });
}

#[test]
#[rustfmt::skip]
fn test_list_enabled_sources_for_path_query_should_pass_4() {
    let mut ext = ExtBuilder::default().build();
    ext.execute_with(|| {
        use LiquiditySourceType::*;
        TradingPair::register(RuntimeOrigin::signed(alice()), 0, XOR, VAL).expect("failed to register pair");
        TradingPair::register(RuntimeOrigin::signed(alice()), 0, XOR, PSWAP).expect("failed to register pair");
        TradingPair::enable_source_for_trading_pair(&0, &XOR, &VAL, XYKPool).expect("failed to enable source");
        TradingPair::enable_source_for_trading_pair(&0, &XOR, &VAL, MulticollateralBondingCurvePool).expect("failed to enable source");
        TradingPair::enable_source_for_trading_pair(&0, &XOR, &VAL, MockPool2).expect("failed to enable source");
        TradingPair::enable_source_for_trading_pair(&0, &XOR, &PSWAP, XYKPool).expect("failed to enable source");
        TradingPair::enable_source_for_trading_pair(&0, &XOR, &PSWAP, MulticollateralBondingCurvePool).expect("failed to enable source");
        TradingPair::enable_source_for_trading_pair(&0, &XOR, &PSWAP, MockPool3).expect("failed to enable source");
        let query_a = LiquidityProxy::list_enabled_sources_for_path(0, XOR, VAL);
        let query_b = LiquidityProxy::list_enabled_sources_for_path(0, VAL, XOR);
        let query_c = LiquidityProxy::list_enabled_sources_for_path(0, XOR, PSWAP);
        let query_d = LiquidityProxy::list_enabled_sources_for_path(0, PSWAP, XOR);
        let query_e = LiquidityProxy::list_enabled_sources_for_path(0, VAL, PSWAP);
        let query_f = LiquidityProxy::list_enabled_sources_for_path(0, PSWAP, VAL);
        assert_eq!(query_a.unwrap(), vec![XYKPool, MulticollateralBondingCurvePool, MockPool2]);
        assert_eq!(query_b.unwrap(), vec![XYKPool, MulticollateralBondingCurvePool, MockPool2]);
        assert_eq!(query_c.unwrap(), vec![XYKPool, MulticollateralBondingCurvePool, MockPool3]);
        assert_eq!(query_d.unwrap(), vec![XYKPool, MulticollateralBondingCurvePool, MockPool3]);
        assert_eq!(query_e.unwrap(), vec![XYKPool, MulticollateralBondingCurvePool]);
        assert_eq!(query_f.unwrap(), vec![XYKPool, MulticollateralBondingCurvePool]);
    });
}

#[test]
#[rustfmt::skip]
fn test_is_path_available_should_pass_1() {
    let mut ext = ExtBuilder::default().build();
    ext.execute_with(|| {
        use LiquiditySourceType::*;
        TradingPair::register(RuntimeOrigin::signed(alice()), 0, XOR, VAL).expect("failed to register pair");
        TradingPair::register(RuntimeOrigin::signed(alice()), 0, XOR, PSWAP).expect("failed to register pair");
        TradingPair::enable_source_for_trading_pair(&0, &XOR, &VAL, XYKPool).expect("failed to enable source");
        TradingPair::enable_source_for_trading_pair(&0, &XOR, &PSWAP, MulticollateralBondingCurvePool).expect("failed to enable source");
        assert_eq!(LiquidityProxy::is_path_available(0, XOR, VAL).unwrap(), true);
        assert_eq!(LiquidityProxy::is_path_available(0, VAL, XOR).unwrap(), true);
        assert_eq!(LiquidityProxy::is_path_available(0, XOR, PSWAP).unwrap(), true);
        assert_eq!(LiquidityProxy::is_path_available(0, PSWAP, XOR).unwrap(), true);
        assert_eq!(LiquidityProxy::is_path_available(0, VAL, PSWAP).unwrap(), true);
        assert_eq!(LiquidityProxy::is_path_available(0, PSWAP, VAL).unwrap(), true);
    });
}

#[test]
#[rustfmt::skip]
fn test_is_path_available_should_pass_2() {
    let mut ext = ExtBuilder::default().build();
    ext.execute_with(|| {
        use LiquiditySourceType::*;
        TradingPair::register(RuntimeOrigin::signed(alice()), 0, XOR, VAL).expect("failed to register pair");
        TradingPair::register(RuntimeOrigin::signed(alice()), 0, XOR, PSWAP).expect("failed to register pair");
        TradingPair::enable_source_for_trading_pair(&0, &XOR, &PSWAP, MulticollateralBondingCurvePool).expect("failed to enable source");
        assert_eq!(LiquidityProxy::is_path_available(0, XOR, VAL).unwrap(), false);
        assert_eq!(LiquidityProxy::is_path_available(0, VAL, XOR).unwrap(), false);
        assert_eq!(LiquidityProxy::is_path_available(0, XOR, PSWAP).unwrap(), true);
        assert_eq!(LiquidityProxy::is_path_available(0, PSWAP, XOR).unwrap(), true);
        assert_eq!(LiquidityProxy::is_path_available(0, VAL, PSWAP).unwrap(), false);
        assert_eq!(LiquidityProxy::is_path_available(0, PSWAP, VAL).unwrap(), false);
    });
}

#[test]
#[rustfmt::skip]
fn test_is_path_available_should_pass_3() {
    let mut ext = ExtBuilder::default().build();
    ext.execute_with(|| {
        use LiquiditySourceType::*;
        TradingPair::register(RuntimeOrigin::signed(alice()), 0, XOR, VAL).expect("failed to register pair");
        TradingPair::register(RuntimeOrigin::signed(alice()), 0, XOR, PSWAP).expect("failed to register pair");
        TradingPair::enable_source_for_trading_pair(&0, &XOR, &VAL, XYKPool).expect("failed to enable source");
        TradingPair::enable_source_for_trading_pair(&0, &XOR, &VAL, MulticollateralBondingCurvePool).expect("failed to enable source");
        assert_eq!(LiquidityProxy::is_path_available(0, XOR, VAL).unwrap(), true);
        assert_eq!(LiquidityProxy::is_path_available(0, VAL, XOR).unwrap(), true);
        assert_eq!(LiquidityProxy::is_path_available(0, XOR, PSWAP).unwrap(), false);
        assert_eq!(LiquidityProxy::is_path_available(0, PSWAP, XOR).unwrap(), false);
        assert_eq!(LiquidityProxy::is_path_available(0, VAL, PSWAP).unwrap(), false);
        assert_eq!(LiquidityProxy::is_path_available(0, PSWAP, VAL).unwrap(), false);
    });
}

#[test]
#[rustfmt::skip]
fn test_is_path_available_should_pass_4() {
    let mut ext = ExtBuilder::default().build();
    ext.execute_with(|| {
        use LiquiditySourceType::*;
        TradingPair::register(RuntimeOrigin::signed(alice()), 0, XOR, VAL).expect("failed to register pair");
        TradingPair::register(RuntimeOrigin::signed(alice()), 0, XOR, PSWAP).expect("failed to register pair");
        TradingPair::enable_source_for_trading_pair(&0, &XOR, &VAL, XYKPool).expect("failed to enable source");
        TradingPair::enable_source_for_trading_pair(&0, &XOR, &PSWAP, XYKPool).expect("failed to enable source");
        TradingPair::enable_source_for_trading_pair(&0, &XOR, &PSWAP, MulticollateralBondingCurvePool).expect("failed to enable source");
        assert_eq!(LiquidityProxy::is_path_available(0, XOR, VAL).unwrap(), true);
        assert_eq!(LiquidityProxy::is_path_available(0, VAL, XOR).unwrap(), true);
        assert_eq!(LiquidityProxy::is_path_available(0, XOR, PSWAP).unwrap(), true);
        assert_eq!(LiquidityProxy::is_path_available(0, PSWAP, XOR).unwrap(), true);
        assert_eq!(LiquidityProxy::is_path_available(0, VAL, PSWAP).unwrap(), true);
        assert_eq!(LiquidityProxy::is_path_available(0, PSWAP, VAL).unwrap(), true);
    });
}

#[test]
#[rustfmt::skip]
fn test_is_path_available_should_pass_5() {
    let mut ext = ExtBuilder::default().build();
    ext.execute_with(|| {
        use LiquiditySourceType::*;
        assets::Pallet::<Runtime>::register_asset_id(
            alice(),
            XST.into(),
            AssetSymbol(b"XST".to_vec()),
            AssetName(b"SORA Synthetics".to_vec()),
            0,
            Balance::from(0u32),
            true,
            None,
            None,
        ).expect("failed to register XST asset");
        assets::Pallet::<Runtime>::register_asset_id(
            alice(),
            XSTUSD.into(),
            AssetSymbol(b"XSTUSD".to_vec()),
            AssetName(b"SORA Synthetic USD".to_vec()),
            0,
            Balance::from(0u32),
            true,
            None,
            None,
        ).expect("failed to register XSTUSD asset");
        TradingPair::register(RuntimeOrigin::signed(alice()), 0, XOR, VAL).expect("failed to register pair");
        TradingPair::register(RuntimeOrigin::signed(alice()), 0, XOR, PSWAP).expect("failed to register pair");
        TradingPair::register(RuntimeOrigin::signed(alice()), 0, XOR, XST).expect("failed to register pair");
        TradingPair::register(RuntimeOrigin::signed(alice()), 0, XST, XSTUSD).expect("failed to register pair");
        TradingPair::enable_source_for_trading_pair(&0, &XOR, &VAL, XYKPool).expect("failed to enable source");
        TradingPair::enable_source_for_trading_pair(&0, &XOR, &PSWAP, XYKPool).expect("failed to enable source");
        TradingPair::enable_source_for_trading_pair(&0, &XOR, &XST, XYKPool).expect("failed to enable source");
        TradingPair::enable_source_for_trading_pair(&0, &XST, &XSTUSD, XSTPool).expect("failed to enable source");
        assert_eq!(LiquidityProxy::is_path_available(0, VAL, PSWAP).unwrap(), true);
        assert_eq!(LiquidityProxy::is_path_available(0, VAL, XOR).unwrap(), true);
        assert_eq!(LiquidityProxy::is_path_available(0, VAL, XST).unwrap(), true);
        assert_eq!(LiquidityProxy::is_path_available(0, VAL, XSTUSD).unwrap(), true);
        assert_eq!(LiquidityProxy::is_path_available(0, XOR, VAL).unwrap(), true);
        assert_eq!(LiquidityProxy::is_path_available(0, XOR, XST).unwrap(), true);
        assert_eq!(LiquidityProxy::is_path_available(0, XOR, XSTUSD).unwrap(), true);
        assert_eq!(LiquidityProxy::is_path_available(0, XST, XSTUSD).unwrap(), true);
        assert_eq!(LiquidityProxy::is_path_available(0, XST, XOR).unwrap(), true);
        assert_eq!(LiquidityProxy::is_path_available(0, XST, VAL).unwrap(), true);
        assert_eq!(LiquidityProxy::is_path_available(0, XSTUSD, XST).unwrap(), true);
        assert_eq!(LiquidityProxy::is_path_available(0, XSTUSD, XOR).unwrap(), true);
        assert_eq!(LiquidityProxy::is_path_available(0, XSTUSD, VAL).unwrap(), true);
    });
}

#[test]
fn test_smart_split_with_extreme_total_supply_works() {
    fn run_test(
        collateral_asset_id: AssetId,
        xyk_pool_reserves: (Fixed, Fixed),
        tbc_reserves: Balance,
        total_supply: Balance,
    ) {
        let mut ext = ExtBuilder::with_total_supply_and_reserves(
            total_supply,
            vec![(0, collateral_asset_id, xyk_pool_reserves.clone())],
        )
        .build();
        ext.execute_with(|| {
            MockMCBCPool::init(vec![(collateral_asset_id, tbc_reserves)]).unwrap();

            let amount_base: Balance = (xyk_pool_reserves.0 / fixed_wrapper!(10))
                .try_into_balance()
                .unwrap();
            let amount_collateral: Balance = (xyk_pool_reserves.1 / fixed_wrapper!(10))
                .try_into_balance()
                .unwrap();
            let base_asset = GetBaseAssetId::get();
            let filter_both = LiquiditySourceFilter::with_allowed(
                0,
                [
                    LiquiditySourceType::MulticollateralBondingCurvePool,
                    LiquiditySourceType::MockPool,
                ]
                .to_vec(),
            );
            let filter_xyk =
                LiquiditySourceFilter::with_allowed(0, [LiquiditySourceType::MockPool].to_vec());

            // base -> collateral, fixed input
            let quotes_smart = LiquidityProxy::quote_single(
                &base_asset,
                &base_asset,
                &collateral_asset_id,
                QuoteAmount::with_desired_input(amount_base.clone()),
                filter_both.clone(),
                false,
                true,
            )
            .expect("Failed to get a quote");
            let quotes_xyk = LiquidityProxy::quote_single(
                &base_asset,
                &base_asset,
                &collateral_asset_id,
                QuoteAmount::with_desired_input(amount_base.clone()),
                filter_xyk.clone(),
                false,
                true,
            )
            .expect("Failed to get a quote");
            assert!(quotes_smart.0.amount >= quotes_xyk.0.amount);

            // collateral - > base, fixed output
            let quotes_smart = LiquidityProxy::quote_single(
                &base_asset,
                &collateral_asset_id,
                &base_asset,
                QuoteAmount::with_desired_output(amount_base.clone()),
                filter_both.clone(),
                false,
                true,
            )
            .expect("Failed to get a quote");
            let quotes_xyk = LiquidityProxy::quote_single(
                &base_asset,
                &collateral_asset_id,
                &base_asset,
                QuoteAmount::with_desired_output(amount_base.clone()),
                filter_xyk.clone(),
                false,
                true,
            )
            .expect("Failed to get a quote");
            assert!(quotes_smart.0.amount <= quotes_xyk.0.amount);

            // collateral - > base, fixed input
            let quotes_smart = LiquidityProxy::quote_single(
                &base_asset,
                &collateral_asset_id,
                &base_asset,
                QuoteAmount::with_desired_input(amount_collateral.clone()),
                filter_both.clone(),
                false,
                true,
            )
            .expect("Failed to get a quote");
            let quotes_xyk = LiquidityProxy::quote_single(
                &base_asset,
                &collateral_asset_id,
                &base_asset,
                QuoteAmount::with_desired_input(amount_collateral.clone()),
                filter_xyk.clone(),
                false,
                true,
            )
            .expect("Failed to get a quote");
            assert!(quotes_smart.0.amount >= quotes_xyk.0.amount);

            // base -> collateral, fixed output
            let quotes_smart = LiquidityProxy::quote_single(
                &base_asset,
                &base_asset,
                &collateral_asset_id,
                QuoteAmount::with_desired_output(amount_collateral.clone()),
                filter_both.clone(),
                false,
                true,
            )
            .expect("Failed to get a quote");
            let quotes_xyk = LiquidityProxy::quote_single(
                &base_asset,
                &base_asset,
                &collateral_asset_id,
                QuoteAmount::with_desired_output(amount_collateral.clone()),
                filter_xyk.clone(),
                false,
                true,
            )
            .expect("Failed to get a quote");
            assert!(quotes_smart.0.amount <= quotes_xyk.0.amount);
        });
    }

    let total_supplies = vec![
        balance!(0),
        balance!(100),
        balance!(1000),
        balance!(10000),
        balance!(500000),
        balance!(1000000),
        balance!(10000000),
    ];

    for t in &total_supplies {
        // XOR <-> VAL
        run_test(VAL, (fixed!(1000), fixed!(200000)), balance!(100000), *t);
        // XOR <-> KSM
        run_test(KSM, (fixed!(1000), fixed!(1000)), balance!(100000), *t);
        // XOR <-> DOT
        run_test(DOT, (fixed!(1000), fixed!(9000)), balance!(100000), *t);
    }
}

#[test]
fn test_smart_split_with_low_collateral_reserves_works() {
    fn run_test(
        collateral_asset_id: AssetId,
        xyk_pool_reserves: (Fixed, Fixed),
        tbc_reserves: Balance,
        total_supply: Balance,
    ) {
        let mut ext = ExtBuilder::with_total_supply_and_reserves(
            total_supply,
            vec![(0, collateral_asset_id, xyk_pool_reserves.clone())],
        )
        .build();
        ext.execute_with(|| {
            MockMCBCPool::init(vec![(collateral_asset_id, tbc_reserves)]).unwrap();

            let amount_base: Balance = (xyk_pool_reserves.0 / fixed_wrapper!(10))
                .try_into_balance()
                .unwrap();
            let amount_collateral: Balance = (xyk_pool_reserves.1 / fixed_wrapper!(10))
                .try_into_balance()
                .unwrap();
            let base_asset = GetBaseAssetId::get();
            let filter_both = LiquiditySourceFilter::with_allowed(
                0,
                [
                    LiquiditySourceType::MulticollateralBondingCurvePool,
                    LiquiditySourceType::MockPool,
                ]
                .to_vec(),
            );
            let filter_xyk =
                LiquiditySourceFilter::with_allowed(0, [LiquiditySourceType::MockPool].to_vec());

            // base -> collateral, fixed input
            let quotes_smart = LiquidityProxy::quote_single(
                &base_asset,
                &base_asset,
                &collateral_asset_id,
                QuoteAmount::with_desired_input(amount_base.clone()),
                filter_both.clone(),
                false,
                true,
            )
            .expect("Failed to get a quote");
            let quotes_xyk = LiquidityProxy::quote_single(
                &base_asset,
                &base_asset,
                &collateral_asset_id,
                QuoteAmount::with_desired_input(amount_base.clone()),
                filter_xyk.clone(),
                false,
                true,
            )
            .expect("Failed to get a quote");
            assert!(quotes_smart.0.amount >= quotes_xyk.0.amount);

            // collateral - > base, fixed output
            let quotes_smart = LiquidityProxy::quote_single(
                &base_asset,
                &collateral_asset_id,
                &base_asset,
                QuoteAmount::with_desired_output(amount_base.clone()),
                filter_both.clone(),
                false,
                true,
            )
            .expect("Failed to get a quote");
            let quotes_xyk = LiquidityProxy::quote_single(
                &base_asset,
                &collateral_asset_id,
                &base_asset,
                QuoteAmount::with_desired_output(amount_base.clone()),
                filter_xyk.clone(),
                false,
                true,
            )
            .expect("Failed to get a quote");
            assert!(quotes_smart.0.amount <= quotes_xyk.0.amount);

            // collateral - > base, fixed input
            let quotes_smart = LiquidityProxy::quote_single(
                &base_asset,
                &collateral_asset_id,
                &base_asset,
                QuoteAmount::with_desired_input(amount_collateral.clone()),
                filter_both.clone(),
                false,
                true,
            )
            .expect("Failed to get a quote");
            let quotes_xyk = LiquidityProxy::quote_single(
                &base_asset,
                &collateral_asset_id,
                &base_asset,
                QuoteAmount::with_desired_input(amount_collateral.clone()),
                filter_xyk.clone(),
                false,
                true,
            )
            .expect("Failed to get a quote");
            assert!(quotes_smart.0.amount >= quotes_xyk.0.amount);

            // base -> collateral, fixed output
            let quotes_smart = LiquidityProxy::quote_single(
                &base_asset,
                &base_asset,
                &collateral_asset_id,
                QuoteAmount::with_desired_output(amount_collateral.clone()),
                filter_both.clone(),
                false,
                true,
            )
            .expect("Failed to get a quote");
            let quotes_xyk = LiquidityProxy::quote_single(
                &base_asset,
                &base_asset,
                &collateral_asset_id,
                QuoteAmount::with_desired_output(amount_collateral.clone()),
                filter_xyk.clone(),
                false,
                true,
            )
            .expect("Failed to get a quote");
            assert!(quotes_smart.0.amount <= quotes_xyk.0.amount);
        });
    }

    let tbc_reserves_amounts = vec![
        balance!(0),
        balance!(100),
        balance!(200),
        balance!(500),
        balance!(1000),
        balance!(10000),
    ];

    for r in &tbc_reserves_amounts {
        // XOR <-> VAL
        run_test(VAL, (fixed!(1000), fixed!(200000)), *r, balance!(350000));
        // XOR <-> KSM
        run_test(KSM, (fixed!(1000), fixed!(1000)), *r, balance!(350000));
        // XOR <-> DOT
        run_test(DOT, (fixed!(1000), fixed!(9000)), *r, balance!(350000));
    }
}

#[test]
fn test_smart_split_with_low_xykpool_reserves_works() {
    fn run_test(
        collateral_asset_id: AssetId,
        xyk_pool_reserves: (Fixed, Fixed),
        tbc_reserves: Balance,
        total_supply: Balance,
        amount_base: Balance,
        amount_collateral: Balance,
    ) {
        let mut ext = ExtBuilder::with_total_supply_and_reserves(
            total_supply,
            vec![(0, collateral_asset_id, xyk_pool_reserves.clone())],
        )
        .build();
        ext.execute_with(|| {
            MockMCBCPool::init(vec![(collateral_asset_id, tbc_reserves)]).unwrap();

            let base_asset = GetBaseAssetId::get();
            let filter_both = LiquiditySourceFilter::with_allowed(
                0,
                [
                    LiquiditySourceType::MulticollateralBondingCurvePool,
                    LiquiditySourceType::MockPool,
                ]
                .to_vec(),
            );
            let filter_mcbc = LiquiditySourceFilter::with_allowed(
                0,
                [LiquiditySourceType::MulticollateralBondingCurvePool].to_vec(),
            );

            // base -> collateral, fixed input
            let quotes_smart = LiquidityProxy::quote_single(
                &base_asset,
                &base_asset,
                &collateral_asset_id,
                QuoteAmount::with_desired_input(amount_base.clone()),
                filter_both.clone(),
                false,
                true,
            )
            .expect("Failed to get a quote");
            let quotes_mcbc = LiquidityProxy::quote_single(
                &base_asset,
                &base_asset,
                &collateral_asset_id,
                QuoteAmount::with_desired_input(amount_base.clone()),
                filter_mcbc.clone(),
                false,
                true,
            )
            .expect("Failed to get a quote");
            assert!(quotes_smart.0.amount >= quotes_mcbc.0.amount);

            // collateral - > base, fixed output
            let quotes_smart = LiquidityProxy::quote_single(
                &base_asset,
                &collateral_asset_id,
                &base_asset,
                QuoteAmount::with_desired_output(amount_base.clone()),
                filter_both.clone(),
                false,
                true,
            )
            .expect("Failed to get a quote");
            let quotes_mcbc = LiquidityProxy::quote_single(
                &base_asset,
                &collateral_asset_id,
                &base_asset,
                QuoteAmount::with_desired_output(amount_base.clone()),
                filter_mcbc.clone(),
                false,
                true,
            )
            .expect("Failed to get a quote");
            assert!(quotes_smart.0.amount <= quotes_mcbc.0.amount);

            // collateral - > base, fixed input
            let quotes_smart = LiquidityProxy::quote_single(
                &base_asset,
                &collateral_asset_id,
                &base_asset,
                QuoteAmount::with_desired_input(amount_collateral.clone()),
                filter_both.clone(),
                false,
                true,
            )
            .expect("Failed to get a quote");
            let quotes_mcbc = LiquidityProxy::quote_single(
                &base_asset,
                &collateral_asset_id,
                &base_asset,
                QuoteAmount::with_desired_input(amount_collateral.clone()),
                filter_mcbc.clone(),
                false,
                true,
            )
            .expect("Failed to get a quote");
            assert!(quotes_smart.0.amount >= quotes_mcbc.0.amount);

            // base -> collateral, fixed output
            let quotes_smart = LiquidityProxy::quote_single(
                &base_asset,
                &base_asset,
                &collateral_asset_id,
                QuoteAmount::with_desired_output(amount_collateral.clone()),
                filter_both.clone(),
                false,
                true,
            )
            .expect("Failed to get a quote");
            let quotes_mcbc = LiquidityProxy::quote_single(
                &base_asset,
                &base_asset,
                &collateral_asset_id,
                QuoteAmount::with_desired_output(amount_collateral.clone()),
                filter_mcbc.clone(),
                false,
                true,
            )
            .expect("Failed to get a quote");
            assert!(quotes_smart.0.amount <= quotes_mcbc.0.amount);
        });
    }

    let xor_val_pool_reserves = vec![
        (fixed!(0), fixed!(0)),
        (fixed!(5), fixed!(1000)),
        (fixed!(10), fixed!(2000)),
        (fixed!(50), fixed!(10000)),
        (fixed!(100), fixed!(20000)),
        (fixed!(500), fixed!(100000)),
    ];

    let xor_ksm_pool_reserves = vec![
        (fixed!(0), fixed!(0)),
        (fixed!(5), fixed!(5)),
        (fixed!(10), fixed!(10)),
        (fixed!(50), fixed!(50)),
        (fixed!(100), fixed!(100)),
        (fixed!(500), fixed!(500)),
    ];

    let xor_dot_pool_reserves = vec![
        (fixed!(0), fixed!(0)),
        (fixed!(5), fixed!(45)),
        (fixed!(10), fixed!(90)),
        (fixed!(50), fixed!(450)),
        (fixed!(100), fixed!(900)),
        (fixed!(500), fixed!(4500)),
    ];

    for r in &xor_val_pool_reserves {
        // XOR <-> VAL
        run_test(
            VAL,
            *r,
            balance!(100000),
            balance!(350000),
            balance!(100),
            balance!(20000),
        );
    }
    for r in &xor_ksm_pool_reserves {
        // XOR <-> KSM
        run_test(
            KSM,
            *r,
            balance!(100000),
            balance!(350000),
            balance!(200),
            balance!(200),
        );
    }
    for r in &xor_dot_pool_reserves {
        // XOR <-> DOT
        run_test(
            DOT,
            *r,
            balance!(100000),
            balance!(350000),
            balance!(200),
            balance!(1000),
        );
    }
}

#[test]
fn test_smart_split_selling_xor_should_fail() {
    fn run_test(
        collateral_asset_id: AssetId,
        xyk_pool_reserves: (Fixed, Fixed),
        tbc_reserves: Balance,
        total_supply: Balance,
        _amount_base: Balance,
        amount_collateral: Balance,
    ) {
        let mut ext = ExtBuilder::with_total_supply_and_reserves(
            total_supply,
            vec![(0, collateral_asset_id, xyk_pool_reserves.clone())],
        )
        .build();
        ext.execute_with(|| {
            MockMCBCPool::init(vec![(collateral_asset_id, tbc_reserves)]).unwrap();

            let base_asset = GetBaseAssetId::get();
            let filter_both = LiquiditySourceFilter::with_allowed(
                0,
                [
                    LiquiditySourceType::MulticollateralBondingCurvePool,
                    LiquiditySourceType::MockPool,
                ]
                .to_vec(),
            );

            // base -> collateral, fixed output
            let result = LiquidityProxy::quote_single(
                &base_asset,
                &base_asset,
                &collateral_asset_id,
                QuoteAmount::with_desired_output(amount_collateral.clone()),
                filter_both.clone(),
                false,
                true,
            );
            assert_noop!(result, crate::Error::<Runtime>::InsufficientLiquidity);
        });
    }

    let xor_val_pool_reserves = vec![
        (fixed!(5), fixed!(1000)),
        (fixed!(10), fixed!(2000)),
        (fixed!(50), fixed!(10000)),
    ];
    let val_tbc_reserves = vec![balance!(1000), balance!(2000), balance!(5000)];

    let xor_ksm_pool_reserves = vec![
        (fixed!(5), fixed!(5)),
        (fixed!(10), fixed!(10)),
        (fixed!(50), fixed!(50)),
    ];
    let ksm_tbc_reserves = vec![balance!(20), balance!(50), balance!(100)];

    let xor_dot_pool_reserves = vec![
        (fixed!(5), fixed!(45)),
        (fixed!(10), fixed!(90)),
        (fixed!(50), fixed!(450)),
    ];
    let dot_tbc_reserves = vec![balance!(20), balance!(50), balance!(100)];

    for r in &xor_val_pool_reserves {
        for t in &val_tbc_reserves {
            // XOR <-> VAL
            run_test(
                VAL,
                *r,
                *t,
                balance!(350000),
                balance!(100),
                balance!(20000),
            );
        }
    }
    for r in &xor_ksm_pool_reserves {
        for t in &ksm_tbc_reserves {
            // XOR <-> KSM
            run_test(KSM, *r, *t, balance!(350000), balance!(200), balance!(200));
        }
    }
    for r in &xor_dot_pool_reserves {
        for t in &dot_tbc_reserves {
            // XOR <-> DOT
            run_test(DOT, *r, *t, balance!(350000), balance!(200), balance!(1000));
        }
    }
}

#[test]
fn test_smart_split_error_handling_works() {
    fn run_test(
        collateral_asset_id: AssetId,
        xyk_pool_reserves: (Fixed, Fixed),
        tbc_reserves: Balance,
        amount: QuoteAmount<Balance>,
        expected_error: DispatchError,
    ) {
        let mut ext = ExtBuilder::with_total_supply_and_reserves(
            balance!(350000),
            vec![(0, collateral_asset_id, xyk_pool_reserves.clone())],
        )
        .build();
        ext.execute_with(|| {
            MockMCBCPool::init(vec![(collateral_asset_id, tbc_reserves)]).unwrap();

            let result = LiquidityProxy::quote_single(
                &GetBaseAssetId::get(),
                &GetBaseAssetId::get(),
                &collateral_asset_id,
                amount,
                LiquiditySourceFilter::empty(0),
                false,
                true,
            );

            assert_noop!(result, expected_error);
        });
    }

    // XYK pool has zero reserves, the whole trade will be directed to the MCBC pool.
    // Quote at the MCBC pool fails due to insufficient collateral reserves.
    // Subsequent quote from the XYK pool also fails since it doesn't have any reserves.
    // Error from the MCBC pool quote should be returned as the outcome.
    run_test(
        VAL,
        (fixed!(0), fixed!(0)),
        balance!(1000),
        QuoteAmount::with_desired_output(balance!(5000)),
        crate::Error::<Runtime>::InsufficientLiquidity.into(),
    );

    // MCBC will fail trying to get the sell price for the `special_asset`.
    // The entire trade will be directed to the XYK pool.
    // Quote at the MCBC pool will never be attempted.
    // Quote from the XYK pool should fail due to insufficient reserves.
    // Error from the XYK pool quote should be returned as the outcome.
    run_test(
        special_asset(),
        (fixed!(500), fixed!(500)),
        balance!(1000),
        QuoteAmount::with_desired_output(balance!(5000)),
        mock_liquidity_source::Error::<Runtime, mock_liquidity_source::Instance1>::InsufficientLiquidity.into(),
    );
}

#[test]
#[rustfmt::skip]
fn selecting_xyk_only_filter_is_forbidden() {
    let mut ext = ExtBuilder::default().build();
    ext.execute_with(|| {
        use LiquiditySourceType::*;
        use FilterMode::*;

        // xyk only selection, base case
        assert_eq!(LiquidityProxy::is_forbidden_filter(&XOR, &VAL, &vec![XYKPool], &AllowSelected), true);
        assert_eq!(LiquidityProxy::is_forbidden_filter(&XOR, &PSWAP, &vec![XYKPool], &AllowSelected), true);
        assert_eq!(LiquidityProxy::is_forbidden_filter(&XOR, &DAI, &vec![XYKPool], &AllowSelected), true);
        assert_eq!(LiquidityProxy::is_forbidden_filter(&XOR, &ETH, &vec![XYKPool], &AllowSelected), true);
        assert_eq!(LiquidityProxy::is_forbidden_filter(&VAL, &XOR, &vec![XYKPool], &AllowSelected), true);
        assert_eq!(LiquidityProxy::is_forbidden_filter(&PSWAP, &XOR, &vec![XYKPool], &AllowSelected), true);
        assert_eq!(LiquidityProxy::is_forbidden_filter(&DAI, &XOR, &vec![XYKPool], &AllowSelected), true);
        assert_eq!(LiquidityProxy::is_forbidden_filter(&ETH, &XOR, &vec![XYKPool], &AllowSelected), true);

        // xyk only selection, indirect swaps
        assert_eq!(LiquidityProxy::is_forbidden_filter(&DAI, &PSWAP, &vec![XYKPool], &AllowSelected), true);
        assert_eq!(LiquidityProxy::is_forbidden_filter(&PSWAP, &VAL, &vec![XYKPool], &AllowSelected), true);
        assert_eq!(LiquidityProxy::is_forbidden_filter(&USDT, &VAL, &vec![XYKPool], &AllowSelected), true);

        // xyk only selection, non-reserve assets
        assert_eq!(LiquidityProxy::is_forbidden_filter(&XOR, &USDT, &vec![XYKPool], &AllowSelected), false);
        assert_eq!(LiquidityProxy::is_forbidden_filter(&USDT, &XOR, &vec![XYKPool], &AllowSelected), false);

        // xyk only selection, base case
        assert_eq!(LiquidityProxy::is_forbidden_filter(&XOR, &VAL, &vec![MulticollateralBondingCurvePool, XSTPool], &ForbidSelected), true);
        assert_eq!(LiquidityProxy::is_forbidden_filter(&XOR, &PSWAP, &vec![MulticollateralBondingCurvePool, XSTPool], &ForbidSelected), true);
        assert_eq!(LiquidityProxy::is_forbidden_filter(&XOR, &DAI, &vec![MulticollateralBondingCurvePool, XSTPool], &ForbidSelected), true);
        assert_eq!(LiquidityProxy::is_forbidden_filter(&XOR, &ETH, &vec![MulticollateralBondingCurvePool, XSTPool], &ForbidSelected), true);
        assert_eq!(LiquidityProxy::is_forbidden_filter(&VAL, &XOR, &vec![MulticollateralBondingCurvePool, XSTPool], &ForbidSelected), true);
        assert_eq!(LiquidityProxy::is_forbidden_filter(&PSWAP, &XOR, &vec![MulticollateralBondingCurvePool, XSTPool], &ForbidSelected), true);
        assert_eq!(LiquidityProxy::is_forbidden_filter(&DAI, &XOR, &vec![MulticollateralBondingCurvePool, XSTPool], &ForbidSelected), true);
        assert_eq!(LiquidityProxy::is_forbidden_filter(&ETH, &XOR, &vec![MulticollateralBondingCurvePool, XSTPool], &ForbidSelected), true);

        // xyk only selection, indirect swaps
        assert_eq!(LiquidityProxy::is_forbidden_filter(&DAI, &PSWAP, &vec![MulticollateralBondingCurvePool, XSTPool], &ForbidSelected), true);
        assert_eq!(LiquidityProxy::is_forbidden_filter(&PSWAP, &VAL, &vec![MulticollateralBondingCurvePool, XSTPool], &ForbidSelected), true);
        assert_eq!(LiquidityProxy::is_forbidden_filter(&USDT, &VAL, &vec![MulticollateralBondingCurvePool, XSTPool], &ForbidSelected), true);

        // xyk only selection, non-reserve assets
        assert_eq!(LiquidityProxy::is_forbidden_filter(&XOR, &USDT, &vec![MulticollateralBondingCurvePool, XSTPool], &ForbidSelected), false);
        assert_eq!(LiquidityProxy::is_forbidden_filter(&USDT, &XOR, &vec![MulticollateralBondingCurvePool, XSTPool], &ForbidSelected), false);

        // smart selection, base case
        assert_eq!(LiquidityProxy::is_forbidden_filter(&XOR, &VAL, &vec![], &Disabled), false);
        assert_eq!(LiquidityProxy::is_forbidden_filter(&XOR, &PSWAP, &vec![], &Disabled), false);
        assert_eq!(LiquidityProxy::is_forbidden_filter(&XOR, &DAI, &vec![], &Disabled), false);
        assert_eq!(LiquidityProxy::is_forbidden_filter(&XOR, &ETH, &vec![], &Disabled), false);
        assert_eq!(LiquidityProxy::is_forbidden_filter(&VAL, &XOR, &vec![], &Disabled), false);
        assert_eq!(LiquidityProxy::is_forbidden_filter(&PSWAP, &XOR, &vec![], &Disabled), false);
        assert_eq!(LiquidityProxy::is_forbidden_filter(&DAI, &XOR, &vec![], &Disabled), false);
        assert_eq!(LiquidityProxy::is_forbidden_filter(&XOR, &DAI, &vec![], &Disabled), false);

        // smart selection, indirect swaps
        assert_eq!(LiquidityProxy::is_forbidden_filter(&DAI, &PSWAP, &vec![], &Disabled), false);
        assert_eq!(LiquidityProxy::is_forbidden_filter(&PSWAP, &VAL, &vec![], &Disabled), false);
        assert_eq!(LiquidityProxy::is_forbidden_filter(&USDT, &VAL, &vec![], &Disabled), false);

        // smart selection, non-reserve assets
        assert_eq!(LiquidityProxy::is_forbidden_filter(&XOR, &USDT, &vec![], &Disabled), false);
        assert_eq!(LiquidityProxy::is_forbidden_filter(&USDT, &XOR, &vec![], &Disabled), false);

        // tbc only selection, base case
        assert_eq!(LiquidityProxy::is_forbidden_filter(&XOR, &VAL, &vec![MulticollateralBondingCurvePool], &AllowSelected), false);
        assert_eq!(LiquidityProxy::is_forbidden_filter(&XOR, &PSWAP, &vec![MulticollateralBondingCurvePool], &AllowSelected), false);
        assert_eq!(LiquidityProxy::is_forbidden_filter(&XOR, &DAI, &vec![MulticollateralBondingCurvePool], &AllowSelected), false);
        assert_eq!(LiquidityProxy::is_forbidden_filter(&XOR, &ETH, &vec![MulticollateralBondingCurvePool], &AllowSelected), false);
        assert_eq!(LiquidityProxy::is_forbidden_filter(&VAL, &XOR, &vec![MulticollateralBondingCurvePool], &AllowSelected), false);
        assert_eq!(LiquidityProxy::is_forbidden_filter(&PSWAP, &XOR, &vec![MulticollateralBondingCurvePool], &AllowSelected), false);
        assert_eq!(LiquidityProxy::is_forbidden_filter(&DAI, &XOR, &vec![MulticollateralBondingCurvePool], &AllowSelected), false);
        assert_eq!(LiquidityProxy::is_forbidden_filter(&ETH, &XOR, &vec![MulticollateralBondingCurvePool], &AllowSelected), false);

        // tbc only selection, indirect swaps
        assert_eq!(LiquidityProxy::is_forbidden_filter(&DAI, &PSWAP, &vec![], &Disabled), false);
        assert_eq!(LiquidityProxy::is_forbidden_filter(&PSWAP, &VAL, &vec![], &Disabled), false);
        assert_eq!(LiquidityProxy::is_forbidden_filter(&USDT, &VAL, &vec![], &Disabled), false);

        // tbc only selection, non-reserve assets
        assert_eq!(LiquidityProxy::is_forbidden_filter(&XOR, &USDT, &vec![MulticollateralBondingCurvePool], &AllowSelected), false);
        assert_eq!(LiquidityProxy::is_forbidden_filter(&USDT, &XOR, &vec![MulticollateralBondingCurvePool], &AllowSelected), false);

        // hack cases with unavailable sources
        assert_eq!(LiquidityProxy::is_forbidden_filter(&XOR, &VAL, &vec![MockPool, XYKPool], &AllowSelected), true);
        assert_eq!(LiquidityProxy::is_forbidden_filter(&VAL, &PSWAP, &vec![MockPool, XYKPool], &AllowSelected), true);
        assert_eq!(LiquidityProxy::is_forbidden_filter(&XOR, &USDT, &vec![MockPool, XYKPool], &AllowSelected), false);

        assert_eq!(LiquidityProxy::is_forbidden_filter(&XOR, &VAL, &vec![MockPool, MulticollateralBondingCurvePool, XSTPool], &ForbidSelected), true);
        assert_eq!(LiquidityProxy::is_forbidden_filter(&VAL, &PSWAP, &vec![MockPool, MulticollateralBondingCurvePool, XSTPool], &ForbidSelected), true);
        assert_eq!(LiquidityProxy::is_forbidden_filter(&XOR, &USDT, &vec![MockPool, MulticollateralBondingCurvePool, XSTPool], &ForbidSelected), false);
    });
}

#[test]
#[rustfmt::skip]
fn test_list_enabled_sources_for_path_with_xyk_forbidden_1() {
    let mut ext = ExtBuilder::default().build();
    ext.execute_with(|| {
        use LiquiditySourceType::*;
        TradingPair::register(RuntimeOrigin::signed(alice()), 0, XOR, VAL).expect("failed to register pair");
        TradingPair::register(RuntimeOrigin::signed(alice()), 0, XOR, PSWAP).expect("failed to register pair");
        TradingPair::register(RuntimeOrigin::signed(alice()), 0, XOR, USDT).expect("failed to register pair");
        TradingPair::enable_source_for_trading_pair(&0, &XOR, &PSWAP, XYKPool).expect("failed to enable source");
        TradingPair::enable_source_for_trading_pair(&0, &XOR, &USDT, XYKPool).expect("failed to enable source");
        let query_a = LiquidityProxy::list_enabled_sources_for_path_with_xyk_forbidden(0, XOR, VAL);
        let query_b = LiquidityProxy::list_enabled_sources_for_path_with_xyk_forbidden(0, VAL, XOR);
        let query_c = LiquidityProxy::list_enabled_sources_for_path_with_xyk_forbidden(0, XOR, PSWAP);
        let query_d = LiquidityProxy::list_enabled_sources_for_path_with_xyk_forbidden(0, PSWAP, XOR);
        let query_e = LiquidityProxy::list_enabled_sources_for_path_with_xyk_forbidden(0, XOR, USDT);
        let query_f = LiquidityProxy::list_enabled_sources_for_path_with_xyk_forbidden(0, USDT, XOR);
        let query_g = LiquidityProxy::list_enabled_sources_for_path_with_xyk_forbidden(0, PSWAP, USDT);
        let query_h = LiquidityProxy::list_enabled_sources_for_path_with_xyk_forbidden(0, USDT, VAL);

        assert_eq!(query_a.unwrap_err(), Error::<Runtime>::UnavailableExchangePath.into());
        assert_eq!(query_b.unwrap_err(), Error::<Runtime>::UnavailableExchangePath.into());
        assert_eq!(query_c.unwrap(), vec![]);
        assert_eq!(query_d.unwrap(), vec![]);
        assert_eq!(query_e.unwrap(), vec![XYKPool]);
        assert_eq!(query_f.unwrap(), vec![XYKPool]);
        assert_eq!(query_g.unwrap(), vec![]);
        assert_eq!(query_h.unwrap_err(), Error::<Runtime>::UnavailableExchangePath.into());
    });
}

#[test]
#[rustfmt::skip]
fn test_list_enabled_sources_for_path_with_xyk_forbidden_2() {
    let mut ext = ExtBuilder::default().build();
    ext.execute_with(|| {
        use LiquiditySourceType::*;
        TradingPair::register(RuntimeOrigin::signed(alice()), 0, XOR, VAL).expect("failed to register pair");
        TradingPair::register(RuntimeOrigin::signed(alice()), 0, XOR, PSWAP).expect("failed to register pair");
        TradingPair::enable_source_for_trading_pair(&0, &XOR, &VAL, MulticollateralBondingCurvePool).expect("failed to enable source");
        TradingPair::enable_source_for_trading_pair(&0, &XOR, &PSWAP, XYKPool).expect("failed to enable source");
        let query_a = LiquidityProxy::list_enabled_sources_for_path_with_xyk_forbidden(0, XOR, VAL);
        let query_b = LiquidityProxy::list_enabled_sources_for_path_with_xyk_forbidden(0, VAL, XOR);
        let query_c = LiquidityProxy::list_enabled_sources_for_path_with_xyk_forbidden(0, XOR, PSWAP);
        let query_d = LiquidityProxy::list_enabled_sources_for_path_with_xyk_forbidden(0, PSWAP, XOR);
        let query_e = LiquidityProxy::list_enabled_sources_for_path_with_xyk_forbidden(0, VAL, PSWAP);
        let query_f = LiquidityProxy::list_enabled_sources_for_path_with_xyk_forbidden(0, PSWAP, VAL);
        assert_eq!(query_a.unwrap(), vec![MulticollateralBondingCurvePool]);
        assert_eq!(query_b.unwrap(), vec![MulticollateralBondingCurvePool]);
        assert_eq!(query_c.unwrap(), vec![]);
        assert_eq!(query_d.unwrap(), vec![]);
        assert_eq!(query_e.unwrap(), vec![]);
        assert_eq!(query_f.unwrap(), vec![]);
    });
}

#[test]
#[rustfmt::skip]
fn test_list_enabled_sources_for_path_with_xyk_forbidden_3() {
    let mut ext = ExtBuilder::default().build();
    ext.execute_with(|| {
        use LiquiditySourceType::*;
        TradingPair::register(RuntimeOrigin::signed(alice()), 0, XOR, VAL).expect("failed to register pair");
        TradingPair::register(RuntimeOrigin::signed(alice()), 0, XOR, PSWAP).expect("failed to register pair");
        TradingPair::enable_source_for_trading_pair(&0, &XOR, &VAL, MulticollateralBondingCurvePool).expect("failed to enable source");
        TradingPair::enable_source_for_trading_pair(&0, &XOR, &PSWAP, XYKPool).expect("failed to enable source");
        TradingPair::enable_source_for_trading_pair(&0, &XOR, &PSWAP, MulticollateralBondingCurvePool).expect("failed to enable source");
        let query_a = LiquidityProxy::list_enabled_sources_for_path_with_xyk_forbidden(0, XOR, VAL);
        let query_b = LiquidityProxy::list_enabled_sources_for_path_with_xyk_forbidden(0, VAL, XOR);
        let query_c = LiquidityProxy::list_enabled_sources_for_path_with_xyk_forbidden(0, XOR, PSWAP);
        let query_d = LiquidityProxy::list_enabled_sources_for_path_with_xyk_forbidden(0, PSWAP, XOR);
        let query_e = LiquidityProxy::list_enabled_sources_for_path_with_xyk_forbidden(0, VAL, PSWAP);
        let query_f = LiquidityProxy::list_enabled_sources_for_path_with_xyk_forbidden(0, PSWAP, VAL);
        assert_eq!(query_a.unwrap(), vec![MulticollateralBondingCurvePool]);
        assert_eq!(query_b.unwrap(), vec![MulticollateralBondingCurvePool]);
        assert_eq!(query_c.unwrap(), vec![MulticollateralBondingCurvePool]);
        assert_eq!(query_d.unwrap(), vec![MulticollateralBondingCurvePool]);
        assert_eq!(query_e.unwrap(), vec![MulticollateralBondingCurvePool]);
        assert_eq!(query_f.unwrap(), vec![MulticollateralBondingCurvePool]);
    });
}

#[test]
#[rustfmt::skip]
fn test_list_enabled_sources_for_path_with_xyk_forbidden_4() {
    let mut ext = ExtBuilder::default().build();
    ext.execute_with(|| {
        use LiquiditySourceType::*;
        TradingPair::register(RuntimeOrigin::signed(alice()), 0, XOR, VAL).expect("failed to register pair");
        TradingPair::register(RuntimeOrigin::signed(alice()), 0, XOR, PSWAP).expect("failed to register pair");
        TradingPair::register(RuntimeOrigin::signed(alice()), 0, XOR, USDT).expect("failed to register pair");

        TradingPair::enable_source_for_trading_pair(&0, &XOR, &VAL, XYKPool).expect("failed to enable source");
        TradingPair::enable_source_for_trading_pair(&0, &XOR, &VAL, MulticollateralBondingCurvePool).expect("failed to enable source");
        TradingPair::enable_source_for_trading_pair(&0, &XOR, &VAL, MockPool2).expect("failed to enable source");
        TradingPair::enable_source_for_trading_pair(&0, &XOR, &PSWAP, XYKPool).expect("failed to enable source");
        TradingPair::enable_source_for_trading_pair(&0, &XOR, &PSWAP, MulticollateralBondingCurvePool).expect("failed to enable source");
        TradingPair::enable_source_for_trading_pair(&0, &XOR, &PSWAP, MockPool3).expect("failed to enable source");
        let query_a = LiquidityProxy::list_enabled_sources_for_path_with_xyk_forbidden(0, XOR, VAL);
        let query_b = LiquidityProxy::list_enabled_sources_for_path_with_xyk_forbidden(0, VAL, XOR);
        let query_c = LiquidityProxy::list_enabled_sources_for_path_with_xyk_forbidden(0, XOR, PSWAP);
        let query_d = LiquidityProxy::list_enabled_sources_for_path_with_xyk_forbidden(0, PSWAP, XOR);
        let query_e = LiquidityProxy::list_enabled_sources_for_path_with_xyk_forbidden(0, VAL, PSWAP);
        let query_f = LiquidityProxy::list_enabled_sources_for_path_with_xyk_forbidden(0, PSWAP, VAL);
        assert_eq!(query_a.unwrap(), vec![MulticollateralBondingCurvePool, MockPool2]);
        assert_eq!(query_b.unwrap(), vec![MulticollateralBondingCurvePool, MockPool2]);
        assert_eq!(query_c.unwrap(), vec![MulticollateralBondingCurvePool, MockPool3]);
        assert_eq!(query_d.unwrap(), vec![MulticollateralBondingCurvePool, MockPool3]);
        assert_eq!(query_e.unwrap(), vec![MulticollateralBondingCurvePool]);
        assert_eq!(query_f.unwrap(), vec![MulticollateralBondingCurvePool]);
    });
}

#[test]
fn test_quote_with_no_price_impact_with_desired_input() {
    let mut ext = ExtBuilder::default().build();
    ext.execute_with(|| {
        MockMCBCPool::init(get_mcbc_reserves_normal()).unwrap();
        let filter = LiquiditySourceFilter::with_allowed(
            DEX_D_ID,
            [
                LiquiditySourceType::MulticollateralBondingCurvePool,
                LiquiditySourceType::MockPool,
            ]
            .to_vec(),
        );
        let amount_val_in = balance!(45700);
        let amount_xor_intermediate = balance!(200);
        let amount_ksm_out = balance!(174);

        // Buying XOR for VAL
        let (quotes, _rewards, _, _) = LiquidityProxy::quote_single(
            &GetBaseAssetId::get(),
            &VAL,
            &GetBaseAssetId::get(),
            QuoteAmount::with_desired_input(amount_val_in),
            filter.clone(),
            false,
            true,
        )
        .expect("Failed to get a quote");
        let mut dist = quotes.distribution;
        dist.sort_by(|a, b| a.0.cmp(&b.0));
        assert_approx_eq!(quotes.amount, amount_xor_intermediate, balance!(1));
        assert_eq!(quotes.fee, balance!(0));
        assert!(matches!(
            dist.as_slice(),
            [
                (
                    LiquiditySourceId {
                        dex_id: _,
                        liquidity_source_index:
                            LiquiditySourceType::MulticollateralBondingCurvePool
                    },
                    _
                ),
                (
                    LiquiditySourceId {
                        dex_id: _,
                        liquidity_source_index: LiquiditySourceType::MockPool
                    },
                    _
                ),
            ]
        ));
        // without impact
        let QuoteInfo {
            amount_without_impact,
            ..
        } = LiquidityProxy::inner_quote(
            DEX_D_ID,
            &VAL,
            &GetBaseAssetId::get(),
            QuoteAmount::with_desired_input(amount_val_in),
            filter.clone(),
            false,
            true,
        )
        .expect("Failed to get a quote");
        assert_approx_eq!(quotes.amount, amount_without_impact.unwrap(), balance!(20));
        assert!(amount_without_impact.unwrap() > quotes.amount);

        // Buying KSM for XOR
        let (quotes, _rewards, _, _) = LiquidityProxy::quote_single(
            &GetBaseAssetId::get(),
            &GetBaseAssetId::get(),
            &KSM,
            QuoteAmount::with_desired_input(amount_xor_intermediate),
            filter.clone(),
            false,
            true,
        )
        .expect("Failed to get a quote");
        dist = quotes.distribution;
        dist.sort_by(|a, b| a.0.cmp(&b.0));
        assert_approx_eq!(quotes.amount, amount_ksm_out, balance!(1));
        assert_eq!(quotes.fee, balance!(0));
        assert!(matches!(
            dist.as_slice(),
            [
                (
                    LiquiditySourceId {
                        dex_id: _,
                        liquidity_source_index:
                            LiquiditySourceType::MulticollateralBondingCurvePool
                    },
                    _
                ),
                (
                    LiquiditySourceId {
                        dex_id: _,
                        liquidity_source_index: LiquiditySourceType::MockPool
                    },
                    _
                ),
            ]
        ));
        // without impact
        let QuoteInfo {
            amount_without_impact,
            ..
        } = LiquidityProxy::inner_quote(
            DEX_D_ID,
            &GetBaseAssetId::get(),
            &KSM,
            QuoteAmount::with_desired_input(amount_xor_intermediate),
            filter.clone(),
            false,
            true,
        )
        .expect("Failed to get a quote");
        assert_approx_eq!(quotes.amount, amount_without_impact.unwrap(), balance!(20));
        assert!(amount_without_impact.unwrap() > quotes.amount);

        // Buying KSM for VAL
<<<<<<< HEAD
        let (quotes, _rewards, _, _) = LiquidityProxy::inner_quote(
=======
        let QuoteInfo {
            outcome: quotes,
            amount_without_impact,
            ..
        } = LiquidityProxy::inner_quote(
>>>>>>> adbfee6e
            DEX_D_ID,
            &VAL,
            &KSM,
            QuoteAmount::with_desired_input(amount_val_in),
            filter.clone(),
            false,
            true,
        )
        .expect("Failed to get a quote");
        assert_approx_eq!(quotes.amount, amount_ksm_out, balance!(1));
        assert_approx_eq!(amount_without_impact.unwrap(), amount_ksm_out, balance!(20));
        assert!(amount_without_impact.unwrap() > quotes.amount);
    });
}

#[test]
fn test_quote_with_no_price_impact_with_desired_output() {
    let mut ext = ExtBuilder::default().build();
    ext.execute_with(|| {
        MockMCBCPool::init(get_mcbc_reserves_normal()).unwrap();
        let filter = LiquiditySourceFilter::with_allowed(
            DEX_D_ID,
            [
                LiquiditySourceType::MulticollateralBondingCurvePool,
                LiquiditySourceType::MockPool,
            ]
            .to_vec(),
        );
        let amount_val_in = balance!(45547);
        let amount_xor_intermediate = balance!(200);
        let amount_ksm_out = balance!(174);

        // Buying XOR for VAL
        let (quotes, _rewards, _, _) = LiquidityProxy::quote_single(
            &GetBaseAssetId::get(),
            &VAL,
            &GetBaseAssetId::get(),
            QuoteAmount::with_desired_output(amount_xor_intermediate),
            filter.clone(),
            false,
            true,
        )
        .expect("Failed to get a quote");
        let mut dist = quotes.distribution;
        dist.sort_by(|a, b| a.0.cmp(&b.0));
        assert_approx_eq!(quotes.amount, amount_val_in, balance!(1));
        assert_eq!(quotes.fee, balance!(0));
        assert!(matches!(
            dist.as_slice(),
            [
                (
                    LiquiditySourceId {
                        dex_id: _,
                        liquidity_source_index:
                            LiquiditySourceType::MulticollateralBondingCurvePool
                    },
                    _
                ),
                (
                    LiquiditySourceId {
                        dex_id: _,
                        liquidity_source_index: LiquiditySourceType::MockPool
                    },
                    _
                ),
            ]
        ));
        // without impact
        let QuoteInfo {
            amount_without_impact,
            ..
        } = LiquidityProxy::inner_quote(
            DEX_D_ID,
            &VAL,
            &GetBaseAssetId::get(),
            QuoteAmount::with_desired_output(amount_xor_intermediate),
            filter.clone(),
            false,
            true,
        )
        .expect("Failed to get a quote");
        assert_approx_eq!(
            quotes.amount,
            amount_without_impact.unwrap(),
            balance!(5000)
        );
        assert!(amount_without_impact.unwrap() < quotes.amount);

        // Buying KSM for XOR
        let (quotes, _rewards, _, _) = LiquidityProxy::quote_single(
            &GetBaseAssetId::get(),
            &GetBaseAssetId::get(),
            &KSM,
            QuoteAmount::with_desired_output(amount_ksm_out),
            filter.clone(),
            false,
            true,
        )
        .expect("Failed to get a quote");
        dist = quotes.distribution;
        dist.sort_by(|a, b| a.0.cmp(&b.0));
        assert_approx_eq!(quotes.amount, amount_xor_intermediate, balance!(1));
        assert_eq!(quotes.fee, balance!(0));
        assert!(matches!(
            dist.as_slice(),
            [
                (
                    LiquiditySourceId {
                        dex_id: _,
                        liquidity_source_index:
                            LiquiditySourceType::MulticollateralBondingCurvePool
                    },
                    _
                ),
                (
                    LiquiditySourceId {
                        dex_id: _,
                        liquidity_source_index: LiquiditySourceType::MockPool
                    },
                    _
                ),
            ]
        ));
        // without impact
        let QuoteInfo {
            amount_without_impact,
            ..
        } = LiquidityProxy::inner_quote(
            DEX_D_ID,
            &GetBaseAssetId::get(),
            &KSM,
            QuoteAmount::with_desired_output(amount_ksm_out),
            filter.clone(),
            false,
            true,
        )
        .expect("Failed to get a quote");
        assert_approx_eq!(
            quotes.amount,
            amount_without_impact.unwrap(),
            balance!(5000)
        );
        assert!(amount_without_impact.unwrap() < quotes.amount);

        // Buying KSM for VAL
<<<<<<< HEAD
        let (quotes, _rewards, _, _) = LiquidityProxy::inner_quote(
=======
        let QuoteInfo {
            outcome: quotes,
            amount_without_impact,
            ..
        } = LiquidityProxy::inner_quote(
>>>>>>> adbfee6e
            DEX_D_ID,
            &VAL,
            &KSM,
            QuoteAmount::with_desired_output(amount_ksm_out),
            filter.clone(),
            false,
            true,
        )
        .expect("Failed to get a quote");
        assert_approx_eq!(quotes.amount, amount_val_in, balance!(100));
        assert_approx_eq!(
            amount_without_impact.unwrap(),
            amount_val_in,
            balance!(5000)
        );
        assert!(amount_without_impact.unwrap() < quotes.amount);
    });
}

#[test]
fn test_quote_does_not_overflow_with_desired_input() {
    let collateral_asset_id = VAL;
    let mut ext = ExtBuilder::with_total_supply_and_reserves(
        balance!(200000000000),
        vec![(0, collateral_asset_id, (fixed!(3000000), fixed!(1100000)))],
    )
    .build();
    ext.execute_with(|| {
        MockMCBCPool::init(vec![(collateral_asset_id, balance!(1100000))]).unwrap();

        let base_asset = GetBaseAssetId::get();

        LiquidityProxy::quote_single(
            &base_asset,
            &collateral_asset_id,
            &base_asset,
            QuoteAmount::with_desired_input(balance!(1)),
            LiquiditySourceFilter::empty(0),
            false,
            true,
        )
        .expect("Failed to get a quote");
    });
}

#[test]
fn test_inner_exchange_returns_correct_sources() {
    use LiquiditySourceType::*;
    let mut ext = ExtBuilder::default().build();
    ext.execute_with(|| {
        MockMCBCPool::init(vec![(VAL, balance!(1100000)), (KSM, balance!(1100000))]).unwrap();

        let base_asset = GetBaseAssetId::get();
        let result_base = LiquidityProxy::inner_exchange(
            DEX_D_ID,
            &alice(),
            &common::mock::bob(),
            &VAL,
            &base_asset,
            SwapAmount::with_desired_input(balance!(100), 0),
            LiquiditySourceFilter::empty(0),
        );

        let selected_source_types: Vec<LiquiditySourceType> =
            vec![XYKPool, MulticollateralBondingCurvePool, MockPool];
        let filter_mode = FilterMode::AllowSelected;
        let filter = LiquiditySourceFilter::with_mode(0, filter_mode, selected_source_types);
        let result_val_ksm = LiquidityProxy::inner_exchange(
            DEX_D_ID,
            &alice(),
            &common::mock::bob(),
            &VAL,
            &KSM,
            SwapAmount::with_desired_input(balance!(100), 0),
            filter,
        );

        let (_, sources_base, _) = result_base.expect("inner_exchange: result is not ok!");
        let (_, sources_val_ksm, _) = result_val_ksm.expect("inner_exchange: result is not ok!");
        let multicoll_source = LiquiditySourceId {
            dex_id: 0,
            liquidity_source_index: LiquiditySourceType::MulticollateralBondingCurvePool,
        };

        let mock_source = LiquiditySourceId {
            dex_id: 0,
            liquidity_source_index: LiquiditySourceType::MockPool,
        };

        let check_vec = vec![multicoll_source, mock_source];
        assert_eq!(check_vec, sources_base);
        assert_eq!(check_vec, sources_val_ksm);
    });
}

#[test]
fn test_enable_correct_liquidity_source() {
    let mut ext = ExtBuilder::with_enabled_sources(vec![
        LiquiditySourceType::XYKPool,
        LiquiditySourceType::MulticollateralBondingCurvePool,
        LiquiditySourceType::XSTPool,
    ])
    .build();
    ext.execute_with(|| {
        // Only XST & TBC sources could be enabled/disabled
        assert_noop!(
            LiquidityProxy::enable_liquidity_source(
                RuntimeOrigin::root(),
                LiquiditySourceType::XYKPool
            ),
            Error::<Runtime>::UnableToEnableLiquiditySource
        );

        // User cannot enable liquidity source if it was not disabled
        assert_noop!(
            LiquidityProxy::enable_liquidity_source(
                RuntimeOrigin::root(),
                LiquiditySourceType::XSTPool
            ),
            Error::<Runtime>::LiquiditySourceAlreadyEnabled
        );

        // Disable XST & TBC that allows us to enable them
        assert_ok!(LiquidityProxy::disable_liquidity_source(
            RuntimeOrigin::root(),
            LiquiditySourceType::XSTPool
        ));
        assert_ok!(LiquidityProxy::disable_liquidity_source(
            RuntimeOrigin::root(),
            LiquiditySourceType::MulticollateralBondingCurvePool
        ));

        // Enable success
        assert_ok!(LiquidityProxy::enable_liquidity_source(
            RuntimeOrigin::root(),
            LiquiditySourceType::XSTPool
        ));
        assert_ok!(LiquidityProxy::enable_liquidity_source(
            RuntimeOrigin::root(),
            LiquiditySourceType::MulticollateralBondingCurvePool
        ));
    });
}

#[test]
fn test_double_enable_liquidity_source() {
    let mut ext = ExtBuilder::with_enabled_sources(vec![
        LiquiditySourceType::XYKPool,
        LiquiditySourceType::MulticollateralBondingCurvePool,
        LiquiditySourceType::XSTPool,
    ])
    .build();
    ext.execute_with(|| {
        // Disable TBC that allows us to enable it
        assert_ok!(LiquidityProxy::disable_liquidity_source(
            RuntimeOrigin::root(),
            LiquiditySourceType::MulticollateralBondingCurvePool
        ));

        // Enable success
        assert_ok!(LiquidityProxy::enable_liquidity_source(
            RuntimeOrigin::root(),
            LiquiditySourceType::MulticollateralBondingCurvePool
        ));

        // Second enabling failed
        assert_noop!(
            LiquidityProxy::enable_liquidity_source(
                RuntimeOrigin::root(),
                LiquiditySourceType::MulticollateralBondingCurvePool
            ),
            Error::<Runtime>::LiquiditySourceAlreadyEnabled
        );
    });
}

#[test]
fn test_disable_correct_liquidity_source() {
    let mut ext = ExtBuilder::with_enabled_sources(vec![
        LiquiditySourceType::XYKPool,
        LiquiditySourceType::MulticollateralBondingCurvePool,
        LiquiditySourceType::XSTPool,
    ])
    .build();
    ext.execute_with(|| {
        // Only XST & TBC sources could be enabled/disabled
        assert_noop!(
            LiquidityProxy::disable_liquidity_source(
                RuntimeOrigin::root(),
                LiquiditySourceType::XYKPool
            ),
            Error::<Runtime>::UnableToDisableLiquiditySource
        );

        // Disable success
        assert_ok!(LiquidityProxy::disable_liquidity_source(
            RuntimeOrigin::root(),
            LiquiditySourceType::XSTPool
        ));
        assert_ok!(LiquidityProxy::disable_liquidity_source(
            RuntimeOrigin::root(),
            LiquiditySourceType::MulticollateralBondingCurvePool
        ));
    });
}

#[test]
fn test_double_disable_liquidity_source() {
    let mut ext = ExtBuilder::with_enabled_sources(vec![
        LiquiditySourceType::XYKPool,
        LiquiditySourceType::MulticollateralBondingCurvePool,
        LiquiditySourceType::XSTPool,
    ])
    .build();
    ext.execute_with(|| {
        // Disable success
        assert_ok!(LiquidityProxy::disable_liquidity_source(
            RuntimeOrigin::root(),
            LiquiditySourceType::MulticollateralBondingCurvePool
        ));

        // Second disabling failed
        assert_noop!(
            LiquidityProxy::disable_liquidity_source(
                RuntimeOrigin::root(),
                LiquiditySourceType::MulticollateralBondingCurvePool
            ),
            Error::<Runtime>::LiquiditySourceAlreadyDisabled
        );
    });
}

#[test]
fn test_disable_enable_liquidity_source() {
    let mut ext = ExtBuilder::with_enabled_sources(vec![
        LiquiditySourceType::XYKPool,
        LiquiditySourceType::MulticollateralBondingCurvePool,
        LiquiditySourceType::XSTPool,
    ])
    .build();
    ext.execute_with(|| {
        MockMCBCPool::init(get_mcbc_reserves_normal()).unwrap();

        // Check that TBC is enabled
        assert_ok!(LiquidityProxy::quote_single(
            &GetBaseAssetId::get(),
            &DOT,
            &GetBaseAssetId::get(),
            QuoteAmount::with_desired_output(balance!(300)),
            LiquiditySourceFilter::with_allowed(
                DEX_C_ID,
                [LiquiditySourceType::MulticollateralBondingCurvePool].into()
            ),
            false,
            true,
        ));

        // Disable TBC
        assert_ok!(LiquidityProxy::disable_liquidity_source(
            RuntimeOrigin::root(),
            LiquiditySourceType::MulticollateralBondingCurvePool
        ));

        // Check that TBC is disabled
        assert_noop!(
            LiquidityProxy::quote_single(
                &GetBaseAssetId::get(),
                &DOT,
                &GetBaseAssetId::get(),
                QuoteAmount::with_desired_output(balance!(300)),
                LiquiditySourceFilter::with_allowed(
                    DEX_C_ID,
                    [LiquiditySourceType::MulticollateralBondingCurvePool].into()
                ),
                false,
                true,
            ),
            Error::<Runtime>::UnavailableExchangePath
        );

        // Enable TBC
        assert_ok!(LiquidityProxy::enable_liquidity_source(
            RuntimeOrigin::root(),
            LiquiditySourceType::MulticollateralBondingCurvePool
        ));

        // Check that TBC is enabled again
        assert_ok!(LiquidityProxy::quote_single(
            &GetBaseAssetId::get(),
            &DOT,
            &GetBaseAssetId::get(),
            QuoteAmount::with_desired_output(balance!(300)),
            LiquiditySourceFilter::with_allowed(
                DEX_C_ID,
                [LiquiditySourceType::MulticollateralBondingCurvePool].into()
            ),
            false,
            true,
        ));
    });
}

#[test]
fn test_batch_swap_successful() {
    let mut ext = ExtBuilder::default().with_xyk_pool().build();
    ext.execute_with(|| {
        assert_eq!(Assets::free_balance(&USDT, &bob()).unwrap(), balance!(0));
        assert_eq!(Assets::free_balance(&KSM, &charlie()).unwrap(), balance!(0));
        assert_eq!(Assets::free_balance(&KSM, &dave()).unwrap(), balance!(0));

        assert_ok!(LiquidityProxy::swap_transfer_batch(
            RuntimeOrigin::signed(alice()),
            Vec::from([
                SwapBatchInfo {
                    outcome_asset_id: USDT,
                    dex_id: DEX_C_ID,
                    receivers: vec![BatchReceiverInfo::new(bob(), balance!(10))]
                },
                SwapBatchInfo {
                    outcome_asset_id: KSM,
                    dex_id: DEX_A_ID,
                    receivers: vec![
                        BatchReceiverInfo::new(charlie(), balance!(10)),
                        BatchReceiverInfo::new(dave(), balance!(10)),
                    ]
                },
            ]),
            XOR,
            balance!(100),
            [LiquiditySourceType::XYKPool].to_vec(),
            FilterMode::AllowSelected,
        ));

        assert_eq!(Assets::free_balance(&USDT, &bob()).unwrap(), balance!(10));
        assert_eq!(
            Assets::free_balance(&KSM, &charlie()).unwrap(),
            balance!(10)
        );
        assert_eq!(Assets::free_balance(&KSM, &dave()).unwrap(), balance!(10));
    })
}

#[test]
fn test_batch_swap_desired_input_successful() {
    let mut ext = ExtBuilder::default().with_xyk_pool().build();
    ext.execute_with(|| {
        assert_eq!(Assets::free_balance(&USDT, &bob()).unwrap(), balance!(0));
        assert_eq!(Assets::free_balance(&KSM, &charlie()).unwrap(), balance!(0));
        assert_eq!(Assets::free_balance(&KSM, &dave()).unwrap(), balance!(0));

        assert_ok!(LiquidityProxy::swap_transfer_batch(
            RuntimeOrigin::signed(alice()),
            Vec::from([
                SwapBatchInfo {
                    outcome_asset_id: USDT,
                    dex_id: DEX_C_ID,
                    receivers: vec![BatchReceiverInfo::new(bob(), balance!(10))]
                },
                SwapBatchInfo {
                    outcome_asset_id: KSM,
                    dex_id: DEX_A_ID,
                    receivers: vec![
                        BatchReceiverInfo::new(charlie(), balance!(10)),
                        BatchReceiverInfo::new(dave(), balance!(10)),
                    ]
                },
            ]),
            XOR,
            balance!(32),
            [LiquiditySourceType::XYKPool].to_vec(),
            FilterMode::AllowSelected,
        ));

        assert_eq!(Assets::free_balance(&USDT, &bob()).unwrap(), balance!(10));
        assert_eq!(
            Assets::free_balance(&KSM, &charlie()).unwrap(),
            balance!(10)
        );
        assert_eq!(Assets::free_balance(&KSM, &dave()).unwrap(), balance!(10));
    });
}

#[test]
fn test_batch_swap_desired_input_too_low() {
    let mut ext = ExtBuilder::default().with_xyk_pool().build();
    ext.execute_with(|| {
        assert_eq!(Assets::free_balance(&USDT, &bob()).unwrap(), balance!(0));
        assert_eq!(Assets::free_balance(&KSM, &charlie()).unwrap(), balance!(0));
        assert_eq!(Assets::free_balance(&KSM, &dave()).unwrap(), balance!(0));

        assert_noop!(
            LiquidityProxy::swap_transfer_batch(
                RuntimeOrigin::signed(alice()),
                Vec::from([
                    SwapBatchInfo {
                        outcome_asset_id: USDT,
                        dex_id: DEX_C_ID,
                        receivers: vec![BatchReceiverInfo::new(bob(), balance!(10))]
                    },
                    SwapBatchInfo {
                        outcome_asset_id: KSM,
                        dex_id: DEX_A_ID,
                        receivers: vec![
                            BatchReceiverInfo::new(charlie(), balance!(10)),
                            BatchReceiverInfo::new(dave(), balance!(10)),
                        ]
                    },
                ]),
                XOR,
                balance!(1),
                [LiquiditySourceType::XYKPool].to_vec(),
                FilterMode::AllowSelected,
            ),
            Error::<Runtime>::SlippageNotTolerated
        );
    });
}

#[test]
fn test_batch_swap_fail_with_duplicate_asset_ids() {
    let mut ext = ExtBuilder::default().with_xyk_pool().build();
    ext.execute_with(|| {
        assert_eq!(Assets::free_balance(&USDT, &bob()).unwrap(), balance!(0));
        assert_eq!(Assets::free_balance(&KSM, &charlie()).unwrap(), balance!(0));
        assert_eq!(Assets::free_balance(&KSM, &dave()).unwrap(), balance!(0));

        assert_noop!(
            LiquidityProxy::swap_transfer_batch(
                RuntimeOrigin::signed(alice()),
                Vec::from([
                    SwapBatchInfo {
                        outcome_asset_id: USDT,
                        dex_id: DEX_C_ID,
                        receivers: vec![BatchReceiverInfo::new(bob(), balance!(10))]
                    },
                    SwapBatchInfo {
                        outcome_asset_id: USDT,
                        dex_id: DEX_A_ID,
                        receivers: vec![BatchReceiverInfo::new(bob(), balance!(10))]
                    },
                    SwapBatchInfo {
                        outcome_asset_id: KSM,
                        dex_id: DEX_A_ID,
                        receivers: vec![
                            BatchReceiverInfo::new(charlie(), balance!(10)),
                            BatchReceiverInfo::new(dave(), balance!(10)),
                        ]
                    },
                ]),
                XOR,
                balance!(100),
                [LiquiditySourceType::XYKPool].to_vec(),
                FilterMode::AllowSelected,
            ),
            Error::<Runtime>::AggregationError
        );
    });
}

#[test]
fn test_batch_swap_fail_with_duplicate_receivers_within_asset_id() {
    let mut ext = ExtBuilder::default().with_xyk_pool().build();
    ext.execute_with(|| {
        assert_eq!(Assets::free_balance(&USDT, &bob()).unwrap(), balance!(0));
        assert_eq!(Assets::free_balance(&KSM, &charlie()).unwrap(), balance!(0));
        assert_eq!(Assets::free_balance(&KSM, &dave()).unwrap(), balance!(0));

        assert_noop!(
            LiquidityProxy::swap_transfer_batch(
                RuntimeOrigin::signed(alice()),
                Vec::from([
                    SwapBatchInfo {
                        outcome_asset_id: USDT,
                        dex_id: DEX_C_ID,
                        receivers: vec![BatchReceiverInfo::new(bob(), balance!(10))]
                    },
                    SwapBatchInfo {
                        outcome_asset_id: KSM,
                        dex_id: DEX_A_ID,
                        receivers: vec![
                            BatchReceiverInfo::new(charlie(), balance!(10)),
                            BatchReceiverInfo::new(dave(), balance!(10)),
                            BatchReceiverInfo::new(dave(), balance!(10)),
                        ]
                    },
                ]),
                XOR,
                balance!(100),
                [LiquiditySourceType::XYKPool].to_vec(),
                FilterMode::AllowSelected,
            ),
            Error::<Runtime>::AggregationError
        );
    });
}<|MERGE_RESOLUTION|>--- conflicted
+++ resolved
@@ -311,13 +311,9 @@
 fn test_poly_quote_exact_input_1_should_pass() {
     let mut ext = ExtBuilder::default().build();
     ext.execute_with(|| {
-<<<<<<< HEAD
-        let (quotes, _rewards, _, _) = LiquidityProxy::inner_quote(
-=======
         let QuoteInfo {
             outcome: quotes, ..
         } = LiquidityProxy::inner_quote(
->>>>>>> adbfee6e
             DEX_A_ID,
             &KSM,
             &DOT,
@@ -326,7 +322,8 @@
             false,
             true,
         )
-        .expect("Failed to get a quote");
+        .expect("Failed to get a quote")
+        .0;
 
         let ls_quote = <LiquidityProxy as LiquidityProxyTrait<DEXId, AccountId, AssetId>>::quote(
             DEX_A_ID,
@@ -363,13 +360,9 @@
 fn test_poly_quote_exact_output_1_should_pass() {
     let mut ext = ExtBuilder::default().build();
     ext.execute_with(|| {
-<<<<<<< HEAD
-        let (quotes, _rewards, _, _) = LiquidityProxy::inner_quote(
-=======
         let QuoteInfo {
             outcome: quotes, ..
         } = LiquidityProxy::inner_quote(
->>>>>>> adbfee6e
             DEX_A_ID,
             &KSM,
             &DOT,
@@ -378,7 +371,8 @@
             false,
             true,
         )
-        .expect("Failed to get a quote");
+        .expect("Failed to get a quote")
+        .0;
 
         let ls_quote = <LiquidityProxy as LiquidityProxyTrait<DEXId, AccountId, AssetId>>::quote(
             DEX_A_ID,
@@ -415,13 +409,9 @@
 fn test_poly_quote_exact_input_2_should_pass() {
     let mut ext = ExtBuilder::default().build();
     ext.execute_with(|| {
-<<<<<<< HEAD
-        let (quotes, _rewards, _, _) = LiquidityProxy::inner_quote(
-=======
         let QuoteInfo {
             outcome: quotes, ..
         } = LiquidityProxy::inner_quote(
->>>>>>> adbfee6e
             DEX_A_ID,
             &DOT,
             &KSM,
@@ -430,7 +420,8 @@
             false,
             true,
         )
-        .expect("Failed to get a quote");
+        .expect("Failed to get a quote")
+        .0;
 
         let ls_quote = <LiquidityProxy as LiquidityProxyTrait<DEXId, AccountId, AssetId>>::quote(
             DEX_A_ID,
@@ -467,13 +458,9 @@
 fn test_poly_quote_exact_output_2_should_pass() {
     let mut ext = ExtBuilder::default().build();
     ext.execute_with(|| {
-<<<<<<< HEAD
-        let (quotes, _rewards, _, _) = LiquidityProxy::inner_quote(
-=======
         let QuoteInfo {
             outcome: quotes, ..
         } = LiquidityProxy::inner_quote(
->>>>>>> adbfee6e
             DEX_A_ID,
             &DOT,
             &KSM,
@@ -482,7 +469,8 @@
             false,
             true,
         )
-        .expect("Failed to get a quote");
+        .expect("Failed to get a quote")
+        .0;
 
         let ls_quote = <LiquidityProxy as LiquidityProxyTrait<DEXId, AccountId, AssetId>>::quote(
             DEX_A_ID,
@@ -912,13 +900,9 @@
             ]
             .into(),
         );
-<<<<<<< HEAD
-        let (quotes, _rewards, _, _) = LiquidityProxy::inner_quote(
-=======
         let QuoteInfo {
             outcome: quotes, ..
         } = LiquidityProxy::inner_quote(
->>>>>>> adbfee6e
             DEX_C_ID,
             &GetBaseAssetId::get(),
             &DOT,
@@ -927,7 +911,8 @@
             false,
             true,
         )
-        .expect("Failed to get a quote");
+        .expect("Failed to get a quote")
+        .0;
         assert_eq!(quotes.fee, balance!(0.630925033164008153));
     });
 }
@@ -1596,11 +1581,7 @@
         MockLiquiditySource3::add_reward((balance!(301), DOT.into(), RewardReason::Unspecified));
 
         let amount: Balance = balance!(500);
-<<<<<<< HEAD
-        let (_, rewards, _, _) = LiquidityProxy::inner_quote(
-=======
         let QuoteInfo { rewards, .. } = LiquidityProxy::inner_quote(
->>>>>>> adbfee6e
             DEX_C_ID,
             &GetBaseAssetId::get(),
             &DOT,
@@ -1609,7 +1590,8 @@
             false,
             true,
         )
-        .expect("Failed to get a quote");
+        .expect("Failed to get a quote")
+        .0;
 
         assert_eq!(
             rewards,
@@ -1649,7 +1631,8 @@
                 false,
                 true,
             )
-            .expect(&format!("Failed to get a quote for {}-{} pair", from, to));
+            .expect(&format!("Failed to get a quote for {}-{} pair", from, to))
+            .0;
         }
     });
 }
@@ -2789,7 +2772,8 @@
             false,
             true,
         )
-        .expect("Failed to get a quote");
+        .expect("Failed to get a quote")
+        .0;
         assert_approx_eq!(quotes.amount, amount_without_impact.unwrap(), balance!(20));
         assert!(amount_without_impact.unwrap() > quotes.amount);
 
@@ -2841,20 +2825,17 @@
             false,
             true,
         )
-        .expect("Failed to get a quote");
+        .expect("Failed to get a quote")
+        .0;
         assert_approx_eq!(quotes.amount, amount_without_impact.unwrap(), balance!(20));
         assert!(amount_without_impact.unwrap() > quotes.amount);
 
         // Buying KSM for VAL
-<<<<<<< HEAD
-        let (quotes, _rewards, _, _) = LiquidityProxy::inner_quote(
-=======
         let QuoteInfo {
             outcome: quotes,
             amount_without_impact,
             ..
         } = LiquidityProxy::inner_quote(
->>>>>>> adbfee6e
             DEX_D_ID,
             &VAL,
             &KSM,
@@ -2863,7 +2844,8 @@
             false,
             true,
         )
-        .expect("Failed to get a quote");
+        .expect("Failed to get a quote")
+        .0;
         assert_approx_eq!(quotes.amount, amount_ksm_out, balance!(1));
         assert_approx_eq!(amount_without_impact.unwrap(), amount_ksm_out, balance!(20));
         assert!(amount_without_impact.unwrap() > quotes.amount);
@@ -2935,7 +2917,8 @@
             false,
             true,
         )
-        .expect("Failed to get a quote");
+        .expect("Failed to get a quote")
+        .0;
         assert_approx_eq!(
             quotes.amount,
             amount_without_impact.unwrap(),
@@ -2991,7 +2974,8 @@
             false,
             true,
         )
-        .expect("Failed to get a quote");
+        .expect("Failed to get a quote")
+        .0;
         assert_approx_eq!(
             quotes.amount,
             amount_without_impact.unwrap(),
@@ -3000,15 +2984,11 @@
         assert!(amount_without_impact.unwrap() < quotes.amount);
 
         // Buying KSM for VAL
-<<<<<<< HEAD
-        let (quotes, _rewards, _, _) = LiquidityProxy::inner_quote(
-=======
         let QuoteInfo {
             outcome: quotes,
             amount_without_impact,
             ..
         } = LiquidityProxy::inner_quote(
->>>>>>> adbfee6e
             DEX_D_ID,
             &VAL,
             &KSM,
@@ -3017,7 +2997,8 @@
             false,
             true,
         )
-        .expect("Failed to get a quote");
+        .expect("Failed to get a quote")
+        .0;
         assert_approx_eq!(quotes.amount, amount_val_in, balance!(100));
         assert_approx_eq!(
             amount_without_impact.unwrap(),
