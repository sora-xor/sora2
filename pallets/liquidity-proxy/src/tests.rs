// This file is part of the SORA network and Polkaswap app.

// Copyright (c) 2020, 2021, Polka Biome Ltd. All rights reserved.
// SPDX-License-Identifier: BSD-4-Clause

// Redistribution and use in source and binary forms, with or without modification,
// are permitted provided that the following conditions are met:

// Redistributions of source code must retain the above copyright notice, this list
// of conditions and the following disclaimer.
// Redistributions in binary form must reproduce the above copyright notice, this
// list of conditions and the following disclaimer in the documentation and/or other
// materials provided with the distribution.
//
// All advertising materials mentioning features or use of this software must display
// the following acknowledgement: This product includes software developed by Polka Biome
// Ltd., SORA, and Polkaswap.
//
// Neither the name of the Polka Biome Ltd. nor the names of its contributors may be used
// to endorse or promote products derived from this software without specific prior written permission.

// THIS SOFTWARE IS PROVIDED BY Polka Biome Ltd. AS IS AND ANY EXPRESS OR IMPLIED WARRANTIES,
// INCLUDING, BUT NOT LIMITED TO, THE IMPLIED WARRANTIES OF MERCHANTABILITY AND FITNESS FOR
// A PARTICULAR PURPOSE ARE DISCLAIMED. IN NO EVENT SHALL Polka Biome Ltd. BE LIABLE FOR ANY
// DIRECT, INDIRECT, INCIDENTAL, SPECIAL, EXEMPLARY, OR CONSEQUENTIAL DAMAGES (INCLUDING,
// BUT NOT LIMITED TO, PROCUREMENT OF SUBSTITUTE GOODS OR SERVICES; LOSS OF USE, DATA, OR PROFITS;
// OR BUSINESS INTERRUPTION) HOWEVER CAUSED AND ON ANY THEORY OF LIABILITY, WHETHER IN CONTRACT,
// STRICT LIABILITY, OR TORT (INCLUDING NEGLIGENCE OR OTHERWISE) ARISING IN ANY WAY OUT OF THE
// USE OF THIS SOFTWARE, EVEN IF ADVISED OF THE POSSIBILITY OF SUCH DAMAGE.

use crate::mock::*;
use crate::test_utils::calculate_swap_batch_input_amount_with_adar_commission;
use crate::weights::WeightInfo;
use crate::{test_utils, BatchReceiverInfo, Error, ExchangePath, QuoteInfo, SwapBatchInfo};
use common::prelude::{
    AssetName, AssetSymbol, Balance, FixedWrapper, OutcomeFee, QuoteAmount, SwapAmount,
};
use common::{
    assert_approx_eq_abs, balance, fixed, fixed_wrapper, AssetInfoProvider, BuyBackHandler,
    DEXInfo, FilterMode, Fixed, LiquidityProxyTrait, LiquiditySource, LiquiditySourceFilter,
    LiquiditySourceId, LiquiditySourceType, ReferencePriceProvider, RewardReason,
    TradingPairSourceManager, DAI, DOT, ETH, KSM, KXOR, PSWAP, USDT, VAL, XOR, XST, XSTUSD,
};
use core::convert::TryInto;
use frame_support::traits::Get;
use frame_support::weights::Weight;
use frame_support::{assert_noop, assert_ok};
use sp_core::bounded::BoundedVec;
use sp_runtime::DispatchError;
use test_utils::mcbc_excluding_filter;

#[test]
fn test_quote_should_fail_with_unavailable_exchange_path() {
    let mut ext = ExtBuilder::default().build();
    ext.execute_with(|| {
        let result = LiquidityProxy::quote_single(
            &GetBaseAssetId::get(),
            &GetBaseAssetId::get(),
            &KSM,
            QuoteAmount::with_desired_output(balance!(300)),
            mcbc_excluding_filter(DEX_C_ID),
            false,
            true,
        );
        assert_noop!(result, <Error<Runtime>>::UnavailableExchangePath);
    });
}

#[test]
fn test_quote_should_fail_with_unavailable_exchange_path_2() {
    let mut ext = ExtBuilder::default().build();
    ext.execute_with(|| {
        let result = LiquidityProxy::quote_single(
            &GetBaseAssetId::get(),
            &GetBaseAssetId::get(),
            &DOT,
            QuoteAmount::with_desired_output(balance!(300)),
            LiquiditySourceFilter::with_forbidden(
                DEX_C_ID,
                [
                    LiquiditySourceType::MockPool,
                    LiquiditySourceType::MockPool2,
                    LiquiditySourceType::MockPool3,
                    LiquiditySourceType::MockPool4,
                    LiquiditySourceType::MulticollateralBondingCurvePool,
                ]
                .into(),
            ),
            false,
            true,
        );
        assert_noop!(result, <Error<Runtime>>::UnavailableExchangePath);
    });
}

#[test]
fn test_quote_should_fail_with_aggregation_error() {
    let mut ext = ExtBuilder::default().build();
    ext.execute_with(|| {
        let result = LiquidityProxy::quote_single(
            &GetBaseAssetId::get(),
            &GetBaseAssetId::get(),
            &DOT,
            QuoteAmount::with_desired_output(balance!(5000)),
            mcbc_excluding_filter(DEX_C_ID),
            false,
            true,
        );
        assert_noop!(result, Error::<Runtime>::UnavailableExchangePath);
    });
}

#[test]
fn test_swap_weight_considers_available_sources() {
    let mut ext = ExtBuilder::default().build();
    ext.execute_with(|| {
        let swap_base_weight = <Runtime as crate::Config>::WeightInfo::check_indivisible_assets()
            .saturating_add(<Runtime as crate::Config>::WeightInfo::is_forbidden_filter());

        #[cfg(not(feature = "wip"))] // ALT
        let quote_single_weight = <Runtime as crate::Config>::WeightInfo::list_liquidity_sources()
            .saturating_add(
                <Runtime as crate::Config>::LiquidityRegistry::quote_weight().saturating_mul(4),
            )
            .saturating_add(
                <Runtime as crate::Config>::LiquidityRegistry::check_rewards_weight()
                    .saturating_mul(2),
            );

        #[cfg(feature = "wip")] // ALT
        let quote_single_weight = <Runtime as crate::Config>::WeightInfo::list_liquidity_sources()
            .saturating_add(<Runtime as crate::Config>::LiquidityRegistry::check_rewards_weight())
            .saturating_add(
                <Runtime as crate::Config>::LiquidityRegistry::step_quote_weight(
                    <Runtime as crate::Config>::GetNumSamples::get(),
                )
                .saturating_mul(4),
            );

        let exchange_base_weight = <Runtime as crate::Config>::WeightInfo::new_trivial()
            .saturating_add(quote_single_weight); // once within a path
        let multicollateral_weight =
            <Runtime as dex_api::Config>::MulticollateralBondingCurvePool::exchange_weight();
        let xst_weight = <Runtime as dex_api::Config>::XSTPool::exchange_weight();

        // ETH -1-> XOR -2-> XST (DEX 0)
        // 1) Multicollateral
        // 2) MockPool
        let swap_weight_without_path = swap_base_weight
            .saturating_add(exchange_base_weight)
            .saturating_add(quote_single_weight.saturating_mul(1)); // for each available path
        assert_eq!(
            LiquidityProxy::swap_weight(&DEX_D_ID, &DAI, &XST, &Vec::new(), &FilterMode::Disabled,),
            swap_weight_without_path
                .saturating_add(multicollateral_weight)
                .saturating_add(Weight::zero()) // `MockSource`s are not counted
        );

        // DOT -1-> XOR (DEX ID 1)
        // 1) Multicollateral + MockPool(1-3)
        let swap_weight_without_path = swap_base_weight
            .saturating_add(exchange_base_weight)
            .saturating_add(quote_single_weight.saturating_mul(1)); // for each available path
        assert_eq!(
            LiquidityProxy::swap_weight(&DEX_A_ID, &DOT, &XOR, &Vec::new(), &FilterMode::Disabled,),
            swap_weight_without_path.saturating_add(multicollateral_weight)
        );

        // DOT -1-> XOR (DEX ID 1)
        // 1) Multicollateral + MockPool(1-3)
        // (WithDesiredInput)
        let swap_weight_without_path = swap_base_weight
            .saturating_add(exchange_base_weight)
            .saturating_add(quote_single_weight.saturating_mul(1)) // for each available path
            .saturating_add(Weight::zero()); // WithDesiredInput
        assert_eq!(
            LiquidityProxy::swap_weight(&DEX_A_ID, &DOT, &XOR, &Vec::new(), &FilterMode::Disabled,),
            swap_weight_without_path.saturating_add(multicollateral_weight)
        );

        // Two paths (DEX ID 1):
        //
        // XSTUSD -1-> XST -2-> XOR
        // 1) XSTPool
        // 2) Multicollateral
        //
        // XSTUSD -1-> XOR
        // 1) Multicollateral

        // The first path is obviously more expensive (multicollateral + xst > multicollateral)

        let swap_weight_without_path = swap_base_weight
            .saturating_add(exchange_base_weight)
            .saturating_add(quote_single_weight.saturating_mul(2)); // for each available path
        assert_eq!(
            LiquidityProxy::swap_weight(
                &DEX_A_ID,
                &XSTUSD,
                &XOR,
                &Vec::new(),
                &FilterMode::Disabled,
            ),
            swap_weight_without_path
                .saturating_add(xst_weight)
                .saturating_add(multicollateral_weight)
        );
    });
}

#[test]
fn test_swap_weight_filters_sources() {
    let mut ext = ExtBuilder::default().build();
    ext.execute_with(|| {
        let swap_base_weight = <Runtime as crate::Config>::WeightInfo::check_indivisible_assets()
            .saturating_add(<Runtime as crate::Config>::WeightInfo::is_forbidden_filter());

        #[cfg(not(feature = "wip"))] // ALT
        let quote_single_weight = <Runtime as crate::Config>::WeightInfo::list_liquidity_sources()
            .saturating_add(
                <Runtime as crate::Config>::LiquidityRegistry::quote_weight().saturating_mul(4),
            )
            .saturating_add(
                <Runtime as crate::Config>::LiquidityRegistry::check_rewards_weight()
                    .saturating_mul(2),
            );

        #[cfg(feature = "wip")] // ALT
        let quote_single_weight = <Runtime as crate::Config>::WeightInfo::list_liquidity_sources()
            .saturating_add(<Runtime as crate::Config>::LiquidityRegistry::check_rewards_weight())
            .saturating_add(
                <Runtime as crate::Config>::LiquidityRegistry::step_quote_weight(
                    <Runtime as crate::Config>::GetNumSamples::get(),
                )
                .saturating_mul(4),
            );

        let exchange_base_weight = <Runtime as crate::Config>::WeightInfo::new_trivial()
            .saturating_add(quote_single_weight); // once within a path
        let multicollateral_weight =
            <Runtime as dex_api::Config>::MulticollateralBondingCurvePool::exchange_weight();
        let xst_weight = <Runtime as dex_api::Config>::XSTPool::exchange_weight();

        // ETH -1-> XOR -2-> XST (DEX 0)
        // 1) Multicollateral
        // 2) MockPool
        let swap_weight_without_path = swap_base_weight
            .saturating_add(exchange_base_weight)
            .saturating_add(quote_single_weight.saturating_mul(1)); // for each available path
        assert_eq!(
            LiquidityProxy::swap_weight(
                &DEX_D_ID,
                &DAI,
                &XST,
                &Vec::from([
                    LiquiditySourceType::MockPool,
                    LiquiditySourceType::MulticollateralBondingCurvePool
                ]),
                &FilterMode::AllowSelected,
            ),
            swap_weight_without_path
                .saturating_add(multicollateral_weight)
                .saturating_add(Weight::zero()) // `MockSource`s are not counted
        );
        assert_eq!(
            LiquidityProxy::swap_weight(
                &DEX_D_ID,
                &DAI,
                &XST,
                &Vec::from([LiquiditySourceType::MockPool]),
                &FilterMode::AllowSelected,
            ),
            swap_weight_without_path
                // Multicollateral is filtered out
                .saturating_add(Weight::zero()) // `MockSource`s are not counted
        );
        assert_eq!(
            LiquidityProxy::swap_weight(
                &DEX_D_ID,
                &DAI,
                &XST,
                &Vec::from([LiquiditySourceType::MulticollateralBondingCurvePool]),
                &FilterMode::ForbidSelected,
            ),
            swap_weight_without_path
                // Multicollateral is filtered out
                .saturating_add(Weight::zero()) // `MockSource`s are not counted
        );
        assert_eq!(
            LiquidityProxy::swap_weight(
                &DEX_D_ID,
                &DAI,
                &XST,
                &Vec::new(),
                &FilterMode::AllowSelected,
            ),
            swap_weight_without_path
        );

        // DOT -1-> XOR (DEX ID 1)
        // 1) Multicollateral + MockPool(1-3)
        let swap_weight_without_path = swap_base_weight
            .saturating_add(exchange_base_weight)
            .saturating_add(quote_single_weight.saturating_mul(1)); // for each available path
        assert_eq!(
            LiquidityProxy::swap_weight(
                &DEX_A_ID,
                &DOT,
                &XOR,
                &Vec::new(),
                &FilterMode::ForbidSelected,
            ),
            // Multicollateral is the heaviest
            swap_weight_without_path.saturating_add(multicollateral_weight)
        );
        assert_eq!(
            LiquidityProxy::swap_weight(
                &DEX_A_ID,
                &DOT,
                &XOR,
                &Vec::from([LiquiditySourceType::MulticollateralBondingCurvePool]),
                &FilterMode::ForbidSelected,
            ),
            swap_weight_without_path.saturating_add(Weight::zero()) // `MockSource`s are not counted
        );

        // Two paths (DEX ID 1):
        //
        // XSTUSD -1-> XST -2-> XOR
        // 1) XSTPool
        // 2) Multicollateral
        //
        // XSTUSD -1-> XOR
        // 1) Multicollateral
        let swap_weight_without_path = swap_base_weight
            .saturating_add(exchange_base_weight)
            .saturating_add(quote_single_weight.saturating_mul(2)); // for each available path
        assert_eq!(
            LiquidityProxy::swap_weight(
                &DEX_A_ID,
                &XSTUSD,
                &XOR,
                &Vec::new(),
                &FilterMode::ForbidSelected,
            ),
            swap_weight_without_path
                .saturating_add(xst_weight)
                .saturating_add(multicollateral_weight)
        );
        assert_eq!(
            LiquidityProxy::swap_weight(
                &DEX_A_ID,
                &XSTUSD,
                &XOR,
                &Vec::from([LiquiditySourceType::XSTPool]),
                &FilterMode::AllowSelected,
            ),
            swap_weight_without_path.saturating_add(xst_weight)
        );
        assert_eq!(
            LiquidityProxy::swap_weight(
                &DEX_A_ID,
                &XSTUSD,
                &XOR,
                &Vec::from([LiquiditySourceType::MulticollateralBondingCurvePool]),
                &FilterMode::AllowSelected,
            ),
            swap_weight_without_path.saturating_add(multicollateral_weight)
        );
        assert_eq!(
            LiquidityProxy::swap_weight(
                &DEX_A_ID,
                &XSTUSD,
                &XOR,
                &Vec::new(),
                &FilterMode::AllowSelected,
            ),
            swap_weight_without_path
        );
    });
}

#[test]
fn test_swap_should_fail_with_bad_origin() {
    let mut ext = ExtBuilder::default().build();
    ext.execute_with(|| {
        let result = LiquidityProxy::swap(
            RuntimeOrigin::root(),
            DEX_C_ID,
            DOT,
            GetBaseAssetId::get(),
            SwapAmount::with_desired_input(balance!(500), balance!(300)),
            Vec::new(),
            FilterMode::Disabled,
        );
        assert_noop!(result, DispatchError::BadOrigin);
    });
}

#[test]
fn test_swap_shoild_fail_with_non_divisible_assets() {
    let mut ext = ExtBuilder::default().build();
    ext.execute_with(|| {
        // Register ETH as non-divisible asset
        assert_ok!(Assets::register_asset_id(
            alice(),
            ETH,
            AssetSymbol(b"ETH".to_vec()),
            AssetName(b"Ethereum".to_vec()),
            0,
            Balance::from(10u32),
            true,
            None,
            None,
        ));

        // Register DOT as non-divisible asset
        assert_ok!(Assets::register_asset_id(
            alice(),
            DOT,
            AssetSymbol(b"DOT".to_vec()),
            AssetName(b"Polkadot".to_vec()),
            0,
            Balance::from(10u32),
            true,
            None,
            None,
        ));

        assert_noop!(
            LiquidityProxy::swap(
                RuntimeOrigin::signed(alice()),
                DEX_C_ID,
                ETH,
                GetBaseAssetId::get(),
                SwapAmount::with_desired_input(balance!(500), balance!(300)),
                Vec::new(),
                FilterMode::Disabled,
            ),
            Error::<Runtime>::UnableToSwapIndivisibleAssets
        );

        assert_noop!(
            LiquidityProxy::swap(
                RuntimeOrigin::signed(alice()),
                DEX_C_ID,
                GetBaseAssetId::get(),
                DOT,
                SwapAmount::with_desired_input(balance!(500), balance!(300)),
                Vec::new(),
                FilterMode::Disabled,
            ),
            Error::<Runtime>::UnableToSwapIndivisibleAssets
        );

        assert_noop!(
            LiquidityProxy::swap(
                RuntimeOrigin::signed(alice()),
                DEX_C_ID,
                ETH,
                DOT,
                SwapAmount::with_desired_input(balance!(500), balance!(300)),
                Vec::new(),
                FilterMode::Disabled,
            ),
            Error::<Runtime>::UnableToSwapIndivisibleAssets
        );
    });
}

#[test]
fn test_swap_with_desired_output_returns_precise_amount() {
    let mut ext = ExtBuilder::default().with_xyk_pool().build();
    ext.execute_with(|| {
        let filter_mode = FilterMode::AllowSelected;
        let sources = [LiquiditySourceType::XYKPool].to_vec();
        let initial_balance = Assets::free_balance(&XOR, &alice()).unwrap();
        let desired_amount_out = balance!(52.789948793749670063);

        assert_ok!(LiquidityProxy::swap(
            RuntimeOrigin::signed(alice()),
            DEX_A_ID,
            USDT,
            XOR,
            SwapAmount::WithDesiredOutput {
                desired_amount_out,
                max_amount_in: balance!(10000.0)
            },
            sources.clone(),
            filter_mode,
        ));
        assert_eq!(
            Assets::free_balance(&XOR, &alice()).unwrap(),
            initial_balance + desired_amount_out
        );
    });
}

#[test]
fn test_swap_with_multi_steps_desired_output_return_precise_amount() {
    let mut ext = ExtBuilder::default().with_xyk_pool().build();
    ext.execute_with(|| {
        let filter_mode = FilterMode::AllowSelected;
        let sources = [LiquiditySourceType::XYKPool].to_vec();
        let initial_balance = Assets::free_balance(&KSM, &alice()).unwrap();
        let desired_amount_out = balance!(100.0);

        assert_ok!(LiquidityProxy::swap(
            RuntimeOrigin::signed(alice()),
            DEX_A_ID,
            USDT,
            KSM,
            SwapAmount::WithDesiredOutput {
                desired_amount_out,
                max_amount_in: balance!(10000.0)
            },
            sources.clone(),
            filter_mode,
        ));

        assert_eq!(
            Assets::free_balance(&KSM, &alice()).unwrap(),
            initial_balance + desired_amount_out
        );
    });
}

#[test]
fn test_swap_with_desired_input_return_precise_amount() {
    let mut ext = ExtBuilder::default().with_xyk_pool().build();
    ext.execute_with(|| {
        let filter_mode = FilterMode::AllowSelected;
        let sources = [LiquiditySourceType::XYKPool].to_vec();
        let initial_balance = Assets::free_balance(&USDT, &alice()).unwrap();
        let desired_amount_in = balance!(100.0);

        assert_ok!(LiquidityProxy::swap(
            RuntimeOrigin::signed(alice()),
            DEX_A_ID,
            USDT,
            XOR,
            SwapAmount::WithDesiredInput {
                desired_amount_in,
                min_amount_out: balance!(0)
            },
            sources.clone(),
            filter_mode,
        ));
        assert_eq!(
            Assets::free_balance(&USDT, &alice()).unwrap(),
            initial_balance - desired_amount_in
        );
    });
}

#[test]
fn test_swap_with_multi_steps_desired_input_return_precise_amount() {
    let mut ext = ExtBuilder::default().with_xyk_pool().build();
    ext.execute_with(|| {
        let filter_mode = FilterMode::AllowSelected;
        let sources = [LiquiditySourceType::XYKPool].to_vec();
        let initial_balance = Assets::free_balance(&KSM, &alice()).unwrap();
        let desired_amount_in = balance!(100.0);

        assert_ok!(LiquidityProxy::swap(
            RuntimeOrigin::signed(alice()),
            DEX_A_ID,
            KSM,
            USDT,
            SwapAmount::WithDesiredInput {
                desired_amount_in,
                min_amount_out: balance!(0)
            },
            sources.clone(),
            filter_mode,
        ));
        assert_eq!(
            Assets::free_balance(&KSM, &alice()).unwrap(),
            initial_balance - desired_amount_in
        );
    });
}

#[test]
fn test_quote_single_source_should_pass() {
    let mut ext = ExtBuilder::default().build();
    ext.execute_with(|| {
        MockMCBCPool::init(get_mcbc_reserves_normal()).unwrap();
        let amount = balance!(500);
        let (quotes, _rewards, _, _) = LiquidityProxy::quote_single(
            &GetBaseAssetId::get(),
            &GetBaseAssetId::get(),
            &DOT,
            QuoteAmount::with_desired_input(amount),
            LiquiditySourceFilter::with_allowed(DEX_C_ID, [LiquiditySourceType::MockPool].into()),
            false,
            true,
        )
        .expect("Failed to get a quote");

        let ls_quote = <LiquidityProxy as LiquidityProxyTrait<DEXId, AccountId, AssetId>>::quote(
            DEX_C_ID,
            &GetBaseAssetId::get(),
            &DOT,
            QuoteAmount::with_desired_input(amount),
            LiquiditySourceFilter::with_allowed(DEX_C_ID, [LiquiditySourceType::MockPool].into()),
            true,
        )
        .expect("Failed to get a quote via LiquiditySource trait");

        let dist = quotes.distribution;

        assert_eq!(quotes.amount, balance!(269.607843137254901960));
        assert_eq!(quotes.fee, OutcomeFee::new());
        assert_eq!(ls_quote.amount, quotes.amount);
        assert_eq!(ls_quote.fee, quotes.fee);
        assert_eq!(
            &dist,
            &[(
                LiquiditySourceId::new(DEX_C_ID, LiquiditySourceType::MockPool),
                SwapAmount::with_desired_input(balance!(500), balance!(269.607843137254901960)),
            ),]
        );
    });
}

#[cfg(not(feature = "wip"))] // ALT
#[test]
fn test_quote_fast_split_exact_input_base_should_pass() {
    let mut ext = ExtBuilder::default().build();
    ext.execute_with(|| {
        MockMCBCPool::init(get_mcbc_reserves_normal()).unwrap();
        let filter = LiquiditySourceFilter::with_allowed(
            DEX_D_ID,
            [
                LiquiditySourceType::MulticollateralBondingCurvePool,
                LiquiditySourceType::MockPool,
            ]
            .to_vec(),
        );

        // Buying VAL for XOR
        let (quotes, _rewards, _, _) = LiquidityProxy::quote_single(
            &GetBaseAssetId::get(),
            &GetBaseAssetId::get(),
            &VAL,
            QuoteAmount::with_desired_input(balance!(100)),
            filter.clone(),
            false,
            true,
        )
        .expect("Failed to get a quote");

        let mut dist = quotes.distribution;
        dist.sort_by(|a, b| a.0.cmp(&b.0));

        // The "smart" split produces the outcome which is worse than purely XYK pool swap
        // Hence the latter result use used resulting in the dist == [0.0, 1.0]
        assert_eq!(quotes.amount, balance!(18181.818181818181818181));
        assert_eq!(quotes.fee, OutcomeFee::new());
        assert_eq!(
            &dist,
            &[(
                LiquiditySourceId::new(DEX_D_ID, LiquiditySourceType::MockPool),
                SwapAmount::with_desired_input(balance!(100), balance!(18181.818181818181818181)),
            ),]
        );

        // Buying KSM for XOR
        let (quotes, _rewards, _, _) = LiquidityProxy::quote_single(
            &GetBaseAssetId::get(),
            &GetBaseAssetId::get(),
            &KSM,
            QuoteAmount::with_desired_input(balance!(200)),
            filter.clone(),
            false,
            true,
        )
        .expect("Failed to get a quote");

        dist = quotes.distribution;
        dist.sort_by(|a, b| a.0.cmp(&b.0));

        assert_eq!(quotes.amount, balance!(174.276240737227906075));
        assert_eq!(quotes.fee, OutcomeFee::new());
        assert_eq!(
            &dist,
            &[
                (
                    LiquiditySourceId::new(
                        DEX_D_ID,
                        LiquiditySourceType::MulticollateralBondingCurvePool,
                    ),
                    SwapAmount::with_desired_input(
                        balance!(105.149780332243106453),
                        balance!(87.643185398808986112)
                    ),
                ),
                (
                    LiquiditySourceId::new(DEX_D_ID, LiquiditySourceType::MockPool),
                    SwapAmount::with_desired_input(
                        balance!(94.850219667756893547),
                        balance!(86.633055338418919963)
                    ),
                ),
            ]
        );

        // Buying DOT for XOR
        let (quotes, _rewards, _, _) = LiquidityProxy::quote_single(
            &GetBaseAssetId::get(),
            &GetBaseAssetId::get(),
            &DOT,
            QuoteAmount::with_desired_input(balance!(200)),
            filter.clone(),
            false,
            true,
        )
        .expect("Failed to get a quote");

        dist = quotes.distribution;
        dist.sort_by(|a, b| a.0.cmp(&b.0));

        assert_eq!(quotes.amount, balance!(1516.342527519604340858));
        assert_eq!(quotes.fee, OutcomeFee::new());
        assert_eq!(
            &dist,
            &[
                (
                    LiquiditySourceId::new(
                        DEX_D_ID,
                        LiquiditySourceType::MulticollateralBondingCurvePool,
                    ),
                    SwapAmount::with_desired_input(
                        balance!(105.149780332243106818),
                        balance!(736.645029473834063928)
                    ),
                ),
                (
                    LiquiditySourceId::new(DEX_D_ID, LiquiditySourceType::MockPool),
                    SwapAmount::with_desired_input(
                        balance!(94.850219667756893182),
                        balance!(779.697498045770276930)
                    ),
                ),
            ]
        );
    });
}

#[cfg(not(feature = "wip"))] // ALT
#[test]
fn test_quote_fast_split_exact_output_target_should_pass() {
    let mut ext = ExtBuilder::default().build();
    ext.execute_with(|| {
        MockMCBCPool::init(get_mcbc_reserves_normal()).unwrap();
        let filter = LiquiditySourceFilter::with_allowed(
            DEX_D_ID,
            [
                LiquiditySourceType::MulticollateralBondingCurvePool,
                LiquiditySourceType::MockPool,
            ]
            .to_vec(),
        );

        // Buying VAL for XOR
        let (quotes, _rewards, _, _) = LiquidityProxy::quote_single(
            &GetBaseAssetId::get(),
            &GetBaseAssetId::get(),
            &VAL,
            QuoteAmount::with_desired_output(balance!(20000)),
            filter.clone(),
            false,
            true,
        )
        .expect("Failed to get a quote");

        let mut dist = quotes.distribution;
        dist.sort_by(|a, b| a.0.cmp(&b.0));

        // The "smart" split produces the outcome which is worse than purely XYK pool swap
        // Hence the latter result use used resulting in the dist == [0.0, 1.0]
        assert_eq!(quotes.amount, balance!(111.111111111111111112));
        assert_eq!(quotes.fee, OutcomeFee::new());
        assert_eq!(
            &dist,
            &[(
                LiquiditySourceId::new(DEX_D_ID, LiquiditySourceType::MockPool),
                SwapAmount::with_desired_output(balance!(20000), balance!(111.111111111111111112)),
            ),]
        );

        // Buying KSM for XOR
        let (quotes, _rewards, _, _) = LiquidityProxy::quote_single(
            &GetBaseAssetId::get(),
            &GetBaseAssetId::get(),
            &KSM,
            QuoteAmount::with_desired_output(balance!(200)),
            filter.clone(),
            false,
            true,
        )
        .expect("Failed to get a quote");

        dist = quotes.distribution;
        dist.sort_by(|a, b| a.0.cmp(&b.0));

        assert_eq!(quotes.amount, balance!(230.897068686326074201));
        assert_eq!(quotes.fee, OutcomeFee::new());
        assert_eq!(
            &dist,
            &[
                (
                    LiquiditySourceId::new(
                        DEX_D_ID,
                        LiquiditySourceType::MulticollateralBondingCurvePool,
                    ),
                    SwapAmount::with_desired_output(
                        balance!(113.366944661581080036),
                        balance!(136.046849018569180653)
                    ),
                ),
                (
                    LiquiditySourceId::new(DEX_D_ID, LiquiditySourceType::MockPool),
                    SwapAmount::with_desired_output(
                        balance!(86.633055338418919964),
                        balance!(94.850219667756893548)
                    ),
                ),
            ]
        );

        // Buying DOT for XOR
        let (quotes, _rewards, _, _) = LiquidityProxy::quote_single(
            &GetBaseAssetId::get(),
            &GetBaseAssetId::get(),
            &DOT,
            QuoteAmount::with_desired_output(balance!(1000)),
            filter.clone(),
            false,
            true,
        )
        .expect("Failed to get a quote");

        dist = quotes.distribution;
        dist.sort_by(|a, b| a.0.cmp(&b.0));

        assert_eq!(quotes.amount, balance!(125.000000000000000000));
        assert_eq!(quotes.fee, OutcomeFee::new());
        assert_eq!(
            &dist,
            &[(
                LiquiditySourceId::new(DEX_D_ID, LiquiditySourceType::MockPool),
                SwapAmount::with_desired_output(balance!(1000), balance!(125)),
            ),]
        );
    });
}

#[cfg(not(feature = "wip"))] // ALT
#[test]
fn test_quote_fast_split_exact_output_base_should_pass() {
    let mut ext = ExtBuilder::default().build();
    ext.execute_with(|| {
        MockMCBCPool::init(get_mcbc_reserves_normal()).unwrap();
        let filter = LiquiditySourceFilter::with_allowed(
            DEX_D_ID,
            [
                LiquiditySourceType::MulticollateralBondingCurvePool,
                LiquiditySourceType::MockPool,
            ]
            .to_vec(),
        );

        // Buying XOR for VAL
        let (quotes, rewards, _, _) = LiquidityProxy::quote_single(
            &GetBaseAssetId::get(),
            &VAL,
            &GetBaseAssetId::get(),
            QuoteAmount::with_desired_output(balance!(100)),
            filter.clone(),
            false,
            true,
        )
        .expect("Failed to get a quote");

        let mut dist = quotes.distribution;
        dist.sort_by(|a, b| a.0.cmp(&b.0));

        assert_eq!(
            rewards,
            vec![(
                balance!(23.258770902877438466),
                XOR.into(),
                RewardReason::BuyOnBondingCurve
            )]
        );
        assert_eq!(quotes.amount, balance!(22081.292525857240241897));
        assert_eq!(quotes.fee, OutcomeFee::new());
        assert_eq!(
            &dist,
            &[
                (
                    LiquiditySourceId::new(
                        DEX_D_ID,
                        LiquiditySourceType::MulticollateralBondingCurvePool,
                    ),
                    SwapAmount::with_desired_output(
                        balance!(23.258770902877438466),
                        balance!(5457.301177889773242946)
                    ),
                ),
                (
                    LiquiditySourceId::new(DEX_D_ID, LiquiditySourceType::MockPool),
                    SwapAmount::with_desired_output(
                        balance!(76.741229097122561534),
                        balance!(16623.991347967466998951)
                    ),
                ),
            ]
        );

        // Buying XOR for KSM
        let (quotes, _rewards, _, _) = LiquidityProxy::quote_single(
            &GetBaseAssetId::get(),
            &KSM,
            &GetBaseAssetId::get(),
            QuoteAmount::with_desired_output(balance!(200)),
            filter.clone(),
            false,
            true,
        )
        .expect("Failed to get a quote");

        dist = quotes.distribution;
        dist.sort_by(|a, b| a.0.cmp(&b.0));

        assert_eq!(quotes.amount, balance!(208.138107215848656553));
        assert_eq!(quotes.fee, OutcomeFee::new());
        assert_eq!(
            &dist,
            &[
                (
                    LiquiditySourceId::new(
                        DEX_D_ID,
                        LiquiditySourceType::MulticollateralBondingCurvePool,
                    ),
                    SwapAmount::with_desired_output(
                        balance!(179.263806543072651075),
                        balance!(186.962818883556684809)
                    ),
                ),
                (
                    LiquiditySourceId::new(DEX_D_ID, LiquiditySourceType::MockPool),
                    SwapAmount::with_desired_output(
                        balance!(20.736193456927348925),
                        balance!(21.175288332291971744)
                    ),
                ),
            ]
        );

        // Buying XOR for DOT
        let (quotes, _rewards, _, _) = LiquidityProxy::quote_single(
            &GetBaseAssetId::get(),
            &DOT,
            &GetBaseAssetId::get(),
            QuoteAmount::with_desired_output(balance!(100)),
            filter.clone(),
            false,
            true,
        )
        .expect("Failed to get a quote");

        dist = quotes.distribution;
        dist.sort_by(|a, b| a.0.cmp(&b.0));

        assert_eq!(quotes.amount, balance!(934.530528433224671738));
        assert_eq!(quotes.fee, OutcomeFee::new());
        assert_eq!(
            &dist,
            &[
                (
                    LiquiditySourceId::new(
                        DEX_D_ID,
                        LiquiditySourceType::MulticollateralBondingCurvePool,
                    ),
                    SwapAmount::with_desired_output(
                        balance!(79.263806543072650867),
                        balance!(743.952933442596924091)
                    ),
                ),
                (
                    LiquiditySourceId::new(DEX_D_ID, LiquiditySourceType::MockPool),
                    SwapAmount::with_desired_output(
                        balance!(20.736193456927349133),
                        balance!(190.577594990627747647)
                    ),
                ),
            ]
        );
    });
}

#[cfg(not(feature = "wip"))] // ALT
#[test]
fn test_quote_fast_split_exact_input_target_should_pass() {
    let mut ext = ExtBuilder::default().build();
    ext.execute_with(|| {
        MockMCBCPool::init(get_mcbc_reserves_normal()).unwrap();
        let filter = LiquiditySourceFilter::with_allowed(
            DEX_D_ID,
            [
                LiquiditySourceType::MulticollateralBondingCurvePool,
                LiquiditySourceType::MockPool,
            ]
            .to_vec(),
        );

        // Buying XOR for VAL
        let (quotes, rewards, _, _) = LiquidityProxy::quote_single(
            &GetBaseAssetId::get(),
            &VAL,
            &GetBaseAssetId::get(),
            QuoteAmount::with_desired_input(balance!(20000)),
            filter.clone(),
            false,
            true,
        )
        .expect("Failed to get a quote");

        let mut dist = quotes.distribution;
        dist.sort_by(|a, b| a.0.cmp(&b.0));

        assert_eq!(
            rewards,
            vec![(
                balance!(14.388332979612791988),
                XOR.into(),
                RewardReason::BuyOnBondingCurve
            )]
        );
        assert_eq!(quotes.amount, balance!(91.129562076735353496));
        assert_eq!(quotes.fee, OutcomeFee::new());
        assert_eq!(
            &dist,
            &[
                (
                    LiquiditySourceId::new(
                        DEX_D_ID,
                        LiquiditySourceType::MulticollateralBondingCurvePool,
                    ),
                    SwapAmount::with_desired_input(
                        balance!(3376.008652032533006925),
                        balance!(14.388332979612791988)
                    ),
                ),
                (
                    LiquiditySourceId::new(DEX_D_ID, LiquiditySourceType::MockPool),
                    SwapAmount::with_desired_input(
                        balance!(16623.991347967466993075),
                        balance!(76.741229097122561508)
                    ),
                ),
            ]
        );

        // Buying XOR for KSM
        let (quotes, _rewards, _, _) = LiquidityProxy::quote_single(
            &GetBaseAssetId::get(),
            &KSM,
            &GetBaseAssetId::get(),
            QuoteAmount::with_desired_input(balance!(200)),
            filter.clone(),
            false,
            true,
        )
        .expect("Failed to get a quote");

        dist = quotes.distribution;
        dist.sort_by(|a, b| a.0.cmp(&b.0));

        assert_eq!(quotes.amount, balance!(182.802146328804827615));
        assert_eq!(quotes.fee, OutcomeFee::new());
        assert_eq!(
            &dist,
            &[
                (
                    LiquiditySourceId::new(
                        DEX_D_ID,
                        LiquiditySourceType::MulticollateralBondingCurvePool,
                    ),
                    SwapAmount::with_desired_input(
                        balance!(178.824711667708029000),
                        balance!(162.065952871877479404)
                    ),
                ),
                (
                    LiquiditySourceId::new(DEX_D_ID, LiquiditySourceType::MockPool),
                    SwapAmount::with_desired_input(
                        balance!(21.175288332291971000),
                        balance!(20.736193456927348211)
                    ),
                ),
            ]
        );

        // Buying XOR for DOT
        let (quotes, _rewards, _, _) = LiquidityProxy::quote_single(
            &GetBaseAssetId::get(),
            &DOT,
            &GetBaseAssetId::get(),
            QuoteAmount::with_desired_input(balance!(500)),
            filter.clone(),
            false,
            true,
        )
        .expect("Failed to get a quote");

        dist = quotes.distribution;
        dist.sort_by(|a, b| a.0.cmp(&b.0));

        assert_eq!(quotes.amount, balance!(53.662213070708617870));
        assert_eq!(quotes.fee, OutcomeFee::new());
        assert_eq!(
            &dist,
            &[
                (
                    LiquiditySourceId::new(
                        DEX_D_ID,
                        LiquiditySourceType::MulticollateralBondingCurvePool,
                    ),
                    SwapAmount::with_desired_input(
                        balance!(309.422405009372255000),
                        balance!(32.926019613781269019)
                    ),
                ),
                (
                    LiquiditySourceId::new(DEX_D_ID, LiquiditySourceType::MockPool),
                    SwapAmount::with_desired_input(
                        balance!(190.577594990627745000),
                        balance!(20.736193456927348851)
                    ),
                ),
            ]
        );
    });
}

#[test]
fn test_quote_fast_split_exact_output_target_undercollateralized_should_pass() {
    let mut ext = ExtBuilder::default().build();
    ext.execute_with(|| {
        MockMCBCPool::init(get_mcbc_reserves_undercollateralized()).unwrap();
        let filter = LiquiditySourceFilter::with_allowed(
            DEX_D_ID,
            [
                LiquiditySourceType::MulticollateralBondingCurvePool,
                LiquiditySourceType::MockPool,
            ]
            .to_vec(),
        );

        // Buying VAL for XOR
        // Will overflow if the requested amount of collateral exceeds this
        // collateral reserves in MCBC unless specifically guarded
        // - VAL reserves in MCBC: 5,000
        // - the default requested VAL (after split at the price equillibrium): ~13,755
        // As a result, the price at TBC becomes too high so that the "Smart" algo is dropped
        // so that the entire amount ends up being exchanged at the XYK pool
        let (quotes, rewards, _, _) = LiquidityProxy::quote_single(
            &GetBaseAssetId::get(),
            &GetBaseAssetId::get(),
            &VAL,
            QuoteAmount::with_desired_output(balance!(20000)),
            filter.clone(),
            false,
            true,
        )
        .expect("Failed to get a quote");

        let mut dist = quotes.distribution;
        dist.sort_by(|a, b| a.0.cmp(&b.0));

        assert_eq!(rewards, Vec::new());
        assert_eq!(quotes.amount, balance!(111.111111111111111112));
        assert_eq!(quotes.fee, OutcomeFee::new());
        assert_eq!(
            &dist,
            &[(
                LiquiditySourceId::new(DEX_D_ID, LiquiditySourceType::MockPool),
                SwapAmount::with_desired_output(balance!(20000), balance!(111.111111111111111112)),
            ),]
        );

        // Buying KSM for XOR
        let (quotes, _rewards, _, _) = LiquidityProxy::quote_single(
            &GetBaseAssetId::get(),
            &GetBaseAssetId::get(),
            &KSM,
            QuoteAmount::with_desired_output(balance!(200)),
            filter.clone(),
            false,
            true,
        )
        .expect("Failed to get a quote");

        dist = quotes.distribution;
        dist.sort_by(|a, b| a.0.cmp(&b.0));

        assert_eq!(quotes.amount, balance!(250.0));
        assert_eq!(quotes.fee, OutcomeFee::new());
        assert_eq!(
            &dist,
            &[(
                LiquiditySourceId::new(DEX_D_ID, LiquiditySourceType::MockPool),
                SwapAmount::with_desired_output(balance!(200), balance!(250)),
            ),]
        );

        // Buying DOT for XOR
        let (quotes, _rewards, _, _) = LiquidityProxy::quote_single(
            &GetBaseAssetId::get(),
            &GetBaseAssetId::get(),
            &DOT,
            QuoteAmount::with_desired_output(balance!(1000)),
            filter.clone(),
            false,
            true,
        )
        .expect("Failed to get a quote");

        dist = quotes.distribution;
        dist.sort_by(|a, b| a.0.cmp(&b.0));

        assert_eq!(quotes.amount, balance!(125.0));
        assert_eq!(quotes.fee, OutcomeFee::new());
        assert_eq!(
            &dist,
            &[(
                LiquiditySourceId::new(DEX_D_ID, LiquiditySourceType::MockPool),
                SwapAmount::with_desired_output(balance!(1000), balance!(125)),
            ),]
        );
    });
}

#[test]
fn test_quote_should_return_rewards_for_single_source() {
    let mut ext = ExtBuilder::with_enabled_sources(vec![
        LiquiditySourceType::MulticollateralBondingCurvePool,
    ])
    .build();
    ext.execute_with(|| {
        MockMCBCPool::init(get_mcbc_reserves_normal()).unwrap();
        let filter = LiquiditySourceFilter::empty(DEX_D_ID);

        let (_, rewards_forward, _, _) = LiquidityProxy::quote_single(
            &GetBaseAssetId::get(),
            &VAL,
            &GetBaseAssetId::get(),
            QuoteAmount::with_desired_output(balance!(100)),
            filter.clone(),
            false,
            true,
        )
        .expect("Failed to get a quote");

        let (_, rewards_backward, _, _) = LiquidityProxy::quote_single(
            &GetBaseAssetId::get(),
            &GetBaseAssetId::get(),
            &VAL,
            QuoteAmount::with_desired_output(balance!(100)),
            filter.clone(),
            false,
            true,
        )
        .expect("Failed to get a quote");

        // Mock tbc defined reward as output token amount.
        assert_eq!(
            rewards_forward,
            vec![(balance!(100), XOR.into(), RewardReason::BuyOnBondingCurve)]
        );
        assert_eq!(rewards_backward, vec![]);
    });
}

#[test]
fn test_quote_should_work_for_synthetics() {
    let mut ext = ExtBuilder::default().build();
    ext.execute_with(|| {
        let pairs = [
            (XOR, XST),
            (VAL, XST),
            (XST, XSTUSD),
            (XOR, XSTUSD),
            (VAL, XSTUSD),
        ];

        for (from, to) in pairs
            .into_iter()
            .flat_map(|(from, to)| [(from, to), (to, from)].into_iter())
        {
            let amount: Balance = balance!(1);
            LiquidityProxy::inner_quote(
                0,
                &from,
                &to,
                QuoteAmount::with_desired_input(amount),
                mcbc_excluding_filter(0),
                false,
                true,
            )
            .expect(&format!("Failed to get a quote for {}-{} pair", from, to))
            .0;
        }
    });
}

#[test]
#[rustfmt::skip]
fn test_list_enabled_sources_for_path_query_should_pass_1() {
    let mut ext = ExtBuilder::default().build();
    ext.execute_with(|| {
        use LiquiditySourceType::*;
        TradingPair::register(RuntimeOrigin::signed(alice()), 0, XOR, VAL).expect("failed to register pair");
        TradingPair::register(RuntimeOrigin::signed(alice()), 0, XOR, PSWAP).expect("failed to register pair");
        TradingPair::enable_source_for_trading_pair(&0, &XOR, &PSWAP, XYKPool).expect("failed to enable source");
        let query_a = LiquidityProxy::list_enabled_sources_for_path(0, XOR, VAL);
        let query_b = LiquidityProxy::list_enabled_sources_for_path(0, VAL, XOR);
        let query_c = LiquidityProxy::list_enabled_sources_for_path(0, XOR, PSWAP);
        let query_d = LiquidityProxy::list_enabled_sources_for_path(0, PSWAP, XOR);
        let query_e = LiquidityProxy::list_enabled_sources_for_path(0, VAL, PSWAP);
        let query_f = LiquidityProxy::list_enabled_sources_for_path(0, PSWAP, VAL);
        assert_eq!(query_a.unwrap_err(), Error::<Runtime>::UnavailableExchangePath.into());
        assert_eq!(query_b.unwrap_err(), Error::<Runtime>::UnavailableExchangePath.into());
        assert_eq!(query_c.unwrap(), vec![XYKPool]);
        assert_eq!(query_d.unwrap(), vec![XYKPool]);
        assert_eq!(query_e.unwrap_err(), Error::<Runtime>::UnavailableExchangePath.into());
        assert_eq!(query_f.unwrap_err(), Error::<Runtime>::UnavailableExchangePath.into());
    });
}

#[test]
#[rustfmt::skip]
fn test_list_enabled_sources_for_path_query_should_pass_2() {
    let mut ext = ExtBuilder::default().build();
    ext.execute_with(|| {
        use LiquiditySourceType::*;
        TradingPair::register(RuntimeOrigin::signed(alice()), 0, XOR, VAL).expect("failed to register pair");
        TradingPair::register(RuntimeOrigin::signed(alice()), 0, XOR, PSWAP).expect("failed to register pair");
        TradingPair::enable_source_for_trading_pair(&0, &XOR, &VAL, MulticollateralBondingCurvePool).expect("failed to enable source");
        TradingPair::enable_source_for_trading_pair(&0, &XOR, &PSWAP, XYKPool).expect("failed to enable source");
        let query_a = LiquidityProxy::list_enabled_sources_for_path(0, XOR, VAL);
        let query_b = LiquidityProxy::list_enabled_sources_for_path(0, VAL, XOR);
        let query_c = LiquidityProxy::list_enabled_sources_for_path(0, XOR, PSWAP);
        let query_d = LiquidityProxy::list_enabled_sources_for_path(0, PSWAP, XOR);
        let query_e = LiquidityProxy::list_enabled_sources_for_path(0, VAL, PSWAP);
        let query_f = LiquidityProxy::list_enabled_sources_for_path(0, PSWAP, VAL);
        assert_eq!(query_a.unwrap(), vec![MulticollateralBondingCurvePool]);
        assert_eq!(query_b.unwrap(), vec![MulticollateralBondingCurvePool]);
        assert_eq!(query_c.unwrap(), vec![XYKPool]);
        assert_eq!(query_d.unwrap(), vec![XYKPool]);
        assert_eq!(query_e.unwrap(), vec![]);
        assert_eq!(query_f.unwrap(), vec![]);
    });
}

#[test]
#[rustfmt::skip]
fn test_list_enabled_sources_for_path_query_should_pass_3() {
    let mut ext = ExtBuilder::default().build();
    ext.execute_with(|| {
        use LiquiditySourceType::*;
        TradingPair::register(RuntimeOrigin::signed(alice()), 0, XOR, VAL).expect("failed to register pair");
        TradingPair::register(RuntimeOrigin::signed(alice()), 0, XOR, PSWAP).expect("failed to register pair");
        TradingPair::enable_source_for_trading_pair(&0, &XOR, &VAL, MulticollateralBondingCurvePool).expect("failed to enable source");
        TradingPair::enable_source_for_trading_pair(&0, &XOR, &PSWAP, XYKPool).expect("failed to enable source");
        TradingPair::enable_source_for_trading_pair(&0, &XOR, &PSWAP, MulticollateralBondingCurvePool).expect("failed to enable source");
        let query_a = LiquidityProxy::list_enabled_sources_for_path(0, XOR, VAL);
        let query_b = LiquidityProxy::list_enabled_sources_for_path(0, VAL, XOR);
        let query_c = LiquidityProxy::list_enabled_sources_for_path(0, XOR, PSWAP);
        let query_d = LiquidityProxy::list_enabled_sources_for_path(0, PSWAP, XOR);
        let query_e = LiquidityProxy::list_enabled_sources_for_path(0, VAL, PSWAP);
        let query_f = LiquidityProxy::list_enabled_sources_for_path(0, PSWAP, VAL);
        assert_eq!(query_a.unwrap(), vec![MulticollateralBondingCurvePool]);
        assert_eq!(query_b.unwrap(), vec![MulticollateralBondingCurvePool]);
        assert_eq!(query_c.unwrap(), vec![XYKPool, MulticollateralBondingCurvePool]);
        assert_eq!(query_d.unwrap(), vec![XYKPool, MulticollateralBondingCurvePool]);
        assert_eq!(query_e.unwrap(), vec![MulticollateralBondingCurvePool]);
        assert_eq!(query_f.unwrap(), vec![MulticollateralBondingCurvePool]);
    });
}

#[test]
#[rustfmt::skip]
fn test_list_enabled_sources_for_path_query_should_pass_4() {
    let mut ext = ExtBuilder::default().build();
    ext.execute_with(|| {
        use LiquiditySourceType::*;
        TradingPair::register(RuntimeOrigin::signed(alice()), 0, XOR, VAL).expect("failed to register pair");
        TradingPair::register(RuntimeOrigin::signed(alice()), 0, XOR, PSWAP).expect("failed to register pair");
        TradingPair::enable_source_for_trading_pair(&0, &XOR, &VAL, XYKPool).expect("failed to enable source");
        TradingPair::enable_source_for_trading_pair(&0, &XOR, &VAL, MulticollateralBondingCurvePool).expect("failed to enable source");
        TradingPair::enable_source_for_trading_pair(&0, &XOR, &VAL, MockPool2).expect("failed to enable source");
        TradingPair::enable_source_for_trading_pair(&0, &XOR, &PSWAP, XYKPool).expect("failed to enable source");
        TradingPair::enable_source_for_trading_pair(&0, &XOR, &PSWAP, MulticollateralBondingCurvePool).expect("failed to enable source");
        TradingPair::enable_source_for_trading_pair(&0, &XOR, &PSWAP, MockPool3).expect("failed to enable source");
        let query_a = LiquidityProxy::list_enabled_sources_for_path(0, XOR, VAL);
        let query_b = LiquidityProxy::list_enabled_sources_for_path(0, VAL, XOR);
        let query_c = LiquidityProxy::list_enabled_sources_for_path(0, XOR, PSWAP);
        let query_d = LiquidityProxy::list_enabled_sources_for_path(0, PSWAP, XOR);
        let query_e = LiquidityProxy::list_enabled_sources_for_path(0, VAL, PSWAP);
        let query_f = LiquidityProxy::list_enabled_sources_for_path(0, PSWAP, VAL);
        assert_eq!(query_a.unwrap(), vec![XYKPool, MulticollateralBondingCurvePool, MockPool2]);
        assert_eq!(query_b.unwrap(), vec![XYKPool, MulticollateralBondingCurvePool, MockPool2]);
        assert_eq!(query_c.unwrap(), vec![XYKPool, MulticollateralBondingCurvePool, MockPool3]);
        assert_eq!(query_d.unwrap(), vec![XYKPool, MulticollateralBondingCurvePool, MockPool3]);
        assert_eq!(query_e.unwrap(), vec![XYKPool, MulticollateralBondingCurvePool]);
        assert_eq!(query_f.unwrap(), vec![XYKPool, MulticollateralBondingCurvePool]);
    });
}

#[test]
#[rustfmt::skip]
fn test_is_path_available_should_pass_1() {
    let mut ext = ExtBuilder::default().build();
    ext.execute_with(|| {
        use LiquiditySourceType::*;
        TradingPair::register(RuntimeOrigin::signed(alice()), 0, XOR, VAL).expect("failed to register pair");
        TradingPair::register(RuntimeOrigin::signed(alice()), 0, XOR, PSWAP).expect("failed to register pair");
        TradingPair::enable_source_for_trading_pair(&0, &XOR, &VAL, XYKPool).expect("failed to enable source");
        TradingPair::enable_source_for_trading_pair(&0, &XOR, &PSWAP, MulticollateralBondingCurvePool).expect("failed to enable source");
        assert_eq!(LiquidityProxy::is_path_available(0, XOR, VAL).unwrap(), true);
        assert_eq!(LiquidityProxy::is_path_available(0, VAL, XOR).unwrap(), true);
        assert_eq!(LiquidityProxy::is_path_available(0, XOR, PSWAP).unwrap(), true);
        assert_eq!(LiquidityProxy::is_path_available(0, PSWAP, XOR).unwrap(), true);
        assert_eq!(LiquidityProxy::is_path_available(0, VAL, PSWAP).unwrap(), true);
        assert_eq!(LiquidityProxy::is_path_available(0, PSWAP, VAL).unwrap(), true);
    });
}

#[test]
#[rustfmt::skip]
fn test_is_path_available_should_pass_2() {
    let mut ext = ExtBuilder::default().build();
    ext.execute_with(|| {
        use LiquiditySourceType::*;
        TradingPair::register(RuntimeOrigin::signed(alice()), 0, XOR, VAL).expect("failed to register pair");
        TradingPair::register(RuntimeOrigin::signed(alice()), 0, XOR, PSWAP).expect("failed to register pair");
        TradingPair::enable_source_for_trading_pair(&0, &XOR, &PSWAP, MulticollateralBondingCurvePool).expect("failed to enable source");
        assert_eq!(LiquidityProxy::is_path_available(0, XOR, VAL).unwrap(), false);
        assert_eq!(LiquidityProxy::is_path_available(0, VAL, XOR).unwrap(), false);
        assert_eq!(LiquidityProxy::is_path_available(0, XOR, PSWAP).unwrap(), true);
        assert_eq!(LiquidityProxy::is_path_available(0, PSWAP, XOR).unwrap(), true);
        assert_eq!(LiquidityProxy::is_path_available(0, VAL, PSWAP).unwrap(), false);
        assert_eq!(LiquidityProxy::is_path_available(0, PSWAP, VAL).unwrap(), false);
    });
}

#[test]
#[rustfmt::skip]
fn test_is_path_available_should_pass_3() {
    let mut ext = ExtBuilder::default().build();
    ext.execute_with(|| {
        use LiquiditySourceType::*;
        TradingPair::register(RuntimeOrigin::signed(alice()), 0, XOR, VAL).expect("failed to register pair");
        TradingPair::register(RuntimeOrigin::signed(alice()), 0, XOR, PSWAP).expect("failed to register pair");
        TradingPair::enable_source_for_trading_pair(&0, &XOR, &VAL, XYKPool).expect("failed to enable source");
        TradingPair::enable_source_for_trading_pair(&0, &XOR, &VAL, MulticollateralBondingCurvePool).expect("failed to enable source");
        assert_eq!(LiquidityProxy::is_path_available(0, XOR, VAL).unwrap(), true);
        assert_eq!(LiquidityProxy::is_path_available(0, VAL, XOR).unwrap(), true);
        assert_eq!(LiquidityProxy::is_path_available(0, XOR, PSWAP).unwrap(), false);
        assert_eq!(LiquidityProxy::is_path_available(0, PSWAP, XOR).unwrap(), false);
        assert_eq!(LiquidityProxy::is_path_available(0, VAL, PSWAP).unwrap(), false);
        assert_eq!(LiquidityProxy::is_path_available(0, PSWAP, VAL).unwrap(), false);
    });
}

#[test]
#[rustfmt::skip]
fn test_is_path_available_should_pass_4() {
    let mut ext = ExtBuilder::default().build();
    ext.execute_with(|| {
        use LiquiditySourceType::*;
        TradingPair::register(RuntimeOrigin::signed(alice()), 0, XOR, VAL).expect("failed to register pair");
        TradingPair::register(RuntimeOrigin::signed(alice()), 0, XOR, PSWAP).expect("failed to register pair");
        TradingPair::enable_source_for_trading_pair(&0, &XOR, &VAL, XYKPool).expect("failed to enable source");
        TradingPair::enable_source_for_trading_pair(&0, &XOR, &PSWAP, XYKPool).expect("failed to enable source");
        TradingPair::enable_source_for_trading_pair(&0, &XOR, &PSWAP, MulticollateralBondingCurvePool).expect("failed to enable source");
        assert_eq!(LiquidityProxy::is_path_available(0, XOR, VAL).unwrap(), true);
        assert_eq!(LiquidityProxy::is_path_available(0, VAL, XOR).unwrap(), true);
        assert_eq!(LiquidityProxy::is_path_available(0, XOR, PSWAP).unwrap(), true);
        assert_eq!(LiquidityProxy::is_path_available(0, PSWAP, XOR).unwrap(), true);
        assert_eq!(LiquidityProxy::is_path_available(0, VAL, PSWAP).unwrap(), true);
        assert_eq!(LiquidityProxy::is_path_available(0, PSWAP, VAL).unwrap(), true);
    });
}

#[test]
#[rustfmt::skip]
fn test_is_path_available_should_pass_5() {
    let mut ext = ExtBuilder::default().build();
    ext.execute_with(|| {
        use LiquiditySourceType::*;
        TradingPair::register(RuntimeOrigin::signed(alice()), 0, XOR, VAL).expect("failed to register pair");
        TradingPair::register(RuntimeOrigin::signed(alice()), 0, XOR, PSWAP).expect("failed to register pair");
        TradingPair::register(RuntimeOrigin::signed(alice()), 0, XOR, XST).expect("failed to register pair");
        TradingPair::register(RuntimeOrigin::signed(alice()), 0, XST, XSTUSD).expect("failed to register pair");
        TradingPair::enable_source_for_trading_pair(&0, &XOR, &VAL, XYKPool).expect("failed to enable source");
        TradingPair::enable_source_for_trading_pair(&0, &XOR, &PSWAP, XYKPool).expect("failed to enable source");
        TradingPair::enable_source_for_trading_pair(&0, &XOR, &XST, XYKPool).expect("failed to enable source");
        TradingPair::enable_source_for_trading_pair(&0, &XST, &XSTUSD, XSTPool).expect("failed to enable source");
        assert_eq!(LiquidityProxy::is_path_available(0, VAL, PSWAP).unwrap(), true);
        assert_eq!(LiquidityProxy::is_path_available(0, VAL, XOR).unwrap(), true);
        assert_eq!(LiquidityProxy::is_path_available(0, VAL, XST).unwrap(), true);
        assert_eq!(LiquidityProxy::is_path_available(0, VAL, XSTUSD).unwrap(), true);
        assert_eq!(LiquidityProxy::is_path_available(0, XOR, VAL).unwrap(), true);
        assert_eq!(LiquidityProxy::is_path_available(0, XOR, XST).unwrap(), true);
        assert_eq!(LiquidityProxy::is_path_available(0, XOR, XSTUSD).unwrap(), true);
        assert_eq!(LiquidityProxy::is_path_available(0, XST, XSTUSD).unwrap(), true);
        assert_eq!(LiquidityProxy::is_path_available(0, XST, XOR).unwrap(), true);
        assert_eq!(LiquidityProxy::is_path_available(0, XST, VAL).unwrap(), true);
        assert_eq!(LiquidityProxy::is_path_available(0, XSTUSD, XST).unwrap(), true);
        assert_eq!(LiquidityProxy::is_path_available(0, XSTUSD, XOR).unwrap(), true);
        assert_eq!(LiquidityProxy::is_path_available(0, XSTUSD, VAL).unwrap(), true);
    });
}

#[cfg(not(feature = "wip"))] // ALT
#[test]
fn test_smart_split_with_extreme_total_supply_works() {
    fn run_test(
        collateral_asset_id: AssetId,
        xyk_pool_reserves: (Fixed, Fixed),
        tbc_reserves: Balance,
        total_supply: Balance,
    ) {
        let mut ext = ExtBuilder::with_total_supply_and_reserves(
            total_supply,
            vec![(0, collateral_asset_id, xyk_pool_reserves.clone())],
        )
        .build();
        ext.execute_with(|| {
            MockMCBCPool::init(vec![(collateral_asset_id, tbc_reserves)]).unwrap();

            let amount_base: Balance = (xyk_pool_reserves.0 / fixed_wrapper!(10))
                .try_into_balance()
                .unwrap();
            let amount_collateral: Balance = (xyk_pool_reserves.1 / fixed_wrapper!(10))
                .try_into_balance()
                .unwrap();
            let base_asset = GetBaseAssetId::get();
            let filter_both = LiquiditySourceFilter::with_allowed(
                0,
                [
                    LiquiditySourceType::MulticollateralBondingCurvePool,
                    LiquiditySourceType::MockPool,
                ]
                .to_vec(),
            );
            let filter_xyk =
                LiquiditySourceFilter::with_allowed(0, [LiquiditySourceType::MockPool].to_vec());

            // base -> collateral, fixed input
            let quotes_smart = LiquidityProxy::quote_single(
                &base_asset,
                &base_asset,
                &collateral_asset_id,
                QuoteAmount::with_desired_input(amount_base.clone()),
                filter_both.clone(),
                false,
                true,
            )
            .expect("Failed to get a quote");
            let quotes_xyk = LiquidityProxy::quote_single(
                &base_asset,
                &base_asset,
                &collateral_asset_id,
                QuoteAmount::with_desired_input(amount_base.clone()),
                filter_xyk.clone(),
                false,
                true,
            )
            .expect("Failed to get a quote");
            assert!(quotes_smart.0.amount >= quotes_xyk.0.amount);

            // collateral - > base, fixed output
            let quotes_smart = LiquidityProxy::quote_single(
                &base_asset,
                &collateral_asset_id,
                &base_asset,
                QuoteAmount::with_desired_output(amount_base.clone()),
                filter_both.clone(),
                false,
                true,
            )
            .expect("Failed to get a quote");
            let quotes_xyk = LiquidityProxy::quote_single(
                &base_asset,
                &collateral_asset_id,
                &base_asset,
                QuoteAmount::with_desired_output(amount_base.clone()),
                filter_xyk.clone(),
                false,
                true,
            )
            .expect("Failed to get a quote");
            assert!(quotes_smart.0.amount <= quotes_xyk.0.amount);

            // collateral - > base, fixed input
            let quotes_smart = LiquidityProxy::quote_single(
                &base_asset,
                &collateral_asset_id,
                &base_asset,
                QuoteAmount::with_desired_input(amount_collateral.clone()),
                filter_both.clone(),
                false,
                true,
            )
            .expect("Failed to get a quote");
            let quotes_xyk = LiquidityProxy::quote_single(
                &base_asset,
                &collateral_asset_id,
                &base_asset,
                QuoteAmount::with_desired_input(amount_collateral.clone()),
                filter_xyk.clone(),
                false,
                true,
            )
            .expect("Failed to get a quote");
            assert!(quotes_smart.0.amount >= quotes_xyk.0.amount);

            // base -> collateral, fixed output
            let quotes_smart = LiquidityProxy::quote_single(
                &base_asset,
                &base_asset,
                &collateral_asset_id,
                QuoteAmount::with_desired_output(amount_collateral.clone()),
                filter_both.clone(),
                false,
                true,
            )
            .expect("Failed to get a quote");
            let quotes_xyk = LiquidityProxy::quote_single(
                &base_asset,
                &base_asset,
                &collateral_asset_id,
                QuoteAmount::with_desired_output(amount_collateral.clone()),
                filter_xyk.clone(),
                false,
                true,
            )
            .expect("Failed to get a quote");
            assert!(quotes_smart.0.amount <= quotes_xyk.0.amount);
        });
    }

    let total_supplies = vec![
        balance!(0),
        balance!(100),
        balance!(1000),
        balance!(10000),
        balance!(500000),
        balance!(1000000),
        balance!(10000000),
    ];

    for t in &total_supplies {
        // XOR <-> VAL
        run_test(VAL, (fixed!(1000), fixed!(200000)), balance!(100000), *t);
        // XOR <-> KSM
        run_test(KSM, (fixed!(1000), fixed!(1000)), balance!(100000), *t);
        // XOR <-> DOT
        run_test(DOT, (fixed!(1000), fixed!(9000)), balance!(100000), *t);
    }
}

#[test]
fn test_smart_split_with_low_collateral_reserves_works() {
    fn run_test(
        collateral_asset_id: AssetId,
        xyk_pool_reserves: (Fixed, Fixed),
        tbc_reserves: Balance,
        total_supply: Balance,
    ) {
        let mut ext = ExtBuilder::with_total_supply_and_reserves(
            total_supply,
            vec![(0, collateral_asset_id, xyk_pool_reserves.clone())],
        )
        .build();
        ext.execute_with(|| {
            MockMCBCPool::init(vec![(collateral_asset_id, tbc_reserves)]).unwrap();

            let amount_base: Balance = (xyk_pool_reserves.0 / fixed_wrapper!(10))
                .try_into_balance()
                .unwrap();
            let amount_collateral: Balance = (xyk_pool_reserves.1 / fixed_wrapper!(10))
                .try_into_balance()
                .unwrap();
            let base_asset = GetBaseAssetId::get();
            let filter_both = LiquiditySourceFilter::with_allowed(
                0,
                [
                    LiquiditySourceType::MulticollateralBondingCurvePool,
                    LiquiditySourceType::MockPool,
                ]
                .to_vec(),
            );
            let filter_xyk =
                LiquiditySourceFilter::with_allowed(0, [LiquiditySourceType::MockPool].to_vec());

            // base -> collateral, fixed input
            let quotes_smart = LiquidityProxy::quote_single(
                &base_asset,
                &base_asset,
                &collateral_asset_id,
                QuoteAmount::with_desired_input(amount_base.clone()),
                filter_both.clone(),
                false,
                true,
            )
            .expect("Failed to get a quote");
            let quotes_xyk = LiquidityProxy::quote_single(
                &base_asset,
                &base_asset,
                &collateral_asset_id,
                QuoteAmount::with_desired_input(amount_base.clone()),
                filter_xyk.clone(),
                false,
                true,
            )
            .expect("Failed to get a quote");
            assert!(quotes_smart.0.amount >= quotes_xyk.0.amount);

            // collateral - > base, fixed output
            let quotes_smart = LiquidityProxy::quote_single(
                &base_asset,
                &collateral_asset_id,
                &base_asset,
                QuoteAmount::with_desired_output(amount_base.clone()),
                filter_both.clone(),
                false,
                true,
            )
            .expect("Failed to get a quote");
            let quotes_xyk = LiquidityProxy::quote_single(
                &base_asset,
                &collateral_asset_id,
                &base_asset,
                QuoteAmount::with_desired_output(amount_base.clone()),
                filter_xyk.clone(),
                false,
                true,
            )
            .expect("Failed to get a quote");
            assert!(quotes_smart.0.amount <= quotes_xyk.0.amount);

            // collateral - > base, fixed input
            let quotes_smart = LiquidityProxy::quote_single(
                &base_asset,
                &collateral_asset_id,
                &base_asset,
                QuoteAmount::with_desired_input(amount_collateral.clone()),
                filter_both.clone(),
                false,
                true,
            )
            .expect("Failed to get a quote");
            let quotes_xyk = LiquidityProxy::quote_single(
                &base_asset,
                &collateral_asset_id,
                &base_asset,
                QuoteAmount::with_desired_input(amount_collateral.clone()),
                filter_xyk.clone(),
                false,
                true,
            )
            .expect("Failed to get a quote");
            assert!(quotes_smart.0.amount >= quotes_xyk.0.amount);

            // base -> collateral, fixed output
            let quotes_smart = LiquidityProxy::quote_single(
                &base_asset,
                &base_asset,
                &collateral_asset_id,
                QuoteAmount::with_desired_output(amount_collateral.clone()),
                filter_both.clone(),
                false,
                true,
            )
            .expect("Failed to get a quote");
            let quotes_xyk = LiquidityProxy::quote_single(
                &base_asset,
                &base_asset,
                &collateral_asset_id,
                QuoteAmount::with_desired_output(amount_collateral.clone()),
                filter_xyk.clone(),
                false,
                true,
            )
            .expect("Failed to get a quote");
            assert!(quotes_smart.0.amount <= quotes_xyk.0.amount);
        });
    }

    let tbc_reserves_amounts = vec![
        balance!(0),
        balance!(100),
        balance!(200),
        balance!(500),
        balance!(1000),
        balance!(10000),
    ];

    for r in &tbc_reserves_amounts {
        // XOR <-> VAL
        run_test(VAL, (fixed!(1000), fixed!(200000)), *r, balance!(350000));
        // XOR <-> KSM
        run_test(KSM, (fixed!(1000), fixed!(1000)), *r, balance!(350000));
        // XOR <-> DOT
        run_test(DOT, (fixed!(1000), fixed!(9000)), *r, balance!(350000));
    }
}

#[test]
fn test_smart_split_with_low_xykpool_reserves_works() {
    fn run_test(
        collateral_asset_id: AssetId,
        xyk_pool_reserves: (Fixed, Fixed),
        tbc_reserves: Balance,
        total_supply: Balance,
        amount_base: Balance,
        amount_collateral: Balance,
    ) {
        let mut ext = ExtBuilder::with_total_supply_and_reserves(
            total_supply,
            vec![(0, collateral_asset_id, xyk_pool_reserves.clone())],
        )
        .build();
        ext.execute_with(|| {
            MockMCBCPool::init(vec![(collateral_asset_id, tbc_reserves)]).unwrap();

            let base_asset = GetBaseAssetId::get();
            let filter_both = LiquiditySourceFilter::with_allowed(
                0,
                [
                    LiquiditySourceType::MulticollateralBondingCurvePool,
                    LiquiditySourceType::MockPool,
                ]
                .to_vec(),
            );
            let filter_mcbc = LiquiditySourceFilter::with_allowed(
                0,
                [LiquiditySourceType::MulticollateralBondingCurvePool].to_vec(),
            );

            // base -> collateral, fixed input
            let quotes_smart = LiquidityProxy::quote_single(
                &base_asset,
                &base_asset,
                &collateral_asset_id,
                QuoteAmount::with_desired_input(amount_base.clone()),
                filter_both.clone(),
                false,
                true,
            )
            .expect("Failed to get a quote");
            let quotes_mcbc = LiquidityProxy::quote_single(
                &base_asset,
                &base_asset,
                &collateral_asset_id,
                QuoteAmount::with_desired_input(amount_base.clone()),
                filter_mcbc.clone(),
                false,
                true,
            )
            .expect("Failed to get a quote");
            assert!(quotes_smart.0.amount >= quotes_mcbc.0.amount);

            // collateral - > base, fixed output
            let quotes_smart = LiquidityProxy::quote_single(
                &base_asset,
                &collateral_asset_id,
                &base_asset,
                QuoteAmount::with_desired_output(amount_base.clone()),
                filter_both.clone(),
                false,
                true,
            )
            .expect("Failed to get a quote");
            let quotes_mcbc = LiquidityProxy::quote_single(
                &base_asset,
                &collateral_asset_id,
                &base_asset,
                QuoteAmount::with_desired_output(amount_base.clone()),
                filter_mcbc.clone(),
                false,
                true,
            )
            .expect("Failed to get a quote");
            assert!(quotes_smart.0.amount <= quotes_mcbc.0.amount);

            // collateral - > base, fixed input
            let quotes_smart = LiquidityProxy::quote_single(
                &base_asset,
                &collateral_asset_id,
                &base_asset,
                QuoteAmount::with_desired_input(amount_collateral.clone()),
                filter_both.clone(),
                false,
                true,
            )
            .expect("Failed to get a quote");
            let quotes_mcbc = LiquidityProxy::quote_single(
                &base_asset,
                &collateral_asset_id,
                &base_asset,
                QuoteAmount::with_desired_input(amount_collateral.clone()),
                filter_mcbc.clone(),
                false,
                true,
            )
            .expect("Failed to get a quote");
            assert!(quotes_smart.0.amount >= quotes_mcbc.0.amount);

            // base -> collateral, fixed output
            let quotes_smart = LiquidityProxy::quote_single(
                &base_asset,
                &base_asset,
                &collateral_asset_id,
                QuoteAmount::with_desired_output(amount_collateral.clone()),
                filter_both.clone(),
                false,
                true,
            )
            .expect("Failed to get a quote");
            let quotes_mcbc = LiquidityProxy::quote_single(
                &base_asset,
                &base_asset,
                &collateral_asset_id,
                QuoteAmount::with_desired_output(amount_collateral.clone()),
                filter_mcbc.clone(),
                false,
                true,
            )
            .expect("Failed to get a quote");
            assert!(quotes_smart.0.amount <= quotes_mcbc.0.amount);
        });
    }

    let xor_val_pool_reserves = vec![
        (fixed!(0), fixed!(0)),
        (fixed!(5), fixed!(1000)),
        (fixed!(10), fixed!(2000)),
        (fixed!(50), fixed!(10000)),
        (fixed!(100), fixed!(20000)),
        (fixed!(500), fixed!(100000)),
    ];

    let xor_ksm_pool_reserves = vec![
        (fixed!(0), fixed!(0)),
        (fixed!(5), fixed!(5)),
        (fixed!(10), fixed!(10)),
        (fixed!(50), fixed!(50)),
        (fixed!(100), fixed!(100)),
        (fixed!(500), fixed!(500)),
    ];

    let xor_dot_pool_reserves = vec![
        (fixed!(0), fixed!(0)),
        (fixed!(5), fixed!(45)),
        (fixed!(10), fixed!(90)),
        (fixed!(50), fixed!(450)),
        (fixed!(100), fixed!(900)),
        (fixed!(500), fixed!(4500)),
    ];

    for r in &xor_val_pool_reserves {
        // XOR <-> VAL
        run_test(
            VAL,
            *r,
            balance!(100000),
            balance!(350000),
            balance!(100),
            balance!(20000),
        );
    }
    for r in &xor_ksm_pool_reserves {
        // XOR <-> KSM
        run_test(
            KSM,
            *r,
            balance!(100000),
            balance!(350000),
            balance!(200),
            balance!(200),
        );
    }
    for r in &xor_dot_pool_reserves {
        // XOR <-> DOT
        run_test(
            DOT,
            *r,
            balance!(100000),
            balance!(350000),
            balance!(200),
            balance!(1000),
        );
    }
}

#[cfg(not(feature = "wip"))] // ALT
#[test]
fn test_smart_split_selling_xor_should_fail() {
    fn run_test(
        collateral_asset_id: AssetId,
        xyk_pool_reserves: (Fixed, Fixed),
        tbc_reserves: Balance,
        total_supply: Balance,
        _amount_base: Balance,
        amount_collateral: Balance,
    ) {
        let mut ext = ExtBuilder::with_total_supply_and_reserves(
            total_supply,
            vec![(0, collateral_asset_id, xyk_pool_reserves.clone())],
        )
        .build();
        ext.execute_with(|| {
            MockMCBCPool::init(vec![(collateral_asset_id, tbc_reserves)]).unwrap();

            let base_asset = GetBaseAssetId::get();
            let filter_both = LiquiditySourceFilter::with_allowed(
                0,
                [
                    LiquiditySourceType::MulticollateralBondingCurvePool,
                    LiquiditySourceType::MockPool,
                ]
                .to_vec(),
            );

            // base -> collateral, fixed output
            let result = LiquidityProxy::quote_single(
                &base_asset,
                &base_asset,
                &collateral_asset_id,
                QuoteAmount::with_desired_output(amount_collateral.clone()),
                filter_both.clone(),
                false,
                true,
            );
            assert_noop!(result, Error::<Runtime>::InsufficientLiquidity);
        });
    }

    let xor_val_pool_reserves = vec![
        (fixed!(5), fixed!(1000)),
        (fixed!(10), fixed!(2000)),
        (fixed!(50), fixed!(10000)),
    ];
    let val_tbc_reserves = vec![balance!(1000), balance!(2000), balance!(5000)];

    let xor_ksm_pool_reserves = vec![
        (fixed!(5), fixed!(5)),
        (fixed!(10), fixed!(10)),
        (fixed!(50), fixed!(50)),
    ];
    let ksm_tbc_reserves = vec![balance!(20), balance!(50), balance!(100)];

    let xor_dot_pool_reserves = vec![
        (fixed!(5), fixed!(45)),
        (fixed!(10), fixed!(90)),
        (fixed!(50), fixed!(450)),
    ];
    let dot_tbc_reserves = vec![balance!(20), balance!(50), balance!(100)];

    for r in &xor_val_pool_reserves {
        for t in &val_tbc_reserves {
            // XOR <-> VAL
            run_test(
                VAL,
                *r,
                *t,
                balance!(350000),
                balance!(100),
                balance!(20000),
            );
        }
    }
    for r in &xor_ksm_pool_reserves {
        for t in &ksm_tbc_reserves {
            // XOR <-> KSM
            run_test(KSM, *r, *t, balance!(350000), balance!(200), balance!(200));
        }
    }
    for r in &xor_dot_pool_reserves {
        for t in &dot_tbc_reserves {
            // XOR <-> DOT
            run_test(DOT, *r, *t, balance!(350000), balance!(200), balance!(1000));
        }
    }
}

#[cfg(not(feature = "wip"))] // ALT
#[test]
fn test_smart_split_error_handling_works() {
    fn run_test(
        collateral_asset_id: AssetId,
        xyk_pool_reserves: (Fixed, Fixed),
        tbc_reserves: Balance,
        amount: QuoteAmount<Balance>,
        expected_error: DispatchError,
    ) {
        let mut ext = ExtBuilder::with_total_supply_and_reserves(
            balance!(350000),
            vec![(0, collateral_asset_id, xyk_pool_reserves.clone())],
        )
        .build();
        ext.execute_with(|| {
            MockMCBCPool::init(vec![(collateral_asset_id, tbc_reserves)]).unwrap();

            let result = LiquidityProxy::quote_single(
                &GetBaseAssetId::get(),
                &GetBaseAssetId::get(),
                &collateral_asset_id,
                amount,
                LiquiditySourceFilter::empty(0),
                false,
                true,
            );

            assert_noop!(result, expected_error);
        });
    }

    // XYK pool has zero reserves, the whole trade will be directed to the MCBC pool.
    // Quote at the MCBC pool fails due to insufficient collateral reserves.
    // Subsequent quote from the XYK pool also fails since it doesn't have any reserves.
    // Error from the MCBC pool quote should be returned as the outcome.
    run_test(
        VAL,
        (fixed!(0), fixed!(0)),
        balance!(1000),
        QuoteAmount::with_desired_output(balance!(5000)),
        crate::Error::<Runtime>::InsufficientLiquidity.into(),
    );

    // MCBC will fail trying to get the sell price for the `special_asset`.
    // The entire trade will be directed to the XYK pool.
    // Quote at the MCBC pool will never be attempted.
    // Quote from the XYK pool should fail due to insufficient reserves.
    // Error from the XYK pool quote should be returned as the outcome.
    run_test(
        special_asset(),
        (fixed!(500), fixed!(500)),
        balance!(1000),
        QuoteAmount::with_desired_output(balance!(5000)),
        mock_liquidity_source::Error::<Runtime, mock_liquidity_source::Instance1>::InsufficientLiquidity.into(),
    );
}

#[test]
#[rustfmt::skip]
fn selecting_xyk_only_filter_is_forbidden() {
    let mut ext = ExtBuilder::default().build();
    ext.execute_with(|| {
        use LiquiditySourceType::*;
        use FilterMode::*;

        // xyk only selection, base case
        assert_eq!(LiquidityProxy::is_forbidden_filter(&XOR, &VAL, &vec![XYKPool], &AllowSelected), true);
        assert_eq!(LiquidityProxy::is_forbidden_filter(&XOR, &PSWAP, &vec![XYKPool], &AllowSelected), true);
        assert_eq!(LiquidityProxy::is_forbidden_filter(&XOR, &DAI, &vec![XYKPool], &AllowSelected), true);
        assert_eq!(LiquidityProxy::is_forbidden_filter(&XOR, &ETH, &vec![XYKPool], &AllowSelected), true);
        assert_eq!(LiquidityProxy::is_forbidden_filter(&VAL, &XOR, &vec![XYKPool], &AllowSelected), true);
        assert_eq!(LiquidityProxy::is_forbidden_filter(&PSWAP, &XOR, &vec![XYKPool], &AllowSelected), true);
        assert_eq!(LiquidityProxy::is_forbidden_filter(&DAI, &XOR, &vec![XYKPool], &AllowSelected), true);
        assert_eq!(LiquidityProxy::is_forbidden_filter(&ETH, &XOR, &vec![XYKPool], &AllowSelected), true);

        // xyk only selection, indirect swaps
        assert_eq!(LiquidityProxy::is_forbidden_filter(&DAI, &PSWAP, &vec![XYKPool], &AllowSelected), true);
        assert_eq!(LiquidityProxy::is_forbidden_filter(&PSWAP, &VAL, &vec![XYKPool], &AllowSelected), true);
        assert_eq!(LiquidityProxy::is_forbidden_filter(&USDT, &VAL, &vec![XYKPool], &AllowSelected), true);

        // xyk only selection, non-reserve assets
        assert_eq!(LiquidityProxy::is_forbidden_filter(&XOR, &USDT, &vec![XYKPool], &AllowSelected), false);
        assert_eq!(LiquidityProxy::is_forbidden_filter(&USDT, &XOR, &vec![XYKPool], &AllowSelected), false);

        let mut sources_except_xyk = vec![MulticollateralBondingCurvePool, XSTPool, OrderBook];
        
        // xyk only selection, base case
        assert_eq!(LiquidityProxy::is_forbidden_filter(&XOR, &VAL, &sources_except_xyk, &ForbidSelected), true);
        assert_eq!(LiquidityProxy::is_forbidden_filter(&XOR, &PSWAP, &sources_except_xyk, &ForbidSelected), true);
        assert_eq!(LiquidityProxy::is_forbidden_filter(&XOR, &DAI, &sources_except_xyk, &ForbidSelected), true);
        assert_eq!(LiquidityProxy::is_forbidden_filter(&XOR, &ETH, &sources_except_xyk, &ForbidSelected), true);
        assert_eq!(LiquidityProxy::is_forbidden_filter(&VAL, &XOR, &sources_except_xyk, &ForbidSelected), true);
        assert_eq!(LiquidityProxy::is_forbidden_filter(&PSWAP, &XOR, &sources_except_xyk, &ForbidSelected), true);
        assert_eq!(LiquidityProxy::is_forbidden_filter(&DAI, &XOR, &sources_except_xyk, &ForbidSelected), true);
        assert_eq!(LiquidityProxy::is_forbidden_filter(&ETH, &XOR, &sources_except_xyk, &ForbidSelected), true);

        // xyk only selection, indirect swaps
        assert_eq!(LiquidityProxy::is_forbidden_filter(&DAI, &PSWAP, &sources_except_xyk, &ForbidSelected), true);
        assert_eq!(LiquidityProxy::is_forbidden_filter(&PSWAP, &VAL, &sources_except_xyk, &ForbidSelected), true);
        assert_eq!(LiquidityProxy::is_forbidden_filter(&USDT, &VAL, &sources_except_xyk, &ForbidSelected), true);

        // xyk only selection, non-reserve assets
        assert_eq!(LiquidityProxy::is_forbidden_filter(&XOR, &USDT, &sources_except_xyk, &ForbidSelected), false);
        assert_eq!(LiquidityProxy::is_forbidden_filter(&USDT, &XOR, &sources_except_xyk, &ForbidSelected), false);

        // smart selection, base case
        assert_eq!(LiquidityProxy::is_forbidden_filter(&XOR, &VAL, &vec![], &Disabled), false);
        assert_eq!(LiquidityProxy::is_forbidden_filter(&XOR, &PSWAP, &vec![], &Disabled), false);
        assert_eq!(LiquidityProxy::is_forbidden_filter(&XOR, &DAI, &vec![], &Disabled), false);
        assert_eq!(LiquidityProxy::is_forbidden_filter(&XOR, &ETH, &vec![], &Disabled), false);
        assert_eq!(LiquidityProxy::is_forbidden_filter(&VAL, &XOR, &vec![], &Disabled), false);
        assert_eq!(LiquidityProxy::is_forbidden_filter(&PSWAP, &XOR, &vec![], &Disabled), false);
        assert_eq!(LiquidityProxy::is_forbidden_filter(&DAI, &XOR, &vec![], &Disabled), false);
        assert_eq!(LiquidityProxy::is_forbidden_filter(&XOR, &DAI, &vec![], &Disabled), false);

        // smart selection, indirect swaps
        assert_eq!(LiquidityProxy::is_forbidden_filter(&DAI, &PSWAP, &vec![], &Disabled), false);
        assert_eq!(LiquidityProxy::is_forbidden_filter(&PSWAP, &VAL, &vec![], &Disabled), false);
        assert_eq!(LiquidityProxy::is_forbidden_filter(&USDT, &VAL, &vec![], &Disabled), false);

        // smart selection, non-reserve assets
        assert_eq!(LiquidityProxy::is_forbidden_filter(&XOR, &USDT, &vec![], &Disabled), false);
        assert_eq!(LiquidityProxy::is_forbidden_filter(&USDT, &XOR, &vec![], &Disabled), false);

        // tbc only selection, base case
        assert_eq!(LiquidityProxy::is_forbidden_filter(&XOR, &VAL, &vec![MulticollateralBondingCurvePool], &AllowSelected), false);
        assert_eq!(LiquidityProxy::is_forbidden_filter(&XOR, &PSWAP, &vec![MulticollateralBondingCurvePool], &AllowSelected), false);
        assert_eq!(LiquidityProxy::is_forbidden_filter(&XOR, &DAI, &vec![MulticollateralBondingCurvePool], &AllowSelected), false);
        assert_eq!(LiquidityProxy::is_forbidden_filter(&XOR, &ETH, &vec![MulticollateralBondingCurvePool], &AllowSelected), false);
        assert_eq!(LiquidityProxy::is_forbidden_filter(&VAL, &XOR, &vec![MulticollateralBondingCurvePool], &AllowSelected), false);
        assert_eq!(LiquidityProxy::is_forbidden_filter(&PSWAP, &XOR, &vec![MulticollateralBondingCurvePool], &AllowSelected), false);
        assert_eq!(LiquidityProxy::is_forbidden_filter(&DAI, &XOR, &vec![MulticollateralBondingCurvePool], &AllowSelected), false);
        assert_eq!(LiquidityProxy::is_forbidden_filter(&ETH, &XOR, &vec![MulticollateralBondingCurvePool], &AllowSelected), false);

        // tbc only selection, indirect swaps
        assert_eq!(LiquidityProxy::is_forbidden_filter(&DAI, &PSWAP, &vec![], &Disabled), false);
        assert_eq!(LiquidityProxy::is_forbidden_filter(&PSWAP, &VAL, &vec![], &Disabled), false);
        assert_eq!(LiquidityProxy::is_forbidden_filter(&USDT, &VAL, &vec![], &Disabled), false);

        // tbc only selection, non-reserve assets
        assert_eq!(LiquidityProxy::is_forbidden_filter(&XOR, &USDT, &vec![MulticollateralBondingCurvePool], &AllowSelected), false);
        assert_eq!(LiquidityProxy::is_forbidden_filter(&USDT, &XOR, &vec![MulticollateralBondingCurvePool], &AllowSelected), false);

        // hack cases with unavailable sources
        assert_eq!(LiquidityProxy::is_forbidden_filter(&XOR, &VAL, &vec![MockPool, XYKPool], &AllowSelected), true);
        assert_eq!(LiquidityProxy::is_forbidden_filter(&VAL, &PSWAP, &vec![MockPool, XYKPool], &AllowSelected), true);
        assert_eq!(LiquidityProxy::is_forbidden_filter(&XOR, &USDT, &vec![MockPool, XYKPool], &AllowSelected), false);

        sources_except_xyk.push(MockPool);
        assert_eq!(LiquidityProxy::is_forbidden_filter(&XOR, &VAL, &sources_except_xyk, &ForbidSelected), true);
        assert_eq!(LiquidityProxy::is_forbidden_filter(&VAL, &PSWAP, &sources_except_xyk, &ForbidSelected), true);
        assert_eq!(LiquidityProxy::is_forbidden_filter(&XOR, &USDT, &sources_except_xyk, &ForbidSelected), false);
    });
}

#[test]
#[rustfmt::skip]
fn test_list_enabled_sources_for_path_with_xyk_forbidden_1() {
    let mut ext = ExtBuilder::default().build();
    ext.execute_with(|| {
        use LiquiditySourceType::*;
        TradingPair::register(RuntimeOrigin::signed(alice()), 0, XOR, VAL).expect("failed to register pair");
        TradingPair::register(RuntimeOrigin::signed(alice()), 0, XOR, PSWAP).expect("failed to register pair");
        TradingPair::register(RuntimeOrigin::signed(alice()), 0, XOR, USDT).expect("failed to register pair");
        TradingPair::enable_source_for_trading_pair(&0, &XOR, &PSWAP, XYKPool).expect("failed to enable source");
        TradingPair::enable_source_for_trading_pair(&0, &XOR, &USDT, XYKPool).expect("failed to enable source");
        let query_a = LiquidityProxy::list_enabled_sources_for_path_with_xyk_forbidden(0, XOR, VAL);
        let query_b = LiquidityProxy::list_enabled_sources_for_path_with_xyk_forbidden(0, VAL, XOR);
        let query_c = LiquidityProxy::list_enabled_sources_for_path_with_xyk_forbidden(0, XOR, PSWAP);
        let query_d = LiquidityProxy::list_enabled_sources_for_path_with_xyk_forbidden(0, PSWAP, XOR);
        let query_e = LiquidityProxy::list_enabled_sources_for_path_with_xyk_forbidden(0, XOR, USDT);
        let query_f = LiquidityProxy::list_enabled_sources_for_path_with_xyk_forbidden(0, USDT, XOR);
        let query_g = LiquidityProxy::list_enabled_sources_for_path_with_xyk_forbidden(0, PSWAP, USDT);
        let query_h = LiquidityProxy::list_enabled_sources_for_path_with_xyk_forbidden(0, USDT, VAL);

        assert_eq!(query_a.unwrap_err(), Error::<Runtime>::UnavailableExchangePath.into());
        assert_eq!(query_b.unwrap_err(), Error::<Runtime>::UnavailableExchangePath.into());
        assert_eq!(query_c.unwrap(), vec![]);
        assert_eq!(query_d.unwrap(), vec![]);
        assert_eq!(query_e.unwrap(), vec![XYKPool]);
        assert_eq!(query_f.unwrap(), vec![XYKPool]);
        assert_eq!(query_g.unwrap(), vec![]);
        assert_eq!(query_h.unwrap_err(), Error::<Runtime>::UnavailableExchangePath.into());
    });
}

#[test]
#[rustfmt::skip]
fn test_list_enabled_sources_for_path_with_xyk_forbidden_2() {
    let mut ext = ExtBuilder::default().build();
    ext.execute_with(|| {
        use LiquiditySourceType::*;
        TradingPair::register(RuntimeOrigin::signed(alice()), 0, XOR, VAL).expect("failed to register pair");
        TradingPair::register(RuntimeOrigin::signed(alice()), 0, XOR, PSWAP).expect("failed to register pair");
        TradingPair::enable_source_for_trading_pair(&0, &XOR, &VAL, MulticollateralBondingCurvePool).expect("failed to enable source");
        TradingPair::enable_source_for_trading_pair(&0, &XOR, &PSWAP, XYKPool).expect("failed to enable source");
        let query_a = LiquidityProxy::list_enabled_sources_for_path_with_xyk_forbidden(0, XOR, VAL);
        let query_b = LiquidityProxy::list_enabled_sources_for_path_with_xyk_forbidden(0, VAL, XOR);
        let query_c = LiquidityProxy::list_enabled_sources_for_path_with_xyk_forbidden(0, XOR, PSWAP);
        let query_d = LiquidityProxy::list_enabled_sources_for_path_with_xyk_forbidden(0, PSWAP, XOR);
        let query_e = LiquidityProxy::list_enabled_sources_for_path_with_xyk_forbidden(0, VAL, PSWAP);
        let query_f = LiquidityProxy::list_enabled_sources_for_path_with_xyk_forbidden(0, PSWAP, VAL);
        assert_eq!(query_a.unwrap(), vec![MulticollateralBondingCurvePool]);
        assert_eq!(query_b.unwrap(), vec![MulticollateralBondingCurvePool]);
        assert_eq!(query_c.unwrap(), vec![]);
        assert_eq!(query_d.unwrap(), vec![]);
        assert_eq!(query_e.unwrap(), vec![]);
        assert_eq!(query_f.unwrap(), vec![]);
    });
}

#[test]
#[rustfmt::skip]
fn test_list_enabled_sources_for_path_with_xyk_forbidden_3() {
    let mut ext = ExtBuilder::default().build();
    ext.execute_with(|| {
        use LiquiditySourceType::*;
        TradingPair::register(RuntimeOrigin::signed(alice()), 0, XOR, VAL).expect("failed to register pair");
        TradingPair::register(RuntimeOrigin::signed(alice()), 0, XOR, PSWAP).expect("failed to register pair");
        TradingPair::enable_source_for_trading_pair(&0, &XOR, &VAL, MulticollateralBondingCurvePool).expect("failed to enable source");
        TradingPair::enable_source_for_trading_pair(&0, &XOR, &PSWAP, XYKPool).expect("failed to enable source");
        TradingPair::enable_source_for_trading_pair(&0, &XOR, &PSWAP, MulticollateralBondingCurvePool).expect("failed to enable source");
        let query_a = LiquidityProxy::list_enabled_sources_for_path_with_xyk_forbidden(0, XOR, VAL);
        let query_b = LiquidityProxy::list_enabled_sources_for_path_with_xyk_forbidden(0, VAL, XOR);
        let query_c = LiquidityProxy::list_enabled_sources_for_path_with_xyk_forbidden(0, XOR, PSWAP);
        let query_d = LiquidityProxy::list_enabled_sources_for_path_with_xyk_forbidden(0, PSWAP, XOR);
        let query_e = LiquidityProxy::list_enabled_sources_for_path_with_xyk_forbidden(0, VAL, PSWAP);
        let query_f = LiquidityProxy::list_enabled_sources_for_path_with_xyk_forbidden(0, PSWAP, VAL);
        assert_eq!(query_a.unwrap(), vec![MulticollateralBondingCurvePool]);
        assert_eq!(query_b.unwrap(), vec![MulticollateralBondingCurvePool]);
        assert_eq!(query_c.unwrap(), vec![MulticollateralBondingCurvePool]);
        assert_eq!(query_d.unwrap(), vec![MulticollateralBondingCurvePool]);
        assert_eq!(query_e.unwrap(), vec![MulticollateralBondingCurvePool]);
        assert_eq!(query_f.unwrap(), vec![MulticollateralBondingCurvePool]);
    });
}

#[test]
#[rustfmt::skip]
fn test_list_enabled_sources_for_path_with_xyk_forbidden_4() {
    let mut ext = ExtBuilder::default().build();
    ext.execute_with(|| {
        use LiquiditySourceType::*;
        TradingPair::register(RuntimeOrigin::signed(alice()), 0, XOR, VAL).expect("failed to register pair");
        TradingPair::register(RuntimeOrigin::signed(alice()), 0, XOR, PSWAP).expect("failed to register pair");
        TradingPair::register(RuntimeOrigin::signed(alice()), 0, XOR, USDT).expect("failed to register pair");

        TradingPair::enable_source_for_trading_pair(&0, &XOR, &VAL, XYKPool).expect("failed to enable source");
        TradingPair::enable_source_for_trading_pair(&0, &XOR, &VAL, MulticollateralBondingCurvePool).expect("failed to enable source");
        TradingPair::enable_source_for_trading_pair(&0, &XOR, &VAL, MockPool2).expect("failed to enable source");
        TradingPair::enable_source_for_trading_pair(&0, &XOR, &PSWAP, XYKPool).expect("failed to enable source");
        TradingPair::enable_source_for_trading_pair(&0, &XOR, &PSWAP, MulticollateralBondingCurvePool).expect("failed to enable source");
        TradingPair::enable_source_for_trading_pair(&0, &XOR, &PSWAP, MockPool3).expect("failed to enable source");
        let query_a = LiquidityProxy::list_enabled_sources_for_path_with_xyk_forbidden(0, XOR, VAL);
        let query_b = LiquidityProxy::list_enabled_sources_for_path_with_xyk_forbidden(0, VAL, XOR);
        let query_c = LiquidityProxy::list_enabled_sources_for_path_with_xyk_forbidden(0, XOR, PSWAP);
        let query_d = LiquidityProxy::list_enabled_sources_for_path_with_xyk_forbidden(0, PSWAP, XOR);
        let query_e = LiquidityProxy::list_enabled_sources_for_path_with_xyk_forbidden(0, VAL, PSWAP);
        let query_f = LiquidityProxy::list_enabled_sources_for_path_with_xyk_forbidden(0, PSWAP, VAL);
        assert_eq!(query_a.unwrap(), vec![MulticollateralBondingCurvePool, MockPool2]);
        assert_eq!(query_b.unwrap(), vec![MulticollateralBondingCurvePool, MockPool2]);
        assert_eq!(query_c.unwrap(), vec![MulticollateralBondingCurvePool, MockPool3]);
        assert_eq!(query_d.unwrap(), vec![MulticollateralBondingCurvePool, MockPool3]);
        assert_eq!(query_e.unwrap(), vec![MulticollateralBondingCurvePool]);
        assert_eq!(query_f.unwrap(), vec![MulticollateralBondingCurvePool]);
    });
}

#[test]
fn test_quote_with_no_price_impact_with_desired_input() {
    let mut ext = ExtBuilder::default().build();
    ext.execute_with(|| {
        MockMCBCPool::init(get_mcbc_reserves_normal()).unwrap();
        let filter = LiquiditySourceFilter::with_allowed(
            DEX_D_ID,
            [
                LiquiditySourceType::MulticollateralBondingCurvePool,
                LiquiditySourceType::MockPool,
            ]
            .to_vec(),
        );
        let amount_val_in = balance!(45700);
        let amount_xor_intermediate = balance!(200);
        let amount_ksm_out = balance!(174);

        // Buying XOR for VAL
        let (quotes, _rewards, _, _) = LiquidityProxy::quote_single(
            &GetBaseAssetId::get(),
            &VAL,
            &GetBaseAssetId::get(),
            QuoteAmount::with_desired_input(amount_val_in),
            filter.clone(),
            false,
            true,
        )
        .expect("Failed to get a quote");
        let mut dist = quotes.distribution;
        dist.sort_by(|a, b| a.0.cmp(&b.0));
        assert_approx_eq_abs!(quotes.amount, amount_xor_intermediate, balance!(1));
        assert_eq!(quotes.fee, OutcomeFee::new());
        assert!(matches!(
            dist.as_slice(),
            [
                (
                    LiquiditySourceId {
                        dex_id: _,
                        liquidity_source_index:
                            LiquiditySourceType::MulticollateralBondingCurvePool
                    },
                    _
                ),
                (
                    LiquiditySourceId {
                        dex_id: _,
                        liquidity_source_index: LiquiditySourceType::MockPool
                    },
                    _
                ),
            ]
        ));
        // without impact
        let QuoteInfo {
            amount_without_impact,
            ..
        } = LiquidityProxy::inner_quote(
            DEX_D_ID,
            &VAL,
            &GetBaseAssetId::get(),
            QuoteAmount::with_desired_input(amount_val_in),
            filter.clone(),
            false,
            true,
        )
        .expect("Failed to get a quote")
        .0;
        assert_approx_eq_abs!(quotes.amount, amount_without_impact.unwrap(), balance!(20));
        assert!(amount_without_impact.unwrap() > quotes.amount);

        // Buying KSM for XOR
        let (quotes, _rewards, _, _) = LiquidityProxy::quote_single(
            &GetBaseAssetId::get(),
            &GetBaseAssetId::get(),
            &KSM,
            QuoteAmount::with_desired_input(amount_xor_intermediate),
            filter.clone(),
            false,
            true,
        )
        .expect("Failed to get a quote");
        dist = quotes.distribution;
        dist.sort_by(|a, b| a.0.cmp(&b.0));
        assert_approx_eq_abs!(quotes.amount, amount_ksm_out, balance!(1));
        assert_eq!(quotes.fee, OutcomeFee::new());
        assert!(matches!(
            dist.as_slice(),
            [
                (
                    LiquiditySourceId {
                        dex_id: _,
                        liquidity_source_index:
                            LiquiditySourceType::MulticollateralBondingCurvePool
                    },
                    _
                ),
                (
                    LiquiditySourceId {
                        dex_id: _,
                        liquidity_source_index: LiquiditySourceType::MockPool
                    },
                    _
                ),
            ]
        ));
        // without impact
        let QuoteInfo {
            amount_without_impact,
            ..
        } = LiquidityProxy::inner_quote(
            DEX_D_ID,
            &GetBaseAssetId::get(),
            &KSM,
            QuoteAmount::with_desired_input(amount_xor_intermediate),
            filter.clone(),
            false,
            true,
        )
        .expect("Failed to get a quote")
        .0;
        assert_approx_eq_abs!(quotes.amount, amount_without_impact.unwrap(), balance!(20));
        assert!(amount_without_impact.unwrap() > quotes.amount);

        // Buying KSM for VAL
        let QuoteInfo {
            outcome: quotes,
            amount_without_impact,
            ..
        } = LiquidityProxy::inner_quote(
            DEX_D_ID,
            &VAL,
            &KSM,
            QuoteAmount::with_desired_input(amount_val_in),
            filter.clone(),
            false,
            true,
        )
        .expect("Failed to get a quote")
        .0;
        assert_approx_eq_abs!(quotes.amount, amount_ksm_out, balance!(1));
        assert_approx_eq_abs!(amount_without_impact.unwrap(), amount_ksm_out, balance!(20));
        assert!(amount_without_impact.unwrap() > quotes.amount);
    });
}

#[test]
fn test_quote_with_no_price_impact_with_desired_output() {
    let mut ext = ExtBuilder::default().build();
    ext.execute_with(|| {
        MockMCBCPool::init(get_mcbc_reserves_normal()).unwrap();
        let filter = LiquiditySourceFilter::with_allowed(
            DEX_D_ID,
            [
                LiquiditySourceType::MulticollateralBondingCurvePool,
                LiquiditySourceType::MockPool,
            ]
            .to_vec(),
        );
        let amount_val_in = balance!(45547);
        let amount_xor_intermediate = balance!(200);
        let amount_ksm_out = balance!(174);

        // Buying XOR for VAL
        let (quotes, _rewards, _, _) = LiquidityProxy::quote_single(
            &GetBaseAssetId::get(),
            &VAL,
            &GetBaseAssetId::get(),
            QuoteAmount::with_desired_output(amount_xor_intermediate),
            filter.clone(),
            false,
            true,
        )
        .expect("Failed to get a quote");
        let mut dist = quotes.distribution;
        dist.sort_by(|a, b| a.0.cmp(&b.0));
        assert_approx_eq_abs!(quotes.amount, amount_val_in, balance!(1));
        assert_eq!(quotes.fee, OutcomeFee::new());
        assert!(matches!(
            dist.as_slice(),
            [
                (
                    LiquiditySourceId {
                        dex_id: _,
                        liquidity_source_index:
                            LiquiditySourceType::MulticollateralBondingCurvePool
                    },
                    _
                ),
                (
                    LiquiditySourceId {
                        dex_id: _,
                        liquidity_source_index: LiquiditySourceType::MockPool
                    },
                    _
                ),
            ]
        ));
        // without impact
        let QuoteInfo {
            amount_without_impact,
            ..
        } = LiquidityProxy::inner_quote(
            DEX_D_ID,
            &VAL,
            &GetBaseAssetId::get(),
            QuoteAmount::with_desired_output(amount_xor_intermediate),
            filter.clone(),
            false,
            true,
        )
        .expect("Failed to get a quote")
        .0;
        assert_approx_eq_abs!(
            quotes.amount,
            amount_without_impact.unwrap(),
            balance!(5000)
        );
        assert!(amount_without_impact.unwrap() < quotes.amount);

        // Buying KSM for XOR
        let (quotes, _rewards, _, _) = LiquidityProxy::quote_single(
            &GetBaseAssetId::get(),
            &GetBaseAssetId::get(),
            &KSM,
            QuoteAmount::with_desired_output(amount_ksm_out),
            filter.clone(),
            false,
            true,
        )
        .expect("Failed to get a quote");
        dist = quotes.distribution;
        dist.sort_by(|a, b| a.0.cmp(&b.0));
        assert_approx_eq_abs!(quotes.amount, amount_xor_intermediate, balance!(1));
        assert_eq!(quotes.fee, OutcomeFee::new());
        assert!(matches!(
            dist.as_slice(),
            [
                (
                    LiquiditySourceId {
                        dex_id: _,
                        liquidity_source_index:
                            LiquiditySourceType::MulticollateralBondingCurvePool
                    },
                    _
                ),
                (
                    LiquiditySourceId {
                        dex_id: _,
                        liquidity_source_index: LiquiditySourceType::MockPool
                    },
                    _
                ),
            ]
        ));
        // without impact
        let QuoteInfo {
            amount_without_impact,
            ..
        } = LiquidityProxy::inner_quote(
            DEX_D_ID,
            &GetBaseAssetId::get(),
            &KSM,
            QuoteAmount::with_desired_output(amount_ksm_out),
            filter.clone(),
            false,
            true,
        )
        .expect("Failed to get a quote")
        .0;
        assert_approx_eq_abs!(
            quotes.amount,
            amount_without_impact.unwrap(),
            balance!(5000)
        );
        assert!(amount_without_impact.unwrap() < quotes.amount);

        // Buying KSM for VAL
        let QuoteInfo {
            outcome: quotes,
            amount_without_impact,
            ..
        } = LiquidityProxy::inner_quote(
            DEX_D_ID,
            &VAL,
            &KSM,
            QuoteAmount::with_desired_output(amount_ksm_out),
            filter.clone(),
            false,
            true,
        )
        .expect("Failed to get a quote")
        .0;
        assert_approx_eq_abs!(quotes.amount, amount_val_in, balance!(100));
        assert_approx_eq_abs!(
            amount_without_impact.unwrap(),
            amount_val_in,
            balance!(5000)
        );
        assert!(amount_without_impact.unwrap() < quotes.amount);
    });
}

#[cfg(not(feature = "wip"))] // ALT
#[test]
fn test_quote_does_not_overflow_with_desired_input() {
    let collateral_asset_id = VAL;
    let mut ext = ExtBuilder::with_total_supply_and_reserves(
        balance!(200000000000),
        vec![(0, collateral_asset_id, (fixed!(3000000), fixed!(1100000)))],
    )
    .build();
    ext.execute_with(|| {
        MockMCBCPool::init(vec![(collateral_asset_id, balance!(1100000))]).unwrap();

        let base_asset = GetBaseAssetId::get();

        LiquidityProxy::quote_single(
            &base_asset,
            &collateral_asset_id,
            &base_asset,
            QuoteAmount::with_desired_input(balance!(1)),
            LiquiditySourceFilter::empty(0),
            false,
            true,
        )
        .expect("Failed to get a quote");
    });
}

#[cfg(not(feature = "wip"))] // ALT
#[test]
fn test_inner_exchange_returns_correct_sources() {
    use LiquiditySourceType::*;
    let mut ext = ExtBuilder::default().build();
    ext.execute_with(|| {
        MockMCBCPool::init(vec![(VAL, balance!(1100000)), (KSM, balance!(1100000))]).unwrap();

        let base_asset = GetBaseAssetId::get();
        let result_base = LiquidityProxy::inner_exchange(
            DEX_D_ID,
            &alice(),
            &common::mock::bob(),
            &VAL,
            &base_asset,
            SwapAmount::with_desired_input(balance!(100), 0),
            LiquiditySourceFilter::empty(0),
        );

        let selected_source_types: Vec<LiquiditySourceType> =
            vec![XYKPool, MulticollateralBondingCurvePool, MockPool];
        let filter_mode = FilterMode::AllowSelected;
        let filter = LiquiditySourceFilter::with_mode(0, filter_mode, selected_source_types);
        let result_val_ksm = LiquidityProxy::inner_exchange(
            DEX_D_ID,
            &alice(),
            &common::mock::bob(),
            &VAL,
            &KSM,
            SwapAmount::with_desired_input(balance!(100), 0),
            filter,
        );

        let (_, sources_base, _) = result_base.expect("inner_exchange: result is not ok!");
        let (_, sources_val_ksm, _) = result_val_ksm.expect("inner_exchange: result is not ok!");
        let multicoll_source = LiquiditySourceId {
            dex_id: 0,
            liquidity_source_index: LiquiditySourceType::MulticollateralBondingCurvePool,
        };

        let mock_source = LiquiditySourceId {
            dex_id: 0,
            liquidity_source_index: LiquiditySourceType::MockPool,
        };

        let check_vec = vec![multicoll_source, mock_source];
        assert_eq!(check_vec, sources_base);
        assert_eq!(check_vec, sources_val_ksm);
    });
}

#[test]
fn test_enable_correct_liquidity_source() {
    let mut ext = ExtBuilder::with_enabled_sources(vec![
        LiquiditySourceType::XYKPool,
        LiquiditySourceType::MulticollateralBondingCurvePool,
        LiquiditySourceType::XSTPool,
    ])
    .build();
    ext.execute_with(|| {
        // Only XST & TBC sources could be enabled/disabled
        assert_noop!(
            LiquidityProxy::enable_liquidity_source(
                RuntimeOrigin::root(),
                LiquiditySourceType::XYKPool
            ),
            Error::<Runtime>::UnableToEnableLiquiditySource
        );

        // User cannot enable liquidity source if it was not disabled
        assert_noop!(
            LiquidityProxy::enable_liquidity_source(
                RuntimeOrigin::root(),
                LiquiditySourceType::XSTPool
            ),
            Error::<Runtime>::LiquiditySourceAlreadyEnabled
        );

        // Disable XST & TBC that allows us to enable them
        assert_ok!(LiquidityProxy::disable_liquidity_source(
            RuntimeOrigin::root(),
            LiquiditySourceType::XSTPool
        ));
        assert_ok!(LiquidityProxy::disable_liquidity_source(
            RuntimeOrigin::root(),
            LiquiditySourceType::MulticollateralBondingCurvePool
        ));

        // Enable success
        assert_ok!(LiquidityProxy::enable_liquidity_source(
            RuntimeOrigin::root(),
            LiquiditySourceType::XSTPool
        ));
        assert_ok!(LiquidityProxy::enable_liquidity_source(
            RuntimeOrigin::root(),
            LiquiditySourceType::MulticollateralBondingCurvePool
        ));
    });
}

#[test]
fn test_double_enable_liquidity_source() {
    let mut ext = ExtBuilder::with_enabled_sources(vec![
        LiquiditySourceType::XYKPool,
        LiquiditySourceType::MulticollateralBondingCurvePool,
        LiquiditySourceType::XSTPool,
    ])
    .build();
    ext.execute_with(|| {
        // Disable TBC that allows us to enable it
        assert_ok!(LiquidityProxy::disable_liquidity_source(
            RuntimeOrigin::root(),
            LiquiditySourceType::MulticollateralBondingCurvePool
        ));

        // Enable success
        assert_ok!(LiquidityProxy::enable_liquidity_source(
            RuntimeOrigin::root(),
            LiquiditySourceType::MulticollateralBondingCurvePool
        ));

        // Second enabling failed
        assert_noop!(
            LiquidityProxy::enable_liquidity_source(
                RuntimeOrigin::root(),
                LiquiditySourceType::MulticollateralBondingCurvePool
            ),
            Error::<Runtime>::LiquiditySourceAlreadyEnabled
        );
    });
}

#[test]
fn test_disable_correct_liquidity_source() {
    let mut ext = ExtBuilder::with_enabled_sources(vec![
        LiquiditySourceType::XYKPool,
        LiquiditySourceType::MulticollateralBondingCurvePool,
        LiquiditySourceType::XSTPool,
    ])
    .build();
    ext.execute_with(|| {
        // Only XST & TBC sources could be enabled/disabled
        assert_noop!(
            LiquidityProxy::disable_liquidity_source(
                RuntimeOrigin::root(),
                LiquiditySourceType::XYKPool
            ),
            Error::<Runtime>::UnableToDisableLiquiditySource
        );

        // Disable success
        assert_ok!(LiquidityProxy::disable_liquidity_source(
            RuntimeOrigin::root(),
            LiquiditySourceType::XSTPool
        ));
        assert_ok!(LiquidityProxy::disable_liquidity_source(
            RuntimeOrigin::root(),
            LiquiditySourceType::MulticollateralBondingCurvePool
        ));
    });
}

#[test]
fn test_double_disable_liquidity_source() {
    let mut ext = ExtBuilder::with_enabled_sources(vec![
        LiquiditySourceType::XYKPool,
        LiquiditySourceType::MulticollateralBondingCurvePool,
        LiquiditySourceType::XSTPool,
    ])
    .build();
    ext.execute_with(|| {
        // Disable success
        assert_ok!(LiquidityProxy::disable_liquidity_source(
            RuntimeOrigin::root(),
            LiquiditySourceType::MulticollateralBondingCurvePool
        ));

        // Second disabling failed
        assert_noop!(
            LiquidityProxy::disable_liquidity_source(
                RuntimeOrigin::root(),
                LiquiditySourceType::MulticollateralBondingCurvePool
            ),
            Error::<Runtime>::LiquiditySourceAlreadyDisabled
        );
    });
}

#[test]
fn test_disable_enable_liquidity_source() {
    let mut ext = ExtBuilder::with_enabled_sources(vec![
        LiquiditySourceType::XYKPool,
        LiquiditySourceType::MulticollateralBondingCurvePool,
        LiquiditySourceType::XSTPool,
    ])
    .build();
    ext.execute_with(|| {
        MockMCBCPool::init(get_mcbc_reserves_normal()).unwrap();

        // Check that TBC is enabled
        assert_ok!(LiquidityProxy::quote_single(
            &GetBaseAssetId::get(),
            &DOT,
            &GetBaseAssetId::get(),
            QuoteAmount::with_desired_output(balance!(300)),
            LiquiditySourceFilter::with_allowed(
                DEX_C_ID,
                [LiquiditySourceType::MulticollateralBondingCurvePool].into()
            ),
            false,
            true,
        ));

        // Disable TBC
        assert_ok!(LiquidityProxy::disable_liquidity_source(
            RuntimeOrigin::root(),
            LiquiditySourceType::MulticollateralBondingCurvePool
        ));

        // Check that TBC is disabled
        assert_noop!(
            LiquidityProxy::quote_single(
                &GetBaseAssetId::get(),
                &DOT,
                &GetBaseAssetId::get(),
                QuoteAmount::with_desired_output(balance!(300)),
                LiquiditySourceFilter::with_allowed(
                    DEX_C_ID,
                    [LiquiditySourceType::MulticollateralBondingCurvePool].into()
                ),
                false,
                true,
            ),
            Error::<Runtime>::UnavailableExchangePath
        );

        // Enable TBC
        assert_ok!(LiquidityProxy::enable_liquidity_source(
            RuntimeOrigin::root(),
            LiquiditySourceType::MulticollateralBondingCurvePool
        ));

        // Check that TBC is enabled again
        assert_ok!(LiquidityProxy::quote_single(
            &GetBaseAssetId::get(),
            &DOT,
            &GetBaseAssetId::get(),
            QuoteAmount::with_desired_output(balance!(300)),
            LiquiditySourceFilter::with_allowed(
                DEX_C_ID,
                [LiquiditySourceType::MulticollateralBondingCurvePool].into()
            ),
            false,
            true,
        ));
    });
}

#[test]
fn test_batch_swap_desired_input_successful() {
    let mut ext = ExtBuilder::default().with_xyk_pool().build();
    ext.execute_with(|| {
        assert_eq!(Assets::free_balance(&XOR, &adar()).unwrap(), balance!(0));

        assert_eq!(Assets::free_balance(&USDT, &bob()).unwrap(), balance!(0));
        assert_eq!(Assets::free_balance(&KSM, &charlie()).unwrap(), balance!(0));
        assert_eq!(Assets::free_balance(&KSM, &dave()).unwrap(), balance!(0));

        let swap_batches = Vec::from([
            SwapBatchInfo {
                outcome_asset_id: USDT,
                dex_id: DEX_C_ID,
                receivers: vec![BatchReceiverInfo::new(bob(), balance!(10))],
                outcome_asset_reuse: 0,
            },
            SwapBatchInfo {
                outcome_asset_id: KSM,
                dex_id: DEX_A_ID,
                receivers: vec![
                    BatchReceiverInfo::new(charlie(), balance!(10)),
                    BatchReceiverInfo::new(dave(), balance!(10)),
                ],
                outcome_asset_reuse: 0,
            },
        ]);

        let filter_mode = FilterMode::AllowSelected;
        let sources = [LiquiditySourceType::XYKPool].to_vec();
        let max_input_amount =
            calculate_swap_batch_input_amount_with_adar_commission(&swap_batches, sources.clone())
                + balance!(1);

        assert_ok!(LiquidityProxy::swap_transfer_batch(
            RuntimeOrigin::signed(alice()),
            swap_batches.clone(),
            XOR,
            max_input_amount,
            sources.clone(),
            filter_mode,
            None,
        ));

        test_utils::check_adar_commission(&swap_batches, sources);
        test_utils::check_swap_batch_executed_amount(swap_batches);
    });
}

fn test_batch_swap_event(
    event_data: BoundedVec<
        u8,
        <Runtime as crate::Config>::MaxAdditionalDataLengthSwapTransferBatch,
    >,
) {
    let mut ext = ExtBuilder::default().with_xyk_pool().build();
    ext.execute_with(|| {
        frame_system::Pallet::<Runtime>::set_block_number(1);
        assert_eq!(Assets::free_balance(&XOR, &adar()).unwrap(), balance!(0));

        let swap_batches = Vec::from([SwapBatchInfo {
            outcome_asset_id: XOR,
            dex_id: DEX_C_ID,
            receivers: vec![
                BatchReceiverInfo::new(charlie(), balance!(10)),
                BatchReceiverInfo::new(dave(), balance!(10)),
            ],
            outcome_asset_reuse: 0,
        }]);

        let filter_mode = FilterMode::AllowSelected;
        let sources = [LiquiditySourceType::XYKPool].to_vec();

        let amount_in = balance!(20);
        let adar_fee = (FixedWrapper::from(amount_in) * fixed_wrapper!(0.0025)).into_balance();

        let max_input_amount = amount_in + adar_fee;

        assert_ok!(LiquidityProxy::swap_transfer_batch(
            RuntimeOrigin::signed(alice()),
            swap_batches.clone(),
            XOR,
            max_input_amount,
            sources.clone(),
            filter_mode,
            Some(event_data.clone()),
        ));

        frame_system::Pallet::<Runtime>::assert_last_event(
            crate::Event::BatchSwapExecuted(adar_fee, amount_in, Some(event_data)).into(),
        );
    });
}

#[test]
fn test_batch_swap_emits_event() {
    test_batch_swap_event(BoundedVec::try_from(vec![1, 2, 3, 32, 2, 13, 37]).unwrap());
}

#[test]
fn test_batch_swap_max_additional_data() {
    let max_data_len: u32 =
        <Runtime as crate::Config>::MaxAdditionalDataLengthSwapTransferBatch::get();
    let max_additional_data =
        BoundedVec::try_from(vec![255; max_data_len.try_into().unwrap()]).unwrap();
    test_batch_swap_event(max_additional_data)
}

#[test]
fn test_batch_swap_duplicate_receivers_successful() {
    let mut ext = ExtBuilder::default().with_xyk_pool().build();
    ext.execute_with(|| {
        assert_eq!(Assets::free_balance(&XOR, &adar()).unwrap(), balance!(0));

        assert_eq!(Assets::free_balance(&USDT, &bob()).unwrap(), balance!(0));
        assert_eq!(Assets::free_balance(&KSM, &charlie()).unwrap(), balance!(0));
        assert_eq!(Assets::free_balance(&KSM, &dave()).unwrap(), balance!(0));

        let swap_batches = Vec::from([
            SwapBatchInfo {
                outcome_asset_id: USDT,
                dex_id: DEX_C_ID,
                receivers: vec![BatchReceiverInfo::new(bob(), balance!(10))],
                outcome_asset_reuse: 0,
            },
            SwapBatchInfo {
                outcome_asset_id: KSM,
                dex_id: DEX_A_ID,
                receivers: vec![
                    BatchReceiverInfo::new(charlie(), balance!(10)),
                    BatchReceiverInfo::new(dave(), balance!(10)),
                    BatchReceiverInfo::new(dave(), balance!(10)),
                ],
                outcome_asset_reuse: 0,
            },
        ]);

        let filter_mode = FilterMode::AllowSelected;
        let sources = [LiquiditySourceType::XYKPool].to_vec();
        let max_input_amount =
            calculate_swap_batch_input_amount_with_adar_commission(&swap_batches, sources.clone())
                + balance!(1);

        assert_ok!(LiquidityProxy::swap_transfer_batch(
            RuntimeOrigin::signed(alice()),
            swap_batches.clone(),
            XOR,
            max_input_amount,
            sources.clone(),
            filter_mode,
            None,
        ));

        test_utils::check_adar_commission(&swap_batches, sources);
        test_utils::check_swap_batch_executed_amount(swap_batches);
    })
}

#[test]
fn test_batch_swap_desired_input_too_low() {
    let mut ext = ExtBuilder::default().with_xyk_pool().build();
    ext.execute_with(|| {
        assert_eq!(Assets::free_balance(&USDT, &bob()).unwrap(), balance!(0));
        assert_eq!(Assets::free_balance(&KSM, &charlie()).unwrap(), balance!(0));
        assert_eq!(Assets::free_balance(&KSM, &dave()).unwrap(), balance!(0));

        let swap_batches = Vec::from([
            SwapBatchInfo {
                outcome_asset_id: USDT,
                dex_id: DEX_C_ID,
                receivers: vec![BatchReceiverInfo::new(bob(), balance!(10))],
                outcome_asset_reuse: 0,
            },
            SwapBatchInfo {
                outcome_asset_id: KSM,
                dex_id: DEX_A_ID,
                receivers: vec![
                    BatchReceiverInfo::new(charlie(), balance!(10)),
                    BatchReceiverInfo::new(dave(), balance!(10)),
                ],
                outcome_asset_reuse: 0,
            },
        ]);
        let sources = [LiquiditySourceType::XYKPool].to_vec();

        let max_input_amount =
            calculate_swap_batch_input_amount_with_adar_commission(&swap_batches, sources.clone())
                - balance!(1);

        assert_noop!(
            LiquidityProxy::swap_transfer_batch(
                RuntimeOrigin::signed(alice()),
                swap_batches,
                XOR,
                max_input_amount,
                sources,
                FilterMode::AllowSelected,
                None,
            ),
            Error::<Runtime>::SlippageNotTolerated
        );
    });
}

#[test]
fn test_batch_swap_fail_with_duplicate_asset_ids() {
    let mut ext = ExtBuilder::default().with_xyk_pool().build();
    ext.execute_with(|| {
        assert_eq!(Assets::free_balance(&USDT, &bob()).unwrap(), balance!(0));
        assert_eq!(Assets::free_balance(&KSM, &charlie()).unwrap(), balance!(0));
        assert_eq!(Assets::free_balance(&KSM, &dave()).unwrap(), balance!(0));

        let swap_batches = Vec::from([
            SwapBatchInfo {
                outcome_asset_id: USDT,
                dex_id: DEX_C_ID,
                receivers: vec![BatchReceiverInfo::new(bob(), balance!(10))],
                outcome_asset_reuse: 0,
            },
            SwapBatchInfo {
                outcome_asset_id: USDT,
                dex_id: DEX_A_ID,
                receivers: vec![BatchReceiverInfo::new(bob(), balance!(10))],
                outcome_asset_reuse: 0,
            },
            SwapBatchInfo {
                outcome_asset_id: KSM,
                dex_id: DEX_A_ID,
                receivers: vec![
                    BatchReceiverInfo::new(charlie(), balance!(10)),
                    BatchReceiverInfo::new(dave(), balance!(10)),
                ],
                outcome_asset_reuse: 0,
            },
        ]);

        assert_noop!(
            LiquidityProxy::swap_transfer_batch(
                RuntimeOrigin::signed(alice()),
                swap_batches,
                XOR,
                balance!(100),
                [LiquiditySourceType::XYKPool].to_vec(),
                FilterMode::AllowSelected,
                None,
            ),
            Error::<Runtime>::AggregationError
        );
    });
}

#[test]
fn test_mint_buy_back_and_burn() {
    let mut ext = ExtBuilder::with_enabled_sources(vec![
        LiquiditySourceType::MulticollateralBondingCurvePool,
        LiquiditySourceType::XSTPool,
    ])
    .with_xyk_pool()
    .build();
    ext.execute_with(|| {
        let transit = <Runtime as crate::Config>::GetTechnicalAccountId::get();
        assert_eq!(Assets::free_balance(&KSM, &transit).unwrap(), balance!(0));
        assert_eq!(Assets::free_balance(&USDT, &transit).unwrap(), balance!(0));
        assert_eq!(Assets::total_issuance(&USDT).unwrap(), balance!(24000));
        assert_eq!(Assets::total_issuance(&KSM).unwrap(), balance!(4000));

        assert_eq!(crate::LiquidityProxyBuyBackHandler::<
            Runtime,
            GetBuyBackDexId,
        >::mint_buy_back_and_burn(&USDT, &KSM, balance!(1)).unwrap(), balance!(1.984061762988045965));

        assert_eq!(Assets::total_issuance(&USDT).unwrap(), balance!(24001));
        assert_eq!(
            Assets::total_issuance(&KSM).unwrap(),
            balance!(3998.015938237011954035)
        );
        assert_eq!(Assets::free_balance(&KSM, &transit).unwrap(), balance!(0));
        assert_eq!(Assets::free_balance(&USDT, &transit).unwrap(), balance!(0));
    });
}

#[test]
fn test_buy_back_handler() {
    let mut ext = ExtBuilder::with_enabled_sources(vec![
        LiquiditySourceType::MulticollateralBondingCurvePool,
        LiquiditySourceType::XSTPool,
    ])
    .with_xyk_pool()
    .build();
    ext.execute_with(|| {
        let transit = <Runtime as crate::Config>::GetTechnicalAccountId::get();
        assert_eq!(Assets::free_balance(&KSM, &transit).unwrap(), balance!(0));
        assert_eq!(Assets::free_balance(&USDT, &transit).unwrap(), balance!(0));
        assert_eq!(Assets::total_issuance(&USDT).unwrap(), balance!(24000));
        assert_eq!(Assets::total_issuance(&KSM).unwrap(), balance!(4000));
        assert_eq!(
            Assets::free_balance(&KSM, &alice()).unwrap(),
            balance!(2000)
        );
        assert_eq!(
            Assets::free_balance(&USDT, &alice()).unwrap(),
            balance!(12000)
        );

        assert_eq!(
            crate::LiquidityProxyBuyBackHandler::<Runtime, GetBuyBackDexId>::buy_back_and_burn(
                &alice(),
                &USDT,
                &KSM,
                balance!(1)
            )
            .unwrap(),
            balance!(1.984061762988045965)
        );

        assert_eq!(Assets::total_issuance(&USDT).unwrap(), balance!(24000));
        assert_eq!(
            Assets::total_issuance(&KSM).unwrap(),
            balance!(3998.015938237011954035)
        );
        assert_eq!(Assets::free_balance(&KSM, &transit).unwrap(), balance!(0));
        assert_eq!(Assets::free_balance(&USDT, &transit).unwrap(), balance!(0));

        assert_eq!(
            Assets::free_balance(&KSM, &alice()).unwrap(),
            balance!(2000)
        );
        assert_eq!(
            Assets::free_balance(&USDT, &alice()).unwrap(),
            balance!(11999)
        );
    });
}

#[test]
fn test_set_adar_commission_ratio() {
    let mut ext = ExtBuilder::default().build();
    ext.execute_with(|| {
        assert!(LiquidityProxy::adar_commission_ratio() == balance!(0.0025));
        assert_noop!(
            LiquidityProxy::set_adar_commission_ratio(
                RuntimeOrigin::signed(alice()),
                balance!(0.5)
            ),
            DispatchError::BadOrigin
        );
        assert_noop!(
            LiquidityProxy::set_adar_commission_ratio(RuntimeOrigin::root(), balance!(1)),
            Error::<Runtime>::InvalidADARCommissionRatio
        );
        assert_ok!(LiquidityProxy::set_adar_commission_ratio(
            RuntimeOrigin::root(),
            balance!(0.5)
        ));
        assert!(LiquidityProxy::adar_commission_ratio() == balance!(0.5));
    })
}

#[test]
fn test_reference_price_provider() {
    let mut ext = ExtBuilder::with_enabled_sources(vec![
        LiquiditySourceType::MulticollateralBondingCurvePool,
        LiquiditySourceType::XSTPool,
    ])
    .with_xyk_pool()
    .build();
    ext.execute_with(|| {
        frame_support::parameter_types! {
            pub const GetReferenceDexId: DEXId = DEX_A_ID;
            pub const GetReferenceAssetId: AssetId = USDT;
        }

        assert_eq!(
            crate::ReferencePriceProvider::<Runtime, GetReferenceDexId, GetReferenceAssetId>::get_reference_price(
                &KSM,
            )
            .unwrap(),
            balance!(0.499500499500499500)
        );
    });
}

#[test]
fn test_batch_swap_asset_reuse_works() {
    let mut ext = ExtBuilder::default().with_xyk_pool().build();
    ext.execute_with(|| {
        assert_eq!(Assets::free_balance(&XOR, &adar()).unwrap(), balance!(0));

        assert_eq!(Assets::free_balance(&USDT, &bob()).unwrap(), balance!(0));
        assert_eq!(Assets::free_balance(&KSM, &charlie()).unwrap(), balance!(0));
        assert_eq!(Assets::free_balance(&KSM, &dave()).unwrap(), balance!(0));
        assert_eq!(
            Assets::free_balance(&KSM, &alice()).unwrap(),
            balance!(2000)
        );
        assert_eq!(
            Assets::free_balance(&USDT, &alice()).unwrap(),
            balance!(12000)
        );
        assert_approx_eq_abs!(
            Assets::free_balance(&XOR, &alice()).unwrap(),
            balance!(356400),
            balance!(0.00001)
        );

        let swap_batches = Vec::from([
            SwapBatchInfo {
                outcome_asset_id: USDT,
                dex_id: DEX_C_ID,
                receivers: vec![BatchReceiverInfo::new(bob(), balance!(10))],
                outcome_asset_reuse: balance!(20),
            },
            SwapBatchInfo {
                outcome_asset_id: KSM,
                dex_id: DEX_A_ID,
                receivers: vec![
                    BatchReceiverInfo::new(charlie(), balance!(10)),
                    BatchReceiverInfo::new(dave(), balance!(10)),
                ],
                outcome_asset_reuse: balance!(10),
            },
        ]);

        let filter_mode = FilterMode::AllowSelected;
        let sources = [LiquiditySourceType::XYKPool].to_vec();
        let max_input_amount =
            calculate_swap_batch_input_amount_with_adar_commission(&swap_batches, sources.clone())
                + balance!(1);

        assert_ok!(LiquidityProxy::swap_transfer_batch(
            RuntimeOrigin::signed(alice()),
            swap_batches.clone(),
            XOR,
            max_input_amount,
            sources.clone(),
            filter_mode,
            None,
        ));

        test_utils::check_adar_commission(&swap_batches, sources);
        test_utils::check_swap_batch_executed_amount(swap_batches);
        frame_system::Pallet::<Runtime>::assert_has_event(
            crate::Event::<Runtime>::ADARFeeWithdrawn(KSM, balance!(0.025)).into(),
        );
        frame_system::Pallet::<Runtime>::assert_has_event(
            crate::Event::<Runtime>::ADARFeeWithdrawn(USDT, balance!(0.025)).into(),
        );
        assert_approx_eq_abs!(
            Assets::free_balance(&XOR, &alice()).unwrap(),
            balance!(356394.934457262),
            balance!(0.00001)
        );
        assert_approx_eq_abs!(
            Assets::free_balance(&KSM, &alice()).unwrap(),
            balance!(1990),
            balance!(0.00001)
        );
        assert_approx_eq_abs!(
            Assets::free_balance(&USDT, &alice()).unwrap(),
            balance!(11989.975),
            balance!(0.00001)
        );
    });
}

#[test]
fn test_batch_swap_asset_reuse_fails() {
    let mut ext = ExtBuilder::default().with_xyk_pool().build();
    ext.execute_with(|| {
        assert_eq!(Assets::free_balance(&XOR, &adar()).unwrap(), balance!(0));

        assert_eq!(Assets::free_balance(&USDT, &bob()).unwrap(), balance!(0));
        assert_eq!(
            Assets::free_balance(&USDT, &alice()).unwrap(),
            balance!(12000)
        );

        let swap_batches = Vec::from([SwapBatchInfo {
            outcome_asset_id: USDT,
            dex_id: DEX_C_ID,
            receivers: vec![BatchReceiverInfo::new(bob(), balance!(10))],
            outcome_asset_reuse: balance!(1000000),
        }]);

        let filter_mode = FilterMode::AllowSelected;
        let sources = [LiquiditySourceType::XYKPool].to_vec();
        let max_input_amount =
            calculate_swap_batch_input_amount_with_adar_commission(&swap_batches, sources.clone())
                + balance!(1);

        assert_noop!(
            LiquidityProxy::swap_transfer_batch(
                RuntimeOrigin::signed(alice()),
                swap_batches.clone(),
                XOR,
                max_input_amount,
                sources.clone(),
                filter_mode,
                None,
            ),
            Error::<Runtime>::InsufficientBalance
        );
    });
}

#[test]
fn test_xorless_transfer_works() {
    let mut ext = ExtBuilder::default().with_xyk_pool().build();
    ext.execute_with(|| {
        assert_eq!(Assets::free_balance(&USDT, &bob()).unwrap(), balance!(0));
        assert_eq!(
            Assets::free_balance(&USDT, &alice()).unwrap(),
            balance!(12000)
        );
        assert_eq!(
            Assets::free_balance(&XOR, &alice()).unwrap(),
            balance!(356400)
        );

        let filter_mode = FilterMode::AllowSelected;
        let sources = [LiquiditySourceType::XYKPool].to_vec();

        assert_ok!(LiquidityProxy::xorless_transfer(
            RuntimeOrigin::signed(alice()),
            0,
            USDT,
            bob(),
            balance!(1),
            balance!(1),
            balance!(10),
            sources,
            filter_mode,
            Default::default(),
        ));

        assert_approx_eq_abs!(
            Assets::free_balance(&USDT, &alice()).unwrap(),
            // 12000 USDT - 1 USDT for swap - 1 USDT for transfer
            balance!(11998),
            balance!(0.01)
        );
        assert_approx_eq_abs!(
            Assets::free_balance(&XOR, &alice()).unwrap(),
            balance!(356401),
            balance!(0.01)
        );
        assert_approx_eq_abs!(
            Assets::free_balance(&USDT, &bob()).unwrap(),
            balance!(1),
            balance!(0.01)
        );
    });
}

#[test]
fn test_xorless_transfer_without_swap_works() {
    let mut ext = ExtBuilder::default().with_xyk_pool().build();
    ext.execute_with(|| {
        assert_eq!(Assets::free_balance(&USDT, &bob()).unwrap(), balance!(0));
        assert_eq!(
            Assets::free_balance(&USDT, &alice()).unwrap(),
            balance!(12000)
        );
        assert_eq!(
            Assets::free_balance(&XOR, &alice()).unwrap(),
            balance!(356400)
        );

        let filter_mode = FilterMode::AllowSelected;
        let sources = [LiquiditySourceType::XYKPool].to_vec();

        assert_ok!(LiquidityProxy::xorless_transfer(
            RuntimeOrigin::signed(alice()),
            0,
            USDT,
            bob(),
            balance!(1),
            balance!(0),
            balance!(0),
            sources,
            filter_mode,
            Default::default(),
        ));

        assert_approx_eq_abs!(
            Assets::free_balance(&USDT, &alice()).unwrap(),
            // 12000 USDT - 1 USDT for swap - 1 USDT for transfer
            balance!(11999),
            balance!(0.01)
        );
        assert_approx_eq_abs!(
            Assets::free_balance(&XOR, &alice()).unwrap(),
            balance!(356400),
            balance!(0.01)
        );
        assert_approx_eq_abs!(
            Assets::free_balance(&USDT, &bob()).unwrap(),
            balance!(1),
            balance!(0.01)
        );
    });
}

#[test]
fn test_xorless_transfer_fails_on_swap() {
    let mut ext = ExtBuilder::default().with_xyk_pool().build();
    ext.execute_with(|| {
        assert_eq!(
            Assets::free_balance(&USDT, &alice()).unwrap(),
            balance!(12000)
        );

        let filter_mode = FilterMode::AllowSelected;
        let sources = [LiquiditySourceType::XYKPool].to_vec();

        assert_noop!(
            LiquidityProxy::xorless_transfer(
                RuntimeOrigin::signed(alice()),
                0,
                USDT,
                bob(),
                balance!(1),
                balance!(1),
                balance!(0.5),
                sources,
                filter_mode,
                Default::default(),
            ),
            Error::<Runtime>::SlippageNotTolerated
        );
    });
}

#[test]
fn test_xorless_transfer_fails_on_transfer() {
    let mut ext = ExtBuilder::default().with_xyk_pool().build();
    ext.execute_with(|| {
        assert_eq!(
            Assets::free_balance(&USDT, &alice()).unwrap(),
            balance!(12000)
        );

        let filter_mode = FilterMode::AllowSelected;
        let sources = [LiquiditySourceType::XYKPool].to_vec();

        assert_noop!(
            LiquidityProxy::xorless_transfer(
                RuntimeOrigin::signed(alice()),
                0,
                USDT,
                bob(),
                balance!(12000),
                balance!(1),
                balance!(2),
                sources,
                filter_mode,
                Default::default(),
            ),
            tokens::Error::<Runtime>::BalanceTooLow
        );
    });
}

<<<<<<< HEAD
fn test_path_build(
    dex_info: &DEXInfo<AssetId>,
    input_asset_id: AssetId,
    output_asset_id: AssetId,
    expected_paths: Vec<Vec<AssetId>>,
) {
    let paths =
        crate::ExchangePath::<Runtime>::new_trivial(dex_info, input_asset_id, output_asset_id);
    let Some(paths) = paths else {
        assert!(expected_paths.is_empty());
        return;
    };
    let paths = paths.into_iter().map(|x| x.0).collect::<Vec<_>>();
    let expected_paths = expected_paths
        .into_iter()
        .map(|mut x| {
            x.insert(0, input_asset_id);
            x.push(output_asset_id);
            x
        })
        .collect::<Vec<_>>();
    assert_eq!(
        paths, expected_paths,
        "{} -> {}",
        input_asset_id, output_asset_id
    );
}

#[test]
fn test_all_possible_asset_paths() {
    let mut ext = ExtBuilder::default().with_xyk_pool().build();
    ext.execute_with(|| {
        let dex_info = DEXInfo {
            base_asset_id: common::XOR,
            synthetic_base_asset_id: common::XST,
            is_public: true,
        };
        let cases = vec![
            (XOR, XOR, vec![]),
            (XOR, DAI, vec![vec![]]),
            (XOR, XST, vec![vec![]]),
            (XOR, XSTUSD, vec![vec![], vec![XST]]),
            (XOR, KXOR, vec![vec![]]),
            (XOR, ETH, vec![vec![], vec![KXOR]]),
            (DAI, XOR, vec![vec![]]),
            (DAI, DAI, vec![]),
            (DAI, XST, vec![vec![XOR]]),
            (DAI, XSTUSD, vec![vec![XOR], vec![XOR, XST]]),
            (DAI, KXOR, vec![vec![XOR]]),
            (DAI, ETH, vec![vec![XOR], vec![XOR, KXOR]]),
            (XST, XOR, vec![vec![]]),
            (XST, DAI, vec![vec![XOR]]),
            (XST, XST, vec![]),
            (XST, XSTUSD, vec![vec![], vec![XOR]]),
            (XST, KXOR, vec![vec![XOR]]),
            (XST, ETH, vec![vec![XOR], vec![XOR, KXOR]]),
            (XSTUSD, XOR, vec![vec![], vec![XST]]),
            (XSTUSD, DAI, vec![vec![XOR], vec![XST, XOR]]),
            (XSTUSD, XST, vec![vec![], vec![XOR]]),
            (XSTUSD, XSTUSD, vec![]),
            (XSTUSD, KXOR, vec![vec![XOR], vec![XST, XOR]]),
            (
                XSTUSD,
                ETH,
                vec![
                    vec![XOR],
                    vec![XST, XOR],
                    vec![XOR, KXOR],
                    vec![XST, XOR, KXOR],
                ],
            ),
            (KXOR, XOR, vec![vec![]]),
            (KXOR, DAI, vec![vec![XOR]]),
            (KXOR, XST, vec![vec![XOR]]),
            (KXOR, XSTUSD, vec![vec![XOR], vec![XOR, XST]]),
            (KXOR, KXOR, vec![]),
            (KXOR, ETH, vec![vec![], vec![XOR]]),
            (ETH, XOR, vec![vec![], vec![KXOR]]),
            (ETH, DAI, vec![vec![XOR], vec![KXOR, XOR]]),
            (ETH, XST, vec![vec![XOR], vec![KXOR, XOR]]),
            (
                ETH,
                XSTUSD,
                vec![
                    vec![XOR],
                    vec![XOR, XST],
                    vec![KXOR, XOR],
                    vec![KXOR, XOR, XST],
                ],
            ),
            (ETH, KXOR, vec![vec![], vec![XOR]]),
            (ETH, ETH, vec![]),
        ];
        for (input, output, expected_paths) in cases {
            test_path_build(&dex_info, input, output, expected_paths);
        }
=======
#[test]
fn test_select_best_path() {
    let mut ext = ExtBuilder::default()
        .with_xyk_pool()
        .with_xyk_pool_xstusd()
        .build();
    ext.execute_with(|| {
        let dex_info = DexManager::dex_id(DEX_D_ID).unwrap();
        let asset_paths = ExchangePath::<Runtime>::new_trivial(&dex_info, XSTUSD, XST).unwrap();
        let reversed_paths = asset_paths.iter().cloned().rev().collect();
        let result = LiquidityProxy::select_best_path(
            &dex_info,
            asset_paths,
            common::prelude::SwapVariant::WithDesiredInput,
            balance!(1),
            &mcbc_excluding_filter(DEX_D_ID),
            false,
            true,
        )
        .unwrap();
        let reversed_result = LiquidityProxy::select_best_path(
            &dex_info,
            reversed_paths,
            common::prelude::SwapVariant::WithDesiredInput,
            balance!(1),
            &mcbc_excluding_filter(DEX_D_ID),
            false,
            true,
        )
        .unwrap();
        assert_eq!(result, reversed_result);
>>>>>>> d2f7032b
    });
}<|MERGE_RESOLUTION|>--- conflicted
+++ resolved
@@ -3621,7 +3621,6 @@
     });
 }
 
-<<<<<<< HEAD
 fn test_path_build(
     dex_info: &DEXInfo<AssetId>,
     input_asset_id: AssetId,
@@ -3718,7 +3717,9 @@
         for (input, output, expected_paths) in cases {
             test_path_build(&dex_info, input, output, expected_paths);
         }
-=======
+    });
+}
+
 #[test]
 fn test_select_best_path() {
     let mut ext = ExtBuilder::default()
@@ -3750,6 +3751,5 @@
         )
         .unwrap();
         assert_eq!(result, reversed_result);
->>>>>>> d2f7032b
     });
 }