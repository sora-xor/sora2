// This file is part of the SORA network and Polkaswap app.

// Copyright (c) 2020, 2021, Polka Biome Ltd. All rights reserved.
// SPDX-License-Identifier: BSD-4-Clause

// Redistribution and use in source and binary forms, with or without modification,
// are permitted provided that the following conditions are met:

// Redistributions of source code must retain the above copyright notice, this list
// of conditions and the following disclaimer.
// Redistributions in binary form must reproduce the above copyright notice, this
// list of conditions and the following disclaimer in the documentation and/or other
// materials provided with the distribution.
//
// All advertising materials mentioning features or use of this software must display
// the following acknowledgement: This product includes software developed by Polka Biome
// Ltd., SORA, and Polkaswap.
//
// Neither the name of the Polka Biome Ltd. nor the names of its contributors may be used
// to endorse or promote products derived from this software without specific prior written permission.

// THIS SOFTWARE IS PROVIDED BY Polka Biome Ltd. AS IS AND ANY EXPRESS OR IMPLIED WARRANTIES,
// INCLUDING, BUT NOT LIMITED TO, THE IMPLIED WARRANTIES OF MERCHANTABILITY AND FITNESS FOR
// A PARTICULAR PURPOSE ARE DISCLAIMED. IN NO EVENT SHALL Polka Biome Ltd. BE LIABLE FOR ANY
// DIRECT, INDIRECT, INCIDENTAL, SPECIAL, EXEMPLARY, OR CONSEQUENTIAL DAMAGES (INCLUDING,
// BUT NOT LIMITED TO, PROCUREMENT OF SUBSTITUTE GOODS OR SERVICES; LOSS OF USE, DATA, OR PROFITS;
// OR BUSINESS INTERRUPTION) HOWEVER CAUSED AND ON ANY THEORY OF LIABILITY, WHETHER IN CONTRACT,
// STRICT LIABILITY, OR TORT (INCLUDING NEGLIGENCE OR OTHERWISE) ARISING IN ANY WAY OUT OF THE
// USE OF THIS SOFTWARE, EVEN IF ADVISED OF THE POSSIBILITY OF SUCH DAMAGE.

use crate::mock::*;
<<<<<<< HEAD
use crate::{BatchReceiverInfo, Error};
=======
use crate::{BatchReceiverInfo, Error, QuoteInfo, SwapBatchInfo};
>>>>>>> b8f58d47
use common::prelude::fixnum::ops::CheckedSub;
use common::prelude::{AssetName, AssetSymbol, Balance, QuoteAmount, SwapAmount};
use common::{
    assert_approx_eq, balance, fixed, fixed_wrapper, FilterMode, Fixed, LiquidityProxyTrait,
    LiquiditySourceFilter, LiquiditySourceId, LiquiditySourceType, RewardReason, DAI, DOT, ETH,
    KSM, PSWAP, USDT, VAL, XOR, XST, XSTUSD,
};
use core::convert::TryInto;
use frame_support::{assert_noop, assert_ok};
use sp_runtime::DispatchError;

#[inline]
fn mcbc_excluding_filter(dex: DEXId) -> LiquiditySourceFilter<DEXId, LiquiditySourceType> {
    LiquiditySourceFilter::with_forbidden(
        dex,
        [LiquiditySourceType::MulticollateralBondingCurvePool].into(),
    )
}

#[test]
#[ignore] // dependency on sampling which is removed
fn test_quote_exact_input_base_should_pass() {
    let mut ext = ExtBuilder::default().build();
    ext.execute_with(|| {
        let amount: Balance = balance!(500);
        let (quotes, _rewards, _) = LiquidityProxy::quote_single(
            &GetBaseAssetId::get(),
            &GetBaseAssetId::get(),
            &DOT,
            QuoteAmount::with_desired_input(amount),
            mcbc_excluding_filter(DEX_C_ID),
            false,
            true,
        )
        .expect("Failed to get a quote");

        let ls_quote = <LiquidityProxy as LiquidityProxyTrait<DEXId, AccountId, AssetId>>::quote(
            DEX_C_ID,
            &GetBaseAssetId::get(),
            &DOT,
            QuoteAmount::with_desired_input(amount),
            mcbc_excluding_filter(DEX_C_ID),
            true,
        )
        .expect("Failed to get a quote via LiquiditySource trait");

        let mut dist = quotes.distribution;

        dist.sort_by(|a, b| a.0.cmp(&b.0));

        assert_eq!(quotes.amount, balance!(537.643138033120596204));
        assert_eq!(quotes.fee, balance!(1.1125));
        assert_eq!(ls_quote.amount, quotes.amount);
        assert_eq!(ls_quote.fee, quotes.fee);
        assert_eq!(
            &dist,
            &[
                (
                    LiquiditySourceId::new(DEX_C_ID, LiquiditySourceType::MockPool),
                    QuoteAmount::with_desired_input(balance!(0.1)),
                ),
                (
                    LiquiditySourceId::new(DEX_C_ID, LiquiditySourceType::MockPool2),
                    QuoteAmount::with_desired_input(balance!(0.225)),
                ),
                (
                    LiquiditySourceId::new(DEX_C_ID, LiquiditySourceType::MockPool3),
                    QuoteAmount::with_desired_input(balance!(0.025)),
                ),
                (
                    LiquiditySourceId::new(DEX_C_ID, LiquiditySourceType::MockPool4),
                    QuoteAmount::with_desired_input(balance!(0.65)),
                ),
            ]
        );
    });
}

#[test]
#[ignore] // dependency on sampling which is removed
fn test_quote_exact_input_target_should_pass() {
    let mut ext = ExtBuilder::default().build();
    let amount = balance!(500);
    ext.execute_with(|| {
        let (quotes, rewards, _) = LiquidityProxy::quote_single(
            &GetBaseAssetId::get(),
            &DOT,
            &GetBaseAssetId::get(),
            QuoteAmount::with_desired_input(amount),
            mcbc_excluding_filter(DEX_C_ID),
            false,
            true,
        )
        .expect("Failed to get a quote");

        let ls_quote = <LiquidityProxy as LiquidityProxyTrait<DEXId, AccountId, AssetId>>::quote(
            DEX_C_ID,
            &DOT,
            &GetBaseAssetId::get(),
            QuoteAmount::with_desired_input(amount),
            mcbc_excluding_filter(DEX_C_ID),
            true,
        )
        .expect("Failed to get a quote via LiquiditySource trait");

        let mut dist = quotes.distribution;
        dist.sort_by(|a, b| a.0.cmp(&b.0));

        assert_eq!(rewards, Vec::new());
        assert_eq!(quotes.amount, balance!(363.569067258883248761));
        assert_eq!(quotes.fee, balance!(0.551491116751269035));
        assert_eq!(ls_quote.amount, quotes.amount);
        assert_eq!(ls_quote.fee, quotes.fee);
        assert_eq!(
            &dist,
            &[
                (
                    LiquiditySourceId::new(DEX_C_ID, LiquiditySourceType::MockPool),
                    QuoteAmount::with_desired_input(balance!(0.275)),
                ),
                (
                    LiquiditySourceId::new(DEX_C_ID, LiquiditySourceType::MockPool2),
                    QuoteAmount::with_desired_input(balance!(0.2)),
                ),
                (
                    LiquiditySourceId::new(DEX_C_ID, LiquiditySourceType::MockPool3),
                    QuoteAmount::with_desired_input(balance!(0.225)),
                ),
                (
                    LiquiditySourceId::new(DEX_C_ID, LiquiditySourceType::MockPool4),
                    QuoteAmount::with_desired_input(balance!(0.3)),
                ),
            ]
        );
    });
}

#[test]
#[ignore] // dependency on sampling which is removed
fn test_quote_exact_output_target_should_pass() {
    let mut ext = ExtBuilder::default().build();
    ext.execute_with(|| {
        let amount: Balance = balance!(250);
        let (quotes, rewards, _) = LiquidityProxy::quote_single(
            &GetBaseAssetId::get(),
            &GetBaseAssetId::get(),
            &DOT,
            QuoteAmount::with_desired_output(amount),
            mcbc_excluding_filter(DEX_C_ID),
            false,
            true,
        )
        .expect("Failed to get a quote");

        let ls_quote = <LiquidityProxy as LiquidityProxyTrait<DEXId, AccountId, AssetId>>::quote(
            DEX_C_ID,
            &GetBaseAssetId::get(),
            &DOT,
            QuoteAmount::with_desired_output(amount),
            mcbc_excluding_filter(DEX_C_ID),
            true,
        )
        .expect("Failed to get a quote via LiquiditySource trait");

        let mut dist = quotes.distribution;
        dist.sort_by(|a, b| a.0.cmp(&b.0));

        let tolerance = fixed!(0.0000000001);
        let approx_expected_base_amount = fixed!(205.339009250744456360);
        assert_eq!(rewards, Vec::new());
        assert!(
            (Fixed::from_bits(quotes.amount.try_into().unwrap())
                .csub(approx_expected_base_amount)
                .unwrap()
                < tolerance)
                && (approx_expected_base_amount
                    .csub(Fixed::from_bits(quotes.amount.try_into().unwrap()))
                    .unwrap()
                    < tolerance)
        );
        assert_eq!(quotes.fee, balance!(0.531316943052148668));
        assert_eq!(ls_quote.amount, quotes.amount);
        assert_eq!(ls_quote.fee, quotes.fee);
        assert_eq!(
            &dist,
            &[
                (
                    LiquiditySourceId::new(DEX_C_ID, LiquiditySourceType::MockPool),
                    QuoteAmount::with_desired_input(balance!(0)),
                ),
                (
                    LiquiditySourceId::new(DEX_C_ID, LiquiditySourceType::MockPool2),
                    QuoteAmount::with_desired_input(balance!(0.2)),
                ),
                (
                    LiquiditySourceId::new(DEX_C_ID, LiquiditySourceType::MockPool3),
                    QuoteAmount::with_desired_input(balance!(0)),
                ),
                (
                    LiquiditySourceId::new(DEX_C_ID, LiquiditySourceType::MockPool4),
                    QuoteAmount::with_desired_input(balance!(0.8)),
                ),
            ]
        );
    });
}

#[test]
#[ignore] // dependency on sampling which is removed
fn test_quote_exact_output_base_should_pass() {
    let mut ext = ExtBuilder::default().build();
    ext.execute_with(|| {
        let amount = balance!(250);
        let (quotes, _rewards, _) = LiquidityProxy::quote_single(
            &GetBaseAssetId::get(),
            &DOT,
            &GetBaseAssetId::get(),
            QuoteAmount::with_desired_output(amount),
            mcbc_excluding_filter(DEX_C_ID),
            false,
            true,
        )
        .expect("Failed to get a quote");

        let ls_quote = <LiquidityProxy as LiquidityProxyTrait<DEXId, AccountId, AssetId>>::quote(
            DEX_C_ID,
            &DOT,
            &GetBaseAssetId::get(),
            QuoteAmount::with_desired_output(amount),
            mcbc_excluding_filter(DEX_C_ID),
            true,
        )
        .expect("Failed to get a quote via LiquiditySource trait");

        let mut dist = quotes.distribution;
        dist.sort_by(|a, b| a.0.cmp(&b.0));

        let tolerance = fixed!(0.0000000001);
        let approx_expected_target_amount = fixed!(322.399717709871);
        assert!(
            (Fixed::from_bits(quotes.amount.try_into().unwrap())
                .csub(approx_expected_target_amount)
                .unwrap()
                < tolerance)
                && (approx_expected_target_amount
                    .csub(Fixed::from_bits(quotes.amount.try_into().unwrap()))
                    .unwrap()
                    < tolerance)
        );
        assert_eq!(quotes.fee, balance!(0.338264379900812242));
        assert_eq!(ls_quote.amount, quotes.amount);
        assert_eq!(ls_quote.fee, quotes.fee);
        assert_eq!(
            &dist,
            &[
                (
                    LiquiditySourceId::new(DEX_C_ID, LiquiditySourceType::MockPool),
                    QuoteAmount::with_desired_input(balance!(0.325)),
                ),
                (
                    LiquiditySourceId::new(DEX_C_ID, LiquiditySourceType::MockPool2),
                    QuoteAmount::with_desired_input(balance!(0.175)),
                ),
                (
                    LiquiditySourceId::new(DEX_C_ID, LiquiditySourceType::MockPool3),
                    QuoteAmount::with_desired_input(balance!(0.325)),
                ),
                (
                    LiquiditySourceId::new(DEX_C_ID, LiquiditySourceType::MockPool4),
                    QuoteAmount::with_desired_input(balance!(0.175)),
                ),
            ]
        );
    });
}

#[test]
#[ignore] // dependency on sampling which is removed
fn test_poly_quote_exact_input_1_should_pass() {
    let mut ext = ExtBuilder::default().build();
    ext.execute_with(|| {
        let QuoteInfo {
            outcome: quotes, ..
        } = LiquidityProxy::inner_quote(
            DEX_A_ID,
            &KSM,
            &DOT,
            QuoteAmount::with_desired_input(balance!(100)),
            LiquiditySourceFilter::empty(DEX_A_ID),
            false,
            true,
        )
        .expect("Failed to get a quote");

        let ls_quote = <LiquidityProxy as LiquidityProxyTrait<DEXId, AccountId, AssetId>>::quote(
            DEX_A_ID,
            &KSM,
            &DOT,
            QuoteAmount::with_desired_input(balance!(100)),
            LiquiditySourceFilter::empty(DEX_A_ID),
            true,
        )
        .expect("Failed to get a quote via LiquiditySource trait");

        let ls_swap = LiquidityProxy::exchange(
            DEX_A_ID,
            &alice(),
            &alice(),
            &KSM,
            &DOT,
            SwapAmount::with_desired_input(balance!(100), 0),
            LiquiditySourceFilter::empty(DEX_A_ID),
        )
        .expect("Failed to swap via LiquiditySource trait");

        assert_eq!(quotes.amount, balance!(934.572151021276260545));
        assert_eq!(quotes.fee, balance!(2.318181818181818181));
        assert_eq!(ls_quote.amount, quotes.amount);
        assert_eq!(ls_quote.fee, quotes.fee);
        assert_eq!(ls_swap.amount, quotes.amount);
        assert_eq!(ls_swap.fee, quotes.fee);
    });
}

#[test]
#[ignore] // dependency on sampling which is removed
fn test_poly_quote_exact_output_1_should_pass() {
    let mut ext = ExtBuilder::default().build();
    ext.execute_with(|| {
        let QuoteInfo {
            outcome: quotes, ..
        } = LiquidityProxy::inner_quote(
            DEX_A_ID,
            &KSM,
            &DOT,
            QuoteAmount::with_desired_output(balance!(934.572151021276260545)),
            LiquiditySourceFilter::empty(DEX_A_ID),
            false,
            true,
        )
        .expect("Failed to get a quote");

        let ls_quote = <LiquidityProxy as LiquidityProxyTrait<DEXId, AccountId, AssetId>>::quote(
            DEX_A_ID,
            &KSM,
            &DOT,
            SwapAmount::with_desired_output(balance!(934.572151021276260545), balance!(101)).into(),
            LiquiditySourceFilter::empty(DEX_A_ID),
            true,
        )
        .expect("Failed to get a quote via LiquiditySource trait");

        let ls_swap = LiquidityProxy::exchange(
            DEX_A_ID,
            &alice(),
            &alice(),
            &KSM,
            &DOT,
            SwapAmount::with_desired_output(balance!(934.572151021276260545), balance!(101)).into(),
            LiquiditySourceFilter::empty(DEX_A_ID),
        )
        .expect("Failed to swap via LiquiditySource trait");

        assert_eq!(quotes.amount, balance!(100.0));
        assert_eq!(quotes.fee, balance!(2.318181818181818181));
        assert_eq!(ls_quote.amount, quotes.amount);
        assert_eq!(ls_quote.fee, quotes.fee);
        assert_eq!(ls_swap.amount, quotes.amount);
        assert_eq!(ls_swap.fee, quotes.fee);
    });
}

#[test]
#[ignore] // dependency on sampling which is removed
fn test_poly_quote_exact_input_2_should_pass() {
    let mut ext = ExtBuilder::default().build();
    ext.execute_with(|| {
        let QuoteInfo {
            outcome: quotes, ..
        } = LiquidityProxy::inner_quote(
            DEX_A_ID,
            &DOT,
            &KSM,
            QuoteAmount::with_desired_input(balance!(500)),
            LiquiditySourceFilter::empty(DEX_A_ID),
            false,
            true,
        )
        .expect("Failed to get a quote");

        let ls_quote = <LiquidityProxy as LiquidityProxyTrait<DEXId, AccountId, AssetId>>::quote(
            DEX_A_ID,
            &DOT,
            &KSM,
            QuoteAmount::with_desired_input(balance!(500)),
            LiquiditySourceFilter::empty(DEX_A_ID),
            true,
        )
        .expect("Failed to get a quote via LiquiditySource trait");

        let ls_swap = LiquidityProxy::exchange(
            DEX_A_ID,
            &alice(),
            &alice(),
            &DOT,
            &KSM,
            SwapAmount::with_desired_input(balance!(500), 0),
            LiquiditySourceFilter::empty(DEX_A_ID),
        )
        .expect("Failed to swap via LiquiditySource trait");

        assert_eq!(quotes.amount, balance!(555.083861089846196673));
        assert_eq!(quotes.fee, balance!(2.666666666666666666));
        assert_eq!(ls_quote.amount, quotes.amount);
        assert_eq!(ls_quote.fee, quotes.fee);
        assert_eq!(ls_swap.amount, quotes.amount);
        assert_eq!(ls_swap.fee, quotes.fee);
    });
}

#[test]
#[ignore] // dependency on sampling which is removed
fn test_poly_quote_exact_output_2_should_pass() {
    let mut ext = ExtBuilder::default().build();
    ext.execute_with(|| {
        let QuoteInfo {
            outcome: quotes, ..
        } = LiquidityProxy::inner_quote(
            DEX_A_ID,
            &DOT,
            &KSM,
            QuoteAmount::with_desired_output(balance!(555.083861089846196673)),
            LiquiditySourceFilter::empty(DEX_A_ID),
            false,
            true,
        )
        .expect("Failed to get a quote");

        let ls_quote = <LiquidityProxy as LiquidityProxyTrait<DEXId, AccountId, AssetId>>::quote(
            DEX_A_ID,
            &DOT,
            &KSM,
            QuoteAmount::with_desired_output(balance!(555.083861089846196673)),
            LiquiditySourceFilter::empty(DEX_A_ID),
            true,
        )
        .expect("Failed to get a quote via LiquiditySource trait");

        let ls_swap = LiquidityProxy::exchange(
            DEX_A_ID,
            &alice(),
            &alice(),
            &DOT,
            &KSM,
            SwapAmount::with_desired_output(balance!(555.083861089846196673), balance!(501)).into(),
            LiquiditySourceFilter::empty(DEX_A_ID),
        )
        .expect("Failed to swap via LiquiditySource trait");

        assert_eq!(quotes.amount, balance!(500.000000000000000000));
        assert_eq!(quotes.fee, balance!(2.666666666666666666));
        assert_eq!(ls_quote.amount, quotes.amount);
        assert_eq!(ls_quote.fee, quotes.fee);
        assert_eq!(ls_swap.amount, quotes.amount);
        assert_eq!(ls_swap.fee, quotes.fee);
    });
}

#[test]
#[ignore] // dependency on sampling which is removed
fn test_sell_token_for_base_should_pass() {
    let mut ext = ExtBuilder::default().build();
    ext.execute_with(|| {
        let alice = alice();
        let filter = mcbc_excluding_filter(DEX_C_ID);
        let (outcome, _) = LiquidityProxy::exchange_single(
            &alice,
            &alice,
            &GetBaseAssetId::get(),
            &DOT,
            &GetBaseAssetId::get(),
            SwapAmount::with_desired_input(balance!(500), balance!(345)),
            filter,
        )
        .expect("Failed to swap assets");
        assert_eq!(outcome.amount, balance!(363.569067258883248731));
    });
}

#[test]
#[ignore] // dependency on sampling which is removed
fn test_sell_base_for_token_should_pass() {
    let mut ext = ExtBuilder::default().build();
    ext.execute_with(|| {
        let alice = alice();
        let filter = mcbc_excluding_filter(DEX_C_ID);
        let (outcome, _) = LiquidityProxy::exchange_single(
            &alice,
            &alice,
            &GetBaseAssetId::get(),
            &GetBaseAssetId::get(),
            &DOT,
            SwapAmount::with_desired_input(balance!(500), balance!(510)),
            filter,
        )
        .expect("Failed to swap assets");
        assert_eq!(outcome.amount, balance!(537.643138033120596095));
    });
}

#[test]
#[ignore] // dependency on sampling which is removed
fn test_sell_token_for_base_with_liquidity_source_trait_should_pass() {
    let mut ext = ExtBuilder::default().build();
    let amount = balance!(500);
    ext.execute_with(|| {
        let alice = alice();
        let result = LiquidityProxy::exchange(
            DEX_C_ID,
            &alice,
            &alice,
            &DOT,
            &GetBaseAssetId::get(),
            SwapAmount::with_desired_input(amount, balance!(345)),
            mcbc_excluding_filter(DEX_C_ID),
        )
        .expect("Failed to swap assets");
        assert_eq!(result.amount, balance!(363.569067258883248731));
    });
}

#[test]
#[ignore] // dependency on sampling which is removed
fn test_sell_base_for_token_with_liquidity_source_trait_should_pass() {
    let mut ext = ExtBuilder::default().build();
    let amount: Balance = balance!(500);
    ext.execute_with(|| {
        let alice = alice();
        let result = LiquidityProxy::exchange(
            DEX_C_ID,
            &alice,
            &alice,
            &GetBaseAssetId::get(),
            &DOT,
            SwapAmount::with_desired_input(amount, balance!(510)),
            mcbc_excluding_filter(DEX_C_ID),
        )
        .expect("Failed to swap assets");
        assert_eq!(result.amount, balance!(537.643138033120596095));
    });
}

#[test]
#[ignore] // dependency on sampling which is removed
fn test_buy_base_with_allowed_should_pass() {
    let mut ext = ExtBuilder::default().build();
    ext.execute_with(|| {
        let alice = alice();
        let filter = LiquiditySourceFilter::with_allowed(
            DEX_C_ID,
            [
                LiquiditySourceType::MockPool,
                LiquiditySourceType::MockPool2,
            ]
            .into(),
        );
        let (outcome, _) = LiquidityProxy::exchange_single(
            &alice,
            &alice,
            &GetBaseAssetId::get(),
            &DOT,
            &GetBaseAssetId::get(),
            SwapAmount::with_desired_output(balance!(200), balance!(298)),
            filter,
        )
        .expect("Failed to swap assets");
        let tolerance = fixed!(0.0000000001);
        let approx_expected_target_amount = fixed!(284.281354954553);
        assert!(
            Fixed::from_bits(outcome.amount.try_into().unwrap())
                .csub(approx_expected_target_amount)
                .unwrap()
                < tolerance
        );
        assert!(
            approx_expected_target_amount
                .csub(Fixed::from_bits(outcome.amount.try_into().unwrap()))
                .unwrap()
                < tolerance
        );
    });
}

#[test]
#[ignore] // dependency on sampling which is removed
fn test_buy_base_with_forbidden_should_pass() {
    let mut ext = ExtBuilder::default().build();
    ext.execute_with(|| {
        let alice = alice();
        let filter = LiquiditySourceFilter::with_forbidden(
            DEX_C_ID,
            [
                LiquiditySourceType::MockPool,
                LiquiditySourceType::MockPool2,
                LiquiditySourceType::MulticollateralBondingCurvePool,
            ]
            .into(),
        );
        let (outcome, _) = LiquidityProxy::exchange_single(
            &alice,
            &alice,
            &GetBaseAssetId::get(),
            &DOT,
            &GetBaseAssetId::get(),
            SwapAmount::with_desired_output(balance!(200), balance!(291)),
            filter,
        )
        .expect("Failed to swap assets");
        let tolerance = fixed!(0.0000000001);
        let approx_expected_target_amount: Fixed = fixed!(277.348779693090);
        assert!(
            Fixed::from_bits(outcome.amount.try_into().unwrap())
                .csub(approx_expected_target_amount)
                .unwrap()
                < tolerance
        );
        assert!(
            approx_expected_target_amount
                .csub(Fixed::from_bits(outcome.amount.try_into().unwrap()))
                .unwrap()
                < tolerance
        );
    });
}

#[test]
fn test_quote_should_fail_with_unavailable_exchange_path() {
    let mut ext = ExtBuilder::default().build();
    ext.execute_with(|| {
        let result = LiquidityProxy::quote_single(
            &GetBaseAssetId::get(),
            &GetBaseAssetId::get(),
            &KSM,
            QuoteAmount::with_desired_output(balance!(300)),
            mcbc_excluding_filter(DEX_C_ID),
            false,
            true,
        );
        assert_noop!(result, <Error<Runtime>>::UnavailableExchangePath);
    });
}

#[test]
fn test_quote_should_fail_with_unavailable_exchange_path_2() {
    let mut ext = ExtBuilder::default().build();
    ext.execute_with(|| {
        let result = LiquidityProxy::quote_single(
            &GetBaseAssetId::get(),
            &GetBaseAssetId::get(),
            &DOT,
            QuoteAmount::with_desired_output(balance!(300)),
            LiquiditySourceFilter::with_forbidden(
                DEX_C_ID,
                [
                    LiquiditySourceType::MockPool,
                    LiquiditySourceType::MockPool2,
                    LiquiditySourceType::MockPool3,
                    LiquiditySourceType::MockPool4,
                    LiquiditySourceType::MulticollateralBondingCurvePool,
                ]
                .into(),
            ),
            false,
            true,
        );
        assert_noop!(result, <Error<Runtime>>::UnavailableExchangePath);
    });
}

#[test]
fn test_quote_should_fail_with_aggregation_error() {
    let mut ext = ExtBuilder::default().build();
    ext.execute_with(|| {
        let result = LiquidityProxy::quote_single(
            &GetBaseAssetId::get(),
            &GetBaseAssetId::get(),
            &DOT,
            QuoteAmount::with_desired_output(balance!(5000)),
            mcbc_excluding_filter(DEX_C_ID),
            false,
            true,
        );
        assert_noop!(result, Error::<Runtime>::UnavailableExchangePath);
    });
}

#[test]
#[ignore] // dependency on sampling which is removed
fn test_sell_however_big_amount_base_should_pass() {
    let mut ext = ExtBuilder::default().build();
    ext.execute_with(|| {
        let alice = alice();
        let (outcome, _) = LiquidityProxy::exchange_single(
            &alice,
            &alice,
            &GetBaseAssetId::get(),
            &GetBaseAssetId::get(),
            &DOT,
            SwapAmount::with_desired_input(balance!(2000), 0),
            LiquiditySourceFilter::empty(DEX_B_ID),
        )
        .expect("Failed to swap assets");
        assert!(outcome.amount > 0 && outcome.amount < balance!(180));

        let (outcome, _) = LiquidityProxy::exchange_single(
            &alice,
            &alice,
            &GetBaseAssetId::get(),
            &GetBaseAssetId::get(),
            &DOT,
            SwapAmount::with_desired_input(balance!(4000), 0),
            LiquiditySourceFilter::empty(DEX_B_ID),
        )
        .expect("Failed to swap assets");
        assert!(outcome.amount > 0 && outcome.amount < balance!(180));

        let (outcome, _) = LiquidityProxy::exchange_single(
            &alice,
            &alice,
            &GetBaseAssetId::get(),
            &GetBaseAssetId::get(),
            &DOT,
            SwapAmount::with_desired_input(balance!(10000), 0),
            LiquiditySourceFilter::empty(DEX_B_ID),
        )
        .expect("Failed to swap assets");
        assert!(outcome.amount > 0 && outcome.amount < balance!(180));

        let (outcome, _) = LiquidityProxy::exchange_single(
            &alice,
            &alice,
            &GetBaseAssetId::get(),
            &GetBaseAssetId::get(),
            &DOT,
            SwapAmount::with_desired_input(balance!(100000), 0),
            LiquiditySourceFilter::empty(DEX_B_ID),
        )
        .expect("Failed to swap assets");
        assert!(outcome.amount > 0 && outcome.amount < balance!(180));

        let (outcome, _) = LiquidityProxy::exchange_single(
            &alice,
            &alice,
            &GetBaseAssetId::get(),
            &GetBaseAssetId::get(),
            &DOT,
            SwapAmount::with_desired_input(balance!(1000000), 0),
            LiquiditySourceFilter::empty(DEX_B_ID),
        )
        .expect("Failed to swap assets");
        assert!(outcome.amount > 0 && outcome.amount < balance!(180));
    });
}

#[test]
fn test_swap_should_fail_with_bad_origin() {
    let mut ext = ExtBuilder::default().build();
    ext.execute_with(|| {
        let result = LiquidityProxy::swap(
            RuntimeOrigin::root(),
            DEX_C_ID,
            DOT,
            GetBaseAssetId::get(),
            SwapAmount::with_desired_input(balance!(500), balance!(300)),
            Vec::new(),
            FilterMode::Disabled,
        );
        assert_noop!(result, DispatchError::BadOrigin);
    });
}

#[test]
fn test_swap_shoild_fail_with_non_divisible_assets() {
    let mut ext = ExtBuilder::default().build();
    ext.execute_with(|| {
        // Register ETH as non-divisible asset
        assert_ok!(Assets::register_asset_id(
            alice(),
            ETH,
            AssetSymbol(b"ETH".to_vec()),
            AssetName(b"Ethereum".to_vec()),
            0,
            Balance::from(10u32),
            true,
            None,
            None,
        ));

        // Register DOT as non-divisible asset
        assert_ok!(Assets::register_asset_id(
            alice(),
            DOT,
            AssetSymbol(b"DOT".to_vec()),
            AssetName(b"Polkadot".to_vec()),
            0,
            Balance::from(10u32),
            true,
            None,
            None,
        ));

        assert_noop!(
            LiquidityProxy::swap(
                RuntimeOrigin::signed(alice()),
                DEX_C_ID,
                ETH,
                GetBaseAssetId::get(),
                SwapAmount::with_desired_input(balance!(500), balance!(300)),
                Vec::new(),
                FilterMode::Disabled,
            ),
            Error::<Runtime>::UnableToSwapIndivisibleAssets
        );

        assert_noop!(
            LiquidityProxy::swap(
                RuntimeOrigin::signed(alice()),
                DEX_C_ID,
                GetBaseAssetId::get(),
                DOT,
                SwapAmount::with_desired_input(balance!(500), balance!(300)),
                Vec::new(),
                FilterMode::Disabled,
            ),
            Error::<Runtime>::UnableToSwapIndivisibleAssets
        );

        assert_noop!(
            LiquidityProxy::swap(
                RuntimeOrigin::signed(alice()),
                DEX_C_ID,
                ETH,
                DOT,
                SwapAmount::with_desired_input(balance!(500), balance!(300)),
                Vec::new(),
                FilterMode::Disabled,
            ),
            Error::<Runtime>::UnableToSwapIndivisibleAssets
        );
    });
}

#[test]
#[ignore] // dependency on sampling which is removed
fn test_fee_when_exchange_on_one_source_of_many_should_pass() {
    let mut ext = ExtBuilder::default().build();
    ext.execute_with(|| {
        let amount: Balance = balance!(250);
        let filter = LiquiditySourceFilter::with_allowed(
            DEX_C_ID,
            [
                LiquiditySourceType::MockPool3,
                LiquiditySourceType::MockPool4,
            ]
            .into(),
        );
        let QuoteInfo {
            outcome: quotes, ..
        } = LiquidityProxy::inner_quote(
            DEX_C_ID,
            &GetBaseAssetId::get(),
            &DOT,
            QuoteAmount::with_desired_output(amount),
            filter,
            false,
            true,
        )
        .expect("Failed to get a quote");
        assert_eq!(quotes.fee, balance!(0.630925033164008153));
    });
}

#[test]
fn test_quote_single_source_should_pass() {
    let mut ext = ExtBuilder::default().build();
    ext.execute_with(|| {
        MockMCBCPool::init(get_mcbc_reserves_normal()).unwrap();
        let amount = balance!(500);
        let (quotes, _rewards, _) = LiquidityProxy::quote_single(
            &GetBaseAssetId::get(),
            &GetBaseAssetId::get(),
            &DOT,
            QuoteAmount::with_desired_input(amount),
            LiquiditySourceFilter::with_allowed(DEX_C_ID, [LiquiditySourceType::MockPool].into()),
            false,
            true,
        )
        .expect("Failed to get a quote");

        let ls_quote = <LiquidityProxy as LiquidityProxyTrait<DEXId, AccountId, AssetId>>::quote(
            DEX_C_ID,
            &GetBaseAssetId::get(),
            &DOT,
            QuoteAmount::with_desired_input(amount),
            LiquiditySourceFilter::with_allowed(DEX_C_ID, [LiquiditySourceType::MockPool].into()),
            true,
        )
        .expect("Failed to get a quote via LiquiditySource trait");

        let dist = quotes.distribution;

        assert_eq!(quotes.amount, balance!(269.607843137254901960));
        assert_eq!(quotes.fee, balance!(0));
        assert_eq!(ls_quote.amount, quotes.amount);
        assert_eq!(ls_quote.fee, quotes.fee);
        assert_eq!(
            &dist,
            &[(
                LiquiditySourceId::new(DEX_C_ID, LiquiditySourceType::MockPool),
                QuoteAmount::with_desired_input(balance!(500)),
            ),]
        );
    });
}

#[test]
fn test_quote_fast_split_exact_input_base_should_pass() {
    let mut ext = ExtBuilder::default().build();
    ext.execute_with(|| {
        MockMCBCPool::init(get_mcbc_reserves_normal()).unwrap();
        let filter = LiquiditySourceFilter::with_allowed(
            DEX_D_ID,
            [
                LiquiditySourceType::MulticollateralBondingCurvePool,
                LiquiditySourceType::MockPool,
            ]
            .to_vec(),
        );

        // Buying VAL for XOR
        let (quotes, _rewards, _) = LiquidityProxy::quote_single(
            &GetBaseAssetId::get(),
            &GetBaseAssetId::get(),
            &VAL,
            QuoteAmount::with_desired_input(balance!(100)),
            filter.clone(),
            false,
            true,
        )
        .expect("Failed to get a quote");

        let mut dist = quotes.distribution;
        dist.sort_by(|a, b| a.0.cmp(&b.0));

        // The "smart" split produces the outcome which is worse than purely XYK pool swap
        // Hence the latter result use used resulting in the dist == [0.0, 1.0]
        assert_eq!(quotes.amount, balance!(18181.818181818181818181));
        assert_eq!(quotes.fee, balance!(0));
        assert_eq!(
            &dist,
            &[(
                LiquiditySourceId::new(DEX_D_ID, LiquiditySourceType::MockPool),
                QuoteAmount::with_desired_input(balance!(100)),
            ),]
        );

        // Buying KSM for XOR
        let (quotes, _rewards, _) = LiquidityProxy::quote_single(
            &GetBaseAssetId::get(),
            &GetBaseAssetId::get(),
            &KSM,
            QuoteAmount::with_desired_input(balance!(200)),
            filter.clone(),
            false,
            true,
        )
        .expect("Failed to get a quote");

        dist = quotes.distribution;
        dist.sort_by(|a, b| a.0.cmp(&b.0));

        assert_eq!(quotes.amount, balance!(174.276240737227906075));
        assert_eq!(quotes.fee, balance!(0));
        assert_eq!(
            &dist,
            &[
                (
                    LiquiditySourceId::new(
                        DEX_D_ID,
                        LiquiditySourceType::MulticollateralBondingCurvePool,
                    ),
                    QuoteAmount::with_desired_input(balance!(105.149780332243106453)),
                ),
                (
                    LiquiditySourceId::new(DEX_D_ID, LiquiditySourceType::MockPool),
                    QuoteAmount::with_desired_input(balance!(94.850219667756893547)),
                ),
            ]
        );

        // Buying DOT for XOR
        let (quotes, _rewards, _) = LiquidityProxy::quote_single(
            &GetBaseAssetId::get(),
            &GetBaseAssetId::get(),
            &DOT,
            QuoteAmount::with_desired_input(balance!(200)),
            filter.clone(),
            false,
            true,
        )
        .expect("Failed to get a quote");

        dist = quotes.distribution;
        dist.sort_by(|a, b| a.0.cmp(&b.0));

        assert_eq!(quotes.amount, balance!(1516.342527519604340858));
        assert_eq!(quotes.fee, balance!(0));
        assert_eq!(
            &dist,
            &[
                (
                    LiquiditySourceId::new(
                        DEX_D_ID,
                        LiquiditySourceType::MulticollateralBondingCurvePool,
                    ),
                    QuoteAmount::with_desired_input(balance!(105.149780332243106818)),
                ),
                (
                    LiquiditySourceId::new(DEX_D_ID, LiquiditySourceType::MockPool),
                    QuoteAmount::with_desired_input(balance!(94.850219667756893182)),
                ),
            ]
        );
    });
}

#[test]
fn test_quote_fast_split_exact_output_target_should_pass() {
    let mut ext = ExtBuilder::default().build();
    ext.execute_with(|| {
        MockMCBCPool::init(get_mcbc_reserves_normal()).unwrap();
        let filter = LiquiditySourceFilter::with_allowed(
            DEX_D_ID,
            [
                LiquiditySourceType::MulticollateralBondingCurvePool,
                LiquiditySourceType::MockPool,
            ]
            .to_vec(),
        );

        // Buying VAL for XOR
        let (quotes, _rewards, _) = LiquidityProxy::quote_single(
            &GetBaseAssetId::get(),
            &GetBaseAssetId::get(),
            &VAL,
            QuoteAmount::with_desired_output(balance!(20000)),
            filter.clone(),
            false,
            true,
        )
        .expect("Failed to get a quote");

        let mut dist = quotes.distribution;
        dist.sort_by(|a, b| a.0.cmp(&b.0));

        // The "smart" split produces the outcome which is worse than purely XYK pool swap
        // Hence the latter result use used resulting in the dist == [0.0, 1.0]
        assert_eq!(quotes.amount, balance!(111.111111111111111112));
        assert_eq!(quotes.fee, balance!(0));
        assert_eq!(
            &dist,
            &[(
                LiquiditySourceId::new(DEX_D_ID, LiquiditySourceType::MockPool),
                QuoteAmount::with_desired_output(balance!(20000)),
            ),]
        );

        // Buying KSM for XOR
        let (quotes, _rewards, _) = LiquidityProxy::quote_single(
            &GetBaseAssetId::get(),
            &GetBaseAssetId::get(),
            &KSM,
            QuoteAmount::with_desired_output(balance!(200)),
            filter.clone(),
            false,
            true,
        )
        .expect("Failed to get a quote");

        dist = quotes.distribution;
        dist.sort_by(|a, b| a.0.cmp(&b.0));

        assert_eq!(quotes.amount, balance!(230.897068686326074201));
        assert_eq!(quotes.fee, balance!(0));
        assert_eq!(
            &dist,
            &[
                (
                    LiquiditySourceId::new(
                        DEX_D_ID,
                        LiquiditySourceType::MulticollateralBondingCurvePool,
                    ),
                    QuoteAmount::with_desired_output(balance!(113.366944661581080036)),
                ),
                (
                    LiquiditySourceId::new(DEX_D_ID, LiquiditySourceType::MockPool),
                    QuoteAmount::with_desired_output(balance!(86.633055338418919964)),
                ),
            ]
        );

        // Buying DOT for XOR
        let (quotes, _rewards, _) = LiquidityProxy::quote_single(
            &GetBaseAssetId::get(),
            &GetBaseAssetId::get(),
            &DOT,
            QuoteAmount::with_desired_output(balance!(1000)),
            filter.clone(),
            false,
            true,
        )
        .expect("Failed to get a quote");

        dist = quotes.distribution;
        dist.sort_by(|a, b| a.0.cmp(&b.0));

        assert_eq!(quotes.amount, balance!(125.000000000000000000));
        assert_eq!(quotes.fee, balance!(0));
        assert_eq!(
            &dist,
            &[(
                LiquiditySourceId::new(DEX_D_ID, LiquiditySourceType::MockPool),
                QuoteAmount::with_desired_output(balance!(1000)),
            ),]
        );
    });
}

#[test]
fn test_quote_fast_split_exact_output_base_should_pass() {
    let mut ext = ExtBuilder::default().build();
    ext.execute_with(|| {
        MockMCBCPool::init(get_mcbc_reserves_normal()).unwrap();
        let filter = LiquiditySourceFilter::with_allowed(
            DEX_D_ID,
            [
                LiquiditySourceType::MulticollateralBondingCurvePool,
                LiquiditySourceType::MockPool,
            ]
            .to_vec(),
        );

        // Buying XOR for VAL
        let (quotes, rewards, _) = LiquidityProxy::quote_single(
            &GetBaseAssetId::get(),
            &VAL,
            &GetBaseAssetId::get(),
            QuoteAmount::with_desired_output(balance!(100)),
            filter.clone(),
            false,
            true,
        )
        .expect("Failed to get a quote");

        let mut dist = quotes.distribution;
        dist.sort_by(|a, b| a.0.cmp(&b.0));

        assert_eq!(
            rewards,
            vec![(
                balance!(23.258770902877438466),
                XOR.into(),
                RewardReason::BuyOnBondingCurve
            )]
        );
        assert_eq!(quotes.amount, balance!(22081.292525857240241897));
        assert_eq!(quotes.fee, balance!(0));
        assert_eq!(
            &dist,
            &[
                (
                    LiquiditySourceId::new(
                        DEX_D_ID,
                        LiquiditySourceType::MulticollateralBondingCurvePool,
                    ),
                    QuoteAmount::with_desired_output(balance!(23.258770902877438466)),
                ),
                (
                    LiquiditySourceId::new(DEX_D_ID, LiquiditySourceType::MockPool),
                    QuoteAmount::with_desired_output(balance!(76.741229097122561534)),
                ),
            ]
        );

        // Buying XOR for KSM
        let (quotes, _rewards, _) = LiquidityProxy::quote_single(
            &GetBaseAssetId::get(),
            &KSM,
            &GetBaseAssetId::get(),
            QuoteAmount::with_desired_output(balance!(200)),
            filter.clone(),
            false,
            true,
        )
        .expect("Failed to get a quote");

        dist = quotes.distribution;
        dist.sort_by(|a, b| a.0.cmp(&b.0));

        assert_eq!(quotes.amount, balance!(208.138107215848656553));
        assert_eq!(quotes.fee, balance!(0));
        assert_eq!(
            &dist,
            &[
                (
                    LiquiditySourceId::new(
                        DEX_D_ID,
                        LiquiditySourceType::MulticollateralBondingCurvePool,
                    ),
                    QuoteAmount::with_desired_output(balance!(179.263806543072651075)),
                ),
                (
                    LiquiditySourceId::new(DEX_D_ID, LiquiditySourceType::MockPool),
                    QuoteAmount::with_desired_output(balance!(20.736193456927348925)),
                ),
            ]
        );

        // Buying XOR for DOT
        let (quotes, _rewards, _) = LiquidityProxy::quote_single(
            &GetBaseAssetId::get(),
            &DOT,
            &GetBaseAssetId::get(),
            QuoteAmount::with_desired_output(balance!(100)),
            filter.clone(),
            false,
            true,
        )
        .expect("Failed to get a quote");

        dist = quotes.distribution;
        dist.sort_by(|a, b| a.0.cmp(&b.0));

        assert_eq!(quotes.amount, balance!(934.530528433224671738));
        assert_eq!(quotes.fee, balance!(0));
        assert_eq!(
            &dist,
            &[
                (
                    LiquiditySourceId::new(
                        DEX_D_ID,
                        LiquiditySourceType::MulticollateralBondingCurvePool,
                    ),
                    QuoteAmount::with_desired_output(balance!(79.263806543072650867)),
                ),
                (
                    LiquiditySourceId::new(DEX_D_ID, LiquiditySourceType::MockPool),
                    QuoteAmount::with_desired_output(balance!(20.736193456927349133)),
                ),
            ]
        );
    });
}

#[test]
fn test_quote_fast_split_exact_input_target_should_pass() {
    let mut ext = ExtBuilder::default().build();
    ext.execute_with(|| {
        MockMCBCPool::init(get_mcbc_reserves_normal()).unwrap();
        let filter = LiquiditySourceFilter::with_allowed(
            DEX_D_ID,
            [
                LiquiditySourceType::MulticollateralBondingCurvePool,
                LiquiditySourceType::MockPool,
            ]
            .to_vec(),
        );

        // Buying XOR for VAL
        let (quotes, rewards, _) = LiquidityProxy::quote_single(
            &GetBaseAssetId::get(),
            &VAL,
            &GetBaseAssetId::get(),
            QuoteAmount::with_desired_input(balance!(20000)),
            filter.clone(),
            false,
            true,
        )
        .expect("Failed to get a quote");

        let mut dist = quotes.distribution;
        dist.sort_by(|a, b| a.0.cmp(&b.0));

        assert_eq!(
            rewards,
            vec![(
                balance!(14.388332979612791988),
                XOR.into(),
                RewardReason::BuyOnBondingCurve
            )]
        );
        assert_eq!(quotes.amount, balance!(91.129562076735353496));
        assert_eq!(quotes.fee, balance!(0));
        assert_eq!(
            &dist,
            &[
                (
                    LiquiditySourceId::new(
                        DEX_D_ID,
                        LiquiditySourceType::MulticollateralBondingCurvePool,
                    ),
                    QuoteAmount::with_desired_input(balance!(3376.008652032533006925)),
                ),
                (
                    LiquiditySourceId::new(DEX_D_ID, LiquiditySourceType::MockPool),
                    QuoteAmount::with_desired_input(balance!(16623.991347967466993075)),
                ),
            ]
        );

        // Buying XOR for KSM
        let (quotes, _rewards, _) = LiquidityProxy::quote_single(
            &GetBaseAssetId::get(),
            &KSM,
            &GetBaseAssetId::get(),
            QuoteAmount::with_desired_input(balance!(200)),
            filter.clone(),
            false,
            true,
        )
        .expect("Failed to get a quote");

        dist = quotes.distribution;
        dist.sort_by(|a, b| a.0.cmp(&b.0));

        assert_eq!(quotes.amount, balance!(182.802146328804827615));
        assert_eq!(quotes.fee, balance!(0));
        assert_eq!(
            &dist,
            &[
                (
                    LiquiditySourceId::new(
                        DEX_D_ID,
                        LiquiditySourceType::MulticollateralBondingCurvePool,
                    ),
                    QuoteAmount::with_desired_input(balance!(178.824711667708029000)),
                ),
                (
                    LiquiditySourceId::new(DEX_D_ID, LiquiditySourceType::MockPool),
                    QuoteAmount::with_desired_input(balance!(21.175288332291971000)),
                ),
            ]
        );

        // Buying XOR for DOT
        let (quotes, _rewards, _) = LiquidityProxy::quote_single(
            &GetBaseAssetId::get(),
            &DOT,
            &GetBaseAssetId::get(),
            QuoteAmount::with_desired_input(balance!(500)),
            filter.clone(),
            false,
            true,
        )
        .expect("Failed to get a quote");

        dist = quotes.distribution;
        dist.sort_by(|a, b| a.0.cmp(&b.0));

        assert_eq!(quotes.amount, balance!(53.662213070708617870));
        assert_eq!(quotes.fee, balance!(0));
        assert_eq!(
            &dist,
            &[
                (
                    LiquiditySourceId::new(
                        DEX_D_ID,
                        LiquiditySourceType::MulticollateralBondingCurvePool,
                    ),
                    QuoteAmount::with_desired_input(balance!(309.422405009372255000)),
                ),
                (
                    LiquiditySourceId::new(DEX_D_ID, LiquiditySourceType::MockPool),
                    QuoteAmount::with_desired_input(balance!(190.577594990627745000)),
                ),
            ]
        );
    });
}

#[test]
fn test_quote_fast_split_exact_output_target_undercollateralized_should_pass() {
    let mut ext = ExtBuilder::default().build();
    ext.execute_with(|| {
        MockMCBCPool::init(get_mcbc_reserves_undercollateralized()).unwrap();
        let filter = LiquiditySourceFilter::with_allowed(
            DEX_D_ID,
            [
                LiquiditySourceType::MulticollateralBondingCurvePool,
                LiquiditySourceType::MockPool,
            ]
            .to_vec(),
        );

        // Buying VAL for XOR
        // Will overflow if the requested amount of collateral exceeds this
        // collateral reserves in MCBC unless specifically guarded
        // - VAL reserves in MCBC: 5,000
        // - the default requested VAL (after split at the price equillibrium): ~13,755
        // As a result, the price at TBC becomes too high so that the "Smart" algo is dropped
        // so that the entire amount ends up being exchanged at the XYK pool
        let (quotes, rewards, _) = LiquidityProxy::quote_single(
            &GetBaseAssetId::get(),
            &GetBaseAssetId::get(),
            &VAL,
            QuoteAmount::with_desired_output(balance!(20000)),
            filter.clone(),
            false,
            true,
        )
        .expect("Failed to get a quote");

        let mut dist = quotes.distribution;
        dist.sort_by(|a, b| a.0.cmp(&b.0));

        assert_eq!(rewards, Vec::new());
        assert_eq!(quotes.amount, balance!(111.111111111111111112));
        assert_eq!(quotes.fee, balance!(0));
        assert_eq!(
            &dist,
            &[(
                LiquiditySourceId::new(DEX_D_ID, LiquiditySourceType::MockPool),
                QuoteAmount::with_desired_output(balance!(20000)),
            ),]
        );

        // Buying KSM for XOR
        let (quotes, _rewards, _) = LiquidityProxy::quote_single(
            &GetBaseAssetId::get(),
            &GetBaseAssetId::get(),
            &KSM,
            QuoteAmount::with_desired_output(balance!(200)),
            filter.clone(),
            false,
            true,
        )
        .expect("Failed to get a quote");

        dist = quotes.distribution;
        dist.sort_by(|a, b| a.0.cmp(&b.0));

        assert_eq!(quotes.amount, balance!(250.0));
        assert_eq!(quotes.fee, balance!(0));
        assert_eq!(
            &dist,
            &[(
                LiquiditySourceId::new(DEX_D_ID, LiquiditySourceType::MockPool),
                QuoteAmount::with_desired_output(balance!(200)),
            ),]
        );

        // Buying DOT for XOR
        let (quotes, _rewards, _) = LiquidityProxy::quote_single(
            &GetBaseAssetId::get(),
            &GetBaseAssetId::get(),
            &DOT,
            QuoteAmount::with_desired_output(balance!(1000)),
            filter.clone(),
            false,
            true,
        )
        .expect("Failed to get a quote");

        dist = quotes.distribution;
        dist.sort_by(|a, b| a.0.cmp(&b.0));

        assert_eq!(quotes.amount, balance!(125.0));
        assert_eq!(quotes.fee, balance!(0));
        assert_eq!(
            &dist,
            &[(
                LiquiditySourceId::new(DEX_D_ID, LiquiditySourceType::MockPool),
                QuoteAmount::with_desired_output(balance!(1000)),
            ),]
        );
    });
}

#[test]
fn test_quote_should_return_rewards_for_single_source() {
    let mut ext = ExtBuilder::with_enabled_sources(vec![
        LiquiditySourceType::MulticollateralBondingCurvePool,
    ])
    .build();
    ext.execute_with(|| {
        MockMCBCPool::init(get_mcbc_reserves_normal()).unwrap();
        let filter = LiquiditySourceFilter::empty(DEX_D_ID);

        let (_, rewards_forward, _) = LiquidityProxy::quote_single(
            &GetBaseAssetId::get(),
            &VAL,
            &GetBaseAssetId::get(),
            QuoteAmount::with_desired_output(balance!(100)),
            filter.clone(),
            false,
            true,
        )
        .expect("Failed to get a quote");

        let (_, rewards_backward, _) = LiquidityProxy::quote_single(
            &GetBaseAssetId::get(),
            &GetBaseAssetId::get(),
            &VAL,
            QuoteAmount::with_desired_output(balance!(100)),
            filter.clone(),
            false,
            true,
        )
        .expect("Failed to get a quote");

        // Mock tbc defined reward as output token amount.
        assert_eq!(
            rewards_forward,
            vec![(balance!(100), XOR.into(), RewardReason::BuyOnBondingCurve)]
        );
        assert_eq!(rewards_backward, vec![]);
    });
}

#[test]
#[ignore] // dependency on sampling which is removed
fn test_quote_should_return_rewards_for_multiple_sources() {
    let mut ext = ExtBuilder::with_enabled_sources(vec![
        LiquiditySourceType::MockPool,
        LiquiditySourceType::MockPool2,
        LiquiditySourceType::MockPool3,
        LiquiditySourceType::MockPool4,
    ])
    .build();
    ext.execute_with(|| {
        MockLiquiditySource::add_reward((balance!(101), PSWAP.into(), RewardReason::Unspecified));
        MockLiquiditySource2::add_reward((balance!(201), VAL.into(), RewardReason::Unspecified));
        MockLiquiditySource2::add_reward((balance!(202), XOR.into(), RewardReason::Unspecified));
        MockLiquiditySource3::add_reward((balance!(301), DOT.into(), RewardReason::Unspecified));

        let amount: Balance = balance!(500);
        let QuoteInfo { rewards, .. } = LiquidityProxy::inner_quote(
            DEX_C_ID,
            &GetBaseAssetId::get(),
            &DOT,
            QuoteAmount::with_desired_input(amount),
            mcbc_excluding_filter(DEX_C_ID),
            false,
            true,
        )
        .expect("Failed to get a quote");

        assert_eq!(
            rewards,
            vec![
                (balance!(101), PSWAP.into(), RewardReason::Unspecified),
                (balance!(201), VAL.into(), RewardReason::Unspecified),
                (balance!(202), XOR.into(), RewardReason::Unspecified),
                (balance!(301), DOT.into(), RewardReason::Unspecified),
            ]
        );
    });
}

#[test]
fn test_quote_should_work_for_synthetics() {
    let mut ext = ExtBuilder::default().build();
    ext.execute_with(|| {
        let pairs = [
            (XOR, XST),
            (VAL, XST),
            (XST, XSTUSD),
            (XOR, XSTUSD),
            (VAL, XSTUSD),
        ];

        for (from, to) in pairs
            .into_iter()
            .flat_map(|(from, to)| [(from, to), (to, from)].into_iter())
        {
            let amount: Balance = balance!(1);
            LiquidityProxy::inner_quote(
                0,
                &from,
                &to,
                QuoteAmount::with_desired_input(amount),
                mcbc_excluding_filter(0),
                false,
                true,
            )
            .expect(&format!("Failed to get a quote for {}-{} pair", from, to));
        }
    });
}

#[test]
#[rustfmt::skip]
fn test_list_enabled_sources_for_path_query_should_pass_1() {
    let mut ext = ExtBuilder::default().build();
    ext.execute_with(|| {
        use LiquiditySourceType::*;
        TradingPair::register(RuntimeOrigin::signed(alice()), 0, XOR, VAL).expect("failed to register pair");
        TradingPair::register(RuntimeOrigin::signed(alice()), 0, XOR, PSWAP).expect("failed to register pair");
        TradingPair::enable_source_for_trading_pair(&0, &XOR, &PSWAP, XYKPool).expect("failed to enable source");
        let query_a = LiquidityProxy::list_enabled_sources_for_path(0, XOR, VAL);
        let query_b = LiquidityProxy::list_enabled_sources_for_path(0, VAL, XOR);
        let query_c = LiquidityProxy::list_enabled_sources_for_path(0, XOR, PSWAP);
        let query_d = LiquidityProxy::list_enabled_sources_for_path(0, PSWAP, XOR);
        let query_e = LiquidityProxy::list_enabled_sources_for_path(0, VAL, PSWAP);
        let query_f = LiquidityProxy::list_enabled_sources_for_path(0, PSWAP, VAL);
        assert_eq!(query_a.unwrap_err(), Error::<Runtime>::UnavailableExchangePath.into());
        assert_eq!(query_b.unwrap_err(), Error::<Runtime>::UnavailableExchangePath.into());
        assert_eq!(query_c.unwrap(), vec![XYKPool]);
        assert_eq!(query_d.unwrap(), vec![XYKPool]);
        assert_eq!(query_e.unwrap_err(), Error::<Runtime>::UnavailableExchangePath.into());
        assert_eq!(query_f.unwrap_err(), Error::<Runtime>::UnavailableExchangePath.into());
    });
}

#[test]
#[rustfmt::skip]
fn test_list_enabled_sources_for_path_query_should_pass_2() {
    let mut ext = ExtBuilder::default().build();
    ext.execute_with(|| {
        use LiquiditySourceType::*;
        TradingPair::register(RuntimeOrigin::signed(alice()), 0, XOR, VAL).expect("failed to register pair");
        TradingPair::register(RuntimeOrigin::signed(alice()), 0, XOR, PSWAP).expect("failed to register pair");
        TradingPair::enable_source_for_trading_pair(&0, &XOR, &VAL, MulticollateralBondingCurvePool).expect("failed to enable source");
        TradingPair::enable_source_for_trading_pair(&0, &XOR, &PSWAP, XYKPool).expect("failed to enable source");
        let query_a = LiquidityProxy::list_enabled_sources_for_path(0, XOR, VAL);
        let query_b = LiquidityProxy::list_enabled_sources_for_path(0, VAL, XOR);
        let query_c = LiquidityProxy::list_enabled_sources_for_path(0, XOR, PSWAP);
        let query_d = LiquidityProxy::list_enabled_sources_for_path(0, PSWAP, XOR);
        let query_e = LiquidityProxy::list_enabled_sources_for_path(0, VAL, PSWAP);
        let query_f = LiquidityProxy::list_enabled_sources_for_path(0, PSWAP, VAL);
        assert_eq!(query_a.unwrap(), vec![MulticollateralBondingCurvePool]);
        assert_eq!(query_b.unwrap(), vec![MulticollateralBondingCurvePool]);
        assert_eq!(query_c.unwrap(), vec![XYKPool]);
        assert_eq!(query_d.unwrap(), vec![XYKPool]);
        assert_eq!(query_e.unwrap(), vec![]);
        assert_eq!(query_f.unwrap(), vec![]);
    });
}

#[test]
#[rustfmt::skip]
fn test_list_enabled_sources_for_path_query_should_pass_3() {
    let mut ext = ExtBuilder::default().build();
    ext.execute_with(|| {
        use LiquiditySourceType::*;
        TradingPair::register(RuntimeOrigin::signed(alice()), 0, XOR, VAL).expect("failed to register pair");
        TradingPair::register(RuntimeOrigin::signed(alice()), 0, XOR, PSWAP).expect("failed to register pair");
        TradingPair::enable_source_for_trading_pair(&0, &XOR, &VAL, MulticollateralBondingCurvePool).expect("failed to enable source");
        TradingPair::enable_source_for_trading_pair(&0, &XOR, &PSWAP, XYKPool).expect("failed to enable source");
        TradingPair::enable_source_for_trading_pair(&0, &XOR, &PSWAP, MulticollateralBondingCurvePool).expect("failed to enable source");
        let query_a = LiquidityProxy::list_enabled_sources_for_path(0, XOR, VAL);
        let query_b = LiquidityProxy::list_enabled_sources_for_path(0, VAL, XOR);
        let query_c = LiquidityProxy::list_enabled_sources_for_path(0, XOR, PSWAP);
        let query_d = LiquidityProxy::list_enabled_sources_for_path(0, PSWAP, XOR);
        let query_e = LiquidityProxy::list_enabled_sources_for_path(0, VAL, PSWAP);
        let query_f = LiquidityProxy::list_enabled_sources_for_path(0, PSWAP, VAL);
        assert_eq!(query_a.unwrap(), vec![MulticollateralBondingCurvePool]);
        assert_eq!(query_b.unwrap(), vec![MulticollateralBondingCurvePool]);
        assert_eq!(query_c.unwrap(), vec![XYKPool, MulticollateralBondingCurvePool]);
        assert_eq!(query_d.unwrap(), vec![XYKPool, MulticollateralBondingCurvePool]);
        assert_eq!(query_e.unwrap(), vec![MulticollateralBondingCurvePool]);
        assert_eq!(query_f.unwrap(), vec![MulticollateralBondingCurvePool]);
    });
}

#[test]
#[rustfmt::skip]
fn test_list_enabled_sources_for_path_query_should_pass_4() {
    let mut ext = ExtBuilder::default().build();
    ext.execute_with(|| {
        use LiquiditySourceType::*;
        TradingPair::register(RuntimeOrigin::signed(alice()), 0, XOR, VAL).expect("failed to register pair");
        TradingPair::register(RuntimeOrigin::signed(alice()), 0, XOR, PSWAP).expect("failed to register pair");
        TradingPair::enable_source_for_trading_pair(&0, &XOR, &VAL, XYKPool).expect("failed to enable source");
        TradingPair::enable_source_for_trading_pair(&0, &XOR, &VAL, MulticollateralBondingCurvePool).expect("failed to enable source");
        TradingPair::enable_source_for_trading_pair(&0, &XOR, &VAL, MockPool2).expect("failed to enable source");
        TradingPair::enable_source_for_trading_pair(&0, &XOR, &PSWAP, XYKPool).expect("failed to enable source");
        TradingPair::enable_source_for_trading_pair(&0, &XOR, &PSWAP, MulticollateralBondingCurvePool).expect("failed to enable source");
        TradingPair::enable_source_for_trading_pair(&0, &XOR, &PSWAP, MockPool3).expect("failed to enable source");
        let query_a = LiquidityProxy::list_enabled_sources_for_path(0, XOR, VAL);
        let query_b = LiquidityProxy::list_enabled_sources_for_path(0, VAL, XOR);
        let query_c = LiquidityProxy::list_enabled_sources_for_path(0, XOR, PSWAP);
        let query_d = LiquidityProxy::list_enabled_sources_for_path(0, PSWAP, XOR);
        let query_e = LiquidityProxy::list_enabled_sources_for_path(0, VAL, PSWAP);
        let query_f = LiquidityProxy::list_enabled_sources_for_path(0, PSWAP, VAL);
        assert_eq!(query_a.unwrap(), vec![XYKPool, MulticollateralBondingCurvePool, MockPool2]);
        assert_eq!(query_b.unwrap(), vec![XYKPool, MulticollateralBondingCurvePool, MockPool2]);
        assert_eq!(query_c.unwrap(), vec![XYKPool, MulticollateralBondingCurvePool, MockPool3]);
        assert_eq!(query_d.unwrap(), vec![XYKPool, MulticollateralBondingCurvePool, MockPool3]);
        assert_eq!(query_e.unwrap(), vec![XYKPool, MulticollateralBondingCurvePool]);
        assert_eq!(query_f.unwrap(), vec![XYKPool, MulticollateralBondingCurvePool]);
    });
}

#[test]
#[rustfmt::skip]
fn test_is_path_available_should_pass_1() {
    let mut ext = ExtBuilder::default().build();
    ext.execute_with(|| {
        use LiquiditySourceType::*;
        TradingPair::register(RuntimeOrigin::signed(alice()), 0, XOR, VAL).expect("failed to register pair");
        TradingPair::register(RuntimeOrigin::signed(alice()), 0, XOR, PSWAP).expect("failed to register pair");
        TradingPair::enable_source_for_trading_pair(&0, &XOR, &VAL, XYKPool).expect("failed to enable source");
        TradingPair::enable_source_for_trading_pair(&0, &XOR, &PSWAP, MulticollateralBondingCurvePool).expect("failed to enable source");
        assert_eq!(LiquidityProxy::is_path_available(0, XOR, VAL).unwrap(), true);
        assert_eq!(LiquidityProxy::is_path_available(0, VAL, XOR).unwrap(), true);
        assert_eq!(LiquidityProxy::is_path_available(0, XOR, PSWAP).unwrap(), true);
        assert_eq!(LiquidityProxy::is_path_available(0, PSWAP, XOR).unwrap(), true);
        assert_eq!(LiquidityProxy::is_path_available(0, VAL, PSWAP).unwrap(), true);
        assert_eq!(LiquidityProxy::is_path_available(0, PSWAP, VAL).unwrap(), true);
    });
}

#[test]
#[rustfmt::skip]
fn test_is_path_available_should_pass_2() {
    let mut ext = ExtBuilder::default().build();
    ext.execute_with(|| {
        use LiquiditySourceType::*;
        TradingPair::register(RuntimeOrigin::signed(alice()), 0, XOR, VAL).expect("failed to register pair");
        TradingPair::register(RuntimeOrigin::signed(alice()), 0, XOR, PSWAP).expect("failed to register pair");
        TradingPair::enable_source_for_trading_pair(&0, &XOR, &PSWAP, MulticollateralBondingCurvePool).expect("failed to enable source");
        assert_eq!(LiquidityProxy::is_path_available(0, XOR, VAL).unwrap(), false);
        assert_eq!(LiquidityProxy::is_path_available(0, VAL, XOR).unwrap(), false);
        assert_eq!(LiquidityProxy::is_path_available(0, XOR, PSWAP).unwrap(), true);
        assert_eq!(LiquidityProxy::is_path_available(0, PSWAP, XOR).unwrap(), true);
        assert_eq!(LiquidityProxy::is_path_available(0, VAL, PSWAP).unwrap(), false);
        assert_eq!(LiquidityProxy::is_path_available(0, PSWAP, VAL).unwrap(), false);
    });
}

#[test]
#[rustfmt::skip]
fn test_is_path_available_should_pass_3() {
    let mut ext = ExtBuilder::default().build();
    ext.execute_with(|| {
        use LiquiditySourceType::*;
        TradingPair::register(RuntimeOrigin::signed(alice()), 0, XOR, VAL).expect("failed to register pair");
        TradingPair::register(RuntimeOrigin::signed(alice()), 0, XOR, PSWAP).expect("failed to register pair");
        TradingPair::enable_source_for_trading_pair(&0, &XOR, &VAL, XYKPool).expect("failed to enable source");
        TradingPair::enable_source_for_trading_pair(&0, &XOR, &VAL, MulticollateralBondingCurvePool).expect("failed to enable source");
        assert_eq!(LiquidityProxy::is_path_available(0, XOR, VAL).unwrap(), true);
        assert_eq!(LiquidityProxy::is_path_available(0, VAL, XOR).unwrap(), true);
        assert_eq!(LiquidityProxy::is_path_available(0, XOR, PSWAP).unwrap(), false);
        assert_eq!(LiquidityProxy::is_path_available(0, PSWAP, XOR).unwrap(), false);
        assert_eq!(LiquidityProxy::is_path_available(0, VAL, PSWAP).unwrap(), false);
        assert_eq!(LiquidityProxy::is_path_available(0, PSWAP, VAL).unwrap(), false);
    });
}

#[test]
#[rustfmt::skip]
fn test_is_path_available_should_pass_4() {
    let mut ext = ExtBuilder::default().build();
    ext.execute_with(|| {
        use LiquiditySourceType::*;
        TradingPair::register(RuntimeOrigin::signed(alice()), 0, XOR, VAL).expect("failed to register pair");
        TradingPair::register(RuntimeOrigin::signed(alice()), 0, XOR, PSWAP).expect("failed to register pair");
        TradingPair::enable_source_for_trading_pair(&0, &XOR, &VAL, XYKPool).expect("failed to enable source");
        TradingPair::enable_source_for_trading_pair(&0, &XOR, &PSWAP, XYKPool).expect("failed to enable source");
        TradingPair::enable_source_for_trading_pair(&0, &XOR, &PSWAP, MulticollateralBondingCurvePool).expect("failed to enable source");
        assert_eq!(LiquidityProxy::is_path_available(0, XOR, VAL).unwrap(), true);
        assert_eq!(LiquidityProxy::is_path_available(0, VAL, XOR).unwrap(), true);
        assert_eq!(LiquidityProxy::is_path_available(0, XOR, PSWAP).unwrap(), true);
        assert_eq!(LiquidityProxy::is_path_available(0, PSWAP, XOR).unwrap(), true);
        assert_eq!(LiquidityProxy::is_path_available(0, VAL, PSWAP).unwrap(), true);
        assert_eq!(LiquidityProxy::is_path_available(0, PSWAP, VAL).unwrap(), true);
    });
}

#[test]
#[rustfmt::skip]
fn test_is_path_available_should_pass_5() {
    let mut ext = ExtBuilder::default().build();
    ext.execute_with(|| {
        use LiquiditySourceType::*;
        assets::Pallet::<Runtime>::register_asset_id(
            alice(),
            XST.into(),
            AssetSymbol(b"XST".to_vec()),
            AssetName(b"SORA Synthetics".to_vec()),
            0,
            Balance::from(0u32),
            true,
            None,
            None,
        ).expect("failed to register XST asset");
        assets::Pallet::<Runtime>::register_asset_id(
            alice(),
            XSTUSD.into(),
            AssetSymbol(b"XSTUSD".to_vec()),
            AssetName(b"SORA Synthetic USD".to_vec()),
            0,
            Balance::from(0u32),
            true,
            None,
            None,
        ).expect("failed to register XSTUSD asset");
<<<<<<< HEAD
        TradingPair::register(RuntimeOrigin::signed(alice()), 0, XOR, VAL).expect("failed to register pair");
        TradingPair::register(RuntimeOrigin::signed(alice()), 0, XOR, PSWAP).expect("failed to register pair");
        TradingPair::register(RuntimeOrigin::signed(alice()), 0, XOR, XST).expect("failed to register pair");
        TradingPair::register(RuntimeOrigin::signed(alice()), 0, XST, XSTUSD).expect("failed to register pair");
=======
        TradingPair::register(Origin::signed(alice()), 0, XOR, VAL).expect("failed to register pair");
        TradingPair::register(Origin::signed(alice()), 0, XOR, PSWAP).expect("failed to register pair");
        TradingPair::register(Origin::signed(alice()), 0, XOR, XST).expect("failed to register pair");
        TradingPair::register(Origin::signed(alice()), 0, XST, XSTUSD).expect("failed to register pair");
>>>>>>> b8f58d47
        TradingPair::enable_source_for_trading_pair(&0, &XOR, &VAL, XYKPool).expect("failed to enable source");
        TradingPair::enable_source_for_trading_pair(&0, &XOR, &PSWAP, XYKPool).expect("failed to enable source");
        TradingPair::enable_source_for_trading_pair(&0, &XOR, &XST, XYKPool).expect("failed to enable source");
        TradingPair::enable_source_for_trading_pair(&0, &XST, &XSTUSD, XSTPool).expect("failed to enable source");
        assert_eq!(LiquidityProxy::is_path_available(0, VAL, PSWAP).unwrap(), true);
        assert_eq!(LiquidityProxy::is_path_available(0, VAL, XOR).unwrap(), true);
        assert_eq!(LiquidityProxy::is_path_available(0, VAL, XST).unwrap(), true);
        assert_eq!(LiquidityProxy::is_path_available(0, VAL, XSTUSD).unwrap(), true);
        assert_eq!(LiquidityProxy::is_path_available(0, XOR, VAL).unwrap(), true);
        assert_eq!(LiquidityProxy::is_path_available(0, XOR, XST).unwrap(), true);
        assert_eq!(LiquidityProxy::is_path_available(0, XOR, XSTUSD).unwrap(), true);
        assert_eq!(LiquidityProxy::is_path_available(0, XST, XSTUSD).unwrap(), true);
        assert_eq!(LiquidityProxy::is_path_available(0, XST, XOR).unwrap(), true);
        assert_eq!(LiquidityProxy::is_path_available(0, XST, VAL).unwrap(), true);
        assert_eq!(LiquidityProxy::is_path_available(0, XSTUSD, XST).unwrap(), true);
        assert_eq!(LiquidityProxy::is_path_available(0, XSTUSD, XOR).unwrap(), true);
        assert_eq!(LiquidityProxy::is_path_available(0, XSTUSD, VAL).unwrap(), true);
    });
}

#[test]
fn test_smart_split_with_extreme_total_supply_works() {
    fn run_test(
        collateral_asset_id: AssetId,
        xyk_pool_reserves: (Fixed, Fixed),
        tbc_reserves: Balance,
        total_supply: Balance,
    ) {
        let mut ext = ExtBuilder::with_total_supply_and_reserves(
            total_supply,
            vec![(0, collateral_asset_id, xyk_pool_reserves.clone())],
        )
        .build();
        ext.execute_with(|| {
            MockMCBCPool::init(vec![(collateral_asset_id, tbc_reserves)]).unwrap();

            let amount_base: Balance = (xyk_pool_reserves.0 / fixed_wrapper!(10))
                .try_into_balance()
                .unwrap();
            let amount_collateral: Balance = (xyk_pool_reserves.1 / fixed_wrapper!(10))
                .try_into_balance()
                .unwrap();
            let base_asset = GetBaseAssetId::get();
            let filter_both = LiquiditySourceFilter::with_allowed(
                0,
                [
                    LiquiditySourceType::MulticollateralBondingCurvePool,
                    LiquiditySourceType::MockPool,
                ]
                .to_vec(),
            );
            let filter_xyk =
                LiquiditySourceFilter::with_allowed(0, [LiquiditySourceType::MockPool].to_vec());

            // base -> collateral, fixed input
            let quotes_smart = LiquidityProxy::quote_single(
                &base_asset,
                &base_asset,
                &collateral_asset_id,
                QuoteAmount::with_desired_input(amount_base.clone()),
                filter_both.clone(),
                false,
                true,
            )
            .expect("Failed to get a quote");
            let quotes_xyk = LiquidityProxy::quote_single(
                &base_asset,
                &base_asset,
                &collateral_asset_id,
                QuoteAmount::with_desired_input(amount_base.clone()),
                filter_xyk.clone(),
                false,
                true,
            )
            .expect("Failed to get a quote");
            assert!(quotes_smart.0.amount >= quotes_xyk.0.amount);

            // collateral - > base, fixed output
            let quotes_smart = LiquidityProxy::quote_single(
                &base_asset,
                &collateral_asset_id,
                &base_asset,
                QuoteAmount::with_desired_output(amount_base.clone()),
                filter_both.clone(),
                false,
                true,
            )
            .expect("Failed to get a quote");
            let quotes_xyk = LiquidityProxy::quote_single(
                &base_asset,
                &collateral_asset_id,
                &base_asset,
                QuoteAmount::with_desired_output(amount_base.clone()),
                filter_xyk.clone(),
                false,
                true,
            )
            .expect("Failed to get a quote");
            assert!(quotes_smart.0.amount <= quotes_xyk.0.amount);

            // collateral - > base, fixed input
            let quotes_smart = LiquidityProxy::quote_single(
                &base_asset,
                &collateral_asset_id,
                &base_asset,
                QuoteAmount::with_desired_input(amount_collateral.clone()),
                filter_both.clone(),
                false,
                true,
            )
            .expect("Failed to get a quote");
            let quotes_xyk = LiquidityProxy::quote_single(
                &base_asset,
                &collateral_asset_id,
                &base_asset,
                QuoteAmount::with_desired_input(amount_collateral.clone()),
                filter_xyk.clone(),
                false,
                true,
            )
            .expect("Failed to get a quote");
            assert!(quotes_smart.0.amount >= quotes_xyk.0.amount);

            // base -> collateral, fixed output
            let quotes_smart = LiquidityProxy::quote_single(
                &base_asset,
                &base_asset,
                &collateral_asset_id,
                QuoteAmount::with_desired_output(amount_collateral.clone()),
                filter_both.clone(),
                false,
                true,
            )
            .expect("Failed to get a quote");
            let quotes_xyk = LiquidityProxy::quote_single(
                &base_asset,
                &base_asset,
                &collateral_asset_id,
                QuoteAmount::with_desired_output(amount_collateral.clone()),
                filter_xyk.clone(),
                false,
                true,
            )
            .expect("Failed to get a quote");
            assert!(quotes_smart.0.amount <= quotes_xyk.0.amount);
        });
    }

    let total_supplies = vec![
        balance!(0),
        balance!(100),
        balance!(1000),
        balance!(10000),
        balance!(500000),
        balance!(1000000),
        balance!(10000000),
    ];

    for t in &total_supplies {
        // XOR <-> VAL
        run_test(VAL, (fixed!(1000), fixed!(200000)), balance!(100000), *t);
        // XOR <-> KSM
        run_test(KSM, (fixed!(1000), fixed!(1000)), balance!(100000), *t);
        // XOR <-> DOT
        run_test(DOT, (fixed!(1000), fixed!(9000)), balance!(100000), *t);
    }
}

#[test]
fn test_smart_split_with_low_collateral_reserves_works() {
    fn run_test(
        collateral_asset_id: AssetId,
        xyk_pool_reserves: (Fixed, Fixed),
        tbc_reserves: Balance,
        total_supply: Balance,
    ) {
        let mut ext = ExtBuilder::with_total_supply_and_reserves(
            total_supply,
            vec![(0, collateral_asset_id, xyk_pool_reserves.clone())],
        )
        .build();
        ext.execute_with(|| {
            MockMCBCPool::init(vec![(collateral_asset_id, tbc_reserves)]).unwrap();

            let amount_base: Balance = (xyk_pool_reserves.0 / fixed_wrapper!(10))
                .try_into_balance()
                .unwrap();
            let amount_collateral: Balance = (xyk_pool_reserves.1 / fixed_wrapper!(10))
                .try_into_balance()
                .unwrap();
            let base_asset = GetBaseAssetId::get();
            let filter_both = LiquiditySourceFilter::with_allowed(
                0,
                [
                    LiquiditySourceType::MulticollateralBondingCurvePool,
                    LiquiditySourceType::MockPool,
                ]
                .to_vec(),
            );
            let filter_xyk =
                LiquiditySourceFilter::with_allowed(0, [LiquiditySourceType::MockPool].to_vec());

            // base -> collateral, fixed input
            let quotes_smart = LiquidityProxy::quote_single(
                &base_asset,
                &base_asset,
                &collateral_asset_id,
                QuoteAmount::with_desired_input(amount_base.clone()),
                filter_both.clone(),
                false,
                true,
            )
            .expect("Failed to get a quote");
            let quotes_xyk = LiquidityProxy::quote_single(
                &base_asset,
                &base_asset,
                &collateral_asset_id,
                QuoteAmount::with_desired_input(amount_base.clone()),
                filter_xyk.clone(),
                false,
                true,
            )
            .expect("Failed to get a quote");
            assert!(quotes_smart.0.amount >= quotes_xyk.0.amount);

            // collateral - > base, fixed output
            let quotes_smart = LiquidityProxy::quote_single(
                &base_asset,
                &collateral_asset_id,
                &base_asset,
                QuoteAmount::with_desired_output(amount_base.clone()),
                filter_both.clone(),
                false,
                true,
            )
            .expect("Failed to get a quote");
            let quotes_xyk = LiquidityProxy::quote_single(
                &base_asset,
                &collateral_asset_id,
                &base_asset,
                QuoteAmount::with_desired_output(amount_base.clone()),
                filter_xyk.clone(),
                false,
                true,
            )
            .expect("Failed to get a quote");
            assert!(quotes_smart.0.amount <= quotes_xyk.0.amount);

            // collateral - > base, fixed input
            let quotes_smart = LiquidityProxy::quote_single(
                &base_asset,
                &collateral_asset_id,
                &base_asset,
                QuoteAmount::with_desired_input(amount_collateral.clone()),
                filter_both.clone(),
                false,
                true,
            )
            .expect("Failed to get a quote");
            let quotes_xyk = LiquidityProxy::quote_single(
                &base_asset,
                &collateral_asset_id,
                &base_asset,
                QuoteAmount::with_desired_input(amount_collateral.clone()),
                filter_xyk.clone(),
                false,
                true,
            )
            .expect("Failed to get a quote");
            assert!(quotes_smart.0.amount >= quotes_xyk.0.amount);

            // base -> collateral, fixed output
            let quotes_smart = LiquidityProxy::quote_single(
                &base_asset,
                &base_asset,
                &collateral_asset_id,
                QuoteAmount::with_desired_output(amount_collateral.clone()),
                filter_both.clone(),
                false,
                true,
            )
            .expect("Failed to get a quote");
            let quotes_xyk = LiquidityProxy::quote_single(
                &base_asset,
                &base_asset,
                &collateral_asset_id,
                QuoteAmount::with_desired_output(amount_collateral.clone()),
                filter_xyk.clone(),
                false,
                true,
            )
            .expect("Failed to get a quote");
            assert!(quotes_smart.0.amount <= quotes_xyk.0.amount);
        });
    }

    let tbc_reserves_amounts = vec![
        balance!(0),
        balance!(100),
        balance!(200),
        balance!(500),
        balance!(1000),
        balance!(10000),
    ];

    for r in &tbc_reserves_amounts {
        // XOR <-> VAL
        run_test(VAL, (fixed!(1000), fixed!(200000)), *r, balance!(350000));
        // XOR <-> KSM
        run_test(KSM, (fixed!(1000), fixed!(1000)), *r, balance!(350000));
        // XOR <-> DOT
        run_test(DOT, (fixed!(1000), fixed!(9000)), *r, balance!(350000));
    }
}

#[test]
fn test_smart_split_with_low_xykpool_reserves_works() {
    fn run_test(
        collateral_asset_id: AssetId,
        xyk_pool_reserves: (Fixed, Fixed),
        tbc_reserves: Balance,
        total_supply: Balance,
        amount_base: Balance,
        amount_collateral: Balance,
    ) {
        let mut ext = ExtBuilder::with_total_supply_and_reserves(
            total_supply,
            vec![(0, collateral_asset_id, xyk_pool_reserves.clone())],
        )
        .build();
        ext.execute_with(|| {
            MockMCBCPool::init(vec![(collateral_asset_id, tbc_reserves)]).unwrap();

            let base_asset = GetBaseAssetId::get();
            let filter_both = LiquiditySourceFilter::with_allowed(
                0,
                [
                    LiquiditySourceType::MulticollateralBondingCurvePool,
                    LiquiditySourceType::MockPool,
                ]
                .to_vec(),
            );
            let filter_mcbc = LiquiditySourceFilter::with_allowed(
                0,
                [LiquiditySourceType::MulticollateralBondingCurvePool].to_vec(),
            );

            // base -> collateral, fixed input
            let quotes_smart = LiquidityProxy::quote_single(
                &base_asset,
                &base_asset,
                &collateral_asset_id,
                QuoteAmount::with_desired_input(amount_base.clone()),
                filter_both.clone(),
                false,
                true,
            )
            .expect("Failed to get a quote");
            let quotes_mcbc = LiquidityProxy::quote_single(
                &base_asset,
                &base_asset,
                &collateral_asset_id,
                QuoteAmount::with_desired_input(amount_base.clone()),
                filter_mcbc.clone(),
                false,
                true,
            )
            .expect("Failed to get a quote");
            assert!(quotes_smart.0.amount >= quotes_mcbc.0.amount);

            // collateral - > base, fixed output
            let quotes_smart = LiquidityProxy::quote_single(
                &base_asset,
                &collateral_asset_id,
                &base_asset,
                QuoteAmount::with_desired_output(amount_base.clone()),
                filter_both.clone(),
                false,
                true,
            )
            .expect("Failed to get a quote");
            let quotes_mcbc = LiquidityProxy::quote_single(
                &base_asset,
                &collateral_asset_id,
                &base_asset,
                QuoteAmount::with_desired_output(amount_base.clone()),
                filter_mcbc.clone(),
                false,
                true,
            )
            .expect("Failed to get a quote");
            assert!(quotes_smart.0.amount <= quotes_mcbc.0.amount);

            // collateral - > base, fixed input
            let quotes_smart = LiquidityProxy::quote_single(
                &base_asset,
                &collateral_asset_id,
                &base_asset,
                QuoteAmount::with_desired_input(amount_collateral.clone()),
                filter_both.clone(),
                false,
                true,
            )
            .expect("Failed to get a quote");
            let quotes_mcbc = LiquidityProxy::quote_single(
                &base_asset,
                &collateral_asset_id,
                &base_asset,
                QuoteAmount::with_desired_input(amount_collateral.clone()),
                filter_mcbc.clone(),
                false,
                true,
            )
            .expect("Failed to get a quote");
            assert!(quotes_smart.0.amount >= quotes_mcbc.0.amount);

            // base -> collateral, fixed output
            let quotes_smart = LiquidityProxy::quote_single(
                &base_asset,
                &base_asset,
                &collateral_asset_id,
                QuoteAmount::with_desired_output(amount_collateral.clone()),
                filter_both.clone(),
                false,
                true,
            )
            .expect("Failed to get a quote");
            let quotes_mcbc = LiquidityProxy::quote_single(
                &base_asset,
                &base_asset,
                &collateral_asset_id,
                QuoteAmount::with_desired_output(amount_collateral.clone()),
                filter_mcbc.clone(),
                false,
                true,
            )
            .expect("Failed to get a quote");
            assert!(quotes_smart.0.amount <= quotes_mcbc.0.amount);
        });
    }

    let xor_val_pool_reserves = vec![
        (fixed!(0), fixed!(0)),
        (fixed!(5), fixed!(1000)),
        (fixed!(10), fixed!(2000)),
        (fixed!(50), fixed!(10000)),
        (fixed!(100), fixed!(20000)),
        (fixed!(500), fixed!(100000)),
    ];

    let xor_ksm_pool_reserves = vec![
        (fixed!(0), fixed!(0)),
        (fixed!(5), fixed!(5)),
        (fixed!(10), fixed!(10)),
        (fixed!(50), fixed!(50)),
        (fixed!(100), fixed!(100)),
        (fixed!(500), fixed!(500)),
    ];

    let xor_dot_pool_reserves = vec![
        (fixed!(0), fixed!(0)),
        (fixed!(5), fixed!(45)),
        (fixed!(10), fixed!(90)),
        (fixed!(50), fixed!(450)),
        (fixed!(100), fixed!(900)),
        (fixed!(500), fixed!(4500)),
    ];

    for r in &xor_val_pool_reserves {
        // XOR <-> VAL
        run_test(
            VAL,
            *r,
            balance!(100000),
            balance!(350000),
            balance!(100),
            balance!(20000),
        );
    }
    for r in &xor_ksm_pool_reserves {
        // XOR <-> KSM
        run_test(
            KSM,
            *r,
            balance!(100000),
            balance!(350000),
            balance!(200),
            balance!(200),
        );
    }
    for r in &xor_dot_pool_reserves {
        // XOR <-> DOT
        run_test(
            DOT,
            *r,
            balance!(100000),
            balance!(350000),
            balance!(200),
            balance!(1000),
        );
    }
}

#[test]
fn test_smart_split_selling_xor_should_fail() {
    fn run_test(
        collateral_asset_id: AssetId,
        xyk_pool_reserves: (Fixed, Fixed),
        tbc_reserves: Balance,
        total_supply: Balance,
        _amount_base: Balance,
        amount_collateral: Balance,
    ) {
        let mut ext = ExtBuilder::with_total_supply_and_reserves(
            total_supply,
            vec![(0, collateral_asset_id, xyk_pool_reserves.clone())],
        )
        .build();
        ext.execute_with(|| {
            MockMCBCPool::init(vec![(collateral_asset_id, tbc_reserves)]).unwrap();

            let base_asset = GetBaseAssetId::get();
            let filter_both = LiquiditySourceFilter::with_allowed(
                0,
                [
                    LiquiditySourceType::MulticollateralBondingCurvePool,
                    LiquiditySourceType::MockPool,
                ]
                .to_vec(),
            );

            // base -> collateral, fixed output
            let result = LiquidityProxy::quote_single(
                &base_asset,
                &base_asset,
                &collateral_asset_id,
                QuoteAmount::with_desired_output(amount_collateral.clone()),
                filter_both.clone(),
                false,
                true,
            );
            assert_noop!(result, crate::Error::<Runtime>::InsufficientLiquidity);
        });
    }

    let xor_val_pool_reserves = vec![
        (fixed!(5), fixed!(1000)),
        (fixed!(10), fixed!(2000)),
        (fixed!(50), fixed!(10000)),
    ];
    let val_tbc_reserves = vec![balance!(1000), balance!(2000), balance!(5000)];

    let xor_ksm_pool_reserves = vec![
        (fixed!(5), fixed!(5)),
        (fixed!(10), fixed!(10)),
        (fixed!(50), fixed!(50)),
    ];
    let ksm_tbc_reserves = vec![balance!(20), balance!(50), balance!(100)];

    let xor_dot_pool_reserves = vec![
        (fixed!(5), fixed!(45)),
        (fixed!(10), fixed!(90)),
        (fixed!(50), fixed!(450)),
    ];
    let dot_tbc_reserves = vec![balance!(20), balance!(50), balance!(100)];

    for r in &xor_val_pool_reserves {
        for t in &val_tbc_reserves {
            // XOR <-> VAL
            run_test(
                VAL,
                *r,
                *t,
                balance!(350000),
                balance!(100),
                balance!(20000),
            );
        }
    }
    for r in &xor_ksm_pool_reserves {
        for t in &ksm_tbc_reserves {
            // XOR <-> KSM
            run_test(KSM, *r, *t, balance!(350000), balance!(200), balance!(200));
        }
    }
    for r in &xor_dot_pool_reserves {
        for t in &dot_tbc_reserves {
            // XOR <-> DOT
            run_test(DOT, *r, *t, balance!(350000), balance!(200), balance!(1000));
        }
    }
}

#[test]
fn test_smart_split_error_handling_works() {
    fn run_test(
        collateral_asset_id: AssetId,
        xyk_pool_reserves: (Fixed, Fixed),
        tbc_reserves: Balance,
        amount: QuoteAmount<Balance>,
        expected_error: DispatchError,
    ) {
        let mut ext = ExtBuilder::with_total_supply_and_reserves(
            balance!(350000),
            vec![(0, collateral_asset_id, xyk_pool_reserves.clone())],
        )
        .build();
        ext.execute_with(|| {
            MockMCBCPool::init(vec![(collateral_asset_id, tbc_reserves)]).unwrap();

            let result = LiquidityProxy::quote_single(
                &GetBaseAssetId::get(),
                &GetBaseAssetId::get(),
                &collateral_asset_id,
                amount,
                LiquiditySourceFilter::empty(0),
                false,
                true,
            );

            assert_noop!(result, expected_error);
        });
    }

    // XYK pool has zero reserves, the whole trade will be directed to the MCBC pool.
    // Quote at the MCBC pool fails due to insufficient collateral reserves.
    // Subsequent quote from the XYK pool also fails since it doesn't have any reserves.
    // Error from the MCBC pool quote should be returned as the outcome.
    run_test(
        VAL,
        (fixed!(0), fixed!(0)),
        balance!(1000),
        QuoteAmount::with_desired_output(balance!(5000)),
        crate::Error::<Runtime>::InsufficientLiquidity.into(),
    );

    // MCBC will fail trying to get the sell price for the `special_asset`.
    // The entire trade will be directed to the XYK pool.
    // Quote at the MCBC pool will never be attempted.
    // Quote from the XYK pool should fail due to insufficient reserves.
    // Error from the XYK pool quote should be returned as the outcome.
    run_test(
        special_asset(),
        (fixed!(500), fixed!(500)),
        balance!(1000),
        QuoteAmount::with_desired_output(balance!(5000)),
        mock_liquidity_source::Error::<Runtime, mock_liquidity_source::Instance1>::InsufficientLiquidity.into(),
    );
}

#[test]
#[rustfmt::skip]
fn selecting_xyk_only_filter_is_forbidden() {
    let mut ext = ExtBuilder::default().build();
    ext.execute_with(|| {
        use LiquiditySourceType::*;
        use FilterMode::*;

        // xyk only selection, base case
        assert_eq!(LiquidityProxy::is_forbidden_filter(&XOR, &VAL, &vec![XYKPool], &AllowSelected), true);
        assert_eq!(LiquidityProxy::is_forbidden_filter(&XOR, &PSWAP, &vec![XYKPool], &AllowSelected), true);
        assert_eq!(LiquidityProxy::is_forbidden_filter(&XOR, &DAI, &vec![XYKPool], &AllowSelected), true);
        assert_eq!(LiquidityProxy::is_forbidden_filter(&XOR, &ETH, &vec![XYKPool], &AllowSelected), true);
        assert_eq!(LiquidityProxy::is_forbidden_filter(&VAL, &XOR, &vec![XYKPool], &AllowSelected), true);
        assert_eq!(LiquidityProxy::is_forbidden_filter(&PSWAP, &XOR, &vec![XYKPool], &AllowSelected), true);
        assert_eq!(LiquidityProxy::is_forbidden_filter(&DAI, &XOR, &vec![XYKPool], &AllowSelected), true);
        assert_eq!(LiquidityProxy::is_forbidden_filter(&ETH, &XOR, &vec![XYKPool], &AllowSelected), true);

        // xyk only selection, indirect swaps
        assert_eq!(LiquidityProxy::is_forbidden_filter(&DAI, &PSWAP, &vec![XYKPool], &AllowSelected), true);
        assert_eq!(LiquidityProxy::is_forbidden_filter(&PSWAP, &VAL, &vec![XYKPool], &AllowSelected), true);
        assert_eq!(LiquidityProxy::is_forbidden_filter(&USDT, &VAL, &vec![XYKPool], &AllowSelected), true);

        // xyk only selection, non-reserve assets
        assert_eq!(LiquidityProxy::is_forbidden_filter(&XOR, &USDT, &vec![XYKPool], &AllowSelected), false);
        assert_eq!(LiquidityProxy::is_forbidden_filter(&USDT, &XOR, &vec![XYKPool], &AllowSelected), false);

        // xyk only selection, base case
        assert_eq!(LiquidityProxy::is_forbidden_filter(&XOR, &VAL, &vec![MulticollateralBondingCurvePool, XSTPool], &ForbidSelected), true);
        assert_eq!(LiquidityProxy::is_forbidden_filter(&XOR, &PSWAP, &vec![MulticollateralBondingCurvePool, XSTPool], &ForbidSelected), true);
        assert_eq!(LiquidityProxy::is_forbidden_filter(&XOR, &DAI, &vec![MulticollateralBondingCurvePool, XSTPool], &ForbidSelected), true);
        assert_eq!(LiquidityProxy::is_forbidden_filter(&XOR, &ETH, &vec![MulticollateralBondingCurvePool, XSTPool], &ForbidSelected), true);
        assert_eq!(LiquidityProxy::is_forbidden_filter(&VAL, &XOR, &vec![MulticollateralBondingCurvePool, XSTPool], &ForbidSelected), true);
        assert_eq!(LiquidityProxy::is_forbidden_filter(&PSWAP, &XOR, &vec![MulticollateralBondingCurvePool, XSTPool], &ForbidSelected), true);
        assert_eq!(LiquidityProxy::is_forbidden_filter(&DAI, &XOR, &vec![MulticollateralBondingCurvePool, XSTPool], &ForbidSelected), true);
        assert_eq!(LiquidityProxy::is_forbidden_filter(&ETH, &XOR, &vec![MulticollateralBondingCurvePool, XSTPool], &ForbidSelected), true);

        // xyk only selection, indirect swaps
        assert_eq!(LiquidityProxy::is_forbidden_filter(&DAI, &PSWAP, &vec![MulticollateralBondingCurvePool, XSTPool], &ForbidSelected), true);
        assert_eq!(LiquidityProxy::is_forbidden_filter(&PSWAP, &VAL, &vec![MulticollateralBondingCurvePool, XSTPool], &ForbidSelected), true);
        assert_eq!(LiquidityProxy::is_forbidden_filter(&USDT, &VAL, &vec![MulticollateralBondingCurvePool, XSTPool], &ForbidSelected), true);

        // xyk only selection, non-reserve assets
        assert_eq!(LiquidityProxy::is_forbidden_filter(&XOR, &USDT, &vec![MulticollateralBondingCurvePool, XSTPool], &ForbidSelected), false);
        assert_eq!(LiquidityProxy::is_forbidden_filter(&USDT, &XOR, &vec![MulticollateralBondingCurvePool, XSTPool], &ForbidSelected), false);

        // smart selection, base case
        assert_eq!(LiquidityProxy::is_forbidden_filter(&XOR, &VAL, &vec![], &Disabled), false);
        assert_eq!(LiquidityProxy::is_forbidden_filter(&XOR, &PSWAP, &vec![], &Disabled), false);
        assert_eq!(LiquidityProxy::is_forbidden_filter(&XOR, &DAI, &vec![], &Disabled), false);
        assert_eq!(LiquidityProxy::is_forbidden_filter(&XOR, &ETH, &vec![], &Disabled), false);
        assert_eq!(LiquidityProxy::is_forbidden_filter(&VAL, &XOR, &vec![], &Disabled), false);
        assert_eq!(LiquidityProxy::is_forbidden_filter(&PSWAP, &XOR, &vec![], &Disabled), false);
        assert_eq!(LiquidityProxy::is_forbidden_filter(&DAI, &XOR, &vec![], &Disabled), false);
        assert_eq!(LiquidityProxy::is_forbidden_filter(&XOR, &DAI, &vec![], &Disabled), false);

        // smart selection, indirect swaps
        assert_eq!(LiquidityProxy::is_forbidden_filter(&DAI, &PSWAP, &vec![], &Disabled), false);
        assert_eq!(LiquidityProxy::is_forbidden_filter(&PSWAP, &VAL, &vec![], &Disabled), false);
        assert_eq!(LiquidityProxy::is_forbidden_filter(&USDT, &VAL, &vec![], &Disabled), false);

        // smart selection, non-reserve assets
        assert_eq!(LiquidityProxy::is_forbidden_filter(&XOR, &USDT, &vec![], &Disabled), false);
        assert_eq!(LiquidityProxy::is_forbidden_filter(&USDT, &XOR, &vec![], &Disabled), false);

        // tbc only selection, base case
        assert_eq!(LiquidityProxy::is_forbidden_filter(&XOR, &VAL, &vec![MulticollateralBondingCurvePool], &AllowSelected), false);
        assert_eq!(LiquidityProxy::is_forbidden_filter(&XOR, &PSWAP, &vec![MulticollateralBondingCurvePool], &AllowSelected), false);
        assert_eq!(LiquidityProxy::is_forbidden_filter(&XOR, &DAI, &vec![MulticollateralBondingCurvePool], &AllowSelected), false);
        assert_eq!(LiquidityProxy::is_forbidden_filter(&XOR, &ETH, &vec![MulticollateralBondingCurvePool], &AllowSelected), false);
        assert_eq!(LiquidityProxy::is_forbidden_filter(&VAL, &XOR, &vec![MulticollateralBondingCurvePool], &AllowSelected), false);
        assert_eq!(LiquidityProxy::is_forbidden_filter(&PSWAP, &XOR, &vec![MulticollateralBondingCurvePool], &AllowSelected), false);
        assert_eq!(LiquidityProxy::is_forbidden_filter(&DAI, &XOR, &vec![MulticollateralBondingCurvePool], &AllowSelected), false);
        assert_eq!(LiquidityProxy::is_forbidden_filter(&ETH, &XOR, &vec![MulticollateralBondingCurvePool], &AllowSelected), false);

        // tbc only selection, indirect swaps
        assert_eq!(LiquidityProxy::is_forbidden_filter(&DAI, &PSWAP, &vec![], &Disabled), false);
        assert_eq!(LiquidityProxy::is_forbidden_filter(&PSWAP, &VAL, &vec![], &Disabled), false);
        assert_eq!(LiquidityProxy::is_forbidden_filter(&USDT, &VAL, &vec![], &Disabled), false);

        // tbc only selection, non-reserve assets
        assert_eq!(LiquidityProxy::is_forbidden_filter(&XOR, &USDT, &vec![MulticollateralBondingCurvePool], &AllowSelected), false);
        assert_eq!(LiquidityProxy::is_forbidden_filter(&USDT, &XOR, &vec![MulticollateralBondingCurvePool], &AllowSelected), false);

        // hack cases with unavailable sources
        assert_eq!(LiquidityProxy::is_forbidden_filter(&XOR, &VAL, &vec![MockPool, XYKPool], &AllowSelected), true);
        assert_eq!(LiquidityProxy::is_forbidden_filter(&VAL, &PSWAP, &vec![MockPool, XYKPool], &AllowSelected), true);
        assert_eq!(LiquidityProxy::is_forbidden_filter(&XOR, &USDT, &vec![MockPool, XYKPool], &AllowSelected), false);

        assert_eq!(LiquidityProxy::is_forbidden_filter(&XOR, &VAL, &vec![MockPool, MulticollateralBondingCurvePool, XSTPool], &ForbidSelected), true);
        assert_eq!(LiquidityProxy::is_forbidden_filter(&VAL, &PSWAP, &vec![MockPool, MulticollateralBondingCurvePool, XSTPool], &ForbidSelected), true);
        assert_eq!(LiquidityProxy::is_forbidden_filter(&XOR, &USDT, &vec![MockPool, MulticollateralBondingCurvePool, XSTPool], &ForbidSelected), false);
    });
}

#[test]
#[rustfmt::skip]
fn test_list_enabled_sources_for_path_with_xyk_forbidden_1() {
    let mut ext = ExtBuilder::default().build();
    ext.execute_with(|| {
        use LiquiditySourceType::*;
        TradingPair::register(RuntimeOrigin::signed(alice()), 0, XOR, VAL).expect("failed to register pair");
        TradingPair::register(RuntimeOrigin::signed(alice()), 0, XOR, PSWAP).expect("failed to register pair");
        TradingPair::register(RuntimeOrigin::signed(alice()), 0, XOR, USDT).expect("failed to register pair");
        TradingPair::enable_source_for_trading_pair(&0, &XOR, &PSWAP, XYKPool).expect("failed to enable source");
        TradingPair::enable_source_for_trading_pair(&0, &XOR, &USDT, XYKPool).expect("failed to enable source");
        let query_a = LiquidityProxy::list_enabled_sources_for_path_with_xyk_forbidden(0, XOR, VAL);
        let query_b = LiquidityProxy::list_enabled_sources_for_path_with_xyk_forbidden(0, VAL, XOR);
        let query_c = LiquidityProxy::list_enabled_sources_for_path_with_xyk_forbidden(0, XOR, PSWAP);
        let query_d = LiquidityProxy::list_enabled_sources_for_path_with_xyk_forbidden(0, PSWAP, XOR);
        let query_e = LiquidityProxy::list_enabled_sources_for_path_with_xyk_forbidden(0, XOR, USDT);
        let query_f = LiquidityProxy::list_enabled_sources_for_path_with_xyk_forbidden(0, USDT, XOR);
        let query_g = LiquidityProxy::list_enabled_sources_for_path_with_xyk_forbidden(0, PSWAP, USDT);
        let query_h = LiquidityProxy::list_enabled_sources_for_path_with_xyk_forbidden(0, USDT, VAL);

        assert_eq!(query_a.unwrap_err(), Error::<Runtime>::UnavailableExchangePath.into());
        assert_eq!(query_b.unwrap_err(), Error::<Runtime>::UnavailableExchangePath.into());
        assert_eq!(query_c.unwrap(), vec![]);
        assert_eq!(query_d.unwrap(), vec![]);
        assert_eq!(query_e.unwrap(), vec![XYKPool]);
        assert_eq!(query_f.unwrap(), vec![XYKPool]);
        assert_eq!(query_g.unwrap(), vec![]);
        assert_eq!(query_h.unwrap_err(), Error::<Runtime>::UnavailableExchangePath.into());
    });
}

#[test]
#[rustfmt::skip]
fn test_list_enabled_sources_for_path_with_xyk_forbidden_2() {
    let mut ext = ExtBuilder::default().build();
    ext.execute_with(|| {
        use LiquiditySourceType::*;
        TradingPair::register(RuntimeOrigin::signed(alice()), 0, XOR, VAL).expect("failed to register pair");
        TradingPair::register(RuntimeOrigin::signed(alice()), 0, XOR, PSWAP).expect("failed to register pair");
        TradingPair::enable_source_for_trading_pair(&0, &XOR, &VAL, MulticollateralBondingCurvePool).expect("failed to enable source");
        TradingPair::enable_source_for_trading_pair(&0, &XOR, &PSWAP, XYKPool).expect("failed to enable source");
        let query_a = LiquidityProxy::list_enabled_sources_for_path_with_xyk_forbidden(0, XOR, VAL);
        let query_b = LiquidityProxy::list_enabled_sources_for_path_with_xyk_forbidden(0, VAL, XOR);
        let query_c = LiquidityProxy::list_enabled_sources_for_path_with_xyk_forbidden(0, XOR, PSWAP);
        let query_d = LiquidityProxy::list_enabled_sources_for_path_with_xyk_forbidden(0, PSWAP, XOR);
        let query_e = LiquidityProxy::list_enabled_sources_for_path_with_xyk_forbidden(0, VAL, PSWAP);
        let query_f = LiquidityProxy::list_enabled_sources_for_path_with_xyk_forbidden(0, PSWAP, VAL);
        assert_eq!(query_a.unwrap(), vec![MulticollateralBondingCurvePool]);
        assert_eq!(query_b.unwrap(), vec![MulticollateralBondingCurvePool]);
        assert_eq!(query_c.unwrap(), vec![]);
        assert_eq!(query_d.unwrap(), vec![]);
        assert_eq!(query_e.unwrap(), vec![]);
        assert_eq!(query_f.unwrap(), vec![]);
    });
}

#[test]
#[rustfmt::skip]
fn test_list_enabled_sources_for_path_with_xyk_forbidden_3() {
    let mut ext = ExtBuilder::default().build();
    ext.execute_with(|| {
        use LiquiditySourceType::*;
        TradingPair::register(RuntimeOrigin::signed(alice()), 0, XOR, VAL).expect("failed to register pair");
        TradingPair::register(RuntimeOrigin::signed(alice()), 0, XOR, PSWAP).expect("failed to register pair");
        TradingPair::enable_source_for_trading_pair(&0, &XOR, &VAL, MulticollateralBondingCurvePool).expect("failed to enable source");
        TradingPair::enable_source_for_trading_pair(&0, &XOR, &PSWAP, XYKPool).expect("failed to enable source");
        TradingPair::enable_source_for_trading_pair(&0, &XOR, &PSWAP, MulticollateralBondingCurvePool).expect("failed to enable source");
        let query_a = LiquidityProxy::list_enabled_sources_for_path_with_xyk_forbidden(0, XOR, VAL);
        let query_b = LiquidityProxy::list_enabled_sources_for_path_with_xyk_forbidden(0, VAL, XOR);
        let query_c = LiquidityProxy::list_enabled_sources_for_path_with_xyk_forbidden(0, XOR, PSWAP);
        let query_d = LiquidityProxy::list_enabled_sources_for_path_with_xyk_forbidden(0, PSWAP, XOR);
        let query_e = LiquidityProxy::list_enabled_sources_for_path_with_xyk_forbidden(0, VAL, PSWAP);
        let query_f = LiquidityProxy::list_enabled_sources_for_path_with_xyk_forbidden(0, PSWAP, VAL);
        assert_eq!(query_a.unwrap(), vec![MulticollateralBondingCurvePool]);
        assert_eq!(query_b.unwrap(), vec![MulticollateralBondingCurvePool]);
        assert_eq!(query_c.unwrap(), vec![MulticollateralBondingCurvePool]);
        assert_eq!(query_d.unwrap(), vec![MulticollateralBondingCurvePool]);
        assert_eq!(query_e.unwrap(), vec![MulticollateralBondingCurvePool]);
        assert_eq!(query_f.unwrap(), vec![MulticollateralBondingCurvePool]);
    });
}

#[test]
#[rustfmt::skip]
fn test_list_enabled_sources_for_path_with_xyk_forbidden_4() {
    let mut ext = ExtBuilder::default().build();
    ext.execute_with(|| {
        use LiquiditySourceType::*;
        TradingPair::register(RuntimeOrigin::signed(alice()), 0, XOR, VAL).expect("failed to register pair");
        TradingPair::register(RuntimeOrigin::signed(alice()), 0, XOR, PSWAP).expect("failed to register pair");
        TradingPair::register(RuntimeOrigin::signed(alice()), 0, XOR, USDT).expect("failed to register pair");

        TradingPair::enable_source_for_trading_pair(&0, &XOR, &VAL, XYKPool).expect("failed to enable source");
        TradingPair::enable_source_for_trading_pair(&0, &XOR, &VAL, MulticollateralBondingCurvePool).expect("failed to enable source");
        TradingPair::enable_source_for_trading_pair(&0, &XOR, &VAL, MockPool2).expect("failed to enable source");
        TradingPair::enable_source_for_trading_pair(&0, &XOR, &PSWAP, XYKPool).expect("failed to enable source");
        TradingPair::enable_source_for_trading_pair(&0, &XOR, &PSWAP, MulticollateralBondingCurvePool).expect("failed to enable source");
        TradingPair::enable_source_for_trading_pair(&0, &XOR, &PSWAP, MockPool3).expect("failed to enable source");
        let query_a = LiquidityProxy::list_enabled_sources_for_path_with_xyk_forbidden(0, XOR, VAL);
        let query_b = LiquidityProxy::list_enabled_sources_for_path_with_xyk_forbidden(0, VAL, XOR);
        let query_c = LiquidityProxy::list_enabled_sources_for_path_with_xyk_forbidden(0, XOR, PSWAP);
        let query_d = LiquidityProxy::list_enabled_sources_for_path_with_xyk_forbidden(0, PSWAP, XOR);
        let query_e = LiquidityProxy::list_enabled_sources_for_path_with_xyk_forbidden(0, VAL, PSWAP);
        let query_f = LiquidityProxy::list_enabled_sources_for_path_with_xyk_forbidden(0, PSWAP, VAL);
        assert_eq!(query_a.unwrap(), vec![MulticollateralBondingCurvePool, MockPool2]);
        assert_eq!(query_b.unwrap(), vec![MulticollateralBondingCurvePool, MockPool2]);
        assert_eq!(query_c.unwrap(), vec![MulticollateralBondingCurvePool, MockPool3]);
        assert_eq!(query_d.unwrap(), vec![MulticollateralBondingCurvePool, MockPool3]);
        assert_eq!(query_e.unwrap(), vec![MulticollateralBondingCurvePool]);
        assert_eq!(query_f.unwrap(), vec![MulticollateralBondingCurvePool]);
    });
}

#[test]
fn test_quote_with_no_price_impact_with_desired_input() {
    let mut ext = ExtBuilder::default().build();
    ext.execute_with(|| {
        MockMCBCPool::init(get_mcbc_reserves_normal()).unwrap();
        let filter = LiquiditySourceFilter::with_allowed(
            DEX_D_ID,
            [
                LiquiditySourceType::MulticollateralBondingCurvePool,
                LiquiditySourceType::MockPool,
            ]
            .to_vec(),
        );
        let amount_val_in = balance!(45700);
        let amount_xor_intermediate = balance!(200);
        let amount_ksm_out = balance!(174);

        // Buying XOR for VAL
        let (quotes, _rewards, _) = LiquidityProxy::quote_single(
            &GetBaseAssetId::get(),
            &VAL,
            &GetBaseAssetId::get(),
            QuoteAmount::with_desired_input(amount_val_in),
            filter.clone(),
            false,
            true,
        )
        .expect("Failed to get a quote");
        let mut dist = quotes.distribution;
        dist.sort_by(|a, b| a.0.cmp(&b.0));
        assert_approx_eq!(quotes.amount, amount_xor_intermediate, balance!(1));
        assert_eq!(quotes.fee, balance!(0));
        assert!(matches!(
            dist.as_slice(),
            [
                (
                    LiquiditySourceId {
                        dex_id: _,
                        liquidity_source_index:
                            LiquiditySourceType::MulticollateralBondingCurvePool
                    },
                    _
                ),
                (
                    LiquiditySourceId {
                        dex_id: _,
                        liquidity_source_index: LiquiditySourceType::MockPool
                    },
                    _
                ),
            ]
        ));

        // Buying KSM for XOR
        let (quotes, _rewards, _) = LiquidityProxy::quote_single(
            &GetBaseAssetId::get(),
            &GetBaseAssetId::get(),
            &KSM,
            QuoteAmount::with_desired_input(amount_xor_intermediate),
            filter.clone(),
            false,
            true,
        )
        .expect("Failed to get a quote");
        dist = quotes.distribution;
        dist.sort_by(|a, b| a.0.cmp(&b.0));
        assert_approx_eq!(quotes.amount, amount_ksm_out, balance!(1));
        assert_eq!(quotes.fee, balance!(0));
        assert!(matches!(
            dist.as_slice(),
            [
                (
                    LiquiditySourceId {
                        dex_id: _,
                        liquidity_source_index:
                            LiquiditySourceType::MulticollateralBondingCurvePool
                    },
                    _
                ),
                (
                    LiquiditySourceId {
                        dex_id: _,
                        liquidity_source_index: LiquiditySourceType::MockPool
                    },
                    _
                ),
            ]
        ));

        // Buying KSM for VAL
        let QuoteInfo {
            outcome: quotes, ..
        } = LiquidityProxy::inner_quote(
            DEX_D_ID,
            &VAL,
            &KSM,
            QuoteAmount::with_desired_input(amount_val_in),
            filter.clone(),
            false,
            true,
        )
        .expect("Failed to get a quote");
        assert_approx_eq!(quotes.amount, amount_ksm_out, balance!(1));
    });
}

#[test]
fn test_quote_with_no_price_impact_with_desired_output() {
    let mut ext = ExtBuilder::default().build();
    ext.execute_with(|| {
        MockMCBCPool::init(get_mcbc_reserves_normal()).unwrap();
        let filter = LiquiditySourceFilter::with_allowed(
            DEX_D_ID,
            [
                LiquiditySourceType::MulticollateralBondingCurvePool,
                LiquiditySourceType::MockPool,
            ]
            .to_vec(),
        );
        let amount_val_in = balance!(45547);
        let amount_xor_intermediate = balance!(200);
        let amount_ksm_out = balance!(174);

        // Buying XOR for VAL
        let (quotes, _rewards, _) = LiquidityProxy::quote_single(
            &GetBaseAssetId::get(),
            &VAL,
            &GetBaseAssetId::get(),
            QuoteAmount::with_desired_output(amount_xor_intermediate),
            filter.clone(),
            false,
            true,
        )
        .expect("Failed to get a quote");
        let mut dist = quotes.distribution;
        dist.sort_by(|a, b| a.0.cmp(&b.0));
        assert_approx_eq!(quotes.amount, amount_val_in, balance!(1));
        assert_eq!(quotes.fee, balance!(0));
        assert!(matches!(
            dist.as_slice(),
            [
                (
                    LiquiditySourceId {
                        dex_id: _,
                        liquidity_source_index:
                            LiquiditySourceType::MulticollateralBondingCurvePool
                    },
                    _
                ),
                (
                    LiquiditySourceId {
                        dex_id: _,
                        liquidity_source_index: LiquiditySourceType::MockPool
                    },
                    _
                ),
            ]
        ));

        // Buying KSM for XOR
        let (quotes, _rewards, _) = LiquidityProxy::quote_single(
            &GetBaseAssetId::get(),
            &GetBaseAssetId::get(),
            &KSM,
            QuoteAmount::with_desired_output(amount_ksm_out),
            filter.clone(),
            false,
            true,
        )
        .expect("Failed to get a quote");
        dist = quotes.distribution;
        dist.sort_by(|a, b| a.0.cmp(&b.0));
        assert_approx_eq!(quotes.amount, amount_xor_intermediate, balance!(1));
        assert_eq!(quotes.fee, balance!(0));
        assert!(matches!(
            dist.as_slice(),
            [
                (
                    LiquiditySourceId {
                        dex_id: _,
                        liquidity_source_index:
                            LiquiditySourceType::MulticollateralBondingCurvePool
                    },
                    _
                ),
                (
                    LiquiditySourceId {
                        dex_id: _,
                        liquidity_source_index: LiquiditySourceType::MockPool
                    },
                    _
                ),
            ]
        ));

        // Buying KSM for VAL
        let QuoteInfo {
            outcome: quotes, ..
        } = LiquidityProxy::inner_quote(
            DEX_D_ID,
            &VAL,
            &KSM,
            QuoteAmount::with_desired_output(amount_ksm_out),
            filter.clone(),
            false,
            true,
        )
        .expect("Failed to get a quote");
        assert_approx_eq!(quotes.amount, amount_val_in, balance!(100));
    });
}

#[test]
fn test_quote_does_not_overflow_with_desired_input() {
    let collateral_asset_id = VAL;
    let mut ext = ExtBuilder::with_total_supply_and_reserves(
        balance!(200000000000),
        vec![(0, collateral_asset_id, (fixed!(3000000), fixed!(1100000)))],
    )
    .build();
    ext.execute_with(|| {
        MockMCBCPool::init(vec![(collateral_asset_id, balance!(1100000))]).unwrap();

        let base_asset = GetBaseAssetId::get();

        LiquidityProxy::quote_single(
            &base_asset,
            &collateral_asset_id,
            &base_asset,
            QuoteAmount::with_desired_input(balance!(1)),
            LiquiditySourceFilter::empty(0),
            false,
            true,
        )
        .expect("Failed to get a quote");
    });
}

#[test]
fn test_inner_exchange_returns_correct_sources() {
    use LiquiditySourceType::*;
    let mut ext = ExtBuilder::default().build();
    ext.execute_with(|| {
        MockMCBCPool::init(vec![(VAL, balance!(1100000)), (KSM, balance!(1100000))]).unwrap();

        let base_asset = GetBaseAssetId::get();
        let result_base = LiquidityProxy::inner_exchange(
            DEX_D_ID,
            &alice(),
            &common::mock::bob(),
            &VAL,
            &base_asset,
            SwapAmount::with_desired_input(balance!(100), 0),
            LiquiditySourceFilter::empty(0),
        );

        let selected_source_types: Vec<LiquiditySourceType> =
            vec![XYKPool, MulticollateralBondingCurvePool, MockPool];
        let filter_mode = FilterMode::AllowSelected;
        let filter = LiquiditySourceFilter::with_mode(0, filter_mode, selected_source_types);
        let result_val_ksm = LiquidityProxy::inner_exchange(
            DEX_D_ID,
            &alice(),
            &common::mock::bob(),
            &VAL,
            &KSM,
            SwapAmount::with_desired_input(balance!(100), 0),
            filter,
        );

        let (_, sources_base) = result_base.expect("inner_exchange: result is not ok!");
        let (_, sources_val_ksm) = result_val_ksm.expect("inner_exchange: result is not ok!");
        let multicoll_source = LiquiditySourceId {
            dex_id: 0,
            liquidity_source_index: LiquiditySourceType::MulticollateralBondingCurvePool,
        };

        let mock_source = LiquiditySourceId {
            dex_id: 0,
            liquidity_source_index: LiquiditySourceType::MockPool,
        };

        let check_vec = vec![multicoll_source, mock_source];
        assert_eq!(check_vec, sources_base);
        assert_eq!(check_vec, sources_val_ksm);
    });
}

#[test]
fn test_enable_correct_liquidity_source() {
    let mut ext = ExtBuilder::with_enabled_sources(vec![
        LiquiditySourceType::XYKPool,
        LiquiditySourceType::MulticollateralBondingCurvePool,
        LiquiditySourceType::XSTPool,
    ])
    .build();
    ext.execute_with(|| {
        // Only XST & TBC sources could be enabled/disabled
        assert_noop!(
            LiquidityProxy::enable_liquidity_source(
                RuntimeOrigin::root(),
                LiquiditySourceType::XYKPool
            ),
            Error::<Runtime>::UnableToEnableLiquiditySource
        );

        // User cannot enable liquidity source if it was not disabled
        assert_noop!(
            LiquidityProxy::enable_liquidity_source(
                RuntimeOrigin::root(),
                LiquiditySourceType::XSTPool
            ),
            Error::<Runtime>::LiquiditySourceAlreadyEnabled
        );

        // Disable XST & TBC that allows us to enable them
        assert_ok!(LiquidityProxy::disable_liquidity_source(
            RuntimeOrigin::root(),
            LiquiditySourceType::XSTPool
        ));
        assert_ok!(LiquidityProxy::disable_liquidity_source(
            RuntimeOrigin::root(),
            LiquiditySourceType::MulticollateralBondingCurvePool
        ));

        // Enable success
        assert_ok!(LiquidityProxy::enable_liquidity_source(
            RuntimeOrigin::root(),
            LiquiditySourceType::XSTPool
        ));
        assert_ok!(LiquidityProxy::enable_liquidity_source(
            RuntimeOrigin::root(),
            LiquiditySourceType::MulticollateralBondingCurvePool
        ));
    });
}

#[test]
fn test_double_enable_liquidity_source() {
    let mut ext = ExtBuilder::with_enabled_sources(vec![
        LiquiditySourceType::XYKPool,
        LiquiditySourceType::MulticollateralBondingCurvePool,
        LiquiditySourceType::XSTPool,
    ])
    .build();
    ext.execute_with(|| {
        // Disable TBC that allows us to enable it
        assert_ok!(LiquidityProxy::disable_liquidity_source(
            RuntimeOrigin::root(),
            LiquiditySourceType::MulticollateralBondingCurvePool
        ));

        // Enable success
        assert_ok!(LiquidityProxy::enable_liquidity_source(
            RuntimeOrigin::root(),
            LiquiditySourceType::MulticollateralBondingCurvePool
        ));

        // Second enabling failed
        assert_noop!(
            LiquidityProxy::enable_liquidity_source(
                RuntimeOrigin::root(),
                LiquiditySourceType::MulticollateralBondingCurvePool
            ),
            Error::<Runtime>::LiquiditySourceAlreadyEnabled
        );
    });
}

#[test]
fn test_disable_correct_liquidity_source() {
    let mut ext = ExtBuilder::with_enabled_sources(vec![
        LiquiditySourceType::XYKPool,
        LiquiditySourceType::MulticollateralBondingCurvePool,
        LiquiditySourceType::XSTPool,
    ])
    .build();
    ext.execute_with(|| {
        // Only XST & TBC sources could be enabled/disabled
        assert_noop!(
            LiquidityProxy::disable_liquidity_source(
                RuntimeOrigin::root(),
                LiquiditySourceType::XYKPool
            ),
            Error::<Runtime>::UnableToDisableLiquiditySource
        );

        // Disable success
        assert_ok!(LiquidityProxy::disable_liquidity_source(
            RuntimeOrigin::root(),
            LiquiditySourceType::XSTPool
        ));
        assert_ok!(LiquidityProxy::disable_liquidity_source(
            RuntimeOrigin::root(),
            LiquiditySourceType::MulticollateralBondingCurvePool
        ));
    });
}

#[test]
fn test_double_disable_liquidity_source() {
    let mut ext = ExtBuilder::with_enabled_sources(vec![
        LiquiditySourceType::XYKPool,
        LiquiditySourceType::MulticollateralBondingCurvePool,
        LiquiditySourceType::XSTPool,
    ])
    .build();
    ext.execute_with(|| {
        // Disable success
        assert_ok!(LiquidityProxy::disable_liquidity_source(
            RuntimeOrigin::root(),
            LiquiditySourceType::MulticollateralBondingCurvePool
        ));

        // Second disabling failed
        assert_noop!(
            LiquidityProxy::disable_liquidity_source(
                RuntimeOrigin::root(),
                LiquiditySourceType::MulticollateralBondingCurvePool
            ),
            Error::<Runtime>::LiquiditySourceAlreadyDisabled
        );
    });
}

#[test]
fn test_disable_enable_liquidity_source() {
    let mut ext = ExtBuilder::with_enabled_sources(vec![
        LiquiditySourceType::XYKPool,
        LiquiditySourceType::MulticollateralBondingCurvePool,
        LiquiditySourceType::XSTPool,
    ])
    .build();
    ext.execute_with(|| {
        MockMCBCPool::init(get_mcbc_reserves_normal()).unwrap();

        // Check that TBC is enabled
        assert_ok!(LiquidityProxy::quote_single(
            &GetBaseAssetId::get(),
            &DOT,
            &GetBaseAssetId::get(),
            QuoteAmount::with_desired_output(balance!(300)),
            LiquiditySourceFilter::with_allowed(
                DEX_C_ID,
                [LiquiditySourceType::MulticollateralBondingCurvePool].into()
            ),
            false,
            true,
        ));

        // Disable TBC
        assert_ok!(LiquidityProxy::disable_liquidity_source(
            RuntimeOrigin::root(),
            LiquiditySourceType::MulticollateralBondingCurvePool
        ));

        // Check that TBC is disabled
        assert_noop!(
            LiquidityProxy::quote_single(
                &GetBaseAssetId::get(),
                &DOT,
                &GetBaseAssetId::get(),
                QuoteAmount::with_desired_output(balance!(300)),
                LiquiditySourceFilter::with_allowed(
                    DEX_C_ID,
                    [LiquiditySourceType::MulticollateralBondingCurvePool].into()
                ),
                false,
                true,
            ),
            Error::<Runtime>::UnavailableExchangePath
        );

        // Enable TBC
        assert_ok!(LiquidityProxy::enable_liquidity_source(
            RuntimeOrigin::root(),
            LiquiditySourceType::MulticollateralBondingCurvePool
        ));

        // Check that TBC is enabled again
        assert_ok!(LiquidityProxy::quote_single(
            &GetBaseAssetId::get(),
            &DOT,
            &GetBaseAssetId::get(),
            QuoteAmount::with_desired_output(balance!(300)),
            LiquiditySourceFilter::with_allowed(
                DEX_C_ID,
                [LiquiditySourceType::MulticollateralBondingCurvePool].into()
            ),
            false,
            true,
        ));
    });
}

#[test]
fn test_batch_swap_successful() {
    let mut ext = ExtBuilder::default().with_xyk_pool().build();
    ext.execute_with(|| {
        assert_eq!(Assets::free_balance(&USDT, &bob()).unwrap(), balance!(0));
        assert_eq!(Assets::free_balance(&KSM, &charlie()).unwrap(), balance!(0));
        assert_eq!(Assets::free_balance(&KSM, &dave()).unwrap(), balance!(0));

        assert_ok!(LiquidityProxy::swap_transfer_batch(
<<<<<<< HEAD
            RuntimeOrigin::signed(alice()),
            Vec::from([
                (USDT, vec![BatchReceiverInfo::new(bob(), balance!(10))],),
                (
                    KSM,
                    vec![
                        BatchReceiverInfo::new(charlie(), balance!(10)),
                        BatchReceiverInfo::new(dave(), balance!(10)),
                    ]
                ),
            ]),
            DEX_A_ID,
=======
            Origin::signed(alice()),
            Vec::from([
                SwapBatchInfo {
                    outcome_asset_id: USDT,
                    dex_id: DEX_C_ID,
                    receivers: vec![BatchReceiverInfo::new(bob(), balance!(10))]
                },
                SwapBatchInfo {
                    outcome_asset_id: KSM,
                    dex_id: DEX_A_ID,
                    receivers: vec![
                        BatchReceiverInfo::new(charlie(), balance!(10)),
                        BatchReceiverInfo::new(dave(), balance!(10)),
                    ]
                },
            ]),
>>>>>>> b8f58d47
            XOR,
            balance!(100),
            [LiquiditySourceType::XYKPool].to_vec(),
            FilterMode::AllowSelected,
        ));

        assert_eq!(Assets::free_balance(&USDT, &bob()).unwrap(), balance!(10));
        assert_eq!(
            Assets::free_balance(&KSM, &charlie()).unwrap(),
            balance!(10)
        );
        assert_eq!(Assets::free_balance(&KSM, &dave()).unwrap(), balance!(10));
    })
}

#[test]
fn test_batch_swap_desired_input_successful() {
    let mut ext = ExtBuilder::default().with_xyk_pool().build();
    ext.execute_with(|| {
        assert_eq!(Assets::free_balance(&USDT, &bob()).unwrap(), balance!(0));
        assert_eq!(Assets::free_balance(&KSM, &charlie()).unwrap(), balance!(0));
        assert_eq!(Assets::free_balance(&KSM, &dave()).unwrap(), balance!(0));

        assert_ok!(LiquidityProxy::swap_transfer_batch(
<<<<<<< HEAD
            RuntimeOrigin::signed(alice()),
            Vec::from([
                (USDT, vec![BatchReceiverInfo::new(bob(), balance!(10))],),
                (
                    KSM,
                    vec![
                        BatchReceiverInfo::new(charlie(), balance!(10)),
                        BatchReceiverInfo::new(dave(), balance!(10)),
                    ]
                ),
            ]),
            DEX_A_ID,
=======
            Origin::signed(alice()),
            Vec::from([
                SwapBatchInfo {
                    outcome_asset_id: USDT,
                    dex_id: DEX_C_ID,
                    receivers: vec![BatchReceiverInfo::new(bob(), balance!(10))]
                },
                SwapBatchInfo {
                    outcome_asset_id: KSM,
                    dex_id: DEX_A_ID,
                    receivers: vec![
                        BatchReceiverInfo::new(charlie(), balance!(10)),
                        BatchReceiverInfo::new(dave(), balance!(10)),
                    ]
                },
            ]),
>>>>>>> b8f58d47
            XOR,
            balance!(32),
            [LiquiditySourceType::XYKPool].to_vec(),
            FilterMode::AllowSelected,
        ));

        assert_eq!(Assets::free_balance(&USDT, &bob()).unwrap(), balance!(10));
        assert_eq!(
            Assets::free_balance(&KSM, &charlie()).unwrap(),
            balance!(10)
        );
        assert_eq!(Assets::free_balance(&KSM, &dave()).unwrap(), balance!(10));
    });
}

#[test]
fn test_batch_swap_desired_input_too_low() {
    let mut ext = ExtBuilder::default().with_xyk_pool().build();
    ext.execute_with(|| {
        assert_eq!(Assets::free_balance(&USDT, &bob()).unwrap(), balance!(0));
        assert_eq!(Assets::free_balance(&KSM, &charlie()).unwrap(), balance!(0));
        assert_eq!(Assets::free_balance(&KSM, &dave()).unwrap(), balance!(0));

        assert_noop!(
            LiquidityProxy::swap_transfer_batch(
<<<<<<< HEAD
                RuntimeOrigin::signed(alice()),
                Vec::from([
                    (USDT, vec![BatchReceiverInfo::new(bob(), balance!(10))],),
                    (
                        KSM,
                        vec![
                            BatchReceiverInfo::new(charlie(), balance!(10)),
                            BatchReceiverInfo::new(dave(), balance!(10)),
                        ]
                    ),
                ]),
                DEX_A_ID,
=======
                Origin::signed(alice()),
                Vec::from([
                    SwapBatchInfo {
                        outcome_asset_id: USDT,
                        dex_id: DEX_C_ID,
                        receivers: vec![BatchReceiverInfo::new(bob(), balance!(10))]
                    },
                    SwapBatchInfo {
                        outcome_asset_id: KSM,
                        dex_id: DEX_A_ID,
                        receivers: vec![
                            BatchReceiverInfo::new(charlie(), balance!(10)),
                            BatchReceiverInfo::new(dave(), balance!(10)),
                        ]
                    },
                ]),
>>>>>>> b8f58d47
                XOR,
                balance!(1),
                [LiquiditySourceType::XYKPool].to_vec(),
                FilterMode::AllowSelected,
            ),
            Error::<Runtime>::SlippageNotTolerated
        );
    });
}

#[test]
fn test_batch_swap_fail_with_duplicate_asset_ids() {
    let mut ext = ExtBuilder::default().with_xyk_pool().build();
    ext.execute_with(|| {
        assert_eq!(Assets::free_balance(&USDT, &bob()).unwrap(), balance!(0));
        assert_eq!(Assets::free_balance(&KSM, &charlie()).unwrap(), balance!(0));
        assert_eq!(Assets::free_balance(&KSM, &dave()).unwrap(), balance!(0));

        assert_noop!(
            LiquidityProxy::swap_transfer_batch(
<<<<<<< HEAD
                RuntimeOrigin::signed(alice()),
                Vec::from([
                    (USDT, vec![BatchReceiverInfo::new(bob(), balance!(10))],),
                    (
                        KSM,
                        vec![
                            BatchReceiverInfo::new(charlie(), balance!(10)),
                            BatchReceiverInfo::new(dave(), balance!(10)),
                        ]
                    ),
                    (USDT, vec![BatchReceiverInfo::new(bob(), balance!(10))],),
                ]),
                DEX_A_ID,
=======
                Origin::signed(alice()),
                Vec::from([
                    SwapBatchInfo {
                        outcome_asset_id: USDT,
                        dex_id: DEX_C_ID,
                        receivers: vec![BatchReceiverInfo::new(bob(), balance!(10))]
                    },
                    SwapBatchInfo {
                        outcome_asset_id: USDT,
                        dex_id: DEX_A_ID,
                        receivers: vec![BatchReceiverInfo::new(bob(), balance!(10))]
                    },
                    SwapBatchInfo {
                        outcome_asset_id: KSM,
                        dex_id: DEX_A_ID,
                        receivers: vec![
                            BatchReceiverInfo::new(charlie(), balance!(10)),
                            BatchReceiverInfo::new(dave(), balance!(10)),
                        ]
                    },
                ]),
>>>>>>> b8f58d47
                XOR,
                balance!(100),
                [LiquiditySourceType::XYKPool].to_vec(),
                FilterMode::AllowSelected,
            ),
            Error::<Runtime>::AggregationError
        );
    });
}

#[test]
fn test_batch_swap_fail_with_duplicate_receivers_within_asset_id() {
    let mut ext = ExtBuilder::default().with_xyk_pool().build();
    ext.execute_with(|| {
        assert_eq!(Assets::free_balance(&USDT, &bob()).unwrap(), balance!(0));
        assert_eq!(Assets::free_balance(&KSM, &charlie()).unwrap(), balance!(0));
        assert_eq!(Assets::free_balance(&KSM, &dave()).unwrap(), balance!(0));

        assert_noop!(
            LiquidityProxy::swap_transfer_batch(
<<<<<<< HEAD
                RuntimeOrigin::signed(alice()),
                Vec::from([
                    (USDT, vec![BatchReceiverInfo::new(bob(), balance!(10))],),
                    (
                        KSM,
                        vec![
=======
                Origin::signed(alice()),
                Vec::from([
                    SwapBatchInfo {
                        outcome_asset_id: USDT,
                        dex_id: DEX_C_ID,
                        receivers: vec![BatchReceiverInfo::new(bob(), balance!(10))]
                    },
                    SwapBatchInfo {
                        outcome_asset_id: KSM,
                        dex_id: DEX_A_ID,
                        receivers: vec![
>>>>>>> b8f58d47
                            BatchReceiverInfo::new(charlie(), balance!(10)),
                            BatchReceiverInfo::new(dave(), balance!(10)),
                            BatchReceiverInfo::new(dave(), balance!(10)),
                        ]
<<<<<<< HEAD
                    ),
                ]),
                DEX_A_ID,
=======
                    },
                ]),
>>>>>>> b8f58d47
                XOR,
                balance!(100),
                [LiquiditySourceType::XYKPool].to_vec(),
                FilterMode::AllowSelected,
            ),
            Error::<Runtime>::AggregationError
        );
    });
}<|MERGE_RESOLUTION|>--- conflicted
+++ resolved
@@ -29,11 +29,7 @@
 // USE OF THIS SOFTWARE, EVEN IF ADVISED OF THE POSSIBILITY OF SUCH DAMAGE.
 
 use crate::mock::*;
-<<<<<<< HEAD
-use crate::{BatchReceiverInfo, Error};
-=======
 use crate::{BatchReceiverInfo, Error, QuoteInfo, SwapBatchInfo};
->>>>>>> b8f58d47
 use common::prelude::fixnum::ops::CheckedSub;
 use common::prelude::{AssetName, AssetSymbol, Balance, QuoteAmount, SwapAmount};
 use common::{
@@ -1842,17 +1838,10 @@
             None,
             None,
         ).expect("failed to register XSTUSD asset");
-<<<<<<< HEAD
         TradingPair::register(RuntimeOrigin::signed(alice()), 0, XOR, VAL).expect("failed to register pair");
         TradingPair::register(RuntimeOrigin::signed(alice()), 0, XOR, PSWAP).expect("failed to register pair");
         TradingPair::register(RuntimeOrigin::signed(alice()), 0, XOR, XST).expect("failed to register pair");
         TradingPair::register(RuntimeOrigin::signed(alice()), 0, XST, XSTUSD).expect("failed to register pair");
-=======
-        TradingPair::register(Origin::signed(alice()), 0, XOR, VAL).expect("failed to register pair");
-        TradingPair::register(Origin::signed(alice()), 0, XOR, PSWAP).expect("failed to register pair");
-        TradingPair::register(Origin::signed(alice()), 0, XOR, XST).expect("failed to register pair");
-        TradingPair::register(Origin::signed(alice()), 0, XST, XSTUSD).expect("failed to register pair");
->>>>>>> b8f58d47
         TradingPair::enable_source_for_trading_pair(&0, &XOR, &VAL, XYKPool).expect("failed to enable source");
         TradingPair::enable_source_for_trading_pair(&0, &XOR, &PSWAP, XYKPool).expect("failed to enable source");
         TradingPair::enable_source_for_trading_pair(&0, &XOR, &XST, XYKPool).expect("failed to enable source");
@@ -3215,21 +3204,7 @@
         assert_eq!(Assets::free_balance(&KSM, &dave()).unwrap(), balance!(0));
 
         assert_ok!(LiquidityProxy::swap_transfer_batch(
-<<<<<<< HEAD
             RuntimeOrigin::signed(alice()),
-            Vec::from([
-                (USDT, vec![BatchReceiverInfo::new(bob(), balance!(10))],),
-                (
-                    KSM,
-                    vec![
-                        BatchReceiverInfo::new(charlie(), balance!(10)),
-                        BatchReceiverInfo::new(dave(), balance!(10)),
-                    ]
-                ),
-            ]),
-            DEX_A_ID,
-=======
-            Origin::signed(alice()),
             Vec::from([
                 SwapBatchInfo {
                     outcome_asset_id: USDT,
@@ -3245,7 +3220,6 @@
                     ]
                 },
             ]),
->>>>>>> b8f58d47
             XOR,
             balance!(100),
             [LiquiditySourceType::XYKPool].to_vec(),
@@ -3270,21 +3244,7 @@
         assert_eq!(Assets::free_balance(&KSM, &dave()).unwrap(), balance!(0));
 
         assert_ok!(LiquidityProxy::swap_transfer_batch(
-<<<<<<< HEAD
             RuntimeOrigin::signed(alice()),
-            Vec::from([
-                (USDT, vec![BatchReceiverInfo::new(bob(), balance!(10))],),
-                (
-                    KSM,
-                    vec![
-                        BatchReceiverInfo::new(charlie(), balance!(10)),
-                        BatchReceiverInfo::new(dave(), balance!(10)),
-                    ]
-                ),
-            ]),
-            DEX_A_ID,
-=======
-            Origin::signed(alice()),
             Vec::from([
                 SwapBatchInfo {
                     outcome_asset_id: USDT,
@@ -3300,7 +3260,6 @@
                     ]
                 },
             ]),
->>>>>>> b8f58d47
             XOR,
             balance!(32),
             [LiquiditySourceType::XYKPool].to_vec(),
@@ -3326,21 +3285,7 @@
 
         assert_noop!(
             LiquidityProxy::swap_transfer_batch(
-<<<<<<< HEAD
                 RuntimeOrigin::signed(alice()),
-                Vec::from([
-                    (USDT, vec![BatchReceiverInfo::new(bob(), balance!(10))],),
-                    (
-                        KSM,
-                        vec![
-                            BatchReceiverInfo::new(charlie(), balance!(10)),
-                            BatchReceiverInfo::new(dave(), balance!(10)),
-                        ]
-                    ),
-                ]),
-                DEX_A_ID,
-=======
-                Origin::signed(alice()),
                 Vec::from([
                     SwapBatchInfo {
                         outcome_asset_id: USDT,
@@ -3356,7 +3301,6 @@
                         ]
                     },
                 ]),
->>>>>>> b8f58d47
                 XOR,
                 balance!(1),
                 [LiquiditySourceType::XYKPool].to_vec(),
@@ -3377,22 +3321,7 @@
 
         assert_noop!(
             LiquidityProxy::swap_transfer_batch(
-<<<<<<< HEAD
                 RuntimeOrigin::signed(alice()),
-                Vec::from([
-                    (USDT, vec![BatchReceiverInfo::new(bob(), balance!(10))],),
-                    (
-                        KSM,
-                        vec![
-                            BatchReceiverInfo::new(charlie(), balance!(10)),
-                            BatchReceiverInfo::new(dave(), balance!(10)),
-                        ]
-                    ),
-                    (USDT, vec![BatchReceiverInfo::new(bob(), balance!(10))],),
-                ]),
-                DEX_A_ID,
-=======
-                Origin::signed(alice()),
                 Vec::from([
                     SwapBatchInfo {
                         outcome_asset_id: USDT,
@@ -3413,7 +3342,6 @@
                         ]
                     },
                 ]),
->>>>>>> b8f58d47
                 XOR,
                 balance!(100),
                 [LiquiditySourceType::XYKPool].to_vec(),
@@ -3434,15 +3362,7 @@
 
         assert_noop!(
             LiquidityProxy::swap_transfer_batch(
-<<<<<<< HEAD
                 RuntimeOrigin::signed(alice()),
-                Vec::from([
-                    (USDT, vec![BatchReceiverInfo::new(bob(), balance!(10))],),
-                    (
-                        KSM,
-                        vec![
-=======
-                Origin::signed(alice()),
                 Vec::from([
                     SwapBatchInfo {
                         outcome_asset_id: USDT,
@@ -3453,19 +3373,12 @@
                         outcome_asset_id: KSM,
                         dex_id: DEX_A_ID,
                         receivers: vec![
->>>>>>> b8f58d47
                             BatchReceiverInfo::new(charlie(), balance!(10)),
                             BatchReceiverInfo::new(dave(), balance!(10)),
                             BatchReceiverInfo::new(dave(), balance!(10)),
                         ]
-<<<<<<< HEAD
-                    ),
-                ]),
-                DEX_A_ID,
-=======
                     },
                 ]),
->>>>>>> b8f58d47
                 XOR,
                 balance!(100),
                 [LiquiditySourceType::XYKPool].to_vec(),
