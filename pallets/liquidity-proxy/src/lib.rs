--- conflicted
+++ resolved
@@ -234,12 +234,8 @@
 pub trait WeightInfo {
     fn enable_liquidity_source() -> Weight;
     fn disable_liquidity_source() -> Weight;
-<<<<<<< HEAD
     fn new_trivial() -> Weight;
     fn is_forbidden_filter() -> Weight;
-=======
-    fn swap_transfer_batch(n: u32, m: u32) -> Weight;
->>>>>>> adbfee6e
 }
 
 impl<T: Config> Pallet<T> {
@@ -379,11 +375,7 @@
                     true,
                     true,
                 )
-<<<<<<< HEAD
-                .map(|(_, best_path, weight)| (best_path, weight))?;
-=======
-                .map(|info| info.path)?;
->>>>>>> adbfee6e
+                .map(|(info, weight)| (info.path, weight))?;
                 Self::exchange_sequence_with_input_amount(
                     dex_info,
                     sender,
@@ -413,13 +405,8 @@
                     true,
                     true,
                 )
-<<<<<<< HEAD
-                .map(|(_, best_path, weight)| (best_path, weight))?;
+                .map(|(info, weight)| (info.path, weight))?;
                 let (input_amount, weight) =
-=======
-                .map(|info| info.path)?;
-                let input_amount =
->>>>>>> adbfee6e
                     Self::calculate_input_amount(dex_info, &best_path, desired_amount_out, filter)?;
                 let quote_weight = quote_weight.saturating_add(weight);
                 ensure!(
@@ -637,19 +624,7 @@
         filter: LiquiditySourceFilter<T::DEXId, LiquiditySourceType>,
         skip_info: bool,
         deduce_fee: bool,
-<<<<<<< HEAD
-    ) -> Result<
-        (
-            SwapOutcome<Balance>,
-            Rewards<T::AssetId>,
-            Vec<LiquiditySourceIdOf<T>>,
-            Weight,
-        ),
-        DispatchError,
-    > {
-=======
-    ) -> Result<QuoteInfo<T::AssetId, LiquiditySourceIdOf<T>>, DispatchError> {
->>>>>>> adbfee6e
+    ) -> Result<(QuoteInfo<T::AssetId, LiquiditySourceIdOf<T>>, Weight), DispatchError> {
         ensure!(
             input_asset_id != output_asset_id,
             Error::<T>::UnavailableExchangePath
@@ -672,19 +647,7 @@
         filter: &LiquiditySourceFilter<T::DEXId, LiquiditySourceType>,
         skip_info: bool,
         deduce_fee: bool,
-<<<<<<< HEAD
-    ) -> Result<
-        (
-            SwapOutcome<Balance>,
-            Rewards<T::AssetId>,
-            Vec<LiquiditySourceIdOf<T>>,
-            Weight,
-        ),
-        DispatchError,
-    > {
-=======
-    ) -> Result<QuoteInfo<T::AssetId, LiquiditySourceIdOf<T>>, DispatchError> {
->>>>>>> adbfee6e
+    ) -> Result<(QuoteInfo<T::AssetId, LiquiditySourceIdOf<T>>, Weight), DispatchError> {
         match amount {
             QuoteAmount::WithDesiredInput { desired_amount_in } => Self::select_best_path(
                 dex_info,
@@ -694,12 +657,7 @@
                 filter,
                 skip_info,
                 deduce_fee,
-<<<<<<< HEAD
-            )
-            .map(|((outcome, rewards, sources), _, weight)| (outcome, rewards, sources, weight)),
-=======
             ),
->>>>>>> adbfee6e
             QuoteAmount::WithDesiredOutput { desired_amount_out } => Self::select_best_path(
                 dex_info,
                 asset_paths,
@@ -708,12 +666,7 @@
                 filter,
                 skip_info,
                 deduce_fee,
-<<<<<<< HEAD
-            )
-            .map(|((outcome, rewards, sources), _, weight)| (outcome, rewards, sources, weight)),
-=======
             ),
->>>>>>> adbfee6e
         }
     }
 
@@ -732,23 +685,8 @@
         filter: &LiquiditySourceFilter<T::DEXId, LiquiditySourceType>,
         skip_info: bool,
         deduce_fee: bool,
-<<<<<<< HEAD
-    ) -> Result<
-        (
-            (
-                SwapOutcome<Balance>,
-                Rewards<T::AssetId>,
-                Vec<LiquiditySourceIdOf<T>>,
-            ),
-            Vec<T::AssetId>,
-            Weight,
-        ),
-        DispatchError,
-    > {
+    ) -> Result<(QuoteInfo<T::AssetId, LiquiditySourceIdOf<T>>, Weight), DispatchError> {
         let mut weight = Weight::zero();
-=======
-    ) -> Result<QuoteInfo<T::AssetId, LiquiditySourceIdOf<T>>, DispatchError> {
->>>>>>> adbfee6e
         let mut path_quote_iter = asset_paths.into_iter().map(|ExchangePath(atomic_path)| {
             let quote = match ord {
                 Ordering::Greater => Self::quote_pairs_with_flexible_amount(
@@ -774,18 +712,15 @@
                     deduce_fee,
                 ),
             };
-<<<<<<< HEAD
-            quote.map(|(outcome, rewards, sources, quote_weight)| {
-                weight = weight.saturating_add(quote_weight);
-                ((outcome, rewards, sources), atomic_path)
-=======
-            quote.map(|x| QuoteInfo {
-                outcome: x.0,
-                amount_without_impact: x.1,
-                rewards: x.2,
-                liquidity_sources: x.3,
-                path: atomic_path,
->>>>>>> adbfee6e
+            quote.map(|x| {
+                weight = weight.saturating_add(x.4);
+                QuoteInfo {
+                    outcome: x.0,
+                    amount_without_impact: x.1,
+                    rewards: x.2,
+                    liquidity_sources: x.3,
+                    path: atomic_path,
+                }
             })
         });
 
@@ -793,35 +728,21 @@
             .next()
             .ok_or(Error::<T>::UnavailableExchangePath)?;
 
-<<<<<<< HEAD
         path_quote_iter
             .fold(primary_path, |acc, path| match (&acc, &path) {
                 (Ok(_), Err(_)) => acc,
                 (Err(_), Ok(_)) => path,
-                (Ok((acc_quote_unwrapped, _)), Ok((quote_unwrapped, _))) => {
-                    let (outcome, _, _) = quote_unwrapped;
-                    let (acc_outcome, _, _) = acc_quote_unwrapped;
-                    match (ord, acc_outcome.cmp(outcome)) {
+                (Ok(acc_quote_info), Ok(quote_info)) => {
+                    match (ord, acc_quote_info.outcome.cmp(&quote_info.outcome)) {
                         (Ordering::Greater, Ordering::Less) => path,
                         (Ordering::Greater, _) => acc,
                         (_, Ordering::Less) => acc,
                         _ => path,
                     }
-=======
-        path_quote_iter.fold(primary_path, |acc, path| match (&acc, &path) {
-            (Ok(_), Err(_)) => acc,
-            (Err(_), Ok(_)) => path,
-            (Ok(acc_quote_info), Ok(quote_info)) => {
-                match (ord, acc_quote_info.outcome.cmp(&quote_info.outcome)) {
-                    (Ordering::Greater, Ordering::Less) => path,
-                    (Ordering::Greater, _) => acc,
-                    (_, Ordering::Less) => acc,
-                    _ => path,
->>>>>>> adbfee6e
                 }
                 _ => acc,
             })
-            .map(|(quote, path)| (quote, path, weight))
+            .map(|quote| (quote, weight))
     }
 
     /// Quote given pairs of assets using `amount_ctr` to construct [`QuoteAmount`] for each pair.
@@ -858,11 +779,13 @@
                 deduce_fee,
             )?;
             current_amount = quote.amount;
-<<<<<<< HEAD
-            Ok((quote, rewards, liquidity_sources, weight))
-=======
-            Ok((quote, rewards, liquidity_sources, (from_asset_id, to_asset_id)))
->>>>>>> adbfee6e
+            Ok((
+                quote,
+                rewards,
+                liquidity_sources,
+                (from_asset_id, to_asset_id),
+                weight,
+            ))
         }))
         .fold(
             (
@@ -872,29 +795,32 @@
                 Vec::new(),
                 Weight::zero(),
             ),
-<<<<<<< HEAD
-            |(mut outcome, mut rewards, mut liquidity_sources, mut weight),
-             (quote, mut quote_rewards, quote_liquidity_sources, quote_weight)| {
-=======
             |(
                 mut outcome,
                 mut outcome_without_impact,
                 mut rewards,
                 mut liquidity_sources,
+                mut weight,
             ),
-             (quote, mut quote_rewards, quote_liquidity_sources, (from_asset, to_asset))| {
-                outcome_without_impact = outcome_without_impact.map(|without_impact| {
-                    Self::calculate_amount_without_impact(
-                        from_asset,
-                        to_asset,
-                        &quote.distribution,
-                        outcome.amount,
-                        without_impact,
-                        deduce_fee,
-                    )
-                })
+             (
+                quote,
+                mut quote_rewards,
+                quote_liquidity_sources,
+                (from_asset, to_asset),
+                quote_weight,
+            )| {
+                outcome_without_impact = outcome_without_impact
+                    .map(|without_impact| {
+                        Self::calculate_amount_without_impact(
+                            from_asset,
+                            to_asset,
+                            &quote.distribution,
+                            outcome.amount,
+                            without_impact,
+                            deduce_fee,
+                        )
+                    })
                     .transpose()?;
->>>>>>> adbfee6e
                 outcome.amount = quote.amount;
                 outcome.fee = outcome
                     .fee
@@ -903,16 +829,13 @@
                 rewards.append(&mut quote_rewards);
                 weight = weight.saturating_add(quote_weight);
                 merge_two_vectors_unique(&mut liquidity_sources, quote_liquidity_sources);
-<<<<<<< HEAD
-                Ok((outcome, rewards, liquidity_sources, weight))
-=======
                 Ok((
                     outcome,
                     outcome_without_impact,
                     rewards,
                     liquidity_sources,
+                    weight,
                 ))
->>>>>>> adbfee6e
             },
         )
     }
@@ -1719,11 +1642,7 @@
             true,
             deduce_fee,
         )
-<<<<<<< HEAD
-        .map(|(outcome, _rewards, _, _)| outcome)
-=======
-        .map(|quote_info| quote_info.outcome)
->>>>>>> adbfee6e
+        .map(|(quote_info, _)| quote_info.outcome)
     }
 
     /// Applies trivial routing (via Base Asset), resulting in a poly-swap which may contain several individual swaps.
@@ -1905,13 +1824,6 @@
             })
         }
 
-<<<<<<< HEAD
-        // todo remake weights
-        #[pallet::weight(<<T as assets::Config>::WeightInfo as assets::WeightInfo>::transfer()
-                .saturating_mul(receivers.len() as u64)
-                //.saturating_add(determine_weight::<T>(dex_id, input_asset_id, output_asset_id, SwapVariant::WithDesiredOutput)
-                )]
-=======
         /// Dispatches multiple swap & transfer operations. `swap_batches` contains vector of
         /// SwapBatchInfo structs, where each batch specifies which asset ID and DEX ID should
         /// be used for swapping, receiver accounts and their desired outcome amount in asset,
@@ -1924,15 +1836,10 @@
         /// - `selected_source_types`: list of selected LiquiditySource types, selection effect is
         ///                            determined by filter_mode,
         /// - `filter_mode`: indicate either to allow or forbid selected types only, or disable filtering.
+
+        // todo remake weights
         #[transactional]
-        #[pallet::weight(<T as Config>::WeightInfo::swap_transfer_batch(
-                swap_batches.len() as u32,
-                swap_batches.iter()
-                    .map(|batch| batch.len() as u32)
-                    .sum()
-            )
-        )]
->>>>>>> adbfee6e
+        #[pallet::weight(Weight::zero())]
         pub fn swap_transfer_batch(
             origin: OriginFor<T>,
             swap_batches: Vec<SwapBatchInfo<T::AssetId, T::DEXId, T::AccountId>>,
