--- conflicted
+++ resolved
@@ -41,17 +41,10 @@
 use common::prelude::fixnum::ops::{Bounded, Zero as _};
 use common::prelude::{Balance, FixedWrapper, QuoteAmount, SwapAmount, SwapOutcome, SwapVariant};
 use common::{
-<<<<<<< HEAD
-    balance, fixed_wrapper, AccountIdOf, BuyBackHandler, DEXInfo, DexIdOf, FilterMode, Fixed,
-    GetMarketInfo, GetPoolReserves, LiquidityProxyTrait, LiquidityRegistry, LiquiditySource,
-    LiquiditySourceFilter, LiquiditySourceId, LiquiditySourceType, RewardReason, TradingPair,
-    VestedRewardsPallet, XSTUSD,
-=======
     balance, fixed_wrapper, AccountIdOf, AssetInfoProvider, BuyBackHandler, DEXInfo, DexIdOf,
     DexInfoProvider, FilterMode, Fixed, GetMarketInfo, GetPoolReserves, LiquidityProxyTrait,
     LiquidityRegistry, LiquiditySource, LiquiditySourceFilter, LiquiditySourceId,
     LiquiditySourceType, RewardReason, TradingPair, VestedRewardsPallet, XSTUSD,
->>>>>>> 40653598
 };
 use fallible_iterator::FallibleIterator as _;
 use frame_support::dispatch::PostDispatchInfo;
