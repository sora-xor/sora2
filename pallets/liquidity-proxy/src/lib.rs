// This file is part of the SORA network and Polkaswap app.

// Copyright (c) 2020, 2021, Polka Biome Ltd. All rights reserved.
// SPDX-License-Identifier: BSD-4-Clause

// Redistribution and use in source and binary forms, with or without modification,
// are permitted provided that the following conditions are met:

// Redistributions of source code must retain the above copyright notice, this list
// of conditions and the following disclaimer.
// Redistributions in binary form must reproduce the above copyright notice, this
// list of conditions and the following disclaimer in the documentation and/or other
// materials provided with the distribution.
//
// All advertising materials mentioning features or use of this software must display
// the following acknowledgement: This product includes software developed by Polka Biome
// Ltd., SORA, and Polkaswap.
//
// Neither the name of the Polka Biome Ltd. nor the names of its contributors may be used
// to endorse or promote products derived from this software without specific prior written permission.

// THIS SOFTWARE IS PROVIDED BY Polka Biome Ltd. AS IS AND ANY EXPRESS OR IMPLIED WARRANTIES,
// INCLUDING, BUT NOT LIMITED TO, THE IMPLIED WARRANTIES OF MERCHANTABILITY AND FITNESS FOR
// A PARTICULAR PURPOSE ARE DISCLAIMED. IN NO EVENT SHALL Polka Biome Ltd. BE LIABLE FOR ANY
// DIRECT, INDIRECT, INCIDENTAL, SPECIAL, EXEMPLARY, OR CONSEQUENTIAL DAMAGES (INCLUDING,
// BUT NOT LIMITED TO, PROCUREMENT OF SUBSTITUTE GOODS OR SERVICES; LOSS OF USE, DATA, OR PROFITS;
// OR BUSINESS INTERRUPTION) HOWEVER CAUSED AND ON ANY THEORY OF LIABILITY, WHETHER IN CONTRACT,
// STRICT LIABILITY, OR TORT (INCLUDING NEGLIGENCE OR OTHERWISE) ARISING IN ANY WAY OUT OF THE
// USE OF THIS SOFTWARE, EVEN IF ADVISED OF THE POSSIBILITY OF SUCH DAMAGE.

#![cfg_attr(not(feature = "std"), no_std)]
// TODO #167: fix clippy warnings
#![allow(clippy::all)]

extern crate core;

pub mod liquidity_aggregator;
#[cfg(test)]
mod mock;
#[cfg(test)]
mod new_tests;
#[cfg(test)]
mod test_utils;
#[cfg(test)]
mod tests;
pub mod weights;

use assets::WeightInfo as _;
use codec::{Decode, Encode};
use common::prelude::{
    AssetIdOf, Balance, FixedWrapper, OutcomeFee, QuoteAmount, SwapAmount, SwapOutcome, SwapVariant,
};
use common::{
    balance, fixed_wrapper, AccountIdOf, AssetInfoProvider, AssetManager, BuyBackHandler, DEXInfo,
    DexIdOf, DexInfoProvider, FilterMode, Fixed, GetMarketInfo, GetPoolReserves,
    LiquidityProxyTrait, LiquidityRegistry, LiquiditySource, LiquiditySourceFilter,
    LiquiditySourceId, LiquiditySourceType, LockedLiquiditySourcesManager, RewardReason,
    TradingPair, TradingPairSourceManager, Vesting,
};
use core::marker::PhantomData;
use fallible_iterator::FallibleIterator as _;
use frame_support::dispatch::PostDispatchInfo;
use frame_support::traits::Get;
use frame_support::weights::Weight;
use frame_support::{ensure, fail, RuntimeDebug};
use frame_system::ensure_signed;
use itertools::Itertools as _;
use liquidity_aggregator::AggregatedSwapOutcome;
pub use pallet::*;
use sp_runtime::traits::Zero;
use sp_runtime::DispatchError;
use sp_std::collections::btree_set::BTreeSet;
use sp_std::prelude::*;
use sp_std::{cmp::Ord, cmp::Ordering, vec};
pub use weights::WeightInfo;

#[cfg(not(feature = "wip"))] // ALT
use {
    common::prelude::fixnum::ops::{Bounded, Zero as _},
    common::XSTUSD,
    sp_runtime::traits::CheckedSub,
};

#[cfg(feature = "wip")] // ALT
use liquidity_aggregator::LiquidityAggregator;

type LiquiditySourceIdOf<T> = LiquiditySourceId<<T as common::Config>::DEXId, LiquiditySourceType>;
type Rewards<AssetId> = Vec<(Balance, AssetId, RewardReason)>;

/// Exchange route as:
/// - from AssetId
/// - to AssetId
/// - swap amounts
/// Can be either WithDesiredInput or WithDesiredOutput.
type ExchangeRoute<AssetId> = Vec<(AssetId, AssetId, SwapAmount<Balance>)>;

pub const TECH_ACCOUNT_PREFIX: &[u8] = b"liquidity-proxy";
pub const TECH_ACCOUNT_MAIN: &[u8] = b"main";

const REJECTION_WEIGHT: Weight = Weight::from_parts(u64::MAX, u64::MAX);

/// Possible exchange paths for two assets.
pub struct ExchangePath<T: Config>(Vec<AssetIdOf<T>>);

impl<T: Config> core::fmt::Debug for ExchangePath<T> {
    fn fmt(&self, f: &mut core::fmt::Formatter<'_>) -> core::fmt::Result {
        f.debug_list().entries(self.0.iter()).finish()
    }
}

#[derive(Debug, Eq, PartialEq)]
enum AssetType {
    Base,
    SyntheticBase,
    Basic,
    Synthetic,
    ChameleonBase,
    ChameleonPoolAsset,
}

impl AssetType {
    fn determine<T: Config>(
        dex_info: &DEXInfo<AssetIdOf<T>>,
        synthetic_assets: &BTreeSet<AssetIdOf<T>>,
        asset_id: AssetIdOf<T>,
    ) -> Self {
        let base_chameleon_asset_id =
            <T::GetChameleonPoolBaseAssetId as traits::GetByKey<_, _>>::get(
                &dex_info.base_asset_id,
            );
        if asset_id == dex_info.base_asset_id {
            AssetType::Base
        } else if asset_id == dex_info.synthetic_base_asset_id {
            AssetType::SyntheticBase
        } else if synthetic_assets.contains(&asset_id) {
            AssetType::Synthetic
        } else if let Some(base_chameleon_asset_id) = base_chameleon_asset_id {
            if asset_id == base_chameleon_asset_id {
                AssetType::ChameleonBase
            } else if <T::GetChameleonPool as traits::GetByKey<_, _>>::get(&common::TradingPair {
                base_asset_id: dex_info.base_asset_id,
                target_asset_id: asset_id,
            }) {
                AssetType::ChameleonPoolAsset
            } else {
                AssetType::Basic
            }
        } else {
            AssetType::Basic
        }
    }
}

macro_rules! forward_or_backward {
    ($ex1:tt, $ex2:tt) => {
        ($ex1, $ex2) | ($ex2, $ex1)
    };
}

struct PathBuilder<T: Config> {
    pub paths: Vec<ExchangePath<T>>,
    pub input_asset_id: T::AssetId,
    pub output_asset_id: T::AssetId,
    pub base_asset_id: T::AssetId,
    pub synthetic_base_asset_id: T::AssetId,
    pub base_chameleon_asset_id: Option<T::AssetId>,
}

impl<T: Config> core::fmt::Debug for PathBuilder<T> {
    fn fmt(&self, f: &mut core::fmt::Formatter<'_>) -> core::fmt::Result {
        f.debug_struct("PathBuilder")
            .field("paths", &self.paths)
            .field("input_asset_id", &self.input_asset_id)
            .field("output_asset_id", &self.output_asset_id)
            .field("base_asset_id", &self.base_asset_id)
            .field("synthetic_base_asset_id", &self.synthetic_base_asset_id)
            .field("base_chameleon_asset_id", &self.base_chameleon_asset_id)
            .finish()
    }
}

impl<T: Config> PathBuilder<T> {
    pub fn direct(&mut self) -> &mut Self {
        self.paths.push(ExchangePath(vec![
            self.input_asset_id,
            self.output_asset_id,
        ]));
        self
    }

    pub fn via_base(&mut self) -> &mut Self {
        self.paths.push(ExchangePath(vec![
            self.input_asset_id,
            self.base_asset_id,
            self.output_asset_id,
        ]));
        self
    }

    pub fn via_synthetic_base(&mut self) -> &mut Self {
        self.paths.push(ExchangePath(vec![
            self.input_asset_id,
            self.synthetic_base_asset_id,
            self.output_asset_id,
        ]));
        self
    }
    pub fn via_base_and_synthetic_base(&mut self) -> &mut Self {
        self.paths.push(ExchangePath(vec![
            self.input_asset_id,
            self.base_asset_id,
            self.synthetic_base_asset_id,
            self.output_asset_id,
        ]));
        self
    }

    pub fn via_synthetic_base_and_base(&mut self) -> &mut Self {
        self.paths.push(ExchangePath(vec![
            self.input_asset_id,
            self.synthetic_base_asset_id,
            self.base_asset_id,
            self.output_asset_id,
        ]));
        self
    }

    pub fn via_base_chameleon(&mut self) -> &mut Self {
        if let Some(base_chameleon_asset_id) = self.base_chameleon_asset_id {
            self.paths.push(ExchangePath(vec![
                self.input_asset_id,
                base_chameleon_asset_id,
                self.output_asset_id,
            ]));
        }
        self
    }

    pub fn via_base_and_base_chameleon(&mut self) -> &mut Self {
        if let Some(base_chameleon_asset_id) = self.base_chameleon_asset_id {
            self.paths.push(ExchangePath(vec![
                self.input_asset_id,
                self.base_asset_id,
                base_chameleon_asset_id,
                self.output_asset_id,
            ]));
        }
        self
    }

    pub fn via_base_chameleon_and_base(&mut self) -> &mut Self {
        if let Some(base_chameleon_asset_id) = self.base_chameleon_asset_id {
            self.paths.push(ExchangePath(vec![
                self.input_asset_id,
                base_chameleon_asset_id,
                self.base_asset_id,
                self.output_asset_id,
            ]));
        }
        self
    }

    pub fn via_base_chameleon_and_base_and_synthetic_base(&mut self) -> &mut Self {
        if let Some(base_chameleon_asset_id) = self.base_chameleon_asset_id {
            self.paths.push(ExchangePath(vec![
                self.input_asset_id,
                base_chameleon_asset_id,
                self.base_asset_id,
                self.synthetic_base_asset_id,
                self.output_asset_id,
            ]));
        }
        self
    }

    pub fn via_synthetic_base_and_base_and_base_chameleon(&mut self) -> &mut Self {
        if let Some(base_chameleon_asset_id) = self.base_chameleon_asset_id {
            self.paths.push(ExchangePath(vec![
                self.input_asset_id,
                self.synthetic_base_asset_id,
                self.base_asset_id,
                base_chameleon_asset_id,
                self.output_asset_id,
            ]));
        }
        self
    }
}

impl<T: Config> ExchangePath<T> {
    pub fn new_trivial(
        dex_info: &DEXInfo<AssetIdOf<T>>,
        input_asset_id: AssetIdOf<T>,
        output_asset_id: AssetIdOf<T>,
    ) -> Option<Vec<Self>> {
        use AssetType::*;

        let synthetic_assets = T::PrimaryMarketXST::enabled_target_assets();
        let input_type = AssetType::determine::<T>(dex_info, &synthetic_assets, input_asset_id);
        let output_type = AssetType::determine::<T>(dex_info, &synthetic_assets, output_asset_id);
        let base_chameleon_asset_id =
            <T::GetChameleonPoolBaseAssetId as traits::GetByKey<_, _>>::get(
                &dex_info.base_asset_id,
            );

        let mut path_builder = PathBuilder::<T> {
            input_asset_id,
            output_asset_id,
            paths: Vec::new(),
            base_asset_id: dex_info.base_asset_id,
            synthetic_base_asset_id: dex_info.synthetic_base_asset_id,
            base_chameleon_asset_id,
        };

        match (input_type, output_type) {
            forward_or_backward!(Base, Basic)
            | forward_or_backward!(Base, SyntheticBase)
            | forward_or_backward!(Base, ChameleonBase) => path_builder.direct(),
            forward_or_backward!(SyntheticBase, Synthetic) => path_builder.direct().via_base(),
            (Basic, Basic)
            | forward_or_backward!(SyntheticBase, Basic)
            | forward_or_backward!(ChameleonBase, SyntheticBase)
            | forward_or_backward!(Basic, ChameleonBase) => path_builder.via_base(),
            (Synthetic, Synthetic) => path_builder.via_synthetic_base().via_base(),
            forward_or_backward!(Base, Synthetic) => path_builder.direct().via_synthetic_base(),
            (Basic, Synthetic) | (ChameleonBase, Synthetic) => {
                path_builder.via_base().via_base_and_synthetic_base()
            }
            (Synthetic, Basic) | (Synthetic, ChameleonBase) => {
                path_builder.via_base().via_synthetic_base_and_base()
            }
            forward_or_backward!(ChameleonPoolAsset, ChameleonBase) => path_builder.direct(),
            forward_or_backward!(Base, ChameleonPoolAsset) => {
                path_builder.direct().via_base_chameleon()
            }
            (SyntheticBase, ChameleonPoolAsset) | (Basic, ChameleonPoolAsset) => {
                path_builder.via_base().via_base_and_base_chameleon()
            }
            (ChameleonPoolAsset, SyntheticBase) | (ChameleonPoolAsset, Basic) => {
                path_builder.via_base().via_base_chameleon_and_base()
            }
            (Synthetic, ChameleonPoolAsset) => path_builder
                .via_synthetic_base_and_base()
                .via_base()
                .via_synthetic_base_and_base_and_base_chameleon(),
            (ChameleonPoolAsset, Synthetic) => path_builder
                .via_base_and_synthetic_base()
                .via_base()
                .via_base_chameleon_and_base_and_synthetic_base(),
            (ChameleonPoolAsset, ChameleonPoolAsset) => path_builder
                .via_base()
                .via_base_chameleon_and_base()
                .via_base_and_base_chameleon(),
            (Base, Base) | (SyntheticBase, SyntheticBase) | (ChameleonBase, ChameleonBase) => {
                &mut path_builder
            }
        };
        frame_support::log::trace!("Found paths: {:?}", path_builder);
        if path_builder.paths.is_empty() {
            None
        } else {
            Some(path_builder.paths)
        }
    }
}

#[derive(Eq, PartialEq, Encode, Decode)]
pub struct QuoteInfo<AssetId: Ord, LiquiditySource> {
    pub outcome: SwapOutcome<Balance, AssetId>,
    pub amount_without_impact: Option<Balance>,
    pub rewards: Rewards<AssetId>,
    pub liquidity_sources: Vec<LiquiditySource>,
    pub path: Vec<AssetId>,
}

fn merge_two_vectors_unique<T: PartialEq>(vec_1: &mut Vec<T>, vec_2: Vec<T>) {
    for el in vec_2 {
        if !vec_1.contains(&el) {
            vec_1.push(el);
        }
    }
}

impl<T: Config> Pallet<T> {
    /// Temporary workaround to prevent tbc oracle exploit with xyk-only filter.
    pub fn is_forbidden_filter(
        input_asset_id: &AssetIdOf<T>,
        output_asset_id: &AssetIdOf<T>,
        selected_source_types: &Vec<LiquiditySourceType>,
        filter_mode: &FilterMode,
    ) -> bool {
        let tbc_reserve_assets = T::PrimaryMarketTBC::enabled_target_assets();

        // check if user has selected only xyk either explicitly or by excluding other types
        // FIXME: such detection approach is unreliable, come up with better way
        let is_xyk_only = selected_source_types.contains(&LiquiditySourceType::XYKPool)
            && !selected_source_types
                .contains(&LiquiditySourceType::MulticollateralBondingCurvePool)
            && !selected_source_types.contains(&LiquiditySourceType::XSTPool)
            && !selected_source_types.contains(&LiquiditySourceType::OrderBook)
            && filter_mode == &FilterMode::AllowSelected
            || selected_source_types
                .contains(&LiquiditySourceType::MulticollateralBondingCurvePool)
                && selected_source_types.contains(&LiquiditySourceType::XSTPool)
                && !selected_source_types.contains(&LiquiditySourceType::XYKPool)
                && selected_source_types.contains(&LiquiditySourceType::OrderBook)
                && filter_mode == &FilterMode::ForbidSelected;
        // check if either of tbc reserve assets is present
        let reserve_asset_present = tbc_reserve_assets.contains(input_asset_id)
            || tbc_reserve_assets.contains(output_asset_id);

        is_xyk_only && reserve_asset_present
    }

    pub fn check_indivisible_assets(
        input_asset_id: &AssetIdOf<T>,
        output_asset_id: &AssetIdOf<T>,
    ) -> Result<(), DispatchError> {
        ensure!(
            !T::AssetInfoProvider::is_non_divisible(input_asset_id)
                && !T::AssetInfoProvider::is_non_divisible(output_asset_id),
            Error::<T>::UnableToSwapIndivisibleAssets
        );
        Ok(())
    }

    pub fn inner_swap(
        sender: T::AccountId,
        receiver: T::AccountId,
        dex_id: T::DEXId,
        input_asset_id: AssetIdOf<T>,
        output_asset_id: AssetIdOf<T>,
        swap_amount: SwapAmount<Balance>,
        selected_source_types: Vec<LiquiditySourceType>,
        filter_mode: FilterMode,
    ) -> Result<Weight, DispatchError> {
        Self::check_indivisible_assets(&input_asset_id, &output_asset_id)?;
        let mut total_weight = <T as Config>::WeightInfo::check_indivisible_assets();

        if Self::is_forbidden_filter(
            &input_asset_id,
            &output_asset_id,
            &selected_source_types,
            &filter_mode,
        ) {
            fail!(Error::<T>::ForbiddenFilter);
        }
        total_weight =
            total_weight.saturating_add(<T as Config>::WeightInfo::is_forbidden_filter());

        let (outcome, sources, weight) = Self::inner_exchange(
            dex_id,
            &sender,
            &receiver,
            &input_asset_id,
            &output_asset_id,
            swap_amount,
            LiquiditySourceFilter::with_mode(dex_id, filter_mode, selected_source_types),
        )?;
        total_weight = total_weight.saturating_add(weight);

        let (input_amount, output_amount, fee) = match swap_amount {
            SwapAmount::WithDesiredInput {
                desired_amount_in, ..
            } => (desired_amount_in, outcome.amount, outcome.fee),
            SwapAmount::WithDesiredOutput {
                desired_amount_out, ..
            } => (outcome.amount, desired_amount_out, outcome.fee),
        };
        Self::deposit_event(Event::<T>::Exchange(
            sender,
            dex_id,
            input_asset_id,
            output_asset_id,
            input_amount,
            output_amount,
            fee,
            sources,
        ));

        Ok(total_weight)
    }

    /// Applies trivial routing (via Base Asset), resulting in a poly-swap which may contain several individual swaps.
    /// Those individual swaps are subject to liquidity aggregation algorithm.
    ///
    /// This a wrapper for `exchange_single`.
    pub fn inner_exchange(
        dex_id: T::DEXId,
        sender: &T::AccountId,
        receiver: &T::AccountId,
        input_asset_id: &AssetIdOf<T>,
        output_asset_id: &AssetIdOf<T>,
        amount: SwapAmount<Balance>,
        filter: LiquiditySourceFilter<T::DEXId, LiquiditySourceType>,
    ) -> Result<
        (
            SwapOutcome<Balance, AssetIdOf<T>>,
            Vec<LiquiditySourceIdOf<T>>,
            Weight,
        ),
        DispatchError,
    > {
        ensure!(
            input_asset_id != output_asset_id,
            Error::<T>::UnavailableExchangePath
        );

        common::with_transaction(|| {
            let dex_info = T::DexInfoProvider::get_dex_info(&dex_id)?;
            let maybe_paths =
                ExchangePath::<T>::new_trivial(&dex_info, *input_asset_id, *output_asset_id);
            let total_weight = <T as Config>::WeightInfo::new_trivial();
            maybe_paths
                .map_or(Err(Error::<T>::UnavailableExchangePath.into()), |paths| {
                    Self::exchange_sequence(&dex_info, sender, receiver, paths, amount, &filter)
                })
                .map(|(outcome, sources, weight)| {
                    (outcome, sources, total_weight.saturating_add(weight))
                })
        })
    }

    /// Exchange sequence of assets, where each pair is a direct exchange.
    /// The swaps path is selected via `select_best_path`
    fn exchange_sequence(
        dex_info: &DEXInfo<AssetIdOf<T>>,
        sender: &T::AccountId,
        receiver: &T::AccountId,
        asset_paths: Vec<ExchangePath<T>>,
        amount: SwapAmount<Balance>,
        filter: &LiquiditySourceFilter<T::DEXId, LiquiditySourceType>,
    ) -> Result<
        (
            SwapOutcome<Balance, AssetIdOf<T>>,
            Vec<LiquiditySourceIdOf<T>>,
            Weight,
        ),
        DispatchError,
    > {
        let (_, route, quote_weight) = Self::select_best_path(
            dex_info,
            asset_paths,
            amount.variant(),
            amount.amount(),
            filter,
            true,
            true,
        )
        .map(|(info, swaps, weight)| (info.path, swaps, weight))?;

        Self::exchange_sequence_with_desired_amount(dex_info, sender, receiver, &route, filter)
            .and_then(|(mut swap, sources, weight)| {
                match amount {
                    SwapAmount::WithDesiredInput { min_amount_out, .. } => {
                        ensure!(
                            swap.amount >= min_amount_out,
                            Error::<T>::SlippageNotTolerated
                        );
                        Ok((swap, sources, quote_weight.saturating_add(weight)))
                    }
                    SwapAmount::WithDesiredOutput { max_amount_in, .. } => {
                        // The input limit on the first exchange is an input amount for the whole exchange
                        let input_amount = route
                            .first()
                            .ok_or(Error::<T>::UnavailableExchangePath)?
                            .2
                            .limit();
                        swap.amount = input_amount;
                        ensure!(
                            swap.amount <= max_amount_in,
                            Error::<T>::SlippageNotTolerated
                        );
                        Ok((swap, sources, quote_weight.saturating_add(weight)))
                    }
                }
            })
    }

    /// Performs the sequence of assets exchanges.
    ///
    /// Performs [`Self::exchange_single()`] for each pair of assets and aggregates the results.
    ///
    /// # Parameters
    /// - `dex_info` - information about DEX
    /// - `sender` - address that sends amount
    /// - `receiver` - swap beneficiary
    /// - `swaps` - exchange route with amounts
    /// - `filter` - filter for liquidity sources
    fn exchange_sequence_with_desired_amount(
        dex_info: &DEXInfo<AssetIdOf<T>>,
        sender: &T::AccountId,
        receiver: &T::AccountId,
        route: &ExchangeRoute<AssetIdOf<T>>,
        filter: &LiquiditySourceFilter<T::DEXId, LiquiditySourceType>,
    ) -> Result<
        (
            SwapOutcome<Balance, AssetIdOf<T>>,
            Vec<LiquiditySourceIdOf<T>>,
            Weight,
        ),
        DispatchError,
    > {
        use itertools::EitherOrBoth::*;

        let transit_account = T::GetTechnicalAccountId::get();
        let exchange_count = route.len();

        let sender_iter = sp_std::iter::once(sender)
            .chain(sp_std::iter::repeat(&transit_account).take(exchange_count - 1));
        let receiver_iter = sp_std::iter::repeat(&transit_account)
            .take(exchange_count - 1)
            .chain(sp_std::iter::once(receiver));

        fallible_iterator::convert(
            route
                .iter()
                .zip_longest(sender_iter)
                .zip_longest(receiver_iter)
                .map(|zip| match zip {
                    Both(Both((from, to, swap_amount), cur_sender), cur_receiver) => {
                        (from, to, swap_amount, cur_sender, cur_receiver)
                    }
                    // Sanity check. Should never happen
                    _ => panic!(
                        "Exchanging failed, iterator invariants are broken - \
                                 this is a programmer error"
                    ),
                })
                // Exchange
                .map(|(from, to, swap_amount, cur_sender, cur_receiver)| -> Result<_, DispatchError> {
                    let (swap_outcome, sources, weight) = Self::exchange_single(
                        cur_sender,
                        cur_receiver,
                        &dex_info.base_asset_id,
                        &from,
                        &to,
                        swap_amount.clone(),
                        filter.clone(),
                    )?;
                    Ok((swap_outcome, sources, weight))
                }),
        )
            // Exchange aggregation
            .fold(
                (
                    SwapOutcome::new(balance!(0), OutcomeFee::new()),
                    Vec::new(),
                    Weight::zero(),
                ),
                |(mut outcome, mut sources, mut total_weight),
                 (swap_outcome, swap_sources, swap_weight)| {
                    outcome.amount = swap_outcome.amount;
                    outcome.fee = outcome.fee.merge(swap_outcome.fee);
                    merge_two_vectors_unique(&mut sources, swap_sources);
                    total_weight = total_weight.saturating_add(swap_weight);
                    Ok((outcome, sources, total_weight))
                },
            )
    }

    /// Performs a swap given a number of liquidity sources and a distribution of the swap amount across the sources.
    fn exchange_single(
        sender: &T::AccountId,
        receiver: &T::AccountId,
        base_asset_id: &AssetIdOf<T>,
        input_asset_id: &AssetIdOf<T>,
        output_asset_id: &AssetIdOf<T>,
        amount: SwapAmount<Balance>,
        filter: LiquiditySourceFilter<T::DEXId, LiquiditySourceType>,
    ) -> Result<
        (
            SwapOutcome<Balance, AssetIdOf<T>>,
            Vec<LiquiditySourceIdOf<T>>,
            Weight,
        ),
        DispatchError,
    > {
        common::with_transaction(|| {
            let mut total_weight = Weight::zero();
            let (outcome, _, sources, weight) = Self::quote_single(
                base_asset_id,
                input_asset_id,
                output_asset_id,
                amount.into(),
                filter,
                true,
                true,
            )?;
            total_weight = total_weight.saturating_add(weight);

            let res = outcome
                .distribution
                .into_iter()
                .filter(|(_src, part_amount)| part_amount.amount() > balance!(0))
                .map(|(src, part_amount)| {
                    T::LiquidityRegistry::exchange(
                        sender,
                        receiver,
                        &src,
                        input_asset_id,
                        output_asset_id,
                        part_amount,
                    )
                    .map(|(outcome, weight)| {
                        total_weight = total_weight.saturating_add(weight);
                        outcome
                    })
                })
                .collect::<Result<Vec<SwapOutcome<Balance, AssetIdOf<T>>>, DispatchError>>()?;

            let (amount, fee) = res.into_iter().fold(
                (fixed_wrapper!(0), OutcomeFee::new()),
                |(amount_acc, fee_acc), x| {
                    (
                        amount_acc + FixedWrapper::from(x.amount),
                        fee_acc.merge(x.fee),
                    )
                },
            );
            let amount = amount
                .try_into_balance()
                .map_err(|_| Error::CalculationError::<T>)?;
            Ok((SwapOutcome::new(amount, fee), sources, total_weight))
        })
    }

    /// Applies trivial routing (via Base Asset), resulting in a poly-swap which may contain several individual swaps.
    /// Those individual swaps are subject to liquidity aggregation algorithm.
    ///
    /// This a wrapper for `quote_single`.
    pub fn inner_quote(
        dex_id: T::DEXId,
        input_asset_id: &AssetIdOf<T>,
        output_asset_id: &AssetIdOf<T>,
        amount: QuoteAmount<Balance>,
        filter: LiquiditySourceFilter<T::DEXId, LiquiditySourceType>,
        skip_info: bool,
        deduce_fee: bool,
    ) -> Result<
        (
            QuoteInfo<AssetIdOf<T>, LiquiditySourceIdOf<T>>,
            ExchangeRoute<AssetIdOf<T>>,
            Weight,
        ),
        DispatchError,
    > {
        ensure!(
            input_asset_id != output_asset_id,
            Error::<T>::UnavailableExchangePath
        );
        let dex_info = T::DexInfoProvider::get_dex_info(&dex_id)?;
        let maybe_path =
            ExchangePath::<T>::new_trivial(&dex_info, *input_asset_id, *output_asset_id);
        maybe_path.map_or_else(
            || Err(Error::<T>::UnavailableExchangePath.into()),
            |paths| {
                Self::select_best_path(
                    &dex_info,
                    paths,
                    amount.variant(),
                    amount.amount(),
                    &filter,
                    skip_info,
                    deduce_fee,
                )
            },
        )
    }

    /// Selects the best path between two swap paths
    ///
    /// Returns Result containing a quote result and the selected path
    fn select_best_path(
        dex_info: &DEXInfo<AssetIdOf<T>>,
        asset_paths: Vec<ExchangePath<T>>,
        swap_variant: SwapVariant,
        amount: Balance,
        filter: &LiquiditySourceFilter<T::DEXId, LiquiditySourceType>,
        skip_info: bool,
        deduce_fee: bool,
    ) -> Result<
        (
            QuoteInfo<AssetIdOf<T>, LiquiditySourceIdOf<T>>,
            ExchangeRoute<AssetIdOf<T>>,
            Weight,
        ),
        DispatchError,
    > {
        let mut weight = Weight::zero();
        let mut swaps = ExchangeRoute::<AssetIdOf<T>>::new();
        let mut path_quote_iter = asset_paths.into_iter().map(|ExchangePath(atomic_path)| {
            let quote = match swap_variant {
                SwapVariant::WithDesiredInput => Self::quote_pairs_with_flexible_amount(
                    dex_info,
                    atomic_path.iter().tuple_windows(),
                    QuoteAmount::with_desired_input,
                    amount,
                    filter,
                    skip_info,
                    deduce_fee,
                    swap_variant,
                ),
                SwapVariant::WithDesiredOutput => Self::quote_pairs_with_flexible_amount(
                    dex_info,
                    atomic_path
                        .iter()
                        .rev()
                        .tuple_windows()
                        .map(|(to, from)| (from, to)),
                    QuoteAmount::with_desired_output,
                    amount,
                    filter,
                    skip_info,
                    deduce_fee,
                    swap_variant,
                ),
            };
            quote.map(|x| {
                swaps = x.4;
                weight = weight.saturating_add(x.5);
                QuoteInfo {
                    outcome: x.0,
                    amount_without_impact: x.1,
                    rewards: x.2,
                    liquidity_sources: x.3,
                    path: atomic_path,
                }
            })
        });

        let primary_path = path_quote_iter
            .next()
            .ok_or(Error::<T>::UnavailableExchangePath)?;

        path_quote_iter
            .fold(primary_path, |acc, path| match (&acc, &path) {
                (Ok(_), Err(_)) => acc,
                (Err(_), Ok(_)) => path,
                (Ok(acc_quote_info), Ok(quote_info)) => {
                    match (
                        swap_variant,
                        acc_quote_info.outcome.cmp(&quote_info.outcome),
                    ) {
                        (SwapVariant::WithDesiredInput, Ordering::Less) => path,
                        (SwapVariant::WithDesiredInput, _) => acc,
                        (_, Ordering::Less) => acc,
                        _ => path,
                    }
                }
                _ => acc,
            })
            .map(|quote| (quote, swaps, weight))
    }

    /// Quote given pairs of assets using `amount_ctr` to construct [`QuoteAmount`] for each pair.
    ///
    /// Performs [`Self::quote_single()`] for each pair and aggregates the results.
    fn quote_pairs_with_flexible_amount<'asset, F: Fn(Balance) -> QuoteAmount<Balance>>(
        dex_info: &DEXInfo<AssetIdOf<T>>,
        asset_pairs: impl Iterator<Item = (&'asset AssetIdOf<T>, &'asset AssetIdOf<T>)>,
        amount_ctr: F,
        amount: Balance,
        filter: &LiquiditySourceFilter<T::DEXId, LiquiditySourceType>,
        skip_info: bool,
        deduce_fee: bool,
        swap_variant: SwapVariant,
    ) -> Result<
        (
            SwapOutcome<Balance, AssetIdOf<T>>,
            Option<Balance>,
            Rewards<AssetIdOf<T>>,
            Vec<LiquiditySourceIdOf<T>>,
            ExchangeRoute<AssetIdOf<T>>,
            Weight,
        ),
        DispatchError,
    > {
        let mut current_amount = amount;
        let init_outcome_without_impact = (!skip_info).then(|| balance!(0));
        fallible_iterator::convert(asset_pairs.map(|(from_asset_id, to_asset_id)| {
            let (quote, rewards, liquidity_sources, weight) = Self::quote_single(
                &dex_info.base_asset_id,
                from_asset_id,
                to_asset_id,
                amount_ctr(current_amount),
                filter.clone(),
                skip_info,
                deduce_fee,
            )?;
            let amount_sent = current_amount;
            current_amount = quote.amount;
            Ok((
                amount_sent,
                quote,
                rewards,
                liquidity_sources,
                (from_asset_id, to_asset_id),
                weight,
            ))
        }))
        .fold(
            (
                SwapOutcome::new(balance!(0), OutcomeFee::new()),
                init_outcome_without_impact,
                Rewards::new(),
                Vec::new(),
                Vec::new(),
                Weight::zero(),
            ),
            |(
                mut outcome,
                mut outcome_without_impact,
                mut rewards,
                mut liquidity_sources,
                mut vec_swaps,
                mut weight,
            ),
             (
                amount_sent,
                quote,
                mut quote_rewards,
                quote_liquidity_sources,
                (from_asset, to_asset),
                quote_weight,
            )| {
                outcome_without_impact = outcome_without_impact
                    .map(|without_impact| {
                        Self::calculate_amount_without_impact(
                            from_asset,
                            to_asset,
                            &quote.distribution,
                            outcome.amount,
                            without_impact,
                            deduce_fee,
                        )
                    })
                    .transpose()?;
                outcome.amount = quote.amount;
                outcome.fee = outcome.fee.merge(quote.fee);
                rewards.append(&mut quote_rewards);
                weight = weight.saturating_add(quote_weight);
                match swap_variant {
                    SwapVariant::WithDesiredInput => vec_swaps.push((
                        *from_asset,
                        *to_asset,
                        SwapAmount::with_desired_input(amount_sent, quote.amount),
                    )),
                    SwapVariant::WithDesiredOutput => vec_swaps.insert(
                        0,
                        (
                            *from_asset,
                            *to_asset,
                            SwapAmount::with_desired_output(amount_sent, quote.amount),
                        ),
                    ),
                }
                merge_two_vectors_unique(&mut liquidity_sources, quote_liquidity_sources);
                Ok((
                    outcome,
                    outcome_without_impact,
                    rewards,
                    liquidity_sources,
                    vec_swaps,
                    weight,
                ))
            },
        )
    }

    // Would likely to fail if operating near the limits,
    // because it uses i128 for fixed-point arithmetics.
    // TODO: switch to unsigned internal representation
    fn calculate_amount_without_impact(
        input_asset_id: &AssetIdOf<T>,
        output_asset_id: &AssetIdOf<T>,
        distribution: &Vec<(
            LiquiditySourceId<T::DEXId, LiquiditySourceType>,
            SwapAmount<Balance>,
        )>,
        outcome_amount: u128,
        outcome_without_impact: u128,
        deduce_fee: bool,
    ) -> Result<Balance, DispatchError> {
        use common::fixnum;
        use fixnum::ops::{One, RoundMode, RoundingDiv, RoundingMul};

        let ratio_to_actual = if outcome_amount != 0 {
            // TODO: switch to unsigned internal representation (`FixedPoint<u128, U18>`)
            // for now lib `fixnum` doesn't implement operations for such types, so
            // we just use `i128` repr
            let outcome_without_impact = Fixed::from_bits(
                outcome_without_impact
                    .try_into()
                    .map_err(|_| Error::<T>::FailedToCalculatePriceWithoutImpact)?,
            );
            let outcome_amount = Fixed::from_bits(
                outcome_amount
                    .try_into()
                    .map_err(|_| Error::<T>::FailedToCalculatePriceWithoutImpact)?,
            );
            // Same RoundMode as was used in frontend
            outcome_without_impact
                .rdiv(outcome_amount, RoundMode::Floor)
                .unwrap_or(Fixed::ONE)
        } else {
            <Fixed as One>::ONE
        };

        // multiply all amounts in distribution to adjust prev quote without impact:
        let distribution = distribution
            .into_iter()
            .filter(|(_, part_amount)| part_amount.amount() > balance!(0))
            .map(|(market, amount)| {
                // Should not overflow unless the amounts are comparable to 10^38 .
                // For reference, a trillion is 10^12.
                //
                // same as mul by ratioToActual, just without floating point ops
                let adjusted_amount: u128 = Fixed::from_bits(
                    amount
                        .amount()
                        .try_into()
                        .map_err(|_| Error::<T>::FailedToCalculatePriceWithoutImpact)?,
                )
                .rmul(ratio_to_actual, RoundMode::Floor)
                .map_err(|_| Error::<T>::FailedToCalculatePriceWithoutImpact)?
                .into_bits()
                .try_into()
                .map_err(|_| Error::<T>::FailedToCalculatePriceWithoutImpact)?;
                Ok::<_, Error<T>>((
                    market,
                    QuoteAmount::with_variant(amount.variant(), adjusted_amount),
                ))
            })
            .collect::<Result<Vec<_>, _>>()?;

        let mut accumulated_without_impact: Balance = 0;
        for (src, part_amount) in distribution.into_iter() {
            let part_outcome = T::LiquidityRegistry::quote_without_impact(
                src,
                input_asset_id,
                output_asset_id,
                part_amount,
                deduce_fee,
            )?;
            accumulated_without_impact = accumulated_without_impact
                .checked_add(part_outcome.amount)
                .ok_or(Error::<T>::FailedToCalculatePriceWithoutImpact)?;
        }
        Ok(accumulated_without_impact)
    }

    /// Obtains only sources available for `quote`
    fn list_quote_liquidity_sources(
        input_asset_id: &AssetIdOf<T>,
        output_asset_id: &AssetIdOf<T>,
        filter: &LiquiditySourceFilter<T::DEXId, LiquiditySourceType>,
    ) -> Result<Vec<LiquiditySourceIdOf<T>>, DispatchError> {
        let mut sources =
            T::LiquidityRegistry::list_liquidity_sources(input_asset_id, output_asset_id, filter)?;
        let locked = T::LockedLiquiditySourcesManager::get();
        sources.retain(|x| !locked.contains(&x.liquidity_source_index));

        // the old mechanism cannot combine Order Book source with others
        #[cfg(not(feature = "wip"))] // ALT
        if sources.len() > 1 {
            sources.retain(|x| x.liquidity_source_index != LiquiditySourceType::OrderBook);
        }

        Ok(sources)
    }

    /// Computes the optimal distribution across available liquidity sources to execute the requested trade
    /// given the input and output assets, the trade amount and a liquidity sources filter.
    ///
    /// - `input_asset_id` - ID of the asset to sell,
    /// - `output_asset_id` - ID of the asset to buy,
    /// - `amount` - the amount with "direction" (sell or buy) together with the maximum price impact (slippage),
    /// - `filter` - a filter composed of a list of liquidity sources IDs to accept or ban for this trade.
    /// - `skip_info` - flag that indicates that additional info should not be shown, that is needed when actual exchange is performed.
    ///
    fn quote_single(
        base_asset_id: &AssetIdOf<T>,
        input_asset_id: &AssetIdOf<T>,
        output_asset_id: &AssetIdOf<T>,
        amount: QuoteAmount<Balance>,
        filter: LiquiditySourceFilter<T::DEXId, LiquiditySourceType>,
        skip_info: bool,
        deduce_fee: bool,
    ) -> Result<
        (
            AggregatedSwapOutcome<AssetIdOf<T>, LiquiditySourceIdOf<T>, Balance>,
            Rewards<AssetIdOf<T>>,
            Vec<LiquiditySourceIdOf<T>>,
            Weight,
        ),
        DispatchError,
    > {
        let sources = Self::list_quote_liquidity_sources(input_asset_id, output_asset_id, &filter)?;
        let mut total_weight = <T as Config>::WeightInfo::list_liquidity_sources();
        ensure!(!sources.is_empty(), Error::<T>::UnavailableExchangePath);

        // Check if we have exactly one source => no split required
        if sources.len() == 1 {
            let src = sources.first().unwrap();
            let (outcome, weight) = T::LiquidityRegistry::quote(
                src,
                input_asset_id,
                output_asset_id,
                amount.into(),
                deduce_fee,
            )?;
            total_weight = total_weight.saturating_add(weight);
            let rewards = if skip_info {
                Vec::new()
            } else {
                let (input_amount, output_amount) = amount.place_input_and_output(outcome.clone());
                let (rewards, weight) = T::LiquidityRegistry::check_rewards(
                    src,
                    input_asset_id,
                    output_asset_id,
                    input_amount,
                    output_amount,
                )
                .unwrap_or((Vec::new(), Weight::zero()));
                total_weight = total_weight.saturating_add(weight);
                rewards
            };
            return Ok((
                AggregatedSwapOutcome::new(
                    vec![(
                        src.clone(),
                        SwapAmount::with_variant(amount.variant(), amount.amount(), outcome.amount),
                    )],
                    outcome.amount,
                    outcome.fee,
                ),
                rewards,
                sources,
                total_weight,
            ));
        }

        #[cfg(not(feature = "wip"))] // ALT
        {
            // Check if we have exactly two sources: the primary market and the secondary market
            // Do the "smart" swap split (with fallback)
            // NOTE: we assume here that XST tokens are not added to TBC reserves. If they are in the future, this
            // logic should be redone!
            if sources.len() == 2 {
                let mut primary_market: Option<LiquiditySourceIdOf<T>> = None;
                let mut secondary_market: Option<LiquiditySourceIdOf<T>> = None;

                for src in &sources {
                    match src.liquidity_source_index {
                        // We can't use XST as primary market for smart split, because it use XST asset as base
                        // and does not support DEXes except Polkaswap
                        LiquiditySourceType::MulticollateralBondingCurvePool => {
                            primary_market = Some(src.clone())
                        }
                        LiquiditySourceType::XYKPool | LiquiditySourceType::MockPool => {
                            secondary_market = Some(src.clone())
                        }
                        _ => (),
                    }
                }

                if let (Some(primary_mkt), Some(xyk)) = (primary_market, secondary_market) {
                    let outcome = Self::smart_split(
                        &primary_mkt,
                        &xyk,
                        base_asset_id,
                        input_asset_id,
                        output_asset_id,
                        amount.clone(),
                        skip_info,
                        deduce_fee,
                    )?;
                    total_weight = total_weight.saturating_add(outcome.2);
                    return Ok((outcome.0, outcome.1, sources, total_weight));
                }
            }
        }

        #[cfg(feature = "wip")] // ALT
        {
            let (outcome, rewards, weight) = Self::new_smart_split(
                &sources,
                base_asset_id,
                input_asset_id,
                output_asset_id,
                amount.clone(),
                skip_info,
                deduce_fee,
            )?;

            total_weight = total_weight.saturating_add(weight);
            Ok((outcome, rewards, sources, total_weight))
        }

        #[cfg(not(feature = "wip"))] // ALT
        fail!(Error::<T>::UnavailableExchangePath);
    }

    /// Check if given two arbitrary tokens can be used to perform an exchange via any available sources.
    pub fn is_path_available(
        dex_id: T::DEXId,
        input_asset_id: AssetIdOf<T>,
        output_asset_id: AssetIdOf<T>,
    ) -> Result<bool, DispatchError> {
        let dex_info = T::DexInfoProvider::get_dex_info(&dex_id)?;
        let maybe_path = ExchangePath::<T>::new_trivial(&dex_info, input_asset_id, output_asset_id);
        maybe_path.map_or(Ok(false), |paths| {
            let paths_flag = paths
                .into_iter()
                .map(|ExchangePath(atomic_path)| {
                    Self::check_asset_path(&dex_id, &dex_info, &atomic_path)
                })
                .any(|x| x);
            Ok(paths_flag)
        })
    }

    /// Checks if the path, consisting of sequential swaps of assets in `path`, is
    /// available and if it is, then returns Ok(true)
    pub fn check_asset_path(
        dex_id: &T::DEXId,
        dex_info: &DEXInfo<AssetIdOf<T>>,
        path: &[AssetIdOf<T>],
    ) -> bool {
        path.iter()
            .tuple_windows()
            .filter_map(|(from, to)| {
                let pair = Self::weak_sort_pair(&dex_info, *from, *to);
                T::TradingPairSourceManager::list_enabled_sources_for_trading_pair(
                    dex_id,
                    &pair.base_asset_id,
                    &pair.target_asset_id,
                )
                .ok()
            })
            .all(|sources| !sources.is_empty())
    }

    /// Returns a BTreeSet with all LiquiditySourceTypes, which will be used for swap
    pub fn get_asset_path_sources(
        dex_id: &T::DEXId,
        dex_info: &DEXInfo<AssetIdOf<T>>,
        path: &[AssetIdOf<T>],
    ) -> Result<BTreeSet<LiquiditySourceType>, DispatchError> {
        let sources_set = fallible_iterator::convert(path.to_vec().iter().tuple_windows().map(
            |(from, to)| -> Result<_, DispatchError> {
                let pair = Self::weak_sort_pair(&dex_info, *from, *to);
                let sources = T::TradingPairSourceManager::list_enabled_sources_for_trading_pair(
                    &dex_id,
                    &pair.base_asset_id,
                    &pair.target_asset_id,
                )?;
                ensure!(!sources.is_empty(), Error::<T>::UnavailableExchangePath);
                Ok(sources)
            },
        ))
        .fold(None, |acc: Option<BTreeSet<_>>, sources| match acc {
            Some(mut set) => {
                set.retain(|x| sources.contains(x));
                Ok(Some(set))
            }
            None => Ok(Some(sources)),
        })?
        .unwrap_or_default();
        Ok(sources_set)
    }

    /// Calculates the max potential weight of smart_split / new_smart_split
    ///
    /// This function should cover the current code map and all possible calls of some functions that can take a weight.
    /// The current code map:
    ///
    /// smart_split()
    ///     quote()
    ///     quote()
    ///     check_rewards()
    ///     quote()
    ///     check_rewards()
    ///
    /// The new approach code map:
    ///
    /// new_smart_split()
    ///     step_quote() - max 4 times, because there are 4 liquidity sources
    ///     check_rewards() - max 4 times, because there are 4 liquidity sources
    ///
    /// Dev NOTE: if you change the logic of liquidity proxy, please sustain inner_exchange_weight() and code map above.
    pub fn smart_split_weight() -> Weight {
        // Only TBC has rewards weight, all others are zero.
        // In this case the max value of the sum of rewards weights is TBC weight,
        // because it could be only one TBC source in the list.
        // The rewards weight is added once, no matter how many times it was called in the code.
        T::LiquidityRegistry::check_rewards_weight().saturating_add(
            T::LiquidityRegistry::step_quote_weight(T::GetNumSamples::get()).saturating_mul(4),
        )
    }

    /// Calculates the max potential weight of inner_exchange
    ///
    /// This function should cover the current code map and all possible calls of some functions that can take a weight.
    /// The current code map:
    ///
    /// inner_exchange()
    ///     new_trivial()
    ///     exchange_sequence()
    ///         select_best_path()
    ///             quote_pairs_with_flexible_amount() - call M times, where M is a count of paths
    ///                 quote_single()
    ///                     list_liquidity_sources()
    ///                     quote()
    ///                     smart_split()
    ///         exchange_sequence_with_desired_amount()
    ///             exchange_single()
    ///                 quote_single()
    ///                     list_liquidity_sources()
    ///                     quote()
    ///                     smart_split()
    ///                 exchange() - call N times, where N is a count of assets in the path
    ///
    /// Dev NOTE: if you change the logic of liquidity proxy, please sustain inner_exchange_weight() and code map above.
    pub fn inner_exchange_weight(
        dex_id: &T::DEXId,
        input: &AssetIdOf<T>,
        output: &AssetIdOf<T>,
        filter: LiquiditySourceFilter<T::DEXId, LiquiditySourceType>,
    ) -> Weight {
        // Get DEX info or return weight that will be rejected
        let Ok(dex_info) = T::DexInfoProvider::get_dex_info(dex_id) else {
            return REJECTION_WEIGHT;
        };

        // Get trivial path or return weight that will be rejected
        let Some(trivial_paths) = ExchangePath::<T>::new_trivial(&dex_info, *input, *output) else {
            return REJECTION_WEIGHT;
        };

        #[cfg(not(feature = "wip"))] // ALT
        let quote_single_weight = <T as Config>::WeightInfo::list_liquidity_sources()
            .saturating_add(T::LiquidityRegistry::quote_weight().saturating_mul(4))
            .saturating_add(T::LiquidityRegistry::check_rewards_weight().saturating_mul(2));

        #[cfg(feature = "wip")] // ALT
        let quote_single_weight = <T as Config>::WeightInfo::list_liquidity_sources()
            .saturating_add(Self::smart_split_weight());

        let mut weight = <T as Config>::WeightInfo::new_trivial();

        // in quote_pairs_with_flexible_amount()
        weight =
            weight.saturating_add(quote_single_weight.saturating_mul(trivial_paths.len() as u64));

        let mut weights = Vec::new();

        for path in trivial_paths {
            if path.0.len() > 0 {
                let path_weights =
                    path.0
                        .iter()
                        .tuple_windows()
                        .map(|(input_asset_id, output_asset_id)| {
                            let exchange_sources = Self::list_quote_liquidity_sources(
                                input_asset_id,
                                output_asset_id,
                                &filter,
                            )
                            .unwrap_or(Vec::new()); // no sources -> no exchanges -> no weight
                            let single_exchange_weight =
                                T::LiquidityRegistry::exchange_weight_filtered(
                                    exchange_sources.iter().map(|s| s.liquidity_source_index),
                                );
                            single_exchange_weight
                        });
                let total_exchange_weight = path_weights
                    .fold(Weight::zero(), |acc, next_exchange_weight| {
                        acc.saturating_add(next_exchange_weight)
                    });
                weights.push(
                    weight
                        .saturating_add(quote_single_weight)
                        .saturating_add(total_exchange_weight),
                );
            }
        }

        assert!(!weights.is_empty());
        weights.iter().fold(weights[0], |max, &x| max.max(x))
    }

    /// Calculates the max potential weight of swap
    ///
    /// This function should cover the current code map and all possible calls of some functions that can take a weight.
    /// The current code map:
    ///
    /// swap()
    ///     inner_swap()
    ///         check_indivisible_assets()
    ///         is_forbidden_filter()
    ///         inner_exchange()
    ///
    /// Dev NOTE: if you change the logic of liquidity proxy, please sustain swap_weight() and code map above.
    pub fn swap_weight(
        dex_id: &T::DEXId,
        input: &AssetIdOf<T>,
        output: &AssetIdOf<T>,
        selected_source_types: &Vec<LiquiditySourceType>,
        filter_mode: &FilterMode,
    ) -> Weight {
        let filter = LiquiditySourceFilter::with_mode(
            *dex_id,
            filter_mode.clone(),
            selected_source_types.clone(),
        );
        let inner_exchange_weight = Self::inner_exchange_weight(dex_id, input, output, filter);

        let weight = <T as Config>::WeightInfo::check_indivisible_assets()
            .saturating_add(<T as Config>::WeightInfo::is_forbidden_filter())
            .saturating_add(inner_exchange_weight);

        weight
    }

    /// Calculates the max potential weight of swap_transfer_batch
    ///
    /// This function should cover the current code map and all possible calls of some functions that can take a weight.
    /// The current code map:
    ///
    /// swap_transfer_batch
    ///     inner_swap_batch_transfer
    ///         loop - call swap_batches.len() times
    ///             exchange_batch_tokens
    ///                 check_indivisible_assets
    ///                 is_forbidden_filter
    ///                 inner_exchange
    ///             transfer_batch_tokens_unchecked
    ///                 loop - call swap_batch_info.receivers.len() times
    ///                     transfer_from
    ///     transfer_from
    ///
    /// Dev NOTE: if you change the logic of liquidity proxy, please sustain swap_transfer_batch_weight() and code map above.
    pub fn swap_transfer_batch_weight(
        swap_batches: &Vec<SwapBatchInfo<AssetIdOf<T>, T::DEXId, T::AccountId>>,
        input: &AssetIdOf<T>,
        selected_source_types: &Vec<LiquiditySourceType>,
        filter_mode: &FilterMode,
    ) -> Weight {
        let mut weight = Weight::zero();

        for swap_batch_info in swap_batches {
            if input != &swap_batch_info.outcome_asset_id {
                let filter = LiquiditySourceFilter::with_mode(
                    swap_batch_info.dex_id,
                    filter_mode.clone(),
                    selected_source_types.clone(),
                );

                let inner_exchange_weight = Self::inner_exchange_weight(
                    &swap_batch_info.dex_id,
                    input,
                    &swap_batch_info.outcome_asset_id,
                    filter,
                );

                weight = weight
                    .saturating_add(<T as Config>::WeightInfo::check_indivisible_assets())
                    .saturating_add(<T as Config>::WeightInfo::is_forbidden_filter())
                    .saturating_add(<T as assets::Config>::WeightInfo::transfer()) // ADAR fee
                    .saturating_add(inner_exchange_weight);
            }

            // ADAR fee withdraw
            if swap_batch_info.outcome_asset_reuse > 0 {
                weight = weight.saturating_add(<T as assets::Config>::WeightInfo::transfer());
            }

            weight = weight.saturating_add(
                <T as assets::Config>::WeightInfo::transfer()
                    .saturating_mul(swap_batch_info.receivers.len() as u64),
            );
        }
        weight = weight.saturating_add(<T as assets::Config>::WeightInfo::transfer());

        weight
    }

    /// Given two arbitrary tokens return sources that can be used to cover full path.
    /// If there are two possible swap paths, then returns a union of used liquidity sources
    pub fn list_enabled_sources_for_path(
        dex_id: T::DEXId,
        input_asset_id: AssetIdOf<T>,
        output_asset_id: AssetIdOf<T>,
    ) -> Result<Vec<LiquiditySourceType>, DispatchError> {
        let dex_info = T::DexInfoProvider::get_dex_info(&dex_id)?;
        let maybe_path = ExchangePath::<T>::new_trivial(&dex_info, input_asset_id, output_asset_id);
        maybe_path.map_or_else(
            || Err(Error::<T>::UnavailableExchangePath.into()),
            |paths| {
                let mut paths_sources_iter = paths.into_iter().map(|ExchangePath(atomic_path)| {
                    Self::get_asset_path_sources(&dex_id, &dex_info, &atomic_path)
                });

                let primary_set: Result<BTreeSet<LiquiditySourceType>, DispatchError> =
                    paths_sources_iter
                        .next()
                        .ok_or(Error::<T>::UnavailableExchangePath)?;

                paths_sources_iter
                    .fold(primary_set, |acc: Result<_, DispatchError>, set| {
                        match (acc, set) {
                            (Ok(acc_unwrapped), Err(_)) => Ok(acc_unwrapped),
                            (Err(_), Ok(set_unwrapped)) => Ok(set_unwrapped),
                            (Ok(mut acc_unwrapped), Ok(mut set_unwrapped)) => {
                                acc_unwrapped.append(&mut set_unwrapped);
                                Ok(acc_unwrapped)
                            }
                            (Err(e), _) => Err(e),
                        }
                    })
                    .map(|set| Vec::from_iter(set.into_iter()))
            },
        )
    }

    pub fn list_enabled_sources_for_path_with_xyk_forbidden(
        dex_id: T::DEXId,
        input_asset_id: AssetIdOf<T>,
        output_asset_id: AssetIdOf<T>,
    ) -> Result<Vec<LiquiditySourceType>, DispatchError> {
        let tbc_reserve_assets = T::PrimaryMarketTBC::enabled_target_assets();
        let mut initial_result =
            Self::list_enabled_sources_for_path(dex_id, input_asset_id, output_asset_id)?;
        if tbc_reserve_assets.contains(&input_asset_id)
            || tbc_reserve_assets.contains(&output_asset_id)
        {
            initial_result.retain(|&lst| lst != LiquiditySourceType::XYKPool);
        }
        Ok(initial_result)
    }

    // Not full sort, just ensure that if there is base asset then it's sorted, otherwise order is unchanged.
    fn weak_sort_pair(
        dex_info: &DEXInfo<AssetIdOf<T>>,
        asset_a: AssetIdOf<T>,
        asset_b: AssetIdOf<T>,
    ) -> TradingPair<AssetIdOf<T>> {
        use AssetType::*;

        let synthetic_assets = T::PrimaryMarketXST::enabled_target_assets();
        let a_type = AssetType::determine::<T>(dex_info, &synthetic_assets, asset_a);
        let b_type = AssetType::determine::<T>(dex_info, &synthetic_assets, asset_b);

        match (a_type, b_type) {
            (Base, _) => TradingPair {
                base_asset_id: asset_a,
                target_asset_id: asset_b,
            },
            (_, Base) => TradingPair {
                base_asset_id: asset_b,
                target_asset_id: asset_a,
            },
            (SyntheticBase, _) => TradingPair {
                base_asset_id: asset_a,
                target_asset_id: asset_b,
            },
            (_, SyntheticBase) => TradingPair {
                base_asset_id: asset_b,
                target_asset_id: asset_a,
            },
            (_, _) => TradingPair {
                base_asset_id: asset_a,
                target_asset_id: asset_b,
            },
        }
    }

    #[cfg(feature = "wip")] // ALT
    fn new_smart_split(
        sources: &Vec<LiquiditySourceIdOf<T>>,
        base_asset_id: &AssetIdOf<T>,
        input_asset_id: &AssetIdOf<T>,
        output_asset_id: &AssetIdOf<T>,
        amount: QuoteAmount<Balance>,
        skip_info: bool,
        deduce_fee: bool,
    ) -> Result<
        (
            AggregatedSwapOutcome<AssetIdOf<T>, LiquiditySourceIdOf<T>, Balance>,
            Rewards<AssetIdOf<T>>,
            Weight,
        ),
        DispatchError,
    > {
        ensure!(
            input_asset_id != output_asset_id,
            Error::<T>::UnavailableExchangePath
        );

        ensure!(
            input_asset_id == base_asset_id || output_asset_id == base_asset_id,
            Error::<T>::UnavailableExchangePath
        );

        let mut aggregator = LiquidityAggregator::new(amount.variant());

        let mut total_weight = Weight::zero();

        for source in sources {
            if let Ok((discrete_quotation, weight)) = T::LiquidityRegistry::step_quote(
                source,
                input_asset_id,
                output_asset_id,
                amount,
                T::GetNumSamples::get(),
                deduce_fee,
            ) {
                aggregator.add_source(source.clone(), discrete_quotation);
                total_weight = total_weight.saturating_add(weight);
            } else {
                // skip the source if it returns an error
                continue;
            }
        }

        let (swap_info, aggregate_swap_outcome) = aggregator
            .aggregate_swap_outcome(amount.amount())
            .ok_or(Error::<T>::UnavailableExchangePath)?;

        let mut rewards = Rewards::new();

        if !skip_info {
            for (source, (input, output)) in swap_info {
                let (mut reward, weight) = T::LiquidityRegistry::check_rewards(
                    &source,
                    input_asset_id,
                    output_asset_id,
                    input,
                    output,
                )
                .unwrap_or((Vec::new(), Weight::zero()));

                rewards.append(&mut reward);
                total_weight = total_weight.saturating_add(weight);
            }
        }

        Ok((aggregate_swap_outcome, rewards, total_weight))
    }

    /// Implements the "smart" split algorithm.
    ///
    /// - `primary_source_id` - ID of the primary market liquidity source,
    /// - `secondary_source_id` - ID of the secondary market liquidity source,
    /// - `input_asset_id` - ID of the asset to sell,
    /// - `output_asset_id` - ID of the asset to buy,
    /// - `amount` - the amount with "direction" (sell or buy) together with the maximum price impact (slippage).
    /// - `skip_info` - flag that indicates that additional info should not be shown, that is needed when actual exchange is performed.
    ///
    #[cfg(not(feature = "wip"))] // ALT
    fn smart_split(
        primary_source_id: &LiquiditySourceIdOf<T>,
        secondary_source_id: &LiquiditySourceIdOf<T>,
        base_asset_id: &AssetIdOf<T>,
        input_asset_id: &AssetIdOf<T>,
        output_asset_id: &AssetIdOf<T>,
        amount: QuoteAmount<Balance>,
        skip_info: bool,
        deduce_fee: bool,
    ) -> Result<
        (
            AggregatedSwapOutcome<AssetIdOf<T>, LiquiditySourceIdOf<T>, Balance>,
            Rewards<AssetIdOf<T>>,
            Weight,
        ),
        DispatchError,
    > {
        // The "smart" split algo is based on the following reasoning.
        // First, we try to calculate the spot price of the `input_asset_id` in both
        // the primary and secondary markets. If the price in the secondary market is
        // better than that in the primary market, we allocate as much of the `amount` to
        // be swapped in the secondary market as we can until the prices level up.
        // The rest will be swapped in the primary market.
        //
        // In case the default partitioning between sources returns an error, it can
        // only be due to the MCBC pool not being available or initialized.
        // In this case the primary market weight is zeroed out and the entire `amount`
        // is sent to the secondary market (regardless whether the latter has enough
        // reserves to actually execute such swap).
        //
        // In case the "smart" procedure has returned some weights (a, b), such that
        // a > 0, b > 0, a + b == 1.0, and neither of the arms fails due to insufficient
        // reserves, we must still account for the fact that the algorithm tends to overweigh
        // the MCBC share which can lead to substantially non-optimal results
        // (especially when selling XOR to the MCBC).
        // To limit the impact of this imbalance we want to always compare the result of
        // the "smart" split with the purely secondary market one.
        // Comparing the result with the purely MCBC swap doesn't make sense in this case
        // because the "smart" swap is always at least as good as the 100% MCBC one.

        ensure!(
            input_asset_id == base_asset_id || output_asset_id == base_asset_id,
            Error::<T>::UnavailableExchangePath
        );
        let other_asset = if base_asset_id == input_asset_id {
            output_asset_id
        } else {
            input_asset_id
        };

        let (reserves_base, reserves_other) =
            T::SecondaryMarket::reserves(base_asset_id, other_asset);

        let amount_primary = if output_asset_id == base_asset_id {
            // XOR is being bought
            Self::decide_primary_market_amount_buying_base_asset(
                base_asset_id,
                other_asset,
                amount.clone(),
                (reserves_base, reserves_other),
            )
            .unwrap_or(
                // Error can only be due to MCBC or XST pool, hence zeroing it out
                amount.copy_direction(balance!(0)),
            )
        } else {
            // XOR is being sold
            Self::decide_primary_market_amount_selling_base_asset(
                base_asset_id,
                other_asset,
                amount.clone(),
                (reserves_base, reserves_other),
            )
            .unwrap_or(amount.copy_direction(balance!(0)))
        };

        let (is_better, extremum): (fn(a: Balance, b: Balance) -> bool, Balance) = match amount {
            QuoteAmount::WithDesiredInput { .. } => (|a, b| a > b, Balance::zero()),
            _ => (|a, b| a < b, Balance::MAX),
        };

        let mut best: Balance = extremum;
        let mut total_fee = OutcomeFee::new();
        let mut rewards = Vec::new();
        let mut distr = Vec::new();
        let mut maybe_error: Option<DispatchError> = None;
        let mut total_weight = Weight::zero();

        if amount_primary.amount() > Balance::zero() {
            // Attempting to quote according to the default sources weights
            let intermediary_result = T::LiquidityRegistry::quote(
                primary_source_id,
                input_asset_id,
                output_asset_id,
                amount_primary.clone(),
                deduce_fee,
            )
            .and_then(|(outcome_primary, weight)| {
                total_weight = total_weight.saturating_add(weight);
                if amount_primary.amount() < amount.amount() {
                    let amount_secondary = amount
                        .checked_sub(&amount_primary)
                        .ok_or(Error::<T>::CalculationError)?;
                    T::LiquidityRegistry::quote(
                        secondary_source_id,
                        input_asset_id,
                        output_asset_id,
                        amount_secondary.clone(),
                        deduce_fee,
                    )
                    .and_then(|(outcome_secondary, weight)| {
                        total_weight = total_weight.saturating_add(weight);
                        if !skip_info {
                            for info in vec![
                                (primary_source_id, amount_primary, outcome_primary.clone()),
                                (
                                    secondary_source_id,
                                    amount_secondary,
                                    outcome_secondary.clone(),
                                ),
                            ] {
                                let (input_amount, output_amount) =
                                    info.1.place_input_and_output(info.2);
                                let (mut reward, reward_weight) =
                                    T::LiquidityRegistry::check_rewards(
                                        info.0,
                                        input_asset_id,
                                        output_asset_id,
                                        input_amount,
                                        output_amount,
                                    )
                                    .unwrap_or((Vec::new(), Weight::zero()));
                                total_weight = total_weight.saturating_add(reward_weight);
                                rewards.append(&mut reward);
                            }
                        };
                        best = outcome_primary.amount + outcome_secondary.amount;
                        total_fee = outcome_primary.fee.merge(outcome_secondary.fee);
                        distr = vec![
                            (
                                primary_source_id.clone(),
                                SwapAmount::with_variant(
                                    amount_primary.variant(),
                                    amount_primary.amount(),
                                    outcome_primary.amount,
                                ),
                            ),
                            (
                                secondary_source_id.clone(),
                                SwapAmount::with_variant(
                                    amount_secondary.variant(),
                                    amount_secondary.amount(),
                                    outcome_secondary.amount,
                                ),
                            ),
                        ];
                        Ok(())
                    })
                } else {
                    best = outcome_primary.amount;
                    total_fee = outcome_primary.fee;
                    distr = vec![(
                        primary_source_id.clone(),
                        SwapAmount::with_variant(
                            amount_primary.variant(),
                            amount_primary.amount(),
                            outcome_primary.amount,
                        ),
                    )];
                    Ok(())
                }
            });
            if let Err(e) = intermediary_result {
                maybe_error = Some(e);
            }
        }

        // Regardless whether we have got any result so far, we still must do
        // calculations for the secondary market alone
        let xyk_result = T::LiquidityRegistry::quote(
            secondary_source_id,
            input_asset_id,
            output_asset_id,
            amount.clone(),
            deduce_fee,
        )
        .and_then(|(outcome, weight)| {
            total_weight = total_weight.saturating_add(weight);
            if is_better(outcome.amount, best) {
                best = outcome.amount;
                total_fee = outcome.fee.clone();
                distr = vec![(
                    secondary_source_id.clone(),
                    SwapAmount::with_variant(amount.variant(), amount.amount(), outcome.amount),
                )];
                if !skip_info {
                    let (input_amount, output_amount) =
                        amount.place_input_and_output(outcome.clone());
                    let reward_weight;
                    (rewards, reward_weight) = T::LiquidityRegistry::check_rewards(
                        secondary_source_id,
                        input_asset_id,
                        output_asset_id,
                        input_amount,
                        output_amount,
                    )
                    .unwrap_or((Vec::new(), Weight::zero()));
                    total_weight = total_weight.saturating_add(reward_weight);
                };
            };
            Ok(())
        });

        // Check if we have got a result at either of the steps
        if let Err(err) = xyk_result {
            // If both attempts to get the price failed, return the first error
            if let Some(e) = maybe_error {
                // Quote at the first step was attempted and failed
                return Err(e);
            }
            if best == extremum {
                // The quote at first step was never attempted, returning the current error
                return Err(err);
            }
        }

        Ok((
            AggregatedSwapOutcome::new(distr, best, total_fee),
            rewards,
            total_weight,
        ))
    }

    /// Determines the share of a swap that should be exchanged in the primary market
    /// (i.e., the multi-collateral bonding curve pool) based on the current reserves of
    /// the base asset and the collateral asset in the secondary market (e.g., an XYK pool)
    /// provided the base asset is being bought.
    ///
    /// - `base_asset_id` - ID of the base asset,
    /// - `collateral_asset_id` - ID of the collateral asset,
    /// - `amount` - the swap amount with "direction" (fixed input vs fixed output),
    /// - `secondary_market_reserves` - a pair (base_reserve, collateral_reserve) in the secondary market
    ///
    #[cfg(not(feature = "wip"))] // ALT
    fn decide_primary_market_amount_buying_base_asset(
        base_asset_id: &AssetIdOf<T>,
        collateral_asset_id: &AssetIdOf<T>,
        amount: QuoteAmount<Balance>,
        secondary_market_reserves: (Balance, Balance),
    ) -> Result<QuoteAmount<Balance>, DispatchError> {
        let (reserves_base, reserves_other) = secondary_market_reserves;
        let x: FixedWrapper = reserves_base.into();
        let y: FixedWrapper = reserves_other.into();
        let k: FixedWrapper = x.clone() * y.clone();
        let secondary_price: FixedWrapper = if x > fixed_wrapper!(0) {
            y.clone() / x.clone()
        } else {
            Fixed::MAX.into()
        };

        macro_rules! match_buy_price {
            ($source_type:ident) => {
                T::$source_type::buy_price(base_asset_id, collateral_asset_id)
                    .map_err(|_| Error::<T>::CalculationError)?
                    .into()
            };
        }
        let primary_buy_price: FixedWrapper = if collateral_asset_id == &XSTUSD.into() {
            match_buy_price!(PrimaryMarketXST)
        } else {
            match_buy_price!(PrimaryMarketTBC)
        };

        match amount {
            QuoteAmount::WithDesiredInput { desired_amount_in } => {
                let wrapped_amount: FixedWrapper = desired_amount_in.into();
                // checking that secondary price is better than primary initially
                let amount_primary = if secondary_price < primary_buy_price {
                    // find intercept between secondary and primary market curves:
                    // 1) (x - x1) * (y + y1) = k // xyk equation
                    // 2) (y + y1) / (x - x1) = p // desired price `p` equation
                    // composing 1 and 2: (y + y1) * (y + y1) = k * p
                    // √(k * p) - y = y1
                    // √(k) * √(p) - y = y1 // to prevent overflow
                    // where
                    // * x is base reserve, x1 is base amount, y is target reserve, y1 is target amount
                    // * p is desired price i.e. target/base
                    let k_sqrt = k.sqrt_accurate();
                    let primary_buy_price_sqrt = primary_buy_price.sqrt_accurate();
                    let amount_secondary = k_sqrt * primary_buy_price_sqrt - y; // always > 0
                    if amount_secondary >= wrapped_amount {
                        balance!(0)
                    } else if amount_secondary <= fixed_wrapper!(0) {
                        desired_amount_in
                    } else {
                        (wrapped_amount - amount_secondary)
                            .try_into_balance()
                            .unwrap()
                    }
                } else {
                    desired_amount_in
                };
                Ok(QuoteAmount::with_desired_input(amount_primary))
            }
            QuoteAmount::WithDesiredOutput { desired_amount_out } => {
                let wrapped_amount: FixedWrapper = desired_amount_out.into();
                // checking that secondary price is better than primary initially
                let amount_primary = if secondary_price < primary_buy_price {
                    // find intercept between secondary and primary market curves:
                    // 1) (x - x1) * (y + y1) = k // xyk equation
                    // 2) (y + y1) / (x - x1) = p // desired price `p` equation
                    // composing 1 and 2: (x - x1) * (x - x1) * p = k
                    // x - √(k / p) = x1
                    // where
                    // * x is base reserve, x1 is base amount, y is target reserve, y1 is target amount
                    // * p is desired price i.e. target/base
                    let amount_secondary = x - (k / primary_buy_price).sqrt_accurate(); // always > 0
                    if amount_secondary >= wrapped_amount {
                        balance!(0)
                    } else if amount_secondary <= fixed_wrapper!(0) {
                        desired_amount_out
                    } else {
                        (wrapped_amount - amount_secondary)
                            .try_into_balance()
                            .unwrap()
                    }
                } else {
                    desired_amount_out
                };
                Ok(QuoteAmount::with_desired_output(amount_primary))
            }
        }
    }

    /// Determines the share of a swap that should be exchanged in the primary market
    /// (i.e. the multi-collateral bonding curve pool) based on the current reserves of
    /// the base asset and the collateral asset in the secondary market (e.g. an XYK pool)
    /// provided the base asset is being sold.
    ///
    /// - `base_asset_id` - ID of the base asset,
    /// - `collateral_asset_id` - ID of the collateral asset,
    /// - `amount` - the swap amount with "direction" (fixed input vs fixed output),
    /// - `secondary_market_reserves` - a pair (base_reserve, collateral_reserve) in the secondary market
    ///
    #[cfg(not(feature = "wip"))] // ALT
    fn decide_primary_market_amount_selling_base_asset(
        base_asset_id: &AssetIdOf<T>,
        collateral_asset_id: &AssetIdOf<T>,
        amount: QuoteAmount<Balance>,
        secondary_market_reserves: (Balance, Balance),
    ) -> Result<QuoteAmount<Balance>, DispatchError> {
        let (reserves_base, reserves_other) = secondary_market_reserves;
        let x: FixedWrapper = reserves_base.into();
        let y: FixedWrapper = reserves_other.into();
        let k: FixedWrapper = x.clone() * y.clone();
        let secondary_price: FixedWrapper = if x > fixed_wrapper!(0) {
            y.clone() / x.clone()
        } else {
            Fixed::ZERO.into()
        };

        macro_rules! match_sell_price {
            ($source_type:ident) => {
                T::$source_type::sell_price(base_asset_id, collateral_asset_id)
                    .map_err(|_| Error::<T>::CalculationError)?
                    .into()
            };
        }
        let primary_sell_price: FixedWrapper = if collateral_asset_id == &XSTUSD.into() {
            match_sell_price!(PrimaryMarketXST)
        } else {
            match_sell_price!(PrimaryMarketTBC)
        };

        match amount {
            QuoteAmount::WithDesiredInput { desired_amount_in } => {
                let wrapped_amount: FixedWrapper = desired_amount_in.into();
                // checking that secondary price is better than primary initially
                let amount_primary = if secondary_price > primary_sell_price {
                    // find intercept between secondary and primary market curves:
                    // 1) (x + x1) * (y - y1) = k // xyk equation
                    // 2) (y - y1) / (x + x1) = p // desired price `p` equation
                    // composing 1 and 2: (x + x1) * (x + x1) * p = k
                    // √(k / p) - x = x1
                    // where
                    // * x is base reserve, x1 is base amount, y is target reserve, y1 is target amount
                    // * p is desired price i.e. target/base
                    let amount_secondary = (k / primary_sell_price).sqrt_accurate() - x; // always > 0
                    if amount_secondary >= wrapped_amount {
                        balance!(0)
                    } else if amount_secondary <= fixed_wrapper!(0) {
                        desired_amount_in
                    } else {
                        (wrapped_amount - amount_secondary)
                            .try_into_balance()
                            .unwrap()
                    }
                } else {
                    desired_amount_in
                };
                Ok(QuoteAmount::with_desired_input(amount_primary))
            }
            QuoteAmount::WithDesiredOutput { desired_amount_out } => {
                let wrapped_amount: FixedWrapper = desired_amount_out.into();
                // checking that secondary price is better than primary initially
                let amount_primary = if secondary_price > primary_sell_price {
                    // find intercept between secondary and primary market curves:
                    // 1) (x + x1) * (y - y1) = k // xyk equation
                    // 2) (y - y1) / (x + x1) = p // desired price `p` equation
                    // composing 1 and 2: (y - y1) * (y - y1) = k * p
                    // y - √(k * p) = y1
                    // where
                    // * x is base reserve, x1 is base amount, y is target reserve, y1 is target amount
                    // * p is desired price i.e. target/base
                    let amount_secondary = y - (k * primary_sell_price).sqrt_accurate();
                    if amount_secondary >= wrapped_amount {
                        balance!(0)
                    } else if amount_secondary <= fixed_wrapper!(0) {
                        desired_amount_out
                    } else {
                        (wrapped_amount - amount_secondary)
                            .try_into_balance()
                            .unwrap()
                    }
                } else {
                    desired_amount_out
                };
                Ok(QuoteAmount::with_desired_output(amount_primary))
            }
        }
    }

    /// Swaps tokens for the following batch distribution and calculates a remainder.
    /// Remainder is used due to inaccuracy of the quote calculation.
    fn exchange_batch_tokens(
        sender: &T::AccountId,
        num_of_receivers: u128,
        input_asset_id: &AssetIdOf<T>,
        output_asset_id: &AssetIdOf<T>,
        max_input_amount: Balance,
        selected_source_types: &Vec<LiquiditySourceType>,
        dex_id: T::DEXId,
        filter_mode: &FilterMode,
        out_amount: Balance,
    ) -> Result<(Balance, Balance, Weight), DispatchError> {
        Self::check_indivisible_assets(input_asset_id, output_asset_id)?;
        let mut total_weight = <T as Config>::WeightInfo::check_indivisible_assets();

        let filter = LiquiditySourceFilter::with_mode(
            dex_id,
            filter_mode.clone(),
            selected_source_types.clone(),
        );

        if Self::is_forbidden_filter(
            &input_asset_id,
            &output_asset_id,
            &selected_source_types,
            &filter_mode,
        ) {
            fail!(Error::<T>::ForbiddenFilter);
        }
        total_weight =
            total_weight.saturating_add(<T as Config>::WeightInfo::is_forbidden_filter());

        let (
            SwapOutcome {
                amount: executed_input_amount,
                fee,
            },
            sources,
            weights,
        ) = Self::inner_exchange(
            dex_id,
            &sender,
            &sender,
            &input_asset_id,
            &output_asset_id,
            SwapAmount::WithDesiredOutput {
                desired_amount_out: out_amount,
                max_amount_in: max_input_amount,
            },
            filter.clone(),
        )?;
        total_weight = total_weight.saturating_add(weights);

        Self::deposit_event(Event::<T>::Exchange(
            sender.clone(),
            dex_id,
            input_asset_id.clone(),
            output_asset_id.clone(),
            executed_input_amount,
            out_amount,
            fee,
            sources,
        ));

        let caller_output_asset_balance =
            T::AssetInfoProvider::total_balance(&output_asset_id, &sender)?;
        let remainder_per_receiver: Balance = if caller_output_asset_balance < out_amount {
            let remainder = out_amount.saturating_sub(caller_output_asset_balance);
            remainder / num_of_receivers + remainder % num_of_receivers
        } else {
            0
        };
        Ok((executed_input_amount, remainder_per_receiver, total_weight))
    }

    fn transfer_batch_tokens_unchecked(
        sender: &T::AccountId,
        output_asset_id: &AssetIdOf<T>,
        receivers: Vec<BatchReceiverInfo<T::AccountId>>,
        remainder_per_receiver: Balance,
    ) -> Result<Weight, DispatchError> {
        let len = receivers.len();
        fallible_iterator::convert(receivers.into_iter().map(|val| Ok(val))).for_each(
            |receiver| {
                T::AssetManager::transfer_from(
                    &output_asset_id,
                    &sender,
                    &receiver.account_id,
                    receiver
                        .target_amount
                        .saturating_sub(remainder_per_receiver),
                )
            },
        )?;
        Ok(<T as assets::Config>::WeightInfo::transfer().saturating_mul(len as u64))
    }

    fn withdraw_adar_commission(
        who: &AccountIdOf<T>,
        asset_id: &AssetIdOf<T>,
        fee_ratio: Balance,
        amount: Balance,
        max_fee_amount: Balance,
    ) -> Result<Balance, DispatchError> {
        if amount.is_zero() {
            return Ok(Zero::zero());
        }

        let adar_commission_ratio = FixedWrapper::from(fee_ratio);

        let adar_commission = (FixedWrapper::from(amount) * adar_commission_ratio)
            .try_into_balance()
            .map_err(|_| Error::<T>::CalculationError)?;

        ensure!(
            adar_commission <= max_fee_amount,
            Error::<T>::SlippageNotTolerated
        );

        if adar_commission > 0 {
            T::AssetManager::transfer_from(
                &asset_id,
                &who,
                &T::GetADARAccountId::get(),
                adar_commission,
            )
            .map_err(|_| Error::<T>::FailedToTransferAdarCommission)?;
            Self::deposit_event(Event::<T>::ADARFeeWithdrawn(
                asset_id.clone(),
                adar_commission,
            ));
        }
        Ok(adar_commission)
    }

    fn inner_swap_batch_transfer(
        sender: &T::AccountId,
        input_asset_id: &AssetIdOf<T>,
        swap_batches: Vec<SwapBatchInfo<AssetIdOf<T>, T::DEXId, T::AccountId>>,
        mut max_input_amount: Balance,
        selected_source_types: &Vec<LiquiditySourceType>,
        filter_mode: &FilterMode,
    ) -> Result<(Balance, Balance, Weight), DispatchError> {
        let mut unique_asset_ids: BTreeSet<AssetIdOf<T>> = BTreeSet::new();

        let mut executed_batch_input_amount = balance!(0);

        let mut total_weight = Weight::zero();

        let adar_fee_ratio = Self::adar_commission_ratio();

        fallible_iterator::convert(swap_batches.into_iter().map(|val| Ok(val))).for_each(
            |swap_batch_info| {
                let SwapBatchInfo {
                    outcome_asset_id: asset_id,
                    dex_id,
                    receivers,
                    outcome_asset_reuse,
                } = swap_batch_info;

                let balance = T::AssetInfoProvider::free_balance(&asset_id, &sender)?;

                if balance < outcome_asset_reuse {
                    fail!(Error::<T>::InsufficientBalance);
                }

                // extrinsic fails if there are duplicate output asset ids
                if !unique_asset_ids.insert(asset_id.clone()) {
                    fail!(Error::<T>::AggregationError);
                }

                if receivers.len() == 0 {
                    fail!(Error::<T>::InvalidReceiversInfo);
                }

                let out_amount = receivers
                    .iter()
                    .map(|recv| recv.target_amount)
                    .try_fold(Balance::zero(), |acc, val| acc.checked_add(val))
                    .ok_or(Error::<T>::CalculationError)?;

                let (executed_input_amount, remainder_per_receiver, weight): (
                    Balance,
                    Balance,
                    Weight,
                ) = if &asset_id != input_asset_id {
                    let withdrawn_fee = Self::withdraw_adar_commission(
                        &sender,
                        &asset_id,
                        adar_fee_ratio,
                        outcome_asset_reuse.min(out_amount),
                        outcome_asset_reuse,
                    )?;

                    let outcome_asset_reuse = outcome_asset_reuse.saturating_sub(withdrawn_fee);

                    let desired_exchange_amount = out_amount.saturating_sub(outcome_asset_reuse);

                    if !desired_exchange_amount.is_zero() {
                        Self::exchange_batch_tokens(
                            &sender,
                            receivers.len() as u128,
                            &input_asset_id,
                            &asset_id,
                            max_input_amount,
                            &selected_source_types,
                            dex_id,
                            &filter_mode,
                            desired_exchange_amount,
                        )?
                    } else {
                        (0, 0, Weight::zero())
                    }
                } else {
                    (out_amount, 0, Weight::zero())
                };
                total_weight = total_weight.saturating_add(weight);

                executed_batch_input_amount = executed_batch_input_amount
                    .checked_add(executed_input_amount)
                    .ok_or(Error::<T>::CalculationError)?;

                max_input_amount = max_input_amount
                    .checked_sub(executed_input_amount)
                    .ok_or(Error::<T>::SlippageNotTolerated)?;

                let transfer_weight = Self::transfer_batch_tokens_unchecked(
                    &sender,
                    &asset_id,
                    receivers,
                    remainder_per_receiver,
                )?;
                total_weight = total_weight.saturating_add(transfer_weight);
                Result::<_, DispatchError>::Ok(())
            },
        )?;
        let adar_commission = Self::withdraw_adar_commission(
            &sender,
            &input_asset_id,
            adar_fee_ratio,
            executed_batch_input_amount,
            max_input_amount,
        )?;
        Ok((adar_commission, executed_batch_input_amount, total_weight))
    }

    /// Wrapper for `quote_single` to make possible call it from tests.
    #[cfg(feature = "test")]
    pub fn test_quote(
        dex_id: T::DEXId,
        input_asset_id: &AssetIdOf<T>,
        output_asset_id: &AssetIdOf<T>,
        amount: QuoteAmount<Balance>,
        filter: LiquiditySourceFilter<T::DEXId, LiquiditySourceType>,
        deduce_fee: bool,
    ) -> Result<AggregatedSwapOutcome<AssetIdOf<T>, LiquiditySourceIdOf<T>, Balance>, DispatchError>
    {
        let dex_info = T::DexInfoProvider::get_dex_info(&dex_id)?;
        Pallet::<T>::quote_single(
            &dex_info.base_asset_id,
            input_asset_id,
            output_asset_id,
            amount,
            filter,
            true,
            deduce_fee,
        )
        .map(|(aggregated_swap_outcome, _, _, _)| aggregated_swap_outcome)
    }
}

impl<T: Config> LiquidityProxyTrait<T::DEXId, T::AccountId, AssetIdOf<T>> for Pallet<T> {
    /// Applies trivial routing (via Base Asset), resulting in a poly-swap which may contain several individual swaps.
    /// Those individual swaps are subject to liquidity aggregation algorithm.
    ///
    /// This is a wrapper for `quote_single`.
    fn quote(
        dex_id: T::DEXId,
        input_asset_id: &AssetIdOf<T>,
        output_asset_id: &AssetIdOf<T>,
        amount: QuoteAmount<Balance>,
        filter: LiquiditySourceFilter<T::DEXId, LiquiditySourceType>,
        deduce_fee: bool,
    ) -> Result<SwapOutcome<Balance, AssetIdOf<T>>, DispatchError> {
        Pallet::<T>::inner_quote(
            dex_id,
            input_asset_id,
            output_asset_id,
            amount,
            filter,
            true,
            deduce_fee,
        )
        .map(|(quote_info, _, _)| quote_info.outcome)
    }

    /// Applies trivial routing (via Base Asset), resulting in a poly-swap which may contain several individual swaps.
    /// Those individual swaps are subject to liquidity aggregation algorithm.
    ///
    /// This is a wrapper for `exchange_single`.
    fn exchange(
        dex_id: T::DEXId,
        sender: &T::AccountId,
        receiver: &T::AccountId,
        input_asset_id: &AssetIdOf<T>,
        output_asset_id: &AssetIdOf<T>,
        amount: SwapAmount<Balance>,
        filter: LiquiditySourceFilter<T::DEXId, LiquiditySourceType>,
    ) -> Result<SwapOutcome<Balance, AssetIdOf<T>>, DispatchError> {
        let (outcome, _, _) = Pallet::<T>::inner_exchange(
            dex_id,
            sender,
            receiver,
            input_asset_id,
            output_asset_id,
            amount,
            filter,
        )?;
        Ok(outcome)
    }
}

#[derive(
    Encode, Decode, Copy, Clone, PartialEq, Eq, PartialOrd, Ord, RuntimeDebug, scale_info::TypeInfo,
)]
#[scale_info(skip_type_params(T))]
pub struct BatchReceiverInfo<AccountId> {
    pub account_id: AccountId,
    pub target_amount: Balance,
}

impl<AccountId> BatchReceiverInfo<AccountId> {
    pub fn new(account_id: AccountId, amount: Balance) -> Self {
        BatchReceiverInfo {
            account_id,
            target_amount: amount,
        }
    }
}

#[derive(
    Encode, Decode, Clone, PartialEq, Eq, PartialOrd, Ord, RuntimeDebug, scale_info::TypeInfo,
)]
#[scale_info(skip_type_params(T))]
pub struct SwapBatchInfo<AssetId, DEXId, AccountId> {
    pub outcome_asset_id: AssetId,
    pub outcome_asset_reuse: Balance,
    pub dex_id: DEXId,
    pub receivers: Vec<BatchReceiverInfo<AccountId>>,
}

impl<AssetId, DEXId, AccountId> SwapBatchInfo<AssetId, DEXId, AccountId> {
    pub fn len(&self) -> usize {
        self.receivers.len()
    }
}

pub struct LiquidityProxyBuyBackHandler<T, GetDEXId>(PhantomData<(T, GetDEXId)>);

impl<T: Config, GetDEXId: Get<T::DEXId>> BuyBackHandler<T::AccountId, AssetIdOf<T>>
    for LiquidityProxyBuyBackHandler<T, GetDEXId>
{
    fn mint_buy_back_and_burn(
        mint_asset_id: &AssetIdOf<T>,
        buy_back_asset_id: &AssetIdOf<T>,
        amount: Balance,
    ) -> Result<Balance, DispatchError> {
        let owner = T::AssetInfoProvider::get_asset_owner(&mint_asset_id)?;
        let transit = T::GetTechnicalAccountId::get();
        T::AssetManager::mint_to(mint_asset_id, &owner, &transit, amount)?;
        let amount = Self::buy_back_and_burn(&transit, mint_asset_id, buy_back_asset_id, amount)?;
        Ok(amount)
    }

    fn buy_back_and_burn(
        account_id: &T::AccountId,
        asset_id: &AssetIdOf<T>,
        buy_back_asset_id: &AssetIdOf<T>,
        amount: Balance,
    ) -> Result<Balance, DispatchError> {
        let dex_id = GetDEXId::get();
        let outcome = Pallet::<T>::exchange(
            dex_id,
            account_id,
            account_id,
            asset_id,
            buy_back_asset_id,
            SwapAmount::with_desired_input(amount, 0),
            LiquiditySourceFilter::with_forbidden(
                dex_id,
                vec![LiquiditySourceType::MulticollateralBondingCurvePool],
            ),
        )?;
        T::AssetManager::burn_from(buy_back_asset_id, account_id, account_id, outcome.amount)?;
        Ok(outcome.amount)
    }
}

pub struct ReferencePriceProvider<T, GetDEXId, GetReferenceAssetId>(
    PhantomData<(T, GetDEXId, GetReferenceAssetId)>,
);

impl<T: Config, GetDEXId: Get<T::DEXId>, GetReferenceAssetId: Get<AssetIdOf<T>>>
    common::ReferencePriceProvider<AssetIdOf<T>, Balance>
    for ReferencePriceProvider<T, GetDEXId, GetReferenceAssetId>
{
    fn get_reference_price(asset_id: &AssetIdOf<T>) -> Result<Balance, DispatchError> {
        let dex_id = GetDEXId::get();
        let reference_asset_id = GetReferenceAssetId::get();
        if asset_id == &reference_asset_id {
            return Ok(balance!(1));
        }
        let outcome = Pallet::<T>::quote(
            dex_id,
            asset_id,
            &reference_asset_id,
            QuoteAmount::with_desired_input(balance!(1)),
            LiquiditySourceFilter::with_forbidden(
                dex_id,
                vec![LiquiditySourceType::MulticollateralBondingCurvePool],
            ),
            false,
        )?;
        Ok(outcome.amount)
    }
}

#[frame_support::pallet]
pub mod pallet {
    use super::*;
    use common::prelude::OutcomeFee;
    use common::{AssetName, AssetSymbol, BalancePrecision, ContentSource, Description};
    use frame_support::pallet_prelude::*;
    use frame_support::traits::EnsureOrigin;
    use frame_support::{traits::StorageVersion, transactional};
    use frame_system::pallet_prelude::*;

    #[pallet::config]
    pub trait Config: frame_system::Config + common::Config + assets::Config {
        type RuntimeEvent: From<Event<Self>> + IsType<<Self as frame_system::Config>::RuntimeEvent>;
        type LiquidityRegistry: LiquidityRegistry<
            Self::DEXId,
            Self::AccountId,
            AssetIdOf<Self>,
            LiquiditySourceType,
            Balance,
            DispatchError,
        >;
        type GetNumSamples: Get<usize>;
        type GetTechnicalAccountId: Get<Self::AccountId>;
        type PrimaryMarketTBC: GetMarketInfo<AssetIdOf<Self>>;
        type PrimaryMarketXST: GetMarketInfo<AssetIdOf<Self>>;
        type SecondaryMarket: GetPoolReserves<AssetIdOf<Self>>;
        type VestedRewardsPallet: Vesting<Self::AccountId, AssetIdOf<Self>>;
        type TradingPairSourceManager: TradingPairSourceManager<Self::DEXId, AssetIdOf<Self>>;
        type LockedLiquiditySourcesManager: LockedLiquiditySourcesManager<LiquiditySourceType>;
        type GetADARAccountId: Get<Self::AccountId>;
        type ADARCommissionRatioUpdateOrigin: EnsureOrigin<Self::RuntimeOrigin>;
        type MaxAdditionalDataLengthXorlessTransfer: Get<u32>;
        type MaxAdditionalDataLengthSwapTransferBatch: Get<u32>;
<<<<<<< HEAD
        type DexInfoProvider: DexInfoProvider<Self::DEXId, DEXInfo<Self::AssetId>>;
        type GetChameleonPoolBaseAssetId: traits::GetByKey<Self::AssetId, Option<Self::AssetId>>;
        type GetChameleonPool: traits::GetByKey<TradingPair<Self::AssetId>, bool>;
=======
        type DexInfoProvider: DexInfoProvider<Self::DEXId, DEXInfo<AssetIdOf<Self>>>;
>>>>>>> da0b88eb
        /// Weight information for the extrinsics in this Pallet.
        type WeightInfo: WeightInfo;
        /// To retrieve asset info
        type AssetInfoProvider: AssetInfoProvider<
            AssetIdOf<Self>,
            Self::AccountId,
            AssetSymbol,
            AssetName,
            BalancePrecision,
            ContentSource,
            Description,
        >;
    }

    /// The current storage version.
    const STORAGE_VERSION: StorageVersion = StorageVersion::new(1);

    #[pallet::pallet]
    #[pallet::generate_store(pub(super) trait Store)]
    #[pallet::storage_version(STORAGE_VERSION)]
    #[pallet::without_storage_info]
    pub struct Pallet<T>(PhantomData<T>);

    #[pallet::hooks]
    impl<T: Config> Hooks<BlockNumberFor<T>> for Pallet<T> {}

    #[pallet::call]
    impl<T: Config> Pallet<T> {
        /// Perform swap of tokens (input/output defined via SwapAmount direction).
        ///
        /// - `origin`: the account on whose behalf the transaction is being executed,
        /// - `dex_id`: DEX ID for which liquidity sources aggregation is being done,
        /// - `input_asset_id`: ID of the asset being sold,
        /// - `output_asset_id`: ID of the asset being bought,
        /// - `swap_amount`: the exact amount to be sold (either in input_asset_id or output_asset_id units with corresponding slippage tolerance absolute bound),
        /// - `selected_source_types`: list of selected LiquiditySource types, selection effect is determined by filter_mode,
        /// - `filter_mode`: indicate either to allow or forbid selected types only, or disable filtering.
        #[pallet::call_index(0)]
        #[pallet::weight(Pallet::<T>::swap_weight(dex_id, input_asset_id, output_asset_id, selected_source_types, filter_mode))]
        pub fn swap(
            origin: OriginFor<T>,
            dex_id: T::DEXId,
            input_asset_id: AssetIdOf<T>,
            output_asset_id: AssetIdOf<T>,
            swap_amount: SwapAmount<Balance>,
            selected_source_types: Vec<LiquiditySourceType>,
            filter_mode: FilterMode,
        ) -> DispatchResultWithPostInfo {
            let who = ensure_signed(origin)?;
            let weight = Self::inner_swap(
                who.clone(),
                who,
                dex_id,
                input_asset_id,
                output_asset_id,
                swap_amount,
                selected_source_types,
                filter_mode,
            )?;
            Ok(PostDispatchInfo {
                actual_weight: Some(weight),
                pays_fee: Pays::Yes,
            })
        }

        /// Perform swap of tokens (input/output defined via SwapAmount direction).
        ///
        /// - `origin`: the account on whose behalf the transaction is being executed,
        /// - `receiver`: the account that receives the output,
        /// - `dex_id`: DEX ID for which liquidity sources aggregation is being done,
        /// - `input_asset_id`: ID of the asset being sold,
        /// - `output_asset_id`: ID of the asset being bought,
        /// - `swap_amount`: the exact amount to be sold (either in input_asset_id or output_asset_id units with corresponding slippage tolerance absolute bound),
        /// - `selected_source_types`: list of selected LiquiditySource types, selection effect is determined by filter_mode,
        /// - `filter_mode`: indicate either to allow or forbid selected types only, or disable filtering.
        #[pallet::call_index(1)]
        #[pallet::weight(Pallet::<T>::swap_weight(dex_id, input_asset_id, output_asset_id, selected_source_types, filter_mode))]
        pub fn swap_transfer(
            origin: OriginFor<T>,
            receiver: T::AccountId,
            dex_id: T::DEXId,
            input_asset_id: AssetIdOf<T>,
            output_asset_id: AssetIdOf<T>,
            swap_amount: SwapAmount<Balance>,
            selected_source_types: Vec<LiquiditySourceType>,
            filter_mode: FilterMode,
        ) -> DispatchResultWithPostInfo {
            let who = ensure_signed(origin)?;

            let weight = Self::inner_swap(
                who,
                receiver,
                dex_id,
                input_asset_id,
                output_asset_id,
                swap_amount,
                selected_source_types,
                filter_mode,
            )?;
            Ok(PostDispatchInfo {
                actual_weight: Some(weight),
                pays_fee: Pays::Yes,
            })
        }

        /// Dispatches multiple swap & transfer operations. `swap_batches` contains vector of
        /// SwapBatchInfo structs, where each batch specifies which asset ID and DEX ID should
        /// be used for swapping, receiver accounts and their desired outcome amount in asset,
        /// specified for the current batch.
        ///
        /// - `origin`: the account on whose behalf the transaction is being executed,
        /// - `swap_batches`: the vector containing the SwapBatchInfo structs,
        /// - `input_asset_id`: ID of the asset being sold,
        /// - `max_input_amount`: the maximum amount to be sold in input_asset_id,
        /// - `selected_source_types`: list of selected LiquiditySource types, selection effect is
        ///                            determined by filter_mode,
        /// - `filter_mode`: indicate either to allow or forbid selected types only, or disable filtering.
        /// - `additional_data`: data to include in swap success event.
        #[transactional]
        #[pallet::call_index(2)]
        #[pallet::weight(Pallet::<T>::swap_transfer_batch_weight(swap_batches, input_asset_id, selected_source_types, filter_mode))]
        pub fn swap_transfer_batch(
            origin: OriginFor<T>,
            swap_batches: Vec<SwapBatchInfo<AssetIdOf<T>, T::DEXId, T::AccountId>>,
            input_asset_id: AssetIdOf<T>,
            max_input_amount: Balance,
            selected_source_types: Vec<LiquiditySourceType>,
            filter_mode: FilterMode,
            additional_data: Option<BoundedVec<u8, T::MaxAdditionalDataLengthSwapTransferBatch>>,
        ) -> DispatchResultWithPostInfo {
            let who = ensure_signed(origin)?;

            let (adar_commission, executed_input_amount, mut weight) =
                Self::inner_swap_batch_transfer(
                    &who,
                    &input_asset_id,
                    swap_batches,
                    max_input_amount,
                    &selected_source_types,
                    &filter_mode,
                )?;

            Self::deposit_event(Event::<T>::BatchSwapExecuted(
                adar_commission,
                executed_input_amount,
                additional_data,
            ));

            weight = weight.saturating_add(<T as assets::Config>::WeightInfo::transfer());

            Ok(PostDispatchInfo {
                actual_weight: Some(weight),
                pays_fee: Pays::Yes,
            })
        }

        /// Enables XST or TBC liquidity source.
        ///
        /// - `liquidity_source`: the liquidity source to be enabled.
        #[pallet::call_index(3)]
        #[pallet::weight(<T as Config>::WeightInfo::enable_liquidity_source())]
        pub fn enable_liquidity_source(
            origin: OriginFor<T>,
            liquidity_source: LiquiditySourceType,
        ) -> DispatchResultWithPostInfo {
            ensure_root(origin)?;

            ensure!(
                liquidity_source == LiquiditySourceType::XSTPool
                    || liquidity_source == LiquiditySourceType::MulticollateralBondingCurvePool,
                Error::<T>::UnableToEnableLiquiditySource
            );

            let mut locked = T::LockedLiquiditySourcesManager::get();

            ensure!(
                locked.contains(&liquidity_source),
                Error::<T>::LiquiditySourceAlreadyEnabled
            );

            locked.retain(|x| *x != liquidity_source);
            T::LockedLiquiditySourcesManager::set(locked);
            Self::deposit_event(Event::<T>::LiquiditySourceEnabled(liquidity_source));
            Ok(().into())
        }

        /// Disables XST or TBC liquidity source. The liquidity source becomes unavailable for swap.
        ///
        /// - `liquidity_source`: the liquidity source to be disabled.
        #[pallet::call_index(4)]
        #[pallet::weight(<T as Config>::WeightInfo::disable_liquidity_source())]
        pub fn disable_liquidity_source(
            origin: OriginFor<T>,
            liquidity_source: LiquiditySourceType,
        ) -> DispatchResultWithPostInfo {
            ensure_root(origin)?;

            ensure!(
                liquidity_source == LiquiditySourceType::XSTPool
                    || liquidity_source == LiquiditySourceType::MulticollateralBondingCurvePool,
                Error::<T>::UnableToDisableLiquiditySource
            );
            ensure!(
                !T::LockedLiquiditySourcesManager::get().contains(&liquidity_source),
                Error::<T>::LiquiditySourceAlreadyDisabled
            );
            T::LockedLiquiditySourcesManager::append(liquidity_source);
            Self::deposit_event(Event::<T>::LiquiditySourceDisabled(liquidity_source));
            Ok(().into())
        }

        #[pallet::call_index(5)]
        #[pallet::weight(<T as Config>::WeightInfo::set_adar_commission_ratio())]
        pub fn set_adar_commission_ratio(
            origin: OriginFor<T>,
            commission_ratio: Balance,
        ) -> DispatchResultWithPostInfo {
            T::ADARCommissionRatioUpdateOrigin::ensure_origin(origin)?;
            ensure!(
                commission_ratio < balance!(1),
                Error::<T>::InvalidADARCommissionRatio
            );
            ADARCommissionRatio::<T>::put(commission_ratio);
            Ok(().into())
        }

        /// Extrinsic which is enable XORless transfers.
        /// Internally it's swaps `asset_id` to `desired_xor_amount` of `XOR` and transfers remaining amount of `asset_id` to `receiver`.
        /// Client apps should specify the XOR amount which should be paid as a fee in `desired_xor_amount` parameter.
        /// If sender will not have enough XOR to pay fees after execution, transaction will be rejected.
        /// This extrinsic is done as temporary solution for XORless transfers, in future it would be removed
        /// and logic for XORless extrinsics should be moved to xor-fee pallet.
        #[pallet::call_index(6)]
        #[pallet::weight({
            let mut weight = <T as assets::Config>::WeightInfo::transfer();
            if asset_id != &common::XOR.into()
                && max_amount_in > &Balance::zero()
                && desired_xor_amount > &Balance::zero()
            {
                weight = weight.saturating_add(Pallet::<T>::swap_weight(dex_id, asset_id, &common::XOR.into(), selected_source_types, filter_mode));
            }
            weight
        })]
        pub fn xorless_transfer(
            origin: OriginFor<T>,
            dex_id: T::DEXId,
            asset_id: AssetIdOf<T>,
            receiver: T::AccountId,
            amount: Balance,
            desired_xor_amount: Balance,
            max_amount_in: Balance,
            selected_source_types: Vec<LiquiditySourceType>,
            filter_mode: FilterMode,
            additional_data: Option<BoundedVec<u8, T::MaxAdditionalDataLengthXorlessTransfer>>,
        ) -> DispatchResultWithPostInfo {
            let sender = ensure_signed(origin)?;
            ensure!(sender != receiver, Error::<T>::TheSameSenderAndReceiver);

            let mut weight = Weight::default();
            if asset_id != common::XOR.into()
                && max_amount_in > Balance::zero()
                && desired_xor_amount > Balance::zero()
            {
                weight = weight.saturating_add(Self::inner_swap(
                    sender.clone(),
                    sender.clone(),
                    dex_id,
                    asset_id,
                    common::XOR.into(),
                    SwapAmount::with_desired_output(desired_xor_amount, max_amount_in),
                    selected_source_types,
                    filter_mode,
                )?);
            }

            T::AssetManager::transfer_from(&asset_id, &sender, &receiver, amount)?;
            weight = weight.saturating_add(<T as assets::Config>::WeightInfo::transfer());

            Self::deposit_event(Event::<T>::XorlessTransfer(
                asset_id,
                sender,
                receiver,
                amount,
                additional_data,
            ));

            Ok(PostDispatchInfo {
                actual_weight: Some(weight),
                pays_fee: Pays::Yes,
            })
        }
    }

    #[pallet::event]
    #[pallet::generate_deposit(pub(super) fn deposit_event)]
    pub enum Event<T: Config> {
        /// Exchange of tokens has been performed
        /// [Caller Account, DEX Id, Input Asset Id, Output Asset Id, Input Amount, Output Amount, Fee Amount]
        Exchange(
            AccountIdOf<T>,
            DexIdOf<T>,
            AssetIdOf<T>,
            AssetIdOf<T>,
            Balance,
            Balance,
            OutcomeFee<AssetIdOf<T>, Balance>,
            Vec<LiquiditySourceIdOf<T>>,
        ),
        /// Liquidity source was enabled
        LiquiditySourceEnabled(LiquiditySourceType),
        /// Liquidity source was disabled
        LiquiditySourceDisabled(LiquiditySourceType),
        /// Batch of swap transfers has been performed
        /// [Input asset ADAR Fee, Input amount, Additional Data]
        BatchSwapExecuted(
            Balance,
            Balance,
            Option<BoundedVec<u8, T::MaxAdditionalDataLengthSwapTransferBatch>>,
        ),
        /// XORless transfer has been performed
        /// [Asset Id, Caller Account, Receiver Account, Amount, Additional Data]
        XorlessTransfer(
            AssetIdOf<T>,
            AccountIdOf<T>,
            AccountIdOf<T>,
            Balance,
            Option<BoundedVec<u8, T::MaxAdditionalDataLengthXorlessTransfer>>,
        ),
        /// ADAR fee which is withdrawn from reused outcome asset amount
        /// [Asset Id, ADAR Fee]
        ADARFeeWithdrawn(AssetIdOf<T>, Balance),
    }

    #[pallet::error]
    pub enum Error<T> {
        /// No route exists in a given DEX for given parameters to carry out the swap
        UnavailableExchangePath,
        /// Max fee exceeded
        MaxFeeExceeded,
        /// Fee value outside of the basis points range [0..10000]
        InvalidFeeValue,
        /// None of the sources has enough reserves to execute a trade
        InsufficientLiquidity,
        /// Path exists but it's not possible to perform exchange with currently available liquidity on pools.
        AggregationError,
        /// Specified parameters lead to arithmetic error
        CalculationError,
        /// Slippage either exceeds minimum tolerated output or maximum tolerated input.
        SlippageNotTolerated,
        /// Selected filtering request is not allowed.
        ForbiddenFilter,
        /// Failure while calculating price ignoring non-linearity of liquidity source.
        FailedToCalculatePriceWithoutImpact,
        /// Unable to swap indivisible assets
        UnableToSwapIndivisibleAssets,
        /// Unable to enable liquidity source
        UnableToEnableLiquiditySource,
        /// Liquidity source is already enabled
        LiquiditySourceAlreadyEnabled,
        /// Unable to disable liquidity source
        UnableToDisableLiquiditySource,
        /// Liquidity source is already disabled
        LiquiditySourceAlreadyDisabled,
        // Information about swap batch receivers is invalid
        InvalidReceiversInfo,
        // Failure while transferring commission to ADAR account
        FailedToTransferAdarCommission,
        // ADAR commission ratio exceeds 1
        InvalidADARCommissionRatio,
        // Sender don't have enough asset balance
        InsufficientBalance,
        // Sender and receiver should not be the same
        TheSameSenderAndReceiver,
    }

    #[pallet::type_value]
    pub fn DefaultADARCommissionRatio() -> Balance {
        balance!(0.0025)
    }

    /// ADAR commission ratio
    #[pallet::storage]
    #[pallet::getter(fn adar_commission_ratio)]
    pub type ADARCommissionRatio<T: Config> =
        StorageValue<_, Balance, ValueQuery, DefaultADARCommissionRatio>;
}<|MERGE_RESOLUTION|>--- conflicted
+++ resolved
@@ -2553,13 +2553,9 @@
         type ADARCommissionRatioUpdateOrigin: EnsureOrigin<Self::RuntimeOrigin>;
         type MaxAdditionalDataLengthXorlessTransfer: Get<u32>;
         type MaxAdditionalDataLengthSwapTransferBatch: Get<u32>;
-<<<<<<< HEAD
-        type DexInfoProvider: DexInfoProvider<Self::DEXId, DEXInfo<Self::AssetId>>;
+        type DexInfoProvider: DexInfoProvider<Self::DEXId, DEXInfo<AssetIdOf<Self>>>;
         type GetChameleonPoolBaseAssetId: traits::GetByKey<Self::AssetId, Option<Self::AssetId>>;
         type GetChameleonPool: traits::GetByKey<TradingPair<Self::AssetId>, bool>;
-=======
-        type DexInfoProvider: DexInfoProvider<Self::DEXId, DEXInfo<AssetIdOf<Self>>>;
->>>>>>> da0b88eb
         /// Weight information for the extrinsics in this Pallet.
         type WeightInfo: WeightInfo;
         /// To retrieve asset info
