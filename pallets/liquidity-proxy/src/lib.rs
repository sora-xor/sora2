--- conflicted
+++ resolved
@@ -2548,13 +2548,8 @@
         type MaxAdditionalDataLengthXorlessTransfer: Get<u32>;
         type MaxAdditionalDataLengthSwapTransferBatch: Get<u32>;
         type DexInfoProvider: DexInfoProvider<Self::DEXId, DEXInfo<AssetIdOf<Self>>>;
-<<<<<<< HEAD
-=======
         type GetChameleonPoolBaseAssetId: traits::GetByKey<AssetIdOf<Self>, Option<AssetIdOf<Self>>>;
         type GetChameleonPool: traits::GetByKey<TradingPair<AssetIdOf<Self>>, bool>;
-        /// Weight information for the extrinsics in this Pallet.
-        type WeightInfo: WeightInfo;
->>>>>>> 14e133c7
         /// To retrieve asset info
         type AssetInfoProvider: AssetInfoProvider<
             AssetIdOf<Self>,
