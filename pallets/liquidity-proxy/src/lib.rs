// This file is part of the SORA network and Polkaswap app.

// Copyright (c) 2020, 2021, Polka Biome Ltd. All rights reserved.
// SPDX-License-Identifier: BSD-4-Clause

// Redistribution and use in source and binary forms, with or without modification,
// are permitted provided that the following conditions are met:

// Redistributions of source code must retain the above copyright notice, this list
// of conditions and the following disclaimer.
// Redistributions in binary form must reproduce the above copyright notice, this
// list of conditions and the following disclaimer in the documentation and/or other
// materials provided with the distribution.
//
// All advertising materials mentioning features or use of this software must display
// the following acknowledgement: This product includes software developed by Polka Biome
// Ltd., SORA, and Polkaswap.
//
// Neither the name of the Polka Biome Ltd. nor the names of its contributors may be used
// to endorse or promote products derived from this software without specific prior written permission.

// THIS SOFTWARE IS PROVIDED BY Polka Biome Ltd. AS IS AND ANY EXPRESS OR IMPLIED WARRANTIES,
// INCLUDING, BUT NOT LIMITED TO, THE IMPLIED WARRANTIES OF MERCHANTABILITY AND FITNESS FOR
// A PARTICULAR PURPOSE ARE DISCLAIMED. IN NO EVENT SHALL Polka Biome Ltd. BE LIABLE FOR ANY
// DIRECT, INDIRECT, INCIDENTAL, SPECIAL, EXEMPLARY, OR CONSEQUENTIAL DAMAGES (INCLUDING,
// BUT NOT LIMITED TO, PROCUREMENT OF SUBSTITUTE GOODS OR SERVICES; LOSS OF USE, DATA, OR PROFITS;
// OR BUSINESS INTERRUPTION) HOWEVER CAUSED AND ON ANY THEORY OF LIABILITY, WHETHER IN CONTRACT,
// STRICT LIABILITY, OR TORT (INCLUDING NEGLIGENCE OR OTHERWISE) ARISING IN ANY WAY OUT OF THE
// USE OF THIS SOFTWARE, EVEN IF ADVISED OF THE POSSIBILITY OF SUCH DAMAGE.

#![cfg_attr(not(feature = "std"), no_std)]
// TODO #167: fix clippy warnings
#![allow(clippy::all)]

extern crate core;

use core::marker::PhantomData;

use codec::{Decode, Encode};

use assets::AssetIdOf;
use assets::WeightInfo as _;
use common::prelude::fixnum::ops::{Bounded, Zero as _};
use common::prelude::{Balance, FixedWrapper, QuoteAmount, SwapAmount, SwapOutcome, SwapVariant};
use common::{
    balance, fixed_wrapper, AccountIdOf, AssetInfoProvider, BuyBackHandler, DEXInfo, DexIdOf,
    DexInfoProvider, FilterMode, Fixed, GetMarketInfo, GetPoolReserves, LiquidityProxyTrait,
    LiquidityRegistry, LiquiditySource, LiquiditySourceFilter, LiquiditySourceId,
    LiquiditySourceType, RewardReason, TradingPair, TradingPairSourceManager, VestedRewardsPallet,
    XSTUSD,
};
use fallible_iterator::FallibleIterator as _;
use frame_support::dispatch::PostDispatchInfo;
use frame_support::traits::Get;
use frame_support::weights::Weight;
use frame_support::{ensure, fail, RuntimeDebug};
use frame_system::ensure_signed;
use itertools::Itertools as _;
pub use pallet::*;
use sp_runtime::traits::{CheckedSub, Zero};
use sp_runtime::DispatchError;
use sp_std::collections::btree_set::BTreeSet;
use sp_std::prelude::*;
use sp_std::{cmp::Ord, cmp::Ordering, vec};

type LiquiditySourceIdOf<T> = LiquiditySourceId<<T as common::Config>::DEXId, LiquiditySourceType>;
type Rewards<AssetId> = Vec<(Balance, AssetId, RewardReason)>;

pub mod weights;
pub use weights::WeightInfo;

#[cfg(test)]
mod mock;

#[cfg(test)]
mod tests;

#[cfg(test)]
mod test_utils;

pub const TECH_ACCOUNT_PREFIX: &[u8] = b"liquidity-proxy";
pub const TECH_ACCOUNT_MAIN: &[u8] = b"main";

const REJECTION_WEIGHT: Weight = Weight::from_parts(u64::MAX, u64::MAX);

/// Possible exchange paths for two assets.
pub struct ExchangePath<T: Config>(Vec<T::AssetId>);

#[derive(Debug, Eq, PartialEq)]
enum AssetType {
    Base,
    SyntheticBase,
    Basic,
    Synthetic,
}

impl AssetType {
    fn determine<T: Config>(
        dex_info: &DEXInfo<T::AssetId>,
        synthetic_assets: &BTreeSet<T::AssetId>,
        asset_id: T::AssetId,
    ) -> Self {
        if asset_id == dex_info.base_asset_id {
            AssetType::Base
        } else if asset_id == dex_info.synthetic_base_asset_id {
            AssetType::SyntheticBase
        } else if synthetic_assets.contains(&asset_id) {
            AssetType::Synthetic
        } else {
            AssetType::Basic
        }
    }
}

macro_rules! forward_or_backward {
    ($ex1:tt, $ex2:tt) => {
        ($ex1, $ex2) | ($ex2, $ex1)
    };
}

impl<T: Config> ExchangePath<T> {
    pub fn new_trivial(
        dex_info: &DEXInfo<T::AssetId>,
        input_asset_id: T::AssetId,
        output_asset_id: T::AssetId,
    ) -> Option<Vec<Self>> {
        use AssetType::*;

        let synthetic_assets = T::PrimaryMarketXST::enabled_target_assets();
        let input_type = AssetType::determine::<T>(dex_info, &synthetic_assets, input_asset_id);
        let output_type = AssetType::determine::<T>(dex_info, &synthetic_assets, output_asset_id);

        match (input_type, output_type) {
            forward_or_backward!(Base, Basic) | forward_or_backward!(Base, SyntheticBase) => {
                Some(vec![Self(vec![input_asset_id, output_asset_id])])
            }
            forward_or_backward!(SyntheticBase, Synthetic) => Some(vec![
                Self(vec![input_asset_id, output_asset_id]),
                Self(vec![
                    input_asset_id,
                    dex_info.base_asset_id,
                    output_asset_id,
                ]),
            ]),
            (Basic, Basic) | forward_or_backward!(SyntheticBase, Basic) => Some(vec![Self(vec![
                input_asset_id,
                dex_info.base_asset_id,
                output_asset_id,
            ])]),
            (Synthetic, Synthetic) => Some(vec![
                Self(vec![
                    input_asset_id,
                    dex_info.synthetic_base_asset_id,
                    output_asset_id,
                ]),
                Self(vec![
                    input_asset_id,
                    dex_info.base_asset_id,
                    output_asset_id,
                ]),
            ]),
            forward_or_backward!(Base, Synthetic) => Some(vec![
                Self(vec![input_asset_id, output_asset_id]),
                Self(vec![
                    input_asset_id,
                    dex_info.synthetic_base_asset_id,
                    output_asset_id,
                ]),
            ]),
            (Basic, Synthetic) => Some(vec![
                Self(vec![
                    input_asset_id,
                    dex_info.base_asset_id,
                    dex_info.synthetic_base_asset_id,
                    output_asset_id,
                ]),
                Self(vec![
                    input_asset_id,
                    dex_info.base_asset_id,
                    output_asset_id,
                ]),
            ]),
            (Synthetic, Basic) => Some(vec![
                Self(vec![
                    input_asset_id,
                    dex_info.synthetic_base_asset_id,
                    dex_info.base_asset_id,
                    output_asset_id,
                ]),
                Self(vec![
                    input_asset_id,
                    dex_info.base_asset_id,
                    output_asset_id,
                ]),
            ]),
            (Base, Base) | (SyntheticBase, SyntheticBase) => None,
        }
    }
}

/// Output of the aggregated LiquidityProxy::quote() price.
#[derive(
    Encode, Decode, Clone, RuntimeDebug, PartialEq, Eq, PartialOrd, Ord, scale_info::TypeInfo,
)]
pub struct AggregatedSwapOutcome<LiquiditySourceType, AmountType> {
    /// A distribution of amounts each liquidity sources gets to swap in the entire trade
    pub distribution: Vec<(LiquiditySourceType, QuoteAmount<AmountType>)>,
    /// The best possible output/input amount for a given trade and a set of liquidity sources
    pub amount: AmountType,
    /// Total fee amount, nominated in XOR
    pub fee: AmountType,
}

impl<LiquiditySourceIdType, AmountType> AggregatedSwapOutcome<LiquiditySourceIdType, AmountType> {
    pub fn new(
        distribution: Vec<(LiquiditySourceIdType, QuoteAmount<AmountType>)>,
        amount: AmountType,
        fee: AmountType,
    ) -> Self {
        Self {
            distribution,
            amount,
            fee,
        }
    }
}

#[derive(Eq, PartialEq, Encode, Decode)]
pub struct QuoteInfo<AssetId, LiquiditySource> {
    pub outcome: SwapOutcome<Balance>,
    pub amount_without_impact: Option<Balance>,
    pub rewards: Rewards<AssetId>,
    pub liquidity_sources: Vec<LiquiditySource>,
    pub path: Vec<AssetId>,
}

fn merge_two_vectors_unique<T: PartialEq>(vec_1: &mut Vec<T>, vec_2: Vec<T>) {
    for el in vec_2 {
        if !vec_1.contains(&el) {
            vec_1.push(el);
        }
    }
}

impl<T: Config> Pallet<T> {
    /// Temporary workaround to prevent tbc oracle exploit with xyk-only filter.
    pub fn is_forbidden_filter(
        input_asset_id: &T::AssetId,
        output_asset_id: &T::AssetId,
        selected_source_types: &Vec<LiquiditySourceType>,
        filter_mode: &FilterMode,
    ) -> bool {
        let tbc_reserve_assets = T::PrimaryMarketTBC::enabled_target_assets();

        #[allow(unused_mut)] // order-book
        #[allow(unused_assignments)] // order-book
        // TODO remake
        let mut is_order_book = match filter_mode {
            FilterMode::ForbidSelected => true,
            _ => false,
        };

        #[cfg(feature = "ready-to-test")] // order-book
        {
            is_order_book = selected_source_types.contains(&LiquiditySourceType::OrderBook);
        }

        // check if user has selected only xyk either explicitly or by excluding other types
        // FIXME: such detection approach is unreliable, come up with better way
        let is_xyk_only = selected_source_types.contains(&LiquiditySourceType::XYKPool)
            && !selected_source_types
                .contains(&LiquiditySourceType::MulticollateralBondingCurvePool)
            && !selected_source_types.contains(&LiquiditySourceType::XSTPool)
            && !is_order_book
            && filter_mode == &FilterMode::AllowSelected
            || selected_source_types
                .contains(&LiquiditySourceType::MulticollateralBondingCurvePool)
                && selected_source_types.contains(&LiquiditySourceType::XSTPool)
                && !selected_source_types.contains(&LiquiditySourceType::XYKPool)
                && is_order_book
                && filter_mode == &FilterMode::ForbidSelected;
        // check if either of tbc reserve assets is present
        let reserve_asset_present = tbc_reserve_assets.contains(input_asset_id)
            || tbc_reserve_assets.contains(output_asset_id);

        is_xyk_only && reserve_asset_present
    }

    // TODO: #395 use AssetInfoProvider instead of assets pallet
    pub fn check_indivisible_assets(
        input_asset_id: &T::AssetId,
        output_asset_id: &T::AssetId,
    ) -> Result<(), DispatchError> {
        ensure!(
            !assets::Pallet::<T>::is_non_divisible(input_asset_id)
                && !assets::Pallet::<T>::is_non_divisible(output_asset_id),
            Error::<T>::UnableToSwapIndivisibleAssets
        );
        Ok(())
    }

    pub fn inner_swap(
        sender: T::AccountId,
        receiver: T::AccountId,
        dex_id: T::DEXId,
        input_asset_id: T::AssetId,
        output_asset_id: T::AssetId,
        swap_amount: SwapAmount<Balance>,
        selected_source_types: Vec<LiquiditySourceType>,
        filter_mode: FilterMode,
    ) -> Result<Weight, DispatchError> {
        Self::check_indivisible_assets(&input_asset_id, &output_asset_id)?;
        let mut total_weight = <T as Config>::WeightInfo::check_indivisible_assets();

        if Self::is_forbidden_filter(
            &input_asset_id,
            &output_asset_id,
            &selected_source_types,
            &filter_mode,
        ) {
            fail!(Error::<T>::ForbiddenFilter);
        }
        total_weight =
            total_weight.saturating_add(<T as Config>::WeightInfo::is_forbidden_filter());

        let (outcome, sources, weight) = Self::inner_exchange(
            dex_id,
            &sender,
            &receiver,
            &input_asset_id,
            &output_asset_id,
            swap_amount,
            LiquiditySourceFilter::with_mode(dex_id, filter_mode, selected_source_types),
        )?;
        total_weight = total_weight.saturating_add(weight);

        let (input_amount, output_amount, fee_amount) = match swap_amount {
            SwapAmount::WithDesiredInput {
                desired_amount_in, ..
            } => (desired_amount_in, outcome.amount, outcome.fee),
            SwapAmount::WithDesiredOutput {
                desired_amount_out, ..
            } => (outcome.amount, desired_amount_out, outcome.fee),
        };
        Self::deposit_event(Event::<T>::Exchange(
            sender,
            dex_id,
            input_asset_id,
            output_asset_id,
            input_amount,
            output_amount,
            fee_amount,
            sources,
        ));

        Ok(total_weight)
    }

    /// Applies trivial routing (via Base Asset), resulting in a poly-swap which may contain several individual swaps.
    /// Those individual swaps are subject to liquidity aggregation algorithm.
    ///
    /// This a wrapper for `exchange_single`.
    pub fn inner_exchange(
        dex_id: T::DEXId,
        sender: &T::AccountId,
        receiver: &T::AccountId,
        input_asset_id: &T::AssetId,
        output_asset_id: &T::AssetId,
        amount: SwapAmount<Balance>,
        filter: LiquiditySourceFilter<T::DEXId, LiquiditySourceType>,
    ) -> Result<(SwapOutcome<Balance>, Vec<LiquiditySourceIdOf<T>>, Weight), DispatchError> {
        ensure!(
            input_asset_id != output_asset_id,
            Error::<T>::UnavailableExchangePath
        );

        common::with_transaction(|| {
            let dex_info = T::DexInfoProvider::get_dex_info(&dex_id)?;
            let maybe_paths =
                ExchangePath::<T>::new_trivial(&dex_info, *input_asset_id, *output_asset_id);
            let total_weight = <T as Config>::WeightInfo::new_trivial();
            maybe_paths
                .map_or(Err(Error::<T>::UnavailableExchangePath.into()), |paths| {
                    Self::exchange_sequence(&dex_info, sender, receiver, paths, amount, &filter)
                })
                .map(|(outcome, sources, weight)| {
                    (outcome, sources, total_weight.saturating_add(weight))
                })
        })
    }

    /// Exchange sequence of assets, where each pair is a direct exchange.
    /// The swaps path is selected via `select_best_path`
    fn exchange_sequence(
        dex_info: &DEXInfo<T::AssetId>,
        sender: &T::AccountId,
        receiver: &T::AccountId,
        asset_paths: Vec<ExchangePath<T>>,
        amount: SwapAmount<Balance>,
        filter: &LiquiditySourceFilter<T::DEXId, LiquiditySourceType>,
    ) -> Result<(SwapOutcome<Balance>, Vec<LiquiditySourceIdOf<T>>, Weight), DispatchError> {
        match amount {
            SwapAmount::WithDesiredInput {
                desired_amount_in,
                min_amount_out,
            } => {
                let (best_path, quote_weight) = Self::select_best_path(
                    dex_info,
                    asset_paths,
                    Ordering::Greater,
                    desired_amount_in,
                    filter,
                    true,
                    true,
                )
                .map(|(info, weight)| (info.path, weight))?;
                Self::exchange_sequence_with_input_amount(
                    dex_info,
                    sender,
                    receiver,
                    &best_path,
                    desired_amount_in,
                    filter,
                )
                .and_then(|(swap, sources, weight)| {
                    ensure!(
                        swap.amount >= min_amount_out,
                        Error::<T>::SlippageNotTolerated
                    );
                    Ok((swap, sources, quote_weight.saturating_add(weight)))
                })
            }
            SwapAmount::WithDesiredOutput {
                desired_amount_out,
                max_amount_in,
            } => {
                let (best_path, quote_weight) = Self::select_best_path(
                    dex_info,
                    asset_paths,
                    Ordering::Less,
                    desired_amount_out,
                    filter,
                    true,
                    true,
                )
                .map(|(info, weight)| (info.path, weight))?;
                let (input_amount, weight) =
                    Self::calculate_input_amount(dex_info, &best_path, desired_amount_out, filter)?;
                let quote_weight = quote_weight.saturating_add(weight);
                ensure!(
                    input_amount <= max_amount_in,
                    Error::<T>::SlippageNotTolerated
                );

                Self::exchange_sequence_with_input_amount(
                    dex_info,
                    sender,
                    receiver,
                    &best_path,
                    input_amount,
                    filter,
                )
                .and_then(|(mut swap, sources, weight)| {
                    swap.amount = input_amount;
                    Ok((swap, sources, quote_weight.saturating_add(weight)))
                })
            }
        }
    }

    /// Exchange sequence of assets using input amount.
    ///
    /// Performs [`Self::exchange_single()`] for each pair of assets and aggregates the results.
    fn exchange_sequence_with_input_amount(
        dex_info: &DEXInfo<T::AssetId>,
        sender: &T::AccountId,
        receiver: &T::AccountId,
        assets: &[T::AssetId],
        input_amount: Balance,
        filter: &LiquiditySourceFilter<T::DEXId, LiquiditySourceType>,
    ) -> Result<(SwapOutcome<Balance>, Vec<LiquiditySourceIdOf<T>>, Weight), DispatchError> {
        use itertools::EitherOrBoth::*;

        let transit_account = T::GetTechnicalAccountId::get();
        let exchange_count = assets.len() - 1;

        let sender_iter = sp_std::iter::once(sender)
            .chain(sp_std::iter::repeat(&transit_account).take(exchange_count - 1));
        let receiver_iter = sp_std::iter::repeat(&transit_account)
            .take(exchange_count - 1)
            .chain(sp_std::iter::once(receiver));
        let mut current_amount = input_amount;

        fallible_iterator::convert(
            assets
                .iter()
                .tuple_windows()
                .zip_longest(sender_iter)
                .zip_longest(receiver_iter)
                .map(|zip| match zip {
                    Both(Both((from, to), cur_sender), cur_receiver) => {
                        (from, to, cur_sender, cur_receiver)
                    }
                    // Sanity check. Should never happen
                    _ => panic!(
                        "Exchanging failed, iterator invariants are broken - \
                         this is a programmer error"
                    ),
                })
                // Exchange
                .map(
                    |(from, to, cur_sender, cur_receiver)| -> Result<_, DispatchError> {
                        let swap_amount =
                            SwapAmount::with_desired_input(current_amount, Balance::zero());

                        let (swap_outcome, sources, weight) = Self::exchange_single(
                            cur_sender,
                            cur_receiver,
                            &dex_info.base_asset_id,
                            from,
                            to,
                            swap_amount,
                            filter.clone(),
                        )?;

                        current_amount = swap_outcome.amount;
                        Ok((swap_outcome, sources, weight))
                    },
                ),
        )
        // Exchange aggregation
        .fold(
            (
                SwapOutcome::new(balance!(0), balance!(0)),
                Vec::new(),
                Weight::zero(),
            ),
            |(mut outcome, mut sources, mut total_weight),
             (swap_outcome, swap_sources, swap_weight)| {
                outcome.amount = swap_outcome.amount;
                outcome.fee = swap_outcome
                    .fee
                    .checked_add(swap_outcome.fee)
                    .ok_or(Error::<T>::CalculationError)?;
                merge_two_vectors_unique(&mut sources, swap_sources);
                total_weight = total_weight.saturating_add(swap_weight);
                Ok((outcome, sources, total_weight))
            },
        )
    }

    /// Calculate the input amount for a given `output_amount` for a sequence of direct swaps.
    fn calculate_input_amount(
        dex_info: &DEXInfo<T::AssetId>,
        assets: &[T::AssetId],
        output_amount: Balance,
        filter: &LiquiditySourceFilter<T::DEXId, LiquiditySourceType>,
    ) -> Result<(Balance, Weight), DispatchError> {
        let mut amount = output_amount;
        let mut total_weight = Weight::zero();

        assets
            .iter()
            .rev()
            .tuple_windows()
            .map(|(to, from)| (from, to)) // Need to reverse pairs as well
            .map(|(from, to)| -> Result<_, DispatchError> {
                let (quote, _, _, weight) = Self::quote_single(
                    &dex_info.base_asset_id,
                    &from,
                    &to,
                    QuoteAmount::with_desired_output(amount),
                    filter.clone(),
                    true,
                    true,
                )?;
                total_weight = total_weight.saturating_add(weight);
                amount = quote.amount;
                Ok(())
            })
            .for_each(drop);
        Ok((amount, total_weight))
    }

    /// Performs a swap given a number of liquidity sources and a distribution of the swap amount across the sources.
    fn exchange_single(
        sender: &T::AccountId,
        receiver: &T::AccountId,
        base_asset_id: &T::AssetId,
        input_asset_id: &T::AssetId,
        output_asset_id: &T::AssetId,
        amount: SwapAmount<Balance>,
        filter: LiquiditySourceFilter<T::DEXId, LiquiditySourceType>,
    ) -> Result<(SwapOutcome<Balance>, Vec<LiquiditySourceIdOf<T>>, Weight), DispatchError> {
        common::with_transaction(|| {
            let mut total_weight = Weight::zero();
            let (outcome, _, sources, weight) = Self::quote_single(
                base_asset_id,
                input_asset_id,
                output_asset_id,
                amount.into(),
                filter,
                true,
                true,
            )?;
            total_weight = total_weight.saturating_add(weight);

            let res = outcome
                .distribution
                .into_iter()
                .filter(|(_src, part_amount)| part_amount.amount() > balance!(0))
                .map(|(src, part_amount)| {
                    let part_amount = part_amount.amount();
                    let part_limit = (FixedWrapper::from(part_amount) / amount.amount()
                        * amount.limit())
                    .try_into_balance()
                    .map_err(|_| Error::CalculationError::<T>)?;
                    T::LiquidityRegistry::exchange(
                        sender,
                        receiver,
                        &src,
                        input_asset_id,
                        output_asset_id,
                        amount.copy_direction(part_amount, part_limit),
                    )
                    .map(|(outcome, weight)| {
                        total_weight = total_weight.saturating_add(weight);
                        outcome
                    })
                })
                .collect::<Result<Vec<SwapOutcome<Balance>>, DispatchError>>()?;

            let (amount, fee): (FixedWrapper, FixedWrapper) = res.into_iter().fold(
                (fixed_wrapper!(0), fixed_wrapper!(0)),
                |(amount_acc, fee_acc), x| {
                    (
                        amount_acc + FixedWrapper::from(x.amount),
                        fee_acc + FixedWrapper::from(x.fee),
                    )
                },
            );
            let amount = amount
                .try_into_balance()
                .map_err(|_| Error::CalculationError::<T>)?;
            let fee = fee
                .try_into_balance()
                .map_err(|_| Error::CalculationError::<T>)?;

            Ok((SwapOutcome::new(amount, fee), sources, total_weight))
        })
    }

    /// Applies trivial routing (via Base Asset), resulting in a poly-swap which may contain several individual swaps.
    /// Those individual swaps are subject to liquidity aggregation algorithm.
    ///
    /// This a wrapper for `quote_single`.
    pub fn inner_quote(
        dex_id: T::DEXId,
        input_asset_id: &T::AssetId,
        output_asset_id: &T::AssetId,
        amount: QuoteAmount<Balance>,
        filter: LiquiditySourceFilter<T::DEXId, LiquiditySourceType>,
        skip_info: bool,
        deduce_fee: bool,
    ) -> Result<(QuoteInfo<T::AssetId, LiquiditySourceIdOf<T>>, Weight), DispatchError> {
        ensure!(
            input_asset_id != output_asset_id,
            Error::<T>::UnavailableExchangePath
        );
        let dex_info = T::DexInfoProvider::get_dex_info(&dex_id)?;
        let maybe_path =
            ExchangePath::<T>::new_trivial(&dex_info, *input_asset_id, *output_asset_id);
        maybe_path.map_or_else(
            || Err(Error::<T>::UnavailableExchangePath.into()),
            |paths| Self::quote_sequence(&dex_info, paths, amount, &filter, skip_info, deduce_fee),
        )
    }

    /// Quote sequence of assets, where each pair is a direct exchange.
    /// Selects swaps path via `select_best_path`
    fn quote_sequence(
        dex_info: &DEXInfo<T::AssetId>,
        asset_paths: Vec<ExchangePath<T>>,
        amount: QuoteAmount<Balance>,
        filter: &LiquiditySourceFilter<T::DEXId, LiquiditySourceType>,
        skip_info: bool,
        deduce_fee: bool,
    ) -> Result<(QuoteInfo<T::AssetId, LiquiditySourceIdOf<T>>, Weight), DispatchError> {
        match amount {
            QuoteAmount::WithDesiredInput { desired_amount_in } => Self::select_best_path(
                dex_info,
                asset_paths,
                Ordering::Greater,
                desired_amount_in,
                filter,
                skip_info,
                deduce_fee,
            ),
            QuoteAmount::WithDesiredOutput { desired_amount_out } => Self::select_best_path(
                dex_info,
                asset_paths,
                Ordering::Less,
                desired_amount_out,
                filter,
                skip_info,
                deduce_fee,
            ),
        }
    }

    /// Selects the best path between two swap paths
    /// `ord` parameter influences the preprocessing before
    /// calling `quote_pairs_with_flexible_amount`. The Ordering:Greater variant
    /// is related to `QuoteAmount::WithDesiredInput` and other ordering variants are related to
    /// `QuoteAmount::WithDesiredOutput`
    ///
    /// Returns Result containing a quote result and the selected path
    fn select_best_path(
        dex_info: &DEXInfo<T::AssetId>,
        asset_paths: Vec<ExchangePath<T>>,
        ord: Ordering,
        amount: Balance,
        filter: &LiquiditySourceFilter<T::DEXId, LiquiditySourceType>,
        skip_info: bool,
        deduce_fee: bool,
    ) -> Result<(QuoteInfo<T::AssetId, LiquiditySourceIdOf<T>>, Weight), DispatchError> {
        let mut weight = Weight::zero();
        let mut path_quote_iter = asset_paths.into_iter().map(|ExchangePath(atomic_path)| {
            let quote = match ord {
                Ordering::Greater => Self::quote_pairs_with_flexible_amount(
                    dex_info,
                    atomic_path.iter().tuple_windows(),
                    QuoteAmount::with_desired_input,
                    amount,
                    filter,
                    skip_info,
                    deduce_fee,
                ),
                _ => Self::quote_pairs_with_flexible_amount(
                    dex_info,
                    atomic_path
                        .iter()
                        .rev()
                        .tuple_windows()
                        .map(|(to, from)| (from, to)),
                    QuoteAmount::with_desired_output,
                    amount,
                    filter,
                    skip_info,
                    deduce_fee,
                ),
            };
            quote.map(|x| {
                weight = weight.saturating_add(x.4);
                QuoteInfo {
                    outcome: x.0,
                    amount_without_impact: x.1,
                    rewards: x.2,
                    liquidity_sources: x.3,
                    path: atomic_path,
                }
            })
        });

        let primary_path = path_quote_iter
            .next()
            .ok_or(Error::<T>::UnavailableExchangePath)?;

        path_quote_iter
            .fold(primary_path, |acc, path| match (&acc, &path) {
                (Ok(_), Err(_)) => acc,
                (Err(_), Ok(_)) => path,
                (Ok(acc_quote_info), Ok(quote_info)) => {
                    match (ord, acc_quote_info.outcome.cmp(&quote_info.outcome)) {
                        (Ordering::Greater, Ordering::Less) => path,
                        (Ordering::Greater, _) => acc,
                        (_, Ordering::Less) => acc,
                        _ => path,
                    }
                }
                _ => acc,
            })
            .map(|quote| (quote, weight))
    }

    /// Quote given pairs of assets using `amount_ctr` to construct [`QuoteAmount`] for each pair.
    ///
    /// Performs [`Self::quote_single()`] for each pair and aggregates the results.
    fn quote_pairs_with_flexible_amount<'asset, F: Fn(Balance) -> QuoteAmount<Balance>>(
        dex_info: &DEXInfo<T::AssetId>,
        asset_pairs: impl Iterator<Item = (&'asset T::AssetId, &'asset T::AssetId)>,
        amount_ctr: F,
        amount: Balance,
        filter: &LiquiditySourceFilter<T::DEXId, LiquiditySourceType>,
        skip_info: bool,
        deduce_fee: bool,
    ) -> Result<
        (
            SwapOutcome<Balance>,
            Option<Balance>,
            Rewards<T::AssetId>,
            Vec<LiquiditySourceIdOf<T>>,
            Weight,
        ),
        DispatchError,
    > {
        let mut current_amount = amount;
        let init_outcome_without_impact = (!skip_info).then(|| balance!(0));
        fallible_iterator::convert(asset_pairs.map(|(from_asset_id, to_asset_id)| {
            let (quote, rewards, liquidity_sources, weight) = Self::quote_single(
                &dex_info.base_asset_id,
                from_asset_id,
                to_asset_id,
                amount_ctr(current_amount),
                filter.clone(),
                skip_info,
                deduce_fee,
            )?;
            current_amount = quote.amount;
            Ok((
                quote,
                rewards,
                liquidity_sources,
                (from_asset_id, to_asset_id),
                weight,
            ))
        }))
        .fold(
            (
                SwapOutcome::new(balance!(0), balance!(0)),
                init_outcome_without_impact,
                Rewards::new(),
                Vec::new(),
                Weight::zero(),
            ),
            |(
                mut outcome,
                mut outcome_without_impact,
                mut rewards,
                mut liquidity_sources,
                mut weight,
            ),
             (
                quote,
                mut quote_rewards,
                quote_liquidity_sources,
                (from_asset, to_asset),
                quote_weight,
            )| {
                outcome_without_impact = outcome_without_impact
                    .map(|without_impact| {
                        Self::calculate_amount_without_impact(
                            from_asset,
                            to_asset,
                            &quote.distribution,
                            outcome.amount,
                            without_impact,
                            deduce_fee,
                        )
                    })
                    .transpose()?;
                outcome.amount = quote.amount;
                outcome.fee = outcome
                    .fee
                    .checked_add(quote.fee)
                    .ok_or(Error::<T>::CalculationError)?;
                rewards.append(&mut quote_rewards);
                weight = weight.saturating_add(quote_weight);
                merge_two_vectors_unique(&mut liquidity_sources, quote_liquidity_sources);
                Ok((
                    outcome,
                    outcome_without_impact,
                    rewards,
                    liquidity_sources,
                    weight,
                ))
            },
        )
    }

    // Would likely to fail if operating near the limits,
    // because it uses i128 for fixed-point arithmetics.
    // TODO: switch to unsigned internal representation
    fn calculate_amount_without_impact(
        input_asset_id: &T::AssetId,
        output_asset_id: &T::AssetId,
        distribution: &Vec<(
            LiquiditySourceId<T::DEXId, LiquiditySourceType>,
            QuoteAmount<Balance>,
        )>,
        outcome_amount: u128,
        outcome_without_impact: u128,
        deduce_fee: bool,
    ) -> Result<Balance, DispatchError> {
        use common::fixnum;
        use fixnum::ops::{One, RoundMode, RoundingDiv, RoundingMul};

        let ratio_to_actual = if outcome_amount != 0 {
            // TODO: switch to unsigned internal representation (`FixedPoint<u128, U18>`)
            // for now lib `fixnum` doesn't implement operations for such types, so
            // we just use `i128` repr
            let outcome_without_impact = Fixed::from_bits(
                outcome_without_impact
                    .try_into()
                    .map_err(|_| Error::<T>::FailedToCalculatePriceWithoutImpact)?,
            );
            let outcome_amount = Fixed::from_bits(
                outcome_amount
                    .try_into()
                    .map_err(|_| Error::<T>::FailedToCalculatePriceWithoutImpact)?,
            );
            // Same RoundMode as was used in frontend
            outcome_without_impact
                .rdiv(outcome_amount, RoundMode::Floor)
                .unwrap_or(Fixed::ONE)
        } else {
            <Fixed as One>::ONE
        };

        // multiply all amounts in distribution to adjust prev quote without impact:
        let distribution = distribution
            .into_iter()
            .filter(|(_, part_amount)| part_amount.amount() > balance!(0))
            .map(|(market, amount)| {
                // Should not overflow unless the amounts are comparable to 10^38 .
                // For reference, a trillion is 10^12.
                //
                // same as mul by ratioToActual, just without floating point ops
                let adjusted_amount: u128 = Fixed::from_bits(
                    amount
                        .amount()
                        .try_into()
                        .map_err(|_| Error::<T>::FailedToCalculatePriceWithoutImpact)?,
                )
                .rmul(ratio_to_actual, RoundMode::Floor)
                .map_err(|_| Error::<T>::FailedToCalculatePriceWithoutImpact)?
                .into_bits()
                .try_into()
                .map_err(|_| Error::<T>::FailedToCalculatePriceWithoutImpact)?;
                Ok::<_, Error<T>>((market, amount.copy_direction(adjusted_amount)))
            })
            .collect::<Result<Vec<_>, _>>()?;

        let mut accumulated_without_impact: Balance = 0;
        for (src, part_amount) in distribution.into_iter() {
            let part_outcome = T::LiquidityRegistry::quote_without_impact(
                src,
                input_asset_id,
                output_asset_id,
                part_amount,
                deduce_fee,
            )?;
            accumulated_without_impact = accumulated_without_impact
                .checked_add(part_outcome.amount)
                .ok_or(Error::<T>::FailedToCalculatePriceWithoutImpact)?;
        }
        Ok(accumulated_without_impact)
    }

    /// Obtains only sources available for `quote`
    fn list_quote_liquidity_sources(
        input_asset_id: &T::AssetId,
        output_asset_id: &T::AssetId,
        filter: &LiquiditySourceFilter<T::DEXId, LiquiditySourceType>,
    ) -> Result<Vec<LiquiditySourceIdOf<T>>, DispatchError> {
        let mut sources =
            T::LiquidityRegistry::list_liquidity_sources(input_asset_id, output_asset_id, &filter)?;
        let locked = trading_pair::LockedLiquiditySources::<T>::get();
        sources.retain(|x| !locked.contains(&x.liquidity_source_index));
        // The temp solution is to exclude OrderBook source if there are multiple sources.
        // Will be redesigned in #447
        #[cfg(feature = "wip")] // order-book
        if sources.len() > 1 {
            sources.retain(|x| x.liquidity_source_index != LiquiditySourceType::OrderBook);
        }
        Ok(sources)
    }

    /// Computes the optimal distribution across available liquidity sources to execute the requested trade
    /// given the input and output assets, the trade amount and a liquidity sources filter.
    ///
    /// - `input_asset_id` - ID of the asset to sell,
    /// - `output_asset_id` - ID of the asset to buy,
    /// - `amount` - the amount with "direction" (sell or buy) together with the maximum price impact (slippage),
    /// - `filter` - a filter composed of a list of liquidity sources IDs to accept or ban for this trade.
    /// - `skip_info` - flag that indicates that additional info should not be shown, that is needed when actual exchange is performed.
    ///
    fn quote_single(
        base_asset_id: &T::AssetId,
        input_asset_id: &T::AssetId,
        output_asset_id: &T::AssetId,
        amount: QuoteAmount<Balance>,
        filter: LiquiditySourceFilter<T::DEXId, LiquiditySourceType>,
        skip_info: bool,
        deduce_fee: bool,
    ) -> Result<
        (
            AggregatedSwapOutcome<LiquiditySourceIdOf<T>, Balance>,
            Rewards<T::AssetId>,
            Vec<LiquiditySourceIdOf<T>>,
            Weight,
        ),
        DispatchError,
    > {
        let sources = Self::list_quote_liquidity_sources(input_asset_id, output_asset_id, &filter)?;
        let mut total_weight = <T as Config>::WeightInfo::list_liquidity_sources();
        ensure!(!sources.is_empty(), Error::<T>::UnavailableExchangePath);

<<<<<<< HEAD
=======
        // The temp solution is to exclude OrderBook source if there are multiple sources.
        // Will be redesigned in #447
        #[cfg(feature = "ready-to-test")] // order-book
        if sources.len() > 1 {
            sources.retain(|x| x.liquidity_source_index != LiquiditySourceType::OrderBook);
        }

>>>>>>> d17f693a
        // Check if we have exactly one source => no split required
        if sources.len() == 1 {
            let src = sources.first().unwrap();
            let (outcome, weight) = T::LiquidityRegistry::quote(
                src,
                input_asset_id,
                output_asset_id,
                amount.into(),
                deduce_fee,
            )?;
            total_weight = total_weight.saturating_add(weight);
            let rewards = if skip_info {
                Vec::new()
            } else {
                let (input_amount, output_amount) = amount.place_input_and_output(outcome.clone());
                let (rewards, weight) = T::LiquidityRegistry::check_rewards(
                    src,
                    input_asset_id,
                    output_asset_id,
                    input_amount,
                    output_amount,
                )
                .unwrap_or((Vec::new(), Weight::zero()));
                total_weight = total_weight.saturating_add(weight);
                rewards
            };
            return Ok((
                AggregatedSwapOutcome::new(
                    vec![(src.clone(), amount)],
                    outcome.amount,
                    outcome.fee,
                ),
                rewards,
                sources,
                total_weight,
            ));
        }

        // Check if we have exactly two sources: the primary market and the secondary market
        // Do the "smart" swap split (with fallback)
        // NOTE: we assume here that XST tokens are not added to TBC reserves. If they are in the future, this
        // logic should be redone!
        if sources.len() == 2 {
            let mut primary_market: Option<LiquiditySourceIdOf<T>> = None;
            let mut secondary_market: Option<LiquiditySourceIdOf<T>> = None;

            for src in &sources {
                match src.liquidity_source_index {
                    // We can't use XST as primary market for smart split, because it use XST asset as base
                    // and does not support DEXes except Polkaswap
                    LiquiditySourceType::MulticollateralBondingCurvePool => {
                        primary_market = Some(src.clone())
                    }
                    LiquiditySourceType::XYKPool | LiquiditySourceType::MockPool => {
                        secondary_market = Some(src.clone())
                    }
                    _ => (),
                }
            }

            if let (Some(primary_mkt), Some(xyk)) = (primary_market, secondary_market) {
                let outcome = Self::smart_split(
                    &primary_mkt,
                    &xyk,
                    base_asset_id,
                    input_asset_id,
                    output_asset_id,
                    amount.clone(),
                    skip_info,
                    deduce_fee,
                )?;
                total_weight = total_weight.saturating_add(outcome.2);
                return Ok((outcome.0, outcome.1, sources, total_weight));
            }
        }

        fail!(Error::<T>::UnavailableExchangePath);
    }

    /// Check if given two arbitrary tokens can be used to perform an exchange via any available sources.
    pub fn is_path_available(
        dex_id: T::DEXId,
        input_asset_id: T::AssetId,
        output_asset_id: T::AssetId,
    ) -> Result<bool, DispatchError> {
        let dex_info = T::DexInfoProvider::get_dex_info(&dex_id)?;
        let maybe_path = ExchangePath::<T>::new_trivial(&dex_info, input_asset_id, output_asset_id);
        maybe_path.map_or(Ok(false), |paths| {
            let paths_flag = paths
                .into_iter()
                .map(|ExchangePath(atomic_path)| {
                    Self::check_asset_path(&dex_id, &dex_info, &atomic_path)
                })
                .any(|x| x);
            Ok(paths_flag)
        })
    }

    /// Checks if the path, consisting of sequential swaps of assets in `path`, is
    /// available and if it is, then returns Ok(true)
    pub fn check_asset_path(
        dex_id: &T::DEXId,
        dex_info: &DEXInfo<T::AssetId>,
        path: &[T::AssetId],
    ) -> bool {
        path.iter()
            .tuple_windows()
            .filter_map(|(from, to)| {
                let pair = Self::weak_sort_pair(&dex_info, *from, *to);

                // TODO: #441 use TradingPairSourceManager instead of trading-pair pallet
                trading_pair::Pallet::<T>::list_enabled_sources_for_trading_pair(
                    dex_id,
                    &pair.base_asset_id,
                    &pair.target_asset_id,
                )
                .ok()
            })
            .all(|sources| !sources.is_empty())
    }

    /// Returns a BTreeSet with all LiquiditySourceTypes, which will be used for swap
    pub fn get_asset_path_sources(
        dex_id: &T::DEXId,
        dex_info: &DEXInfo<T::AssetId>,
        path: &[T::AssetId],
    ) -> Result<BTreeSet<LiquiditySourceType>, DispatchError> {
        let sources_set = fallible_iterator::convert(path.to_vec().iter().tuple_windows().map(
            |(from, to)| -> Result<_, DispatchError> {
                let pair = Self::weak_sort_pair(&dex_info, *from, *to);

                // TODO: #441 use TradingPairSourceManager instead of trading-pair pallet
                let sources = trading_pair::Pallet::<T>::list_enabled_sources_for_trading_pair(
                    &dex_id,
                    &pair.base_asset_id,
                    &pair.target_asset_id,
                )?;
                ensure!(!sources.is_empty(), Error::<T>::UnavailableExchangePath);
                Ok(sources)
            },
        ))
        .fold(None, |acc: Option<BTreeSet<_>>, sources| match acc {
            Some(mut set) => {
                set.retain(|x| sources.contains(x));
                Ok(Some(set))
            }
            None => Ok(Some(sources)),
        })?
        .unwrap_or_default();
        Ok(sources_set)
    }

    /// Calculates the max potential weight of inner_exchange
    ///
    /// This function should cover the current code map and all possible calls of some functions that can take a weight.
    /// The current code map:
    ///
    /// inner_exchange()
    ///     new_trivial()
    ///     exchange_sequence()
    ///         select_best_path()
    ///             quote_pairs_with_flexible_amount() - call M times, where M is a count of paths
    ///                 quote_single()
    ///                     list_liquidity_sources()
    ///                     quote()
    ///                     smart_split()
    ///                         quote()
    ///                         quote()
    ///                         check_rewards()
    ///                         quote()
    ///                         check_rewards()
    ///         calculate_input_amount() - call only for SwapAmount::WithDesiredOutput
    ///             quote_single()
    ///                 list_liquidity_sources()
    ///                 quote()
    ///                 smart_split()
    ///                     quote()
    ///                     quote()
    ///                     check_rewards()
    ///                     quote()
    ///                     check_rewards()
    ///         exchange_sequence_with_input_amount()
    ///             exchange_single()
    ///                 quote_single()
    ///                     list_liquidity_sources()
    ///                     quote()
    ///                     smart_split()
    ///                         quote()
    ///                         quote()
    ///                         check_rewards()
    ///                         quote()
    ///                         check_rewards()
    ///                 exchange() - call N times, where N is a count of assets in the path
    ///
    /// Dev NOTE: if you change the logic of liquidity proxy, please sustain inner_exchange_weight() and code map above.
    pub fn inner_exchange_weight(
        dex_id: &T::DEXId,
        input: &T::AssetId,
        output: &T::AssetId,
        swap_variant: SwapVariant,
        filter: LiquiditySourceFilter<T::DEXId, LiquiditySourceType>,
    ) -> Weight {
        // Get DEX info or return weight that will be rejected
        let Ok(dex_info) = T::DexInfoProvider::get_dex_info(dex_id) else {
            return REJECTION_WEIGHT;
        };

        // Get trivial path or return weight that will be rejected
        let Some(trivial_paths) = ExchangePath::<T>::new_trivial(&dex_info, *input, *output) else {
            return REJECTION_WEIGHT;
        };

        let quote_weight = T::LiquidityRegistry::quote_weight();
        let check_rewards_weight = T::LiquidityRegistry::check_rewards_weight();

        let quote_single_weight = <T as Config>::WeightInfo::list_liquidity_sources()
            .saturating_add(quote_weight.saturating_mul(4))
            .saturating_add(check_rewards_weight.saturating_mul(2));

        let mut weight = <T as Config>::WeightInfo::new_trivial();

        // in quote_pairs_with_flexible_amount()
        weight =
            weight.saturating_add(quote_single_weight.saturating_mul(trivial_paths.len() as u64));

        // in calculate_input_amount()
        weight = weight.saturating_add(match swap_variant {
            SwapVariant::WithDesiredInput => Weight::zero(),
            SwapVariant::WithDesiredOutput => quote_single_weight,
        });

        let mut weights = Vec::new();

        for path in trivial_paths {
            if path.0.len() > 0 {
                let path_weights =
                    path.0
                        .iter()
                        .tuple_windows()
                        .map(|(input_asset_id, output_asset_id)| {
                            let exchange_sources = Self::list_quote_liquidity_sources(
                                input_asset_id,
                                output_asset_id,
                                &filter,
                            )
                            .unwrap_or(Vec::new());
                            // if no sources - extrinsic should fail; thus weight is not spent
                            let single_exchange_weight =
                                T::LiquidityRegistry::exchange_weight_filtered(
                                    exchange_sources.iter().map(|s| {
                                        let b = &s.liquidity_source_index;
                                        b
                                    }),
                                );
                            single_exchange_weight
                        });
                let total_exchange_weight =
                    path_weights.fold(Weight::zero(), |acc, next| acc.saturating_add(next));
                weights.push(
                    weight
                        .saturating_add(quote_single_weight)
                        .saturating_add(total_exchange_weight),
                );
            }
        }

        assert!(!weights.is_empty());
        weights.iter().fold(weights[0], |max, &x| max.max(x))
    }

    /// Calculates the max potential weight of swap
    ///
    /// This function should cover the current code map and all possible calls of some functions that can take a weight.
    /// The current code map:
    ///
    /// swap()
    ///     inner_swap()
    ///         check_indivisible_assets()
    ///         is_forbidden_filter()
    ///         inner_exchange()
    ///
    /// Dev NOTE: if you change the logic of liquidity proxy, please sustain swap_weight() and code map above.
    pub fn swap_weight(
        dex_id: &T::DEXId,
        input: &T::AssetId,
        output: &T::AssetId,
        swap_variant: SwapVariant,
        selected_source_types: &Vec<LiquiditySourceType>,
        filter_mode: &FilterMode,
    ) -> Weight {
        let filter = LiquiditySourceFilter::with_mode(
            *dex_id,
            filter_mode.clone(),
            selected_source_types.clone(),
        );
        let inner_exchange_weight =
            Self::inner_exchange_weight(dex_id, input, output, swap_variant, filter);

        let weight = <T as Config>::WeightInfo::check_indivisible_assets()
            .saturating_add(<T as Config>::WeightInfo::is_forbidden_filter())
            .saturating_add(inner_exchange_weight);

        weight
    }

    /// Calculates the max potential weight of swap_transfer_batch
    ///
    /// This function should cover the current code map and all possible calls of some functions that can take a weight.
    /// The current code map:
    ///
    /// swap_transfer_batch
    ///     inner_swap_batch_transfer
    ///         loop - call swap_batches.len() times
    ///             exchange_batch_tokens
    ///                 check_indivisible_assets
    ///                 is_forbidden_filter
    ///                 inner_exchange
    ///             transfer_batch_tokens_unchecked
    ///                 loop - call swap_batch_info.receivers.len() times
    ///                     transfer_from
    ///     transfer_from
    ///
    /// Dev NOTE: if you change the logic of liquidity proxy, please sustain swap_transfer_batch_weight() and code map above.
    pub fn swap_transfer_batch_weight(
        swap_batches: &Vec<SwapBatchInfo<T::AssetId, T::DEXId, T::AccountId>>,
        input: &T::AssetId,
        selected_source_types: &Vec<LiquiditySourceType>,
        filter_mode: &FilterMode,
    ) -> Weight {
        let mut weight = Weight::zero();

        for swap_batch_info in swap_batches {
            if input != &swap_batch_info.outcome_asset_id {
                let filter = LiquiditySourceFilter::with_mode(
                    swap_batch_info.dex_id,
                    filter_mode.clone(),
                    selected_source_types.clone(),
                );

                let inner_exchange_weight = Self::inner_exchange_weight(
                    &swap_batch_info.dex_id,
                    input,
                    &swap_batch_info.outcome_asset_id,
                    SwapVariant::WithDesiredOutput,
                    filter,
                );

                weight = weight
                    .saturating_add(<T as Config>::WeightInfo::check_indivisible_assets())
                    .saturating_add(<T as Config>::WeightInfo::is_forbidden_filter())
                    .saturating_add(<T as assets::Config>::WeightInfo::transfer()) // ADAR fee
                    .saturating_add(inner_exchange_weight);
            }

            // ADAR fee withdraw
            if swap_batch_info.outcome_asset_reuse > 0 {
                weight = weight.saturating_add(<T as assets::Config>::WeightInfo::transfer());
            }

            weight = weight.saturating_add(
                <T as assets::Config>::WeightInfo::transfer()
                    .saturating_mul(swap_batch_info.receivers.len() as u64),
            );
        }
        weight = weight.saturating_add(<T as assets::Config>::WeightInfo::transfer());

        weight
    }

    /// Given two arbitrary tokens return sources that can be used to cover full path.
    /// If there are two possible swap paths, then returns a union of used liquidity sources
    pub fn list_enabled_sources_for_path(
        dex_id: T::DEXId,
        input_asset_id: T::AssetId,
        output_asset_id: T::AssetId,
    ) -> Result<Vec<LiquiditySourceType>, DispatchError> {
        let dex_info = T::DexInfoProvider::get_dex_info(&dex_id)?;
        let maybe_path = ExchangePath::<T>::new_trivial(&dex_info, input_asset_id, output_asset_id);
        maybe_path.map_or_else(
            || Err(Error::<T>::UnavailableExchangePath.into()),
            |paths| {
                let mut paths_sources_iter = paths.into_iter().map(|ExchangePath(atomic_path)| {
                    Self::get_asset_path_sources(&dex_id, &dex_info, &atomic_path)
                });

                let primary_set: Result<BTreeSet<LiquiditySourceType>, DispatchError> =
                    paths_sources_iter
                        .next()
                        .ok_or(Error::<T>::UnavailableExchangePath)?;

                paths_sources_iter
                    .fold(primary_set, |acc: Result<_, DispatchError>, set| {
                        match (acc, set) {
                            (Ok(acc_unwrapped), Err(_)) => Ok(acc_unwrapped),
                            (Err(_), Ok(set_unwrapped)) => Ok(set_unwrapped),
                            (Ok(mut acc_unwrapped), Ok(mut set_unwrapped)) => {
                                acc_unwrapped.append(&mut set_unwrapped);
                                Ok(acc_unwrapped)
                            }
                            (Err(e), _) => Err(e),
                        }
                    })
                    .map(|set| Vec::from_iter(set.into_iter()))
            },
        )
    }

    pub fn list_enabled_sources_for_path_with_xyk_forbidden(
        dex_id: T::DEXId,
        input_asset_id: T::AssetId,
        output_asset_id: T::AssetId,
    ) -> Result<Vec<LiquiditySourceType>, DispatchError> {
        let tbc_reserve_assets = T::PrimaryMarketTBC::enabled_target_assets();
        let mut initial_result =
            Self::list_enabled_sources_for_path(dex_id, input_asset_id, output_asset_id)?;
        if tbc_reserve_assets.contains(&input_asset_id)
            || tbc_reserve_assets.contains(&output_asset_id)
        {
            initial_result.retain(|&lst| lst != LiquiditySourceType::XYKPool);
        }
        Ok(initial_result)
    }

    // Not full sort, just ensure that if there is base asset then it's sorted, otherwise order is unchanged.
    fn weak_sort_pair(
        dex_info: &DEXInfo<T::AssetId>,
        asset_a: T::AssetId,
        asset_b: T::AssetId,
    ) -> TradingPair<T::AssetId> {
        use AssetType::*;

        let synthetic_assets = T::PrimaryMarketXST::enabled_target_assets();
        let a_type = AssetType::determine::<T>(dex_info, &synthetic_assets, asset_a);
        let b_type = AssetType::determine::<T>(dex_info, &synthetic_assets, asset_b);

        match (a_type, b_type) {
            (Base, _) => TradingPair {
                base_asset_id: asset_a,
                target_asset_id: asset_b,
            },
            (_, Base) => TradingPair {
                base_asset_id: asset_b,
                target_asset_id: asset_a,
            },
            (SyntheticBase, _) => TradingPair {
                base_asset_id: asset_a,
                target_asset_id: asset_b,
            },
            (_, SyntheticBase) => TradingPair {
                base_asset_id: asset_b,
                target_asset_id: asset_a,
            },
            (_, _) => TradingPair {
                base_asset_id: asset_a,
                target_asset_id: asset_b,
            },
        }
    }

    /// Implements the "smart" split algorithm.
    ///
    /// - `primary_source_id` - ID of the primary market liquidity source,
    /// - `secondary_source_id` - ID of the secondary market liquidity source,
    /// - `input_asset_id` - ID of the asset to sell,
    /// - `output_asset_id` - ID of the asset to buy,
    /// - `amount` - the amount with "direction" (sell or buy) together with the maximum price impact (slippage).
    /// - `skip_info` - flag that indicates that additional info should not be shown, that is needed when actual exchange is performed.
    ///
    fn smart_split(
        primary_source_id: &LiquiditySourceIdOf<T>,
        secondary_source_id: &LiquiditySourceIdOf<T>,
        base_asset_id: &T::AssetId,
        input_asset_id: &T::AssetId,
        output_asset_id: &T::AssetId,
        amount: QuoteAmount<Balance>,
        skip_info: bool,
        deduce_fee: bool,
    ) -> Result<
        (
            AggregatedSwapOutcome<LiquiditySourceIdOf<T>, Balance>,
            Rewards<T::AssetId>,
            Weight,
        ),
        DispatchError,
    > {
        // The "smart" split algo is based on the following reasoning.
        // First, we try to calculate the spot price of the `input_asset_id` in both
        // the primary and secondary markets. If the price in the secondary market is
        // better than that in the primary market, we allocate as much of the `amount` to
        // be swapped in the secondary market as we can until the prices level up.
        // The rest will be swapped in the primary market.
        //
        // In case the default partitioning between sources returns an error, it can
        // only be due to the MCBC pool not being available or initialized.
        // In this case the primary market weight is zeroed out and the entire `amount`
        // is sent to the secondary market (regardless whether the latter has enough
        // reserves to actually execute such swap).
        //
        // In case the "smart" procedure has returned some weights (a, b), such that
        // a > 0, b > 0, a + b == 1.0, and neither of the arms fails due to insufficient
        // reserves, we must still account for the fact that the algorithm tends to overweigh
        // the MCBC share which can lead to substantially non-optimal results
        // (especially when selling XOR to the MCBC).
        // To limit the impact of this imbalance we want to always compare the result of
        // the "smart" split with the purely secondary market one.
        // Comparing the result with the purely MCBC swap doesn't make sense in this case
        // because the "smart" swap is always at least as good as the 100% MCBC one.

        ensure!(
            input_asset_id == base_asset_id || output_asset_id == base_asset_id,
            Error::<T>::UnavailableExchangePath
        );
        let other_asset = if base_asset_id == input_asset_id {
            output_asset_id
        } else {
            input_asset_id
        };

        let (reserves_base, reserves_other) =
            T::SecondaryMarket::reserves(base_asset_id, other_asset);

        let amount_primary = if output_asset_id == base_asset_id {
            // XOR is being bought
            Self::decide_primary_market_amount_buying_base_asset(
                base_asset_id,
                other_asset,
                amount.clone(),
                (reserves_base, reserves_other),
            )
            .unwrap_or(
                // Error can only be due to MCBC or XST pool, hence zeroing it out
                amount.copy_direction(balance!(0)),
            )
        } else {
            // XOR is being sold
            Self::decide_primary_market_amount_selling_base_asset(
                base_asset_id,
                other_asset,
                amount.clone(),
                (reserves_base, reserves_other),
            )
            .unwrap_or(amount.copy_direction(balance!(0)))
        };

        let (is_better, extremum): (fn(a: Balance, b: Balance) -> bool, Balance) = match amount {
            QuoteAmount::WithDesiredInput { .. } => (|a, b| a > b, Balance::zero()),
            _ => (|a, b| a < b, Balance::MAX),
        };

        let mut best: Balance = extremum;
        let mut total_fee: Balance = 0;
        let mut rewards = Vec::new();
        let mut distr = Vec::new();
        let mut maybe_error: Option<DispatchError> = None;
        let mut total_weight = Weight::zero();

        if amount_primary.amount() > Balance::zero() {
            // Attempting to quote according to the default sources weights
            let intermediary_result = T::LiquidityRegistry::quote(
                primary_source_id,
                input_asset_id,
                output_asset_id,
                amount_primary.clone(),
                deduce_fee,
            )
            .and_then(|(outcome_primary, weight)| {
                total_weight = total_weight.saturating_add(weight);
                if amount_primary.amount() < amount.amount() {
                    let amount_secondary = amount
                        .checked_sub(&amount_primary)
                        .ok_or(Error::<T>::CalculationError)?;
                    T::LiquidityRegistry::quote(
                        secondary_source_id,
                        input_asset_id,
                        output_asset_id,
                        amount_secondary.clone(),
                        deduce_fee,
                    )
                    .and_then(|(outcome_secondary, weight)| {
                        total_weight = total_weight.saturating_add(weight);
                        if !skip_info {
                            for info in vec![
                                (primary_source_id, amount_primary, outcome_primary.clone()),
                                (
                                    secondary_source_id,
                                    amount_secondary,
                                    outcome_secondary.clone(),
                                ),
                            ] {
                                let (input_amount, output_amount) =
                                    info.1.place_input_and_output(info.2);
                                let (mut reward, reward_weight) =
                                    T::LiquidityRegistry::check_rewards(
                                        info.0,
                                        input_asset_id,
                                        output_asset_id,
                                        input_amount,
                                        output_amount,
                                    )
                                    .unwrap_or((Vec::new(), Weight::zero()));
                                total_weight = total_weight.saturating_add(reward_weight);
                                rewards.append(&mut reward);
                            }
                        };
                        best = outcome_primary.amount + outcome_secondary.amount;
                        total_fee = outcome_primary.fee + outcome_secondary.fee;
                        distr = vec![
                            (primary_source_id.clone(), amount_primary),
                            (secondary_source_id.clone(), amount_secondary),
                        ];
                        Ok(())
                    })
                } else {
                    best = outcome_primary.amount;
                    total_fee = outcome_primary.fee;
                    distr = vec![(primary_source_id.clone(), amount_primary)];
                    Ok(())
                }
            });
            if let Err(e) = intermediary_result {
                maybe_error = Some(e);
            }
        }

        // Regardless whether we have got any result so far, we still must do
        // calculations for the secondary market alone
        let xyk_result = T::LiquidityRegistry::quote(
            secondary_source_id,
            input_asset_id,
            output_asset_id,
            amount.clone(),
            deduce_fee,
        )
        .and_then(|(outcome, weight)| {
            total_weight = total_weight.saturating_add(weight);
            if is_better(outcome.amount, best) {
                best = outcome.amount;
                total_fee = outcome.fee;
                distr = vec![(secondary_source_id.clone(), amount.clone())];
                if !skip_info {
                    let (input_amount, output_amount) =
                        amount.place_input_and_output(outcome.clone());
                    let reward_weight;
                    (rewards, reward_weight) = T::LiquidityRegistry::check_rewards(
                        secondary_source_id,
                        input_asset_id,
                        output_asset_id,
                        input_amount,
                        output_amount,
                    )
                    .unwrap_or((Vec::new(), Weight::zero()));
                    total_weight = total_weight.saturating_add(reward_weight);
                };
            };
            Ok(())
        });

        // Check if we have got a result at either of the steps
        if let Err(err) = xyk_result {
            // If both attempts to get the price failed, return the first error
            if let Some(e) = maybe_error {
                // Quote at the first step was attempted and failed
                return Err(e);
            }
            if best == extremum {
                // The quote at first step was never attempted, returning the current error
                return Err(err);
            }
        }

        Ok((
            AggregatedSwapOutcome::new(distr, best, total_fee),
            rewards,
            total_weight,
        ))
    }

    /// Determines the share of a swap that should be exchanged in the primary market
    /// (i.e., the multi-collateral bonding curve pool) based on the current reserves of
    /// the base asset and the collateral asset in the secondary market (e.g., an XYK pool)
    /// provided the base asset is being bought.
    ///
    /// - `base_asset_id` - ID of the base asset,
    /// - `collateral_asset_id` - ID of the collateral asset,
    /// - `amount` - the swap amount with "direction" (fixed input vs fixed output),
    /// - `secondary_market_reserves` - a pair (base_reserve, collateral_reserve) in the secondary market
    ///
    fn decide_primary_market_amount_buying_base_asset(
        base_asset_id: &T::AssetId,
        collateral_asset_id: &T::AssetId,
        amount: QuoteAmount<Balance>,
        secondary_market_reserves: (Balance, Balance),
    ) -> Result<QuoteAmount<Balance>, DispatchError> {
        let (reserves_base, reserves_other) = secondary_market_reserves;
        let x: FixedWrapper = reserves_base.into();
        let y: FixedWrapper = reserves_other.into();
        let k: FixedWrapper = x.clone() * y.clone();
        let secondary_price: FixedWrapper = if x > fixed_wrapper!(0) {
            y.clone() / x.clone()
        } else {
            Fixed::MAX.into()
        };

        macro_rules! match_buy_price {
            ($source_type:ident) => {
                T::$source_type::buy_price(base_asset_id, collateral_asset_id)
                    .map_err(|_| Error::<T>::CalculationError)?
                    .into()
            };
        }
        let primary_buy_price: FixedWrapper = if collateral_asset_id == &XSTUSD.into() {
            match_buy_price!(PrimaryMarketXST)
        } else {
            match_buy_price!(PrimaryMarketTBC)
        };

        match amount {
            QuoteAmount::WithDesiredInput { desired_amount_in } => {
                let wrapped_amount: FixedWrapper = desired_amount_in.into();
                // checking that secondary price is better than primary initially
                let amount_primary = if secondary_price < primary_buy_price {
                    // find intercept between secondary and primary market curves:
                    // 1) (x - x1) * (y + y1) = k // xyk equation
                    // 2) (y + y1) / (x - x1) = p // desired price `p` equation
                    // composing 1 and 2: (y + y1) * (y + y1) = k * p
                    // √(k * p) - y = y1
                    // √(k) * √(p) - y = y1 // to prevent overflow
                    // where
                    // * x is base reserve, x1 is base amount, y is target reserve, y1 is target amount
                    // * p is desired price i.e. target/base
                    let k_sqrt = k.sqrt_accurate();
                    let primary_buy_price_sqrt = primary_buy_price.sqrt_accurate();
                    let amount_secondary = k_sqrt * primary_buy_price_sqrt - y; // always > 0
                    if amount_secondary >= wrapped_amount {
                        balance!(0)
                    } else if amount_secondary <= fixed_wrapper!(0) {
                        desired_amount_in
                    } else {
                        (wrapped_amount - amount_secondary)
                            .try_into_balance()
                            .unwrap()
                    }
                } else {
                    desired_amount_in
                };
                Ok(QuoteAmount::with_desired_input(amount_primary))
            }
            QuoteAmount::WithDesiredOutput { desired_amount_out } => {
                let wrapped_amount: FixedWrapper = desired_amount_out.into();
                // checking that secondary price is better than primary initially
                let amount_primary = if secondary_price < primary_buy_price {
                    // find intercept between secondary and primary market curves:
                    // 1) (x - x1) * (y + y1) = k // xyk equation
                    // 2) (y + y1) / (x - x1) = p // desired price `p` equation
                    // composing 1 and 2: (x - x1) * (x - x1) * p = k
                    // x - √(k / p) = x1
                    // where
                    // * x is base reserve, x1 is base amount, y is target reserve, y1 is target amount
                    // * p is desired price i.e. target/base
                    let amount_secondary = x - (k / primary_buy_price).sqrt_accurate(); // always > 0
                    if amount_secondary >= wrapped_amount {
                        balance!(0)
                    } else if amount_secondary <= fixed_wrapper!(0) {
                        desired_amount_out
                    } else {
                        (wrapped_amount - amount_secondary)
                            .try_into_balance()
                            .unwrap()
                    }
                } else {
                    desired_amount_out
                };
                Ok(QuoteAmount::with_desired_output(amount_primary))
            }
        }
    }

    /// Determines the share of a swap that should be exchanged in the primary market
    /// (i.e. the multi-collateral bonding curve pool) based on the current reserves of
    /// the base asset and the collateral asset in the secondary market (e.g. an XYK pool)
    /// provided the base asset is being sold.
    ///
    /// - `base_asset_id` - ID of the base asset,
    /// - `collateral_asset_id` - ID of the collateral asset,
    /// - `amount` - the swap amount with "direction" (fixed input vs fixed output),
    /// - `secondary_market_reserves` - a pair (base_reserve, collateral_reserve) in the secondary market
    ///
    fn decide_primary_market_amount_selling_base_asset(
        base_asset_id: &T::AssetId,
        collateral_asset_id: &T::AssetId,
        amount: QuoteAmount<Balance>,
        secondary_market_reserves: (Balance, Balance),
    ) -> Result<QuoteAmount<Balance>, DispatchError> {
        let (reserves_base, reserves_other) = secondary_market_reserves;
        let x: FixedWrapper = reserves_base.into();
        let y: FixedWrapper = reserves_other.into();
        let k: FixedWrapper = x.clone() * y.clone();
        let secondary_price: FixedWrapper = if x > fixed_wrapper!(0) {
            y.clone() / x.clone()
        } else {
            Fixed::ZERO.into()
        };

        macro_rules! match_sell_price {
            ($source_type:ident) => {
                T::$source_type::sell_price(base_asset_id, collateral_asset_id)
                    .map_err(|_| Error::<T>::CalculationError)?
                    .into()
            };
        }
        let primary_sell_price: FixedWrapper = if collateral_asset_id == &XSTUSD.into() {
            match_sell_price!(PrimaryMarketXST)
        } else {
            match_sell_price!(PrimaryMarketTBC)
        };

        match amount {
            QuoteAmount::WithDesiredInput { desired_amount_in } => {
                let wrapped_amount: FixedWrapper = desired_amount_in.into();
                // checking that secondary price is better than primary initially
                let amount_primary = if secondary_price > primary_sell_price {
                    // find intercept between secondary and primary market curves:
                    // 1) (x + x1) * (y - y1) = k // xyk equation
                    // 2) (y - y1) / (x + x1) = p // desired price `p` equation
                    // composing 1 and 2: (x + x1) * (x + x1) * p = k
                    // √(k / p) - x = x1
                    // where
                    // * x is base reserve, x1 is base amount, y is target reserve, y1 is target amount
                    // * p is desired price i.e. target/base
                    let amount_secondary = (k / primary_sell_price).sqrt_accurate() - x; // always > 0
                    if amount_secondary >= wrapped_amount {
                        balance!(0)
                    } else if amount_secondary <= fixed_wrapper!(0) {
                        desired_amount_in
                    } else {
                        (wrapped_amount - amount_secondary)
                            .try_into_balance()
                            .unwrap()
                    }
                } else {
                    desired_amount_in
                };
                Ok(QuoteAmount::with_desired_input(amount_primary))
            }
            QuoteAmount::WithDesiredOutput { desired_amount_out } => {
                let wrapped_amount: FixedWrapper = desired_amount_out.into();
                // checking that secondary price is better than primary initially
                let amount_primary = if secondary_price > primary_sell_price {
                    // find intercept between secondary and primary market curves:
                    // 1) (x + x1) * (y - y1) = k // xyk equation
                    // 2) (y - y1) / (x + x1) = p // desired price `p` equation
                    // composing 1 and 2: (y - y1) * (y - y1) = k * p
                    // y - √(k * p) = y1
                    // where
                    // * x is base reserve, x1 is base amount, y is target reserve, y1 is target amount
                    // * p is desired price i.e. target/base
                    let amount_secondary = y - (k * primary_sell_price).sqrt_accurate();
                    if amount_secondary >= wrapped_amount {
                        balance!(0)
                    } else if amount_secondary <= fixed_wrapper!(0) {
                        desired_amount_out
                    } else {
                        (wrapped_amount - amount_secondary)
                            .try_into_balance()
                            .unwrap()
                    }
                } else {
                    desired_amount_out
                };
                Ok(QuoteAmount::with_desired_output(amount_primary))
            }
        }
    }

    /// Swaps tokens for the following batch distribution and calculates a remainder.
    /// Remainder is used due to inaccuracy of the quote calculation.
    fn exchange_batch_tokens(
        sender: &T::AccountId,
        num_of_receivers: u128,
        input_asset_id: &T::AssetId,
        output_asset_id: &T::AssetId,
        max_input_amount: Balance,
        selected_source_types: &Vec<LiquiditySourceType>,
        dex_id: T::DEXId,
        filter_mode: &FilterMode,
        out_amount: Balance,
    ) -> Result<(Balance, Balance, Weight), DispatchError> {
        Self::check_indivisible_assets(input_asset_id, output_asset_id)?;
        let mut total_weight = <T as Config>::WeightInfo::check_indivisible_assets();

        let filter = LiquiditySourceFilter::with_mode(
            dex_id,
            filter_mode.clone(),
            selected_source_types.clone(),
        );

        if Self::is_forbidden_filter(
            &input_asset_id,
            &output_asset_id,
            &selected_source_types,
            &filter_mode,
        ) {
            fail!(Error::<T>::ForbiddenFilter);
        }
        total_weight =
            total_weight.saturating_add(<T as Config>::WeightInfo::is_forbidden_filter());

        let (
            SwapOutcome {
                amount: executed_input_amount,
                fee: fee_amount,
            },
            sources,
            weights,
        ) = Self::inner_exchange(
            dex_id,
            &sender,
            &sender,
            &input_asset_id,
            &output_asset_id,
            SwapAmount::WithDesiredOutput {
                desired_amount_out: out_amount,
                max_amount_in: max_input_amount,
            },
            filter.clone(),
        )?;
        total_weight = total_weight.saturating_add(weights);

        Self::deposit_event(Event::<T>::Exchange(
            sender.clone(),
            dex_id,
            input_asset_id.clone(),
            output_asset_id.clone(),
            executed_input_amount,
            out_amount,
            fee_amount,
            sources,
        ));

        let caller_output_asset_balance =
            assets::Pallet::<T>::total_balance(&output_asset_id, &sender)?;
        let remainder_per_receiver: Balance = if caller_output_asset_balance < out_amount {
            let remainder = out_amount.saturating_sub(caller_output_asset_balance);
            remainder / num_of_receivers + remainder % num_of_receivers
        } else {
            0
        };
        Ok((executed_input_amount, remainder_per_receiver, total_weight))
    }

    fn transfer_batch_tokens_unchecked(
        sender: &T::AccountId,
        output_asset_id: &T::AssetId,
        receivers: Vec<BatchReceiverInfo<T::AccountId>>,
        remainder_per_receiver: Balance,
    ) -> Result<Weight, DispatchError> {
        let len = receivers.len();
        fallible_iterator::convert(receivers.into_iter().map(|val| Ok(val))).for_each(
            |receiver| {
                assets::Pallet::<T>::transfer_from(
                    &output_asset_id,
                    &sender,
                    &receiver.account_id,
                    receiver
                        .target_amount
                        .saturating_sub(remainder_per_receiver),
                )
            },
        )?;
        Ok(<T as assets::Config>::WeightInfo::transfer().saturating_mul(len as u64))
    }

    fn withdraw_adar_commission(
        who: &AccountIdOf<T>,
        asset_id: &AssetIdOf<T>,
        fee_ratio: Balance,
        amount: Balance,
        max_fee_amount: Balance,
    ) -> Result<Balance, DispatchError> {
        if amount.is_zero() {
            return Ok(Zero::zero());
        }

        let adar_commission_ratio = FixedWrapper::from(fee_ratio);

        let adar_commission = (FixedWrapper::from(amount) * adar_commission_ratio)
            .try_into_balance()
            .map_err(|_| Error::<T>::CalculationError)?;

        ensure!(
            adar_commission <= max_fee_amount,
            Error::<T>::SlippageNotTolerated
        );

        if adar_commission > 0 {
            assets::Pallet::<T>::transfer_from(
                &asset_id,
                &who,
                &T::GetADARAccountId::get(),
                adar_commission,
            )
            .map_err(|_| Error::<T>::FailedToTransferAdarCommission)?;
            Self::deposit_event(Event::<T>::ADARFeeWithdrawn(
                asset_id.clone(),
                adar_commission,
            ));
        }
        Ok(adar_commission)
    }

    fn inner_swap_batch_transfer(
        sender: &T::AccountId,
        input_asset_id: &T::AssetId,
        swap_batches: Vec<SwapBatchInfo<T::AssetId, T::DEXId, T::AccountId>>,
        mut max_input_amount: Balance,
        selected_source_types: &Vec<LiquiditySourceType>,
        filter_mode: &FilterMode,
    ) -> Result<(Balance, Balance, Weight), DispatchError> {
        let mut unique_asset_ids: BTreeSet<T::AssetId> = BTreeSet::new();

        let mut executed_batch_input_amount = balance!(0);

        let mut total_weight = Weight::zero();

        let adar_fee_ratio = Self::adar_commission_ratio();

        fallible_iterator::convert(swap_batches.into_iter().map(|val| Ok(val))).for_each(
            |swap_batch_info| {
                let SwapBatchInfo {
                    outcome_asset_id: asset_id,
                    dex_id,
                    receivers,
                    outcome_asset_reuse,
                } = swap_batch_info;

                let balance = assets::Pallet::<T>::free_balance(&asset_id, &sender)?;

                if balance < outcome_asset_reuse {
                    fail!(Error::<T>::InsufficientBalance);
                }

                // extrinsic fails if there are duplicate output asset ids
                if !unique_asset_ids.insert(asset_id.clone()) {
                    fail!(Error::<T>::AggregationError);
                }

                if receivers.len() == 0 {
                    fail!(Error::<T>::InvalidReceiversInfo);
                }

                let out_amount = receivers
                    .iter()
                    .map(|recv| recv.target_amount)
                    .try_fold(Balance::zero(), |acc, val| acc.checked_add(val))
                    .ok_or(Error::<T>::CalculationError)?;

                let (executed_input_amount, remainder_per_receiver, weight): (
                    Balance,
                    Balance,
                    Weight,
                ) = if &asset_id != input_asset_id {
                    let withdrawn_fee = Self::withdraw_adar_commission(
                        &sender,
                        &asset_id,
                        adar_fee_ratio,
                        outcome_asset_reuse.min(out_amount),
                        outcome_asset_reuse,
                    )?;

                    let outcome_asset_reuse = outcome_asset_reuse.saturating_sub(withdrawn_fee);

                    let desired_exchange_amount = out_amount.saturating_sub(outcome_asset_reuse);

                    if !desired_exchange_amount.is_zero() {
                        Self::exchange_batch_tokens(
                            &sender,
                            receivers.len() as u128,
                            &input_asset_id,
                            &asset_id,
                            max_input_amount,
                            &selected_source_types,
                            dex_id,
                            &filter_mode,
                            desired_exchange_amount,
                        )?
                    } else {
                        (0, 0, Weight::zero())
                    }
                } else {
                    (out_amount, 0, Weight::zero())
                };
                total_weight = total_weight.saturating_add(weight);

                executed_batch_input_amount = executed_batch_input_amount
                    .checked_add(executed_input_amount)
                    .ok_or(Error::<T>::CalculationError)?;

                max_input_amount = max_input_amount
                    .checked_sub(executed_input_amount)
                    .ok_or(Error::<T>::SlippageNotTolerated)?;

                let transfer_weight = Self::transfer_batch_tokens_unchecked(
                    &sender,
                    &asset_id,
                    receivers,
                    remainder_per_receiver,
                )?;
                total_weight = total_weight.saturating_add(transfer_weight);
                Result::<_, DispatchError>::Ok(())
            },
        )?;
        let adar_commission = Self::withdraw_adar_commission(
            &sender,
            &input_asset_id,
            adar_fee_ratio,
            executed_batch_input_amount,
            max_input_amount,
        )?;
        Ok((adar_commission, executed_batch_input_amount, total_weight))
    }
}

impl<T: Config> LiquidityProxyTrait<T::DEXId, T::AccountId, T::AssetId> for Pallet<T> {
    /// Applies trivial routing (via Base Asset), resulting in a poly-swap which may contain several individual swaps.
    /// Those individual swaps are subject to liquidity aggregation algorithm.
    ///
    /// This is a wrapper for `quote_single`.
    fn quote(
        dex_id: T::DEXId,
        input_asset_id: &T::AssetId,
        output_asset_id: &T::AssetId,
        amount: QuoteAmount<Balance>,
        filter: LiquiditySourceFilter<T::DEXId, LiquiditySourceType>,
        deduce_fee: bool,
    ) -> Result<SwapOutcome<Balance>, DispatchError> {
        Pallet::<T>::inner_quote(
            dex_id,
            input_asset_id,
            output_asset_id,
            amount,
            filter,
            true,
            deduce_fee,
        )
        .map(|(quote_info, _)| quote_info.outcome)
    }

    /// Applies trivial routing (via Base Asset), resulting in a poly-swap which may contain several individual swaps.
    /// Those individual swaps are subject to liquidity aggregation algorithm.
    ///
    /// This is a wrapper for `exchange_single`.
    fn exchange(
        dex_id: T::DEXId,
        sender: &T::AccountId,
        receiver: &T::AccountId,
        input_asset_id: &T::AssetId,
        output_asset_id: &T::AssetId,
        amount: SwapAmount<Balance>,
        filter: LiquiditySourceFilter<T::DEXId, LiquiditySourceType>,
    ) -> Result<SwapOutcome<Balance>, DispatchError> {
        let (outcome, _, _) = Pallet::<T>::inner_exchange(
            dex_id,
            sender,
            receiver,
            input_asset_id,
            output_asset_id,
            amount,
            filter,
        )?;
        Ok(outcome)
    }
}

#[derive(
    Encode, Decode, Copy, Clone, PartialEq, Eq, PartialOrd, Ord, RuntimeDebug, scale_info::TypeInfo,
)]
#[scale_info(skip_type_params(T))]
pub struct BatchReceiverInfo<AccountId> {
    pub account_id: AccountId,
    pub target_amount: Balance,
}

impl<AccountId> BatchReceiverInfo<AccountId> {
    pub fn new(account_id: AccountId, amount: Balance) -> Self {
        BatchReceiverInfo {
            account_id,
            target_amount: amount,
        }
    }
}

#[derive(
    Encode, Decode, Clone, PartialEq, Eq, PartialOrd, Ord, RuntimeDebug, scale_info::TypeInfo,
)]
#[scale_info(skip_type_params(T))]
pub struct SwapBatchInfo<AssetId, DEXId, AccountId> {
    pub outcome_asset_id: AssetId,
    pub outcome_asset_reuse: Balance,
    pub dex_id: DEXId,
    pub receivers: Vec<BatchReceiverInfo<AccountId>>,
}

impl<AssetId, DEXId, AccountId> SwapBatchInfo<AssetId, DEXId, AccountId> {
    pub fn len(&self) -> usize {
        self.receivers.len()
    }
}

pub struct LiquidityProxyBuyBackHandler<T, GetDEXId>(PhantomData<(T, GetDEXId)>);

impl<T: Config, GetDEXId: Get<T::DEXId>> BuyBackHandler<T::AccountId, T::AssetId>
    for LiquidityProxyBuyBackHandler<T, GetDEXId>
{
    fn mint_buy_back_and_burn(
        mint_asset_id: &T::AssetId,
        buy_back_asset_id: &T::AssetId,
        amount: Balance,
    ) -> Result<Balance, DispatchError> {
        let owner = assets::Pallet::<T>::asset_owner(&mint_asset_id)
            .ok_or(assets::Error::<T>::AssetIdNotExists)?;
        let transit = T::GetTechnicalAccountId::get();
        assets::Pallet::<T>::mint_to(mint_asset_id, &owner, &transit, amount)?;
        let amount = Self::buy_back_and_burn(&transit, mint_asset_id, buy_back_asset_id, amount)?;
        Ok(amount)
    }

    fn buy_back_and_burn(
        account_id: &T::AccountId,
        asset_id: &T::AssetId,
        buy_back_asset_id: &T::AssetId,
        amount: Balance,
    ) -> Result<Balance, DispatchError> {
        let dex_id = GetDEXId::get();
        let outcome = Pallet::<T>::exchange(
            dex_id,
            account_id,
            account_id,
            asset_id,
            buy_back_asset_id,
            SwapAmount::with_desired_input(amount, 0),
            LiquiditySourceFilter::with_forbidden(
                dex_id,
                vec![LiquiditySourceType::MulticollateralBondingCurvePool],
            ),
        )?;
        assets::Pallet::<T>::burn_from(buy_back_asset_id, account_id, account_id, outcome.amount)?;
        Ok(outcome.amount)
    }
}

pub struct ReferencePriceProvider<T, GetDEXId, GetReferenceAssetId>(
    PhantomData<(T, GetDEXId, GetReferenceAssetId)>,
);

impl<T: Config, GetDEXId: Get<T::DEXId>, GetReferenceAssetId: Get<T::AssetId>>
    common::ReferencePriceProvider<T::AssetId, Balance>
    for ReferencePriceProvider<T, GetDEXId, GetReferenceAssetId>
{
    fn get_reference_price(asset_id: &T::AssetId) -> Result<Balance, DispatchError> {
        let dex_id = GetDEXId::get();
        let reference_asset_id = GetReferenceAssetId::get();
        if asset_id == &reference_asset_id {
            return Ok(balance!(1));
        }
        let outcome = Pallet::<T>::quote(
            dex_id,
            asset_id,
            &reference_asset_id,
            QuoteAmount::with_desired_input(balance!(1)),
            LiquiditySourceFilter::with_forbidden(
                dex_id,
                vec![LiquiditySourceType::MulticollateralBondingCurvePool],
            ),
            false,
        )?;
        Ok(outcome.amount)
    }
}

#[frame_support::pallet]
pub mod pallet {
    use super::*;
    use frame_support::pallet_prelude::*;
    use frame_support::traits::EnsureOrigin;
    use frame_support::{traits::StorageVersion, transactional};
    use frame_system::pallet_prelude::*;

    // TODO: #395 use AssetInfoProvider instead of assets pallet
    // TODO: #441 use TradingPairSourceManager instead of trading-pair pallet
    #[pallet::config]
    pub trait Config:
        frame_system::Config + common::Config + assets::Config + trading_pair::Config
    {
        type RuntimeEvent: From<Event<Self>> + IsType<<Self as frame_system::Config>::RuntimeEvent>;
        type LiquidityRegistry: LiquidityRegistry<
            Self::DEXId,
            Self::AccountId,
            Self::AssetId,
            LiquiditySourceType,
            Balance,
            DispatchError,
        >;
        type GetNumSamples: Get<usize>;
        type GetTechnicalAccountId: Get<Self::AccountId>;
        type PrimaryMarketTBC: GetMarketInfo<Self::AssetId>;
        type PrimaryMarketXST: GetMarketInfo<Self::AssetId>;
        type SecondaryMarket: GetPoolReserves<Self::AssetId>;
        type VestedRewardsPallet: VestedRewardsPallet<Self::AccountId, Self::AssetId>;
        type GetADARAccountId: Get<Self::AccountId>;
        type ADARCommissionRatioUpdateOrigin: EnsureOrigin<Self::RuntimeOrigin>;
        type MaxAdditionalDataLength: Get<u32>;
        /// Weight information for the extrinsics in this Pallet.
        type WeightInfo: WeightInfo;
    }

    /// The current storage version.
    const STORAGE_VERSION: StorageVersion = StorageVersion::new(1);

    #[pallet::pallet]
    #[pallet::generate_store(pub(super) trait Store)]
    #[pallet::storage_version(STORAGE_VERSION)]
    #[pallet::without_storage_info]
    pub struct Pallet<T>(PhantomData<T>);

    #[pallet::hooks]
    impl<T: Config> Hooks<BlockNumberFor<T>> for Pallet<T> {}

    #[pallet::call]
    impl<T: Config> Pallet<T> {
        /// Perform swap of tokens (input/output defined via SwapAmount direction).
        ///
        /// - `origin`: the account on whose behalf the transaction is being executed,
        /// - `dex_id`: DEX ID for which liquidity sources aggregation is being done,
        /// - `input_asset_id`: ID of the asset being sold,
        /// - `output_asset_id`: ID of the asset being bought,
        /// - `swap_amount`: the exact amount to be sold (either in input_asset_id or output_asset_id units with corresponding slippage tolerance absolute bound),
        /// - `selected_source_types`: list of selected LiquiditySource types, selection effect is determined by filter_mode,
        /// - `filter_mode`: indicate either to allow or forbid selected types only, or disable filtering.
        #[pallet::call_index(0)]
        #[pallet::weight(Pallet::<T>::swap_weight(dex_id, input_asset_id, output_asset_id, (*swap_amount).into(), selected_source_types, filter_mode))]
        pub fn swap(
            origin: OriginFor<T>,
            dex_id: T::DEXId,
            input_asset_id: T::AssetId,
            output_asset_id: T::AssetId,
            swap_amount: SwapAmount<Balance>,
            selected_source_types: Vec<LiquiditySourceType>,
            filter_mode: FilterMode,
        ) -> DispatchResultWithPostInfo {
            let who = ensure_signed(origin)?;
            let weight = Self::inner_swap(
                who.clone(),
                who,
                dex_id,
                input_asset_id,
                output_asset_id,
                swap_amount,
                selected_source_types,
                filter_mode,
            )?;
            Ok(PostDispatchInfo {
                actual_weight: Some(weight),
                pays_fee: Pays::Yes,
            })
        }

        /// Perform swap of tokens (input/output defined via SwapAmount direction).
        ///
        /// - `origin`: the account on whose behalf the transaction is being executed,
        /// - `receiver`: the account that receives the output,
        /// - `dex_id`: DEX ID for which liquidity sources aggregation is being done,
        /// - `input_asset_id`: ID of the asset being sold,
        /// - `output_asset_id`: ID of the asset being bought,
        /// - `swap_amount`: the exact amount to be sold (either in input_asset_id or output_asset_id units with corresponding slippage tolerance absolute bound),
        /// - `selected_source_types`: list of selected LiquiditySource types, selection effect is determined by filter_mode,
        /// - `filter_mode`: indicate either to allow or forbid selected types only, or disable filtering.
        #[pallet::call_index(1)]
        #[pallet::weight(Pallet::<T>::swap_weight(dex_id, input_asset_id, output_asset_id, (*swap_amount).into(), selected_source_types, filter_mode))]
        pub fn swap_transfer(
            origin: OriginFor<T>,
            receiver: T::AccountId,
            dex_id: T::DEXId,
            input_asset_id: T::AssetId,
            output_asset_id: T::AssetId,
            swap_amount: SwapAmount<Balance>,
            selected_source_types: Vec<LiquiditySourceType>,
            filter_mode: FilterMode,
        ) -> DispatchResultWithPostInfo {
            let who = ensure_signed(origin)?;

            let weight = Self::inner_swap(
                who,
                receiver,
                dex_id,
                input_asset_id,
                output_asset_id,
                swap_amount,
                selected_source_types,
                filter_mode,
            )?;
            Ok(PostDispatchInfo {
                actual_weight: Some(weight),
                pays_fee: Pays::Yes,
            })
        }

        /// Dispatches multiple swap & transfer operations. `swap_batches` contains vector of
        /// SwapBatchInfo structs, where each batch specifies which asset ID and DEX ID should
        /// be used for swapping, receiver accounts and their desired outcome amount in asset,
        /// specified for the current batch.
        ///
        /// - `origin`: the account on whose behalf the transaction is being executed,
        /// - `swap_batches`: the vector containing the SwapBatchInfo structs,
        /// - `input_asset_id`: ID of the asset being sold,
        /// - `max_input_amount`: the maximum amount to be sold in input_asset_id,
        /// - `selected_source_types`: list of selected LiquiditySource types, selection effect is
        ///                            determined by filter_mode,
        /// - `filter_mode`: indicate either to allow or forbid selected types only, or disable filtering.
        #[transactional]
        #[pallet::call_index(2)]
        #[pallet::weight(Pallet::<T>::swap_transfer_batch_weight(swap_batches, input_asset_id, selected_source_types, filter_mode))]
        pub fn swap_transfer_batch(
            origin: OriginFor<T>,
            swap_batches: Vec<SwapBatchInfo<T::AssetId, T::DEXId, T::AccountId>>,
            input_asset_id: T::AssetId,
            max_input_amount: Balance,
            selected_source_types: Vec<LiquiditySourceType>,
            filter_mode: FilterMode,
        ) -> DispatchResultWithPostInfo {
            let who = ensure_signed(origin)?;

            let (adar_commission, executed_input_amount, mut weight) =
                Self::inner_swap_batch_transfer(
                    &who,
                    &input_asset_id,
                    swap_batches,
                    max_input_amount,
                    &selected_source_types,
                    &filter_mode,
                )?;

            Self::deposit_event(Event::<T>::BatchSwapExecuted(
                adar_commission,
                executed_input_amount,
            ));

            weight = weight.saturating_add(<T as assets::Config>::WeightInfo::transfer());

            Ok(PostDispatchInfo {
                actual_weight: Some(weight),
                pays_fee: Pays::Yes,
            })
        }

        /// Enables XST or TBC liquidity source.
        ///
        /// - `liquidity_source`: the liquidity source to be enabled.
        #[pallet::call_index(3)]
        #[pallet::weight(<T as Config>::WeightInfo::enable_liquidity_source())]
        pub fn enable_liquidity_source(
            origin: OriginFor<T>,
            liquidity_source: LiquiditySourceType,
        ) -> DispatchResultWithPostInfo {
            ensure_root(origin)?;

            ensure!(
                liquidity_source == LiquiditySourceType::XSTPool
                    || liquidity_source == LiquiditySourceType::MulticollateralBondingCurvePool,
                Error::<T>::UnableToEnableLiquiditySource
            );

            let mut locked = trading_pair::LockedLiquiditySources::<T>::get();

            ensure!(
                locked.contains(&liquidity_source),
                Error::<T>::LiquiditySourceAlreadyEnabled
            );

            locked.retain(|x| *x != liquidity_source);
            trading_pair::LockedLiquiditySources::<T>::set(locked);
            Self::deposit_event(Event::<T>::LiquiditySourceEnabled(liquidity_source));
            Ok(().into())
        }

        /// Disables XST or TBC liquidity source. The liquidity source becomes unavailable for swap.
        ///
        /// - `liquidity_source`: the liquidity source to be disabled.
        #[pallet::call_index(4)]
        #[pallet::weight(<T as Config>::WeightInfo::disable_liquidity_source())]
        pub fn disable_liquidity_source(
            origin: OriginFor<T>,
            liquidity_source: LiquiditySourceType,
        ) -> DispatchResultWithPostInfo {
            ensure_root(origin)?;

            ensure!(
                liquidity_source == LiquiditySourceType::XSTPool
                    || liquidity_source == LiquiditySourceType::MulticollateralBondingCurvePool,
                Error::<T>::UnableToDisableLiquiditySource
            );
            ensure!(
                !trading_pair::LockedLiquiditySources::<T>::get().contains(&liquidity_source),
                Error::<T>::LiquiditySourceAlreadyDisabled
            );
            trading_pair::LockedLiquiditySources::<T>::append(liquidity_source);
            Self::deposit_event(Event::<T>::LiquiditySourceDisabled(liquidity_source));
            Ok(().into())
        }

        #[pallet::call_index(5)]
        #[pallet::weight(<T as Config>::WeightInfo::set_adar_commission_ratio())]
        pub fn set_adar_commission_ratio(
            origin: OriginFor<T>,
            commission_ratio: Balance,
        ) -> DispatchResultWithPostInfo {
            T::ADARCommissionRatioUpdateOrigin::ensure_origin(origin)?;
            ensure!(
                commission_ratio < balance!(1),
                Error::<T>::InvalidADARCommissionRatio
            );
            ADARCommissionRatio::<T>::put(commission_ratio);
            Ok(().into())
        }

        /// Extrinsic which is enable XORless transfers.
        /// Internally it's swaps `asset_id` to `desired_xor_amount` of `XOR` and transfers remaining amount of `asset_id` to `receiver`.
        /// Client apps should specify the XOR amount which should be paid as a fee in `desired_xor_amount` parameter.
        /// If sender will not have enough XOR to pay fees after execution, transaction will be rejected.
        /// This extrinsic is done as temporary solution for XORless transfers, in future it would be removed
        /// and logic for XORless extrinsics should be moved to xor-fee pallet.
        #[pallet::call_index(6)]
        #[pallet::weight({
            let mut weight = <T as assets::Config>::WeightInfo::transfer();
            if asset_id != &common::XOR.into()
                && max_amount_in > &Balance::zero()
                && desired_xor_amount > &Balance::zero()
            {
                weight = weight.saturating_add(Pallet::<T>::swap_weight(dex_id, asset_id, &common::XOR.into(), SwapVariant::WithDesiredOutput, selected_source_types, filter_mode));
            }
            weight
        })]
        pub fn xorless_transfer(
            origin: OriginFor<T>,
            dex_id: T::DEXId,
            asset_id: T::AssetId,
            receiver: T::AccountId,
            amount: Balance,
            desired_xor_amount: Balance,
            max_amount_in: Balance,
            selected_source_types: Vec<LiquiditySourceType>,
            filter_mode: FilterMode,
            additional_data: Option<BoundedVec<u8, T::MaxAdditionalDataLength>>,
        ) -> DispatchResultWithPostInfo {
            let sender = ensure_signed(origin)?;
            ensure!(sender != receiver, Error::<T>::TheSameSenderAndReceiver);

            let mut weight = Weight::default();
            if asset_id != common::XOR.into()
                && max_amount_in > Balance::zero()
                && desired_xor_amount > Balance::zero()
            {
                weight = weight.saturating_add(Self::inner_swap(
                    sender.clone(),
                    sender.clone(),
                    dex_id,
                    asset_id,
                    common::XOR.into(),
                    SwapAmount::with_desired_output(desired_xor_amount, max_amount_in),
                    selected_source_types,
                    filter_mode,
                )?);
            }

            assets::Pallet::<T>::transfer_from(&asset_id, &sender, &receiver, amount)?;
            weight = weight.saturating_add(<T as assets::Config>::WeightInfo::transfer());

            Self::deposit_event(Event::<T>::XorlessTransfer(
                asset_id,
                sender,
                receiver,
                amount,
                additional_data,
            ));

            Ok(PostDispatchInfo {
                actual_weight: Some(weight),
                pays_fee: Pays::Yes,
            })
        }
    }

    #[pallet::event]
    #[pallet::generate_deposit(pub(super) fn deposit_event)]
    pub enum Event<T: Config> {
        /// Exchange of tokens has been performed
        /// [Caller Account, DEX Id, Input Asset Id, Output Asset Id, Input Amount, Output Amount, Fee Amount]
        Exchange(
            AccountIdOf<T>,
            DexIdOf<T>,
            AssetIdOf<T>,
            AssetIdOf<T>,
            Balance,
            Balance,
            Balance,
            Vec<LiquiditySourceIdOf<T>>,
        ),
        /// Liquidity source was enabled
        LiquiditySourceEnabled(LiquiditySourceType),
        /// Liquidity source was disabled
        LiquiditySourceDisabled(LiquiditySourceType),
        /// Batch of swap transfers has been performed
        /// [Input asset ADAR Fee, Input amount]
        BatchSwapExecuted(Balance, Balance),
        /// XORless transfer has been performed
        /// [Asset Id, Caller Account, Receiver Account, Amount, Additional Data]
        XorlessTransfer(
            AssetIdOf<T>,
            AccountIdOf<T>,
            AccountIdOf<T>,
            Balance,
            Option<BoundedVec<u8, T::MaxAdditionalDataLength>>,
        ),
        /// ADAR fee which is withdrawn from reused outcome asset amount
        /// [Asset Id, ADAR Fee]
        ADARFeeWithdrawn(AssetIdOf<T>, Balance),
    }

    #[pallet::error]
    pub enum Error<T> {
        /// No route exists in a given DEX for given parameters to carry out the swap
        UnavailableExchangePath,
        /// Max fee exceeded
        MaxFeeExceeded,
        /// Fee value outside of the basis points range [0..10000]
        InvalidFeeValue,
        /// None of the sources has enough reserves to execute a trade
        InsufficientLiquidity,
        /// Path exists but it's not possible to perform exchange with currently available liquidity on pools.
        AggregationError,
        /// Specified parameters lead to arithmetic error
        CalculationError,
        /// Slippage either exceeds minimum tolerated output or maximum tolerated input.
        SlippageNotTolerated,
        /// Selected filtering request is not allowed.
        ForbiddenFilter,
        /// Failure while calculating price ignoring non-linearity of liquidity source.
        FailedToCalculatePriceWithoutImpact,
        /// Unable to swap indivisible assets
        UnableToSwapIndivisibleAssets,
        /// Unable to enable liquidity source
        UnableToEnableLiquiditySource,
        /// Liquidity source is already enabled
        LiquiditySourceAlreadyEnabled,
        /// Unable to disable liquidity source
        UnableToDisableLiquiditySource,
        /// Liquidity source is already disabled
        LiquiditySourceAlreadyDisabled,
        // Information about swap batch receivers is invalid
        InvalidReceiversInfo,
        // Failure while transferring commission to ADAR account
        FailedToTransferAdarCommission,
        // ADAR commission ratio exceeds 1
        InvalidADARCommissionRatio,
        // Sender don't have enough asset balance
        InsufficientBalance,
        // Sender and receiver should not be the same
        TheSameSenderAndReceiver,
    }

    #[pallet::type_value]
    pub fn DefaultADARCommissionRatio() -> Balance {
        balance!(0.0025)
    }

    /// ADAR commission ratio
    #[pallet::storage]
    #[pallet::getter(fn adar_commission_ratio)]
    pub type ADARCommissionRatio<T: Config> =
        StorageValue<_, Balance, ValueQuery, DefaultADARCommissionRatio>;
}<|MERGE_RESOLUTION|>--- conflicted
+++ resolved
@@ -969,7 +969,7 @@
         sources.retain(|x| !locked.contains(&x.liquidity_source_index));
         // The temp solution is to exclude OrderBook source if there are multiple sources.
         // Will be redesigned in #447
-        #[cfg(feature = "wip")] // order-book
+        #[cfg(feature = "ready-to-test")] // order-book
         if sources.len() > 1 {
             sources.retain(|x| x.liquidity_source_index != LiquiditySourceType::OrderBook);
         }
@@ -1006,16 +1006,6 @@
         let mut total_weight = <T as Config>::WeightInfo::list_liquidity_sources();
         ensure!(!sources.is_empty(), Error::<T>::UnavailableExchangePath);
 
-<<<<<<< HEAD
-=======
-        // The temp solution is to exclude OrderBook source if there are multiple sources.
-        // Will be redesigned in #447
-        #[cfg(feature = "ready-to-test")] // order-book
-        if sources.len() > 1 {
-            sources.retain(|x| x.liquidity_source_index != LiquiditySourceType::OrderBook);
-        }
-
->>>>>>> d17f693a
         // Check if we have exactly one source => no split required
         if sources.len() == 1 {
             let src = sources.first().unwrap();
