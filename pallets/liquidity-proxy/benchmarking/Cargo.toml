[package]
edition = "2021"
name = "liquidity-proxy-benchmarking"
version = "0.1.0"
authors = ["Polka Biome Ltd. <jihoon@tutanota.de>"]
license = "BSD-4-Clause"
homepage = "https://sora.org"
repository = "https://github.com/sora-xor/sora2-network"

[package.metadata.docs.rs]
targets = ["x86_64-unknown-linux-gnu"]

[dependencies]
codec = { package = "parity-scale-codec", version = "3", default-features = false, features = [
    "derive",
] }
scale-info = { version = "2", default-features = false, features = ["derive"] }
frame-benchmarking = { git = "https://github.com/paritytech/substrate.git", branch = "polkadot-v0.9.19", default-features = false }
frame-support = { git = "https://github.com/paritytech/substrate.git", branch = "polkadot-v0.9.19", default-features = false }
frame-system = { git = "https://github.com/paritytech/substrate.git", branch = "polkadot-v0.9.19", default-features = false }
hex-literal = "0.3.1"
sp-runtime = { git = "https://github.com/paritytech/substrate.git", branch = "polkadot-v0.9.19", default-features = false }
sp-std = { git = "https://github.com/paritytech/substrate.git", branch = "polkadot-v0.9.19", default-features = false }
assets = { path = "../../assets", default-features = false }
common = { path = "../../../common", default-features = false }
liquidity-proxy = { path = "../../liquidity-proxy", default-features = false }
mock-liquidity-source = { path = "../../mock-liquidity-source", default-features = false }
permissions = { path = "../../permissions", default-features = false }
pool-xyk = { path = "../../pool-xyk", default-features = false }
price-tools = { path = "../../price-tools", default-features = false }
pswap-distribution = { path = "../../pswap-distribution", default-features = false }
technical = { path = "../../technical", default-features = false }
trading-pair = { path = "../../trading-pair", default-features = false }
multicollateral-bonding-curve-pool = { path = "../../multicollateral-bonding-curve-pool", default-features = false }
dex-manager = { path = "../../dex-manager", default-features = false }
dex-api = { path = "../../dex-api", default-features = false }

[dev-dependencies]
currencies = { git = "https://github.com/open-web3-stack/open-runtime-module-library.git", package = "orml-currencies", default-features = false }
pallet-balances = { git = "https://github.com/paritytech/substrate.git", branch = "polkadot-v0.9.19", default-features = false }
ceres-liquidity-locker = { path = "../../ceres-liquidity-locker", default-features = false }
<<<<<<< HEAD
=======
demeter-farming-platform = { path = "../../demeter-farming-platform", default-features = false }
currencies = { version = "0.4", package = "orml-currencies", default-features = false }
pallet-balances = { version = "3", default-features = false }
>>>>>>> 2beac78d
serde = { version = "1.0.101", default-features = false, features = ["derive"] }
sp-core = { git = "https://github.com/paritytech/substrate.git", branch = "polkadot-v0.9.19", default-features = false }
sp-io = { git = "https://github.com/paritytech/substrate.git", branch = "polkadot-v0.9.19", default-features = false }
tokens = { git = "https://github.com/open-web3-stack/open-runtime-module-library.git", package = "orml-tokens", default-features = false }
common = { path = "../../../common", default-features = false, features = [
    "test",
] }
mock-liquidity-source = { path = "../../mock-liquidity-source" }
vested-rewards = { path = "../../vested-rewards" }

[features]
default = ["std"]
std = [
    "assets/std",
    "codec/std",
    "scale-info/std",
    "common/std",
    "dex-api/std",
    "dex-manager/std",
    "frame-benchmarking/std",
    "frame-support/std",
    "frame-system/std",
    "liquidity-proxy/std",
    "mock-liquidity-source/std",
    "multicollateral-bonding-curve-pool/std",
    "permissions/std",
    "pool-xyk/std",
    "price-tools/std",
    "pswap-distribution/std",
    "sp-core/std",
    "sp-runtime/std",
    "sp-std/std",
    "technical/std",
    "trading-pair/std",
]<|MERGE_RESOLUTION|>--- conflicted
+++ resolved
@@ -39,12 +39,7 @@
 currencies = { git = "https://github.com/open-web3-stack/open-runtime-module-library.git", package = "orml-currencies", default-features = false }
 pallet-balances = { git = "https://github.com/paritytech/substrate.git", branch = "polkadot-v0.9.19", default-features = false }
 ceres-liquidity-locker = { path = "../../ceres-liquidity-locker", default-features = false }
-<<<<<<< HEAD
-=======
 demeter-farming-platform = { path = "../../demeter-farming-platform", default-features = false }
-currencies = { version = "0.4", package = "orml-currencies", default-features = false }
-pallet-balances = { version = "3", default-features = false }
->>>>>>> 2beac78d
 serde = { version = "1.0.101", default-features = false, features = ["derive"] }
 sp-core = { git = "https://github.com/paritytech/substrate.git", branch = "polkadot-v0.9.19", default-features = false }
 sp-io = { git = "https://github.com/paritytech/substrate.git", branch = "polkadot-v0.9.19", default-features = false }
