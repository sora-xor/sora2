[package]
edition = "2021"
name = "liquidity-proxy-benchmarking"
version = "0.1.0"
authors = ["Polka Biome Ltd. <jihoon@tutanota.de>"]
license = "BSD-4-Clause"
homepage = "https://sora.org"
repository = "https://github.com/sora-xor/sora2-network"

[package.metadata.docs.rs]
targets = ["x86_64-unknown-linux-gnu"]

[dependencies]
codec = { package = "parity-scale-codec", version = "3", default-features = false, features = [
    "derive",
] }
scale-info = { version = "2", default-features = false, features = ["derive"] }
<<<<<<< HEAD
frame-benchmarking = { git = "https://github.com/sora-xor/polkadot-sdk.git", branch = "add_sora_substrate_commits", default-features = false }
frame-support = { git = "https://github.com/sora-xor/polkadot-sdk.git", branch = "add_sora_substrate_commits", default-features = false }
frame-system = { git = "https://github.com/sora-xor/polkadot-sdk.git", branch = "add_sora_substrate_commits", default-features = false }
pallet-timestamp = { git = "https://github.com/sora-xor/polkadot-sdk.git", branch = "add_sora_substrate_commits", default-features = false }
hex-literal = "0.4.1"
sp-runtime = { git = "https://github.com/sora-xor/polkadot-sdk.git", branch = "add_sora_substrate_commits", default-features = false }
sp-std = { git = "https://github.com/sora-xor/polkadot-sdk.git", branch = "add_sora_substrate_commits", default-features = false }
=======
frame-benchmarking = { git = "https://github.com/sora-xor/polkadot-sdk.git", branch = "polkadot-v1.1.0", default-features = false }
frame-support = { git = "https://github.com/sora-xor/polkadot-sdk.git", branch = "polkadot-v1.1.0", default-features = false }
frame-system = { git = "https://github.com/sora-xor/polkadot-sdk.git", branch = "polkadot-v1.1.0", default-features = false }
pallet-timestamp = { git = "https://github.com/sora-xor/polkadot-sdk.git", branch = "polkadot-v1.1.0", default-features = false }
hex-literal = "0.4.1"
sp-runtime = { git = "https://github.com/sora-xor/polkadot-sdk.git", branch = "polkadot-v1.1.0", default-features = false }
sp-std = { git = "https://github.com/sora-xor/polkadot-sdk.git", branch = "polkadot-v1.1.0", default-features = false }
>>>>>>> 87a5efdc
assets = { path = "../../assets", default-features = false }
common = { path = "../../../common", default-features = false }
liquidity-proxy = { path = "../../liquidity-proxy", default-features = false }
mock-liquidity-source = { path = "../../mock-liquidity-source", default-features = false }
permissions = { path = "../../permissions", default-features = false }
pool-xyk = { path = "../../pool-xyk", default-features = false }
price-tools = { path = "../../price-tools", default-features = false }
pswap-distribution = { path = "../../pswap-distribution", default-features = false }
technical = { path = "../../technical", default-features = false }
trading-pair = { path = "../../trading-pair", default-features = false }
multicollateral-bonding-curve-pool = { path = "../../multicollateral-bonding-curve-pool", default-features = false }
dex-manager = { path = "../../dex-manager", default-features = false }
dex-api = { path = "../../dex-api", default-features = false }

[dev-dependencies]
currencies = { git = "https://github.com/open-web3-stack/open-runtime-module-library.git", package = "orml-currencies", default-features = false }
<<<<<<< HEAD
pallet-balances = { git = "https://github.com/sora-xor/polkadot-sdk.git", branch = "add_sora_substrate_commits", default-features = false }
ceres-liquidity-locker = { path = "../../ceres-liquidity-locker", default-features = false }
demeter-farming-platform = { path = "../../demeter-farming-platform", default-features = false }
serde = { version = "1.0.101", default-features = false, features = ["derive"] }
sp-core = { git = "https://github.com/sora-xor/polkadot-sdk.git", branch = "add_sora_substrate_commits", default-features = false }
sp-io = { git = "https://github.com/sora-xor/polkadot-sdk.git", branch = "add_sora_substrate_commits", default-features = false }
=======
pallet-balances = { git = "https://github.com/sora-xor/polkadot-sdk.git", branch = "polkadot-v1.1.0", default-features = false }
ceres-liquidity-locker = { path = "../../ceres-liquidity-locker", default-features = false }
demeter-farming-platform = { path = "../../demeter-farming-platform", default-features = false }
serde = { version = "1.0.101", default-features = false, features = ["derive"] }
sp-core = { git = "https://github.com/sora-xor/polkadot-sdk.git", branch = "polkadot-v1.1.0", default-features = false }
sp-io = { git = "https://github.com/sora-xor/polkadot-sdk.git", branch = "polkadot-v1.1.0", default-features = false }
>>>>>>> 87a5efdc
tokens = { git = "https://github.com/open-web3-stack/open-runtime-module-library.git", package = "orml-tokens", default-features = false }
common = { path = "../../../common", default-features = false, features = [
    "test",
] }
mock-liquidity-source = { path = "../../mock-liquidity-source" }
vested-rewards = { path = "../../vested-rewards" }
extended-assets = { path = "../../extended-assets" }

[features]
default = ["std"]
std = [
    "assets/std",
    "codec/std",
    "common/std",
    "dex-api/std",
    "dex-manager/std",
    "frame-benchmarking/std",
    "frame-support/std",
    "frame-system/std",
    "liquidity-proxy/std",
    "mock-liquidity-source/std",
    "multicollateral-bonding-curve-pool/std",
    "permissions/std",
    "pool-xyk/std",
    "price-tools/std",
    "pswap-distribution/std",
    "scale-info/std",
    "sp-core/std",
    "sp-runtime/std",
    "sp-std/std",
    "technical/std",
    "trading-pair/std",
]

runtime-benchmarks = [
    "frame-system/runtime-benchmarks",
    "frame-support/runtime-benchmarks",
    "frame-system/runtime-benchmarks",
]

wip = ["liquidity-proxy/wip"]<|MERGE_RESOLUTION|>--- conflicted
+++ resolved
@@ -15,15 +15,6 @@
     "derive",
 ] }
 scale-info = { version = "2", default-features = false, features = ["derive"] }
-<<<<<<< HEAD
-frame-benchmarking = { git = "https://github.com/sora-xor/polkadot-sdk.git", branch = "add_sora_substrate_commits", default-features = false }
-frame-support = { git = "https://github.com/sora-xor/polkadot-sdk.git", branch = "add_sora_substrate_commits", default-features = false }
-frame-system = { git = "https://github.com/sora-xor/polkadot-sdk.git", branch = "add_sora_substrate_commits", default-features = false }
-pallet-timestamp = { git = "https://github.com/sora-xor/polkadot-sdk.git", branch = "add_sora_substrate_commits", default-features = false }
-hex-literal = "0.4.1"
-sp-runtime = { git = "https://github.com/sora-xor/polkadot-sdk.git", branch = "add_sora_substrate_commits", default-features = false }
-sp-std = { git = "https://github.com/sora-xor/polkadot-sdk.git", branch = "add_sora_substrate_commits", default-features = false }
-=======
 frame-benchmarking = { git = "https://github.com/sora-xor/polkadot-sdk.git", branch = "polkadot-v1.1.0", default-features = false }
 frame-support = { git = "https://github.com/sora-xor/polkadot-sdk.git", branch = "polkadot-v1.1.0", default-features = false }
 frame-system = { git = "https://github.com/sora-xor/polkadot-sdk.git", branch = "polkadot-v1.1.0", default-features = false }
@@ -31,7 +22,6 @@
 hex-literal = "0.4.1"
 sp-runtime = { git = "https://github.com/sora-xor/polkadot-sdk.git", branch = "polkadot-v1.1.0", default-features = false }
 sp-std = { git = "https://github.com/sora-xor/polkadot-sdk.git", branch = "polkadot-v1.1.0", default-features = false }
->>>>>>> 87a5efdc
 assets = { path = "../../assets", default-features = false }
 common = { path = "../../../common", default-features = false }
 liquidity-proxy = { path = "../../liquidity-proxy", default-features = false }
@@ -48,21 +38,12 @@
 
 [dev-dependencies]
 currencies = { git = "https://github.com/open-web3-stack/open-runtime-module-library.git", package = "orml-currencies", default-features = false }
-<<<<<<< HEAD
-pallet-balances = { git = "https://github.com/sora-xor/polkadot-sdk.git", branch = "add_sora_substrate_commits", default-features = false }
-ceres-liquidity-locker = { path = "../../ceres-liquidity-locker", default-features = false }
-demeter-farming-platform = { path = "../../demeter-farming-platform", default-features = false }
-serde = { version = "1.0.101", default-features = false, features = ["derive"] }
-sp-core = { git = "https://github.com/sora-xor/polkadot-sdk.git", branch = "add_sora_substrate_commits", default-features = false }
-sp-io = { git = "https://github.com/sora-xor/polkadot-sdk.git", branch = "add_sora_substrate_commits", default-features = false }
-=======
 pallet-balances = { git = "https://github.com/sora-xor/polkadot-sdk.git", branch = "polkadot-v1.1.0", default-features = false }
 ceres-liquidity-locker = { path = "../../ceres-liquidity-locker", default-features = false }
 demeter-farming-platform = { path = "../../demeter-farming-platform", default-features = false }
 serde = { version = "1.0.101", default-features = false, features = ["derive"] }
 sp-core = { git = "https://github.com/sora-xor/polkadot-sdk.git", branch = "polkadot-v1.1.0", default-features = false }
 sp-io = { git = "https://github.com/sora-xor/polkadot-sdk.git", branch = "polkadot-v1.1.0", default-features = false }
->>>>>>> 87a5efdc
 tokens = { git = "https://github.com/open-web3-stack/open-runtime-module-library.git", package = "orml-tokens", default-features = false }
 common = { path = "../../../common", default-features = false, features = [
     "test",
