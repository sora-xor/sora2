// This file is part of the SORA network and Polkaswap app.

// Copyright (c) 2020, 2021, Polka Biome Ltd. All rights reserved.
// SPDX-License-Identifier: BSD-4-Clause

// Redistribution and use in source and binary forms, with or without modification,
// are permitted provided that the following conditions are met:

// Redistributions of source code must retain the above copyright notice, this list
// of conditions and the following disclaimer.
// Redistributions in binary form must reproduce the above copyright notice, this
// list of conditions and the following disclaimer in the documentation and/or other
// materials provided with the distribution.
//
// All advertising materials mentioning features or use of this software must display
// the following acknowledgement: This product includes software developed by Polka Biome
// Ltd., SORA, and Polkaswap.
//
// Neither the name of the Polka Biome Ltd. nor the names of its contributors may be used
// to endorse or promote products derived from this software without specific prior written permission.

// THIS SOFTWARE IS PROVIDED BY Polka Biome Ltd. AS IS AND ANY EXPRESS OR IMPLIED WARRANTIES,
// INCLUDING, BUT NOT LIMITED TO, THE IMPLIED WARRANTIES OF MERCHANTABILITY AND FITNESS FOR
// A PARTICULAR PURPOSE ARE DISCLAIMED. IN NO EVENT SHALL Polka Biome Ltd. BE LIABLE FOR ANY
// DIRECT, INDIRECT, INCIDENTAL, SPECIAL, EXEMPLARY, OR CONSEQUENTIAL DAMAGES (INCLUDING,
// BUT NOT LIMITED TO, PROCUREMENT OF SUBSTITUTE GOODS OR SERVICES; LOSS OF USE, DATA, OR PROFITS;
// OR BUSINESS INTERRUPTION) HOWEVER CAUSED AND ON ANY THEORY OF LIABILITY, WHETHER IN CONTRACT,
// STRICT LIABILITY, OR TORT (INCLUDING NEGLIGENCE OR OTHERWISE) ARISING IN ANY WAY OUT OF THE
// USE OF THIS SOFTWARE, EVEN IF ADVISED OF THE POSSIBILITY OF SUCH DAMAGE.

#![cfg(test)]
// TODO #167: fix clippy warnings
#![allow(clippy::all)]

use crate::{Config, *};
use common::mock::{ExistentialDeposits, GetTradingPairRestrictedFlag};
use common::prelude::{Balance, QuoteAmount};
use common::{
<<<<<<< HEAD
    balance, fixed, fixed_from_basis_points, hash, mock_assets_config, mock_pallet_balances_config,
    mock_technical_config, Amount, AssetId32, AssetName, AssetSymbol, BalancePrecision,
    ContentSource, DEXId, DEXInfo, Description, Fixed, FromGenericPair, LiquidityProxyTrait,
    LiquiditySourceFilter, LiquiditySourceType, PriceToolsProvider, PriceVariant, TechPurpose,
    DEFAULT_BALANCE_PRECISION, DOT, PSWAP, TBCD, USDT, VAL, XOR, XST,
=======
    balance, fixed, fixed_from_basis_points, hash, mock_common_config, mock_currencies_config,
    mock_frame_system_config, mock_pallet_balances_config, mock_technical_config,
    mock_tokens_config, Amount, AssetId32, AssetName, AssetSymbol, BalancePrecision, ContentSource,
    DEXInfo, Description, Fixed, FromGenericPair, LiquidityProxyTrait, LiquiditySourceFilter,
    LiquiditySourceType, PriceToolsProvider, PriceVariant, TechPurpose, DEFAULT_BALANCE_PRECISION,
    DOT, PSWAP, TBCD, USDT, VAL, XOR, XST,
>>>>>>> 1ea4b2d0
};
use currencies::BasicCurrencyAdapter;
use hex_literal::hex;

use frame_support::traits::{Everything, GenesisBuild};
use frame_support::{construct_runtime, parameter_types};
use frame_system::{pallet_prelude::BlockNumberFor, EnsureRoot};
use multicollateral_bonding_curve_pool::{
    DistributionAccount, DistributionAccountData, DistributionAccounts,
};
use permissions::{Scope, BURN, MANAGE_DEX, MINT};
use sp_core::{ConstU32, H256};
use sp_runtime::testing::Header;
use sp_runtime::traits::{BlakeTwo256, IdentityLookup};
use sp_runtime::{AccountId32, DispatchError, DispatchResult, Percent};

pub type AssetId = AssetId32<common::PredefinedAssetId>;
pub type TechAssetId = common::TechAssetId<common::PredefinedAssetId>;
pub type AccountId = AccountId32;
pub type BlockNumber = u64;
type TechAccountId = common::TechAccountId<AccountId, TechAssetId, DEXId>;
type UncheckedExtrinsic = frame_system::mocking::MockUncheckedExtrinsic<Runtime>;
type Block = frame_system::mocking::MockBlock<Runtime>;

pub fn alice() -> AccountId {
    AccountId32::from(hex!(
        "d43593c715fdd31c61141abd04a99fd6822c8558854ccde39a5684e7a56da27d"
    ))
}

parameter_types! {
    pub GetLiquidityProxyTechAccountId: TechAccountId = {

        TechAccountId::from_generic_pair(
            liquidity_proxy::TECH_ACCOUNT_PREFIX.to_vec(),
            liquidity_proxy::TECH_ACCOUNT_MAIN.to_vec(),
        )
    };
    pub GetLiquidityProxyAccountId: AccountId = {
        let tech_account_id = GetLiquidityProxyTechAccountId::get();

        technical::Pallet::<Runtime>::tech_account_id_to_account_id(&tech_account_id)
                .expect("Failed to get ordinary account id for technical account id.")
    };
    pub const BlockHashCount: u64 = 250;
    pub const GetNumSamples: usize = 40;
    pub const GetBaseAssetId: AssetId = XOR;
    pub const GetSyntheticBaseAssetId: AssetId = XST;
    pub GetFee: Fixed = fixed_from_basis_points(0u16);
    pub GetPswapDistributionAccountId: AccountId = AccountId32::from([3; 32]);
    pub const GetDefaultSubscriptionFrequency: BlockNumber = 10;
    pub const GetBurnUpdateFrequency: BlockNumber = 10;
    pub GetIncentiveAssetId: AssetId = PSWAP;
    pub GetParliamentAccountId: AccountId = AccountId32::from([8; 32]);
    pub GetMarketMakerRewardsAccountId: AccountId = AccountId32::from([9; 32]);
    pub GetBondingCurveRewardsAccountId: AccountId = AccountId32::from([10; 32]);
    pub GetFarmingRewardsAccountId: AccountId = AccountId32::from([12; 32]);
    pub GetCrowdloanRewardsAccountId: AccountId = AccountId32::from([13; 32]);
    pub GetADARAccountId: AccountId = AccountId32::from([14; 32]);
    pub GetXykFee: Fixed = fixed!(0.003);
    pub const MinimumPeriod: u64 = 5;
    pub GetXykIrreducibleReservePercent: Percent = Percent::from_percent(1);
}

construct_runtime! {
    pub enum Runtime where
        Block = Block,
        NodeBlock = Block,
        UncheckedExtrinsic = UncheckedExtrinsic,
    {
        System: frame_system::{Pallet, Call, Config, Storage, Event<T>},
        LiquidityProxy: liquidity_proxy::{Pallet, Call, Event<T>},
        Tokens: tokens::{Pallet, Call, Config<T>, Storage, Event<T>},
        Timestamp: pallet_timestamp::{Pallet, Call, Storage, Inherent},
        Currencies: currencies::{Pallet, Call, Storage},
        Assets: assets::{Pallet, Call, Config<T>, Storage, Event<T>},
        Balances: pallet_balances::{Pallet, Call, Storage, Event<T>},
        DexManager: dex_manager::{Pallet, Call, Config<T>, Storage},
        Technical: technical::{Pallet, Call, Config<T>, Storage, Event<T>},
        Permissions: permissions::{Pallet, Call, Config<T>, Storage, Event<T>},
        DexApi: dex_api::{Pallet, Call, Config, Storage, Event<T>},
        TradingPair: trading_pair::{Pallet, Call, Config<T>, Storage, Event<T>},
        PriceTools: price_tools::{Pallet, Storage, Event<T>},
        PoolXYK: pool_xyk::{Pallet, Call, Storage, Event<T>},
        MBCPool: multicollateral_bonding_curve_pool::{Pallet, Call, Storage, Event<T>},
        PswapDistribution: pswap_distribution::{Pallet, Call, Config<T>, Storage, Event<T>},
        VestedRewards: vested_rewards::{Pallet, Call, Storage, Event<T>},
        CeresLiquidityLocker: ceres_liquidity_locker::{Pallet, Call, Storage, Event<T>},
        DemeterFarmingPlatform: demeter_farming_platform::{Pallet, Call, Storage, Event<T>},
    }
}

mock_currencies_config!(Runtime);
mock_pallet_balances_config!(Runtime);
mock_technical_config!(Runtime, pool_xyk::PolySwapAction<DEXId, AssetId, AccountId, TechAccountId>);
mock_frame_system_config!(Runtime);
mock_common_config!(Runtime);
mock_tokens_config!(Runtime);

impl liquidity_proxy::Config for Runtime {
    type RuntimeEvent = RuntimeEvent;
    type LiquidityRegistry = dex_api::Pallet<Runtime>;
    type GetNumSamples = GetNumSamples;
    type GetTechnicalAccountId = GetLiquidityProxyAccountId;
    type WeightInfo = ();
    type PrimaryMarketTBC = ();
    type PrimaryMarketXST = ();
    type SecondaryMarket = ();
    type VestedRewardsPallet = vested_rewards::Pallet<Runtime>;
    type LockedLiquiditySourcesManager = trading_pair::Pallet<Runtime>;
    type DexInfoProvider = dex_manager::Pallet<Runtime>;
    type TradingPairSourceManager = trading_pair::Pallet<Runtime>;
    type GetADARAccountId = GetADARAccountId;
    type ADARCommissionRatioUpdateOrigin = EnsureRoot<AccountId>;
    type MaxAdditionalDataLengthXorlessTransfer = ConstU32<128>;
    type MaxAdditionalDataLengthSwapTransferBatch = ConstU32<2000>;
    type GetChameleonPool = common::mock::GetChameleonPool;
    type GetChameleonPoolBaseAssetId = common::mock::GetChameleonPoolBaseAssetId;
    type AssetInfoProvider = assets::Pallet<Runtime>;
}

parameter_types! {
    pub const GetBuyBackAssetId: AssetId = TBCD;
    pub GetTBCBuyBackTBCDPercent: Fixed = fixed!(0.025);
}

mock_assets_config!(Runtime);

impl dex_manager::Config for Runtime {}

impl mock_liquidity_source::Config<mock_liquidity_source::Instance1> for Runtime {
    type GetFee = GetFee;
    type EnsureDEXManager = dex_manager::Pallet<Runtime>;
    type EnsureTradingPairExists = trading_pair::Pallet<Runtime>;
    type DexInfoProvider = dex_manager::Pallet<Runtime>;
}

impl mock_liquidity_source::Config<mock_liquidity_source::Instance2> for Runtime {
    type GetFee = GetFee;
    type EnsureDEXManager = dex_manager::Pallet<Runtime>;
    type EnsureTradingPairExists = trading_pair::Pallet<Runtime>;
    type DexInfoProvider = dex_manager::Pallet<Runtime>;
}

impl mock_liquidity_source::Config<mock_liquidity_source::Instance3> for Runtime {
    type GetFee = GetFee;
    type EnsureDEXManager = dex_manager::Pallet<Runtime>;
    type EnsureTradingPairExists = trading_pair::Pallet<Runtime>;
    type DexInfoProvider = dex_manager::Pallet<Runtime>;
}

impl mock_liquidity_source::Config<mock_liquidity_source::Instance4> for Runtime {
    type GetFee = GetFee;
    type EnsureDEXManager = dex_manager::Pallet<Runtime>;
    type EnsureTradingPairExists = trading_pair::Pallet<Runtime>;
    type DexInfoProvider = dex_manager::Pallet<Runtime>;
}

impl permissions::Config for Runtime {
    type RuntimeEvent = RuntimeEvent;
}

impl dex_api::Config for Runtime {
    type RuntimeEvent = RuntimeEvent;
    type MockLiquiditySource = ();
    type MockLiquiditySource2 = ();
    type MockLiquiditySource3 = ();
    type MockLiquiditySource4 = ();
    type XYKPool = pool_xyk::Pallet<Runtime>;
    type XSTPool = ();
    type MulticollateralBondingCurvePool = multicollateral_bonding_curve_pool::Pallet<Runtime>;
    type DexInfoProvider = dex_manager::Pallet<Runtime>;
    type OrderBook = ();
    type WeightInfo = ();
}

impl trading_pair::Config for Runtime {
    type RuntimeEvent = RuntimeEvent;
    type EnsureDEXManager = dex_manager::Pallet<Runtime>;
    type DexInfoProvider = dex_manager::Pallet<Runtime>;
    type WeightInfo = ();
    type AssetInfoProvider = assets::Pallet<Runtime>;
}

impl demeter_farming_platform::Config for Runtime {
    type RuntimeEvent = RuntimeEvent;
    type DemeterAssetId = ();
    const BLOCKS_PER_HOUR_AND_A_HALF: BlockNumberFor<Self> = 900;
    type WeightInfo = ();
    type AssetInfoProvider = assets::Pallet<Runtime>;
}

impl pool_xyk::Config for Runtime {
    const MIN_XOR: Balance = balance!(0.0007);
    type RuntimeEvent = RuntimeEvent;
    type PairSwapAction = pool_xyk::PairSwapAction<DEXId, AssetId, AccountId, TechAccountId>;
    type DepositLiquidityAction =
        pool_xyk::DepositLiquidityAction<AssetId, AccountId, TechAccountId>;
    type WithdrawLiquidityAction =
        pool_xyk::WithdrawLiquidityAction<AssetId, AccountId, TechAccountId>;
    type PolySwapAction = pool_xyk::PolySwapAction<DEXId, AssetId, AccountId, TechAccountId>;
    type EnsureDEXManager = dex_manager::Pallet<Runtime>;
    type TradingPairSourceManager = trading_pair::Pallet<Runtime>;
    type DexInfoProvider = dex_manager::Pallet<Runtime>;
    type EnsureTradingPairExists = trading_pair::Pallet<Runtime>;
    type EnabledSourcesManager = trading_pair::Pallet<Runtime>;
    type GetFee = GetXykFee;
    type OnPoolCreated = PswapDistribution;
    type OnPoolReservesChanged = ();
    type XSTMarketInfo = ();
    type GetTradingPairRestrictedFlag = GetTradingPairRestrictedFlag;
    type GetChameleonPool = common::mock::GetChameleonPool;
    type GetChameleonPoolBaseAssetId = common::mock::GetChameleonPoolBaseAssetId;
    type AssetInfoProvider = assets::Pallet<Runtime>;
    type IrreducibleReserve = GetXykIrreducibleReservePercent;
    type WeightInfo = ();
}
impl vested_rewards::Config for Runtime {
    const BLOCKS_PER_DAY: BlockNumberFor<Self> = 14400;
    type RuntimeEvent = RuntimeEvent;
    type GetMarketMakerRewardsAccountId = GetMarketMakerRewardsAccountId;
    type GetBondingCurveRewardsAccountId = GetBondingCurveRewardsAccountId;
    type GetFarmingRewardsAccountId = GetFarmingRewardsAccountId;
    type WeightInfo = ();
    type AssetInfoProvider = assets::Pallet<Runtime>;
}

impl pallet_timestamp::Config for Runtime {
    type Moment = u64;
    type OnTimestampSet = ();
    type MinimumPeriod = MinimumPeriod;
    type WeightInfo = ();
}

impl ceres_liquidity_locker::Config for Runtime {
    const BLOCKS_PER_ONE_DAY: BlockNumberFor<Self> = 14_440;
    type RuntimeEvent = RuntimeEvent;
    type XYKPool = PoolXYK;
    type DemeterFarmingPlatform = DemeterFarmingPlatform;
    type CeresAssetId = ();
    type WeightInfo = ();
}

fn bonding_curve_distribution_accounts() -> DistributionAccounts<
    DistributionAccountData<
        DistributionAccount<
            <Runtime as frame_system::Config>::AccountId,
            <Runtime as technical::Config>::TechAccountId,
        >,
    >,
> {
    use common::fixed_wrapper;
    let val_holders_coefficient = fixed_wrapper!(0.5);
    let val_holders_xor_alloc_coeff = fixed_wrapper!(0.9) * val_holders_coefficient.clone();
    let val_holders_buy_back_coefficient =
        val_holders_coefficient.clone() * (fixed_wrapper!(1) - fixed_wrapper!(0.9));
    let projects_coefficient = fixed_wrapper!(1) - val_holders_coefficient;
    let projects_sora_citizens_coeff = projects_coefficient.clone() * fixed_wrapper!(0.01);
    let projects_stores_and_shops_coeff = projects_coefficient.clone() * fixed_wrapper!(0.04);
    let projects_other_coeff = projects_coefficient * fixed_wrapper!(0.9);

    let xor_allocation = DistributionAccountData::new(
        DistributionAccount::TechAccount(TechAccountId::Pure(
            DEXId::Polkaswap,
            TechPurpose::Identifier(b"xor_allocation".to_vec()),
        )),
        val_holders_xor_alloc_coeff.get().unwrap(),
    );
    let sora_citizens = DistributionAccountData::new(
        DistributionAccount::TechAccount(TechAccountId::Pure(
            DEXId::Polkaswap,
            TechPurpose::Identifier(b"sora_citizens".to_vec()),
        )),
        projects_sora_citizens_coeff.get().unwrap(),
    );
    let stores_and_shops = DistributionAccountData::new(
        DistributionAccount::TechAccount(TechAccountId::Pure(
            DEXId::Polkaswap,
            TechPurpose::Identifier(b"stores_and_shops".to_vec()),
        )),
        projects_stores_and_shops_coeff.get().unwrap(),
    );
    let projects = DistributionAccountData::new(
        DistributionAccount::TechAccount(TechAccountId::Pure(
            DEXId::Polkaswap,
            TechPurpose::Identifier(b"projects".to_vec()),
        )),
        projects_other_coeff.get().unwrap(),
    );
    let val_holders = DistributionAccountData::new(
        DistributionAccount::TechAccount(TechAccountId::Pure(
            DEXId::Polkaswap,
            TechPurpose::Identifier(b"val_holders".to_vec()),
        )),
        val_holders_buy_back_coefficient.get().unwrap(),
    );
    DistributionAccounts::<_> {
        xor_allocation,
        sora_citizens,
        stores_and_shops,
        projects,
        val_holders,
    }
}

parameter_types! {
    pub GetMbcReservesTechAccountId: TechAccountId = {

        TechAccountId::from_generic_pair(
            multicollateral_bonding_curve_pool::TECH_ACCOUNT_PREFIX.to_vec(),
            multicollateral_bonding_curve_pool::TECH_ACCOUNT_RESERVES.to_vec(),
        )
    };
    pub GetMbcReservesAccountId: AccountId = {
        let tech_account_id = GetMbcReservesTechAccountId::get();

        technical::Pallet::<Runtime>::tech_account_id_to_account_id(&tech_account_id)
                .expect("Failed to get ordinary account id for technical account id.")
    };
    pub GetMbcRewardsTechAccountId: TechAccountId = {

        TechAccountId::from_generic_pair(
            multicollateral_bonding_curve_pool::TECH_ACCOUNT_PREFIX.to_vec(),
            multicollateral_bonding_curve_pool::TECH_ACCOUNT_REWARDS.to_vec(),
        )
    };
    pub GetMbcRewardsAccountId: AccountId = {
        let tech_account_id = GetMbcRewardsTechAccountId::get();

        technical::Pallet::<Runtime>::tech_account_id_to_account_id(&tech_account_id)
                .expect("Failed to get ordinary account id for technical account id.")
    };
    pub GetMbcFreeReservesTechAccountId: TechAccountId = {

        TechAccountId::from_generic_pair(
            multicollateral_bonding_curve_pool::TECH_ACCOUNT_PREFIX.to_vec(),
            multicollateral_bonding_curve_pool::TECH_ACCOUNT_FREE_RESERVES.to_vec(),
        )
    };
    pub GetMbcFreeReservesAccountId: AccountId = {
        let tech_account_id = GetMbcFreeReservesTechAccountId::get();

        technical::Pallet::<Runtime>::tech_account_id_to_account_id(&tech_account_id)
                .expect("Failed to get ordinary account id for technical account id.")
    };
    pub GetTbcIrreducibleReservePercent: Percent = Percent::from_percent(1);
}

pub struct MockPriceTools;

impl PriceToolsProvider<AssetId> for MockPriceTools {
    fn is_asset_registered(_asset_id: &AssetId) -> bool {
        unimplemented!()
    }

    fn get_average_price(
        input_asset_id: &AssetId,
        output_asset_id: &AssetId,
        _price_variant: PriceVariant,
    ) -> Result<Balance, DispatchError> {
        let res = <LiquidityProxy as LiquidityProxyTrait<DEXId, AccountId, AssetId>>::quote(
            DEXId::PolkaswapXSTUSD,
            input_asset_id,
            output_asset_id,
            QuoteAmount::with_desired_input(balance!(1)),
            LiquiditySourceFilter::with_allowed(
                DEXId::Polkaswap,
                [LiquiditySourceType::XYKPool].to_vec(),
            ),
            true,
        );
        Ok(res?.amount)
    }

    fn register_asset(_: &AssetId) -> DispatchResult {
        // do nothing
        Ok(())
    }
}

impl multicollateral_bonding_curve_pool::Config for Runtime {
    const RETRY_DISTRIBUTION_FREQUENCY: BlockNumber = 1000;
    type RuntimeEvent = RuntimeEvent;
    type LiquidityProxy = liquidity_proxy::Pallet<Runtime>;
    type EnsureDEXManager = dex_manager::Pallet<Runtime>;
    type EnsureTradingPairExists = trading_pair::Pallet<Runtime>;
    type PriceToolsPallet = MockPriceTools;
    type VestedRewardsPallet = VestedRewards;
    type TradingPairSourceManager = trading_pair::Pallet<Runtime>;
    type BuyBackHandler = liquidity_proxy::LiquidityProxyBuyBackHandler<Runtime, GetBuyBackDexId>;
    type BuyBackTBCDPercent = GetTBCBuyBackTBCDPercent;
    type AssetInfoProvider = assets::Pallet<Runtime>;
    type IrreducibleReserve = GetTbcIrreducibleReservePercent;
    type WeightInfo = ();
}

impl pswap_distribution::Config for Runtime {
    const PSWAP_BURN_PERCENT: Percent = Percent::from_percent(3);
    type RuntimeEvent = RuntimeEvent;
    type GetIncentiveAssetId = GetIncentiveAssetId;
    type GetTBCDAssetId = GetBuyBackAssetId;
    type LiquidityProxy = liquidity_proxy::Pallet<Runtime>;
    type CompatBalance = Balance;
    type GetDefaultSubscriptionFrequency = GetDefaultSubscriptionFrequency;
    type GetBurnUpdateFrequency = GetBurnUpdateFrequency;
    type GetTechnicalAccountId = GetPswapDistributionAccountId;
    type EnsureDEXManager = ();
    type OnPswapBurnedAggregator = ();
    type WeightInfo = ();
    type GetParliamentAccountId = GetParliamentAccountId;
    type PoolXykPallet = PoolXYK;
    type BuyBackHandler = ();
    type DexInfoProvider = dex_manager::Pallet<Runtime>;
    type GetChameleonPoolBaseAssetId = common::mock::GetChameleonPoolBaseAssetId;
    type AssetInfoProvider = assets::Pallet<Runtime>;
}

impl price_tools::Config for Runtime {
    type RuntimeEvent = RuntimeEvent;
    type LiquidityProxy = LiquidityProxy;
    type TradingPairSourceManager = trading_pair::Pallet<Runtime>;
    type WeightInfo = price_tools::weights::SubstrateWeight<Runtime>;
}

impl Config for Runtime {}

pub struct ExtBuilder {
    dex_list: Vec<(DEXId, DEXInfo<AssetId>)>,
    initial_permission_owners: Vec<(u32, Scope, Vec<AccountId>)>,
    initial_permissions: Vec<(AccountId, Scope, Vec<u32>)>,
    source_types: Vec<LiquiditySourceType>,
    tech_accounts: Vec<(AccountId, TechAccountId)>,
    endowed_assets: Vec<(
        AssetId,
        AccountId,
        AssetSymbol,
        AssetName,
        BalancePrecision,
        Balance,
        bool,
        Option<ContentSource>,
        Option<Description>,
    )>,
}

impl Default for ExtBuilder {
    fn default() -> Self {
        Self {
            dex_list: vec![(
                DEXId::Polkaswap,
                DEXInfo {
                    base_asset_id: GetBaseAssetId::get(),
                    synthetic_base_asset_id: GetSyntheticBaseAssetId::get(),
                    is_public: true,
                },
            )],
            initial_permission_owners: vec![
                (MINT, Scope::Unlimited, vec![alice()]),
                (BURN, Scope::Unlimited, vec![alice()]),
                (MANAGE_DEX, Scope::Unlimited, vec![alice()]),
            ],
            initial_permissions: vec![
                (alice(), Scope::Unlimited, vec![MINT, BURN]),
                (alice(), Scope::Limited(hash(&0_u32)), vec![MANAGE_DEX]),
                (
                    GetMbcReservesAccountId::get(),
                    Scope::Unlimited,
                    vec![MINT, BURN],
                ),
            ],
            source_types: vec![
                LiquiditySourceType::MulticollateralBondingCurvePool,
                LiquiditySourceType::XYKPool,
            ],
            tech_accounts: vec![
                (
                    GetMbcReservesAccountId::get(),
                    GetMbcReservesTechAccountId::get(),
                ),
                (
                    GetMbcRewardsAccountId::get(),
                    GetMbcRewardsTechAccountId::get(),
                ),
                (
                    GetLiquidityProxyAccountId::get(),
                    GetLiquidityProxyTechAccountId::get(),
                ),
            ],
            endowed_assets: vec![
                (
                    XOR,
                    alice(),
                    AssetSymbol(b"XOR".to_vec()),
                    AssetName(b"SORA".to_vec()),
                    DEFAULT_BALANCE_PRECISION,
                    balance!(350000),
                    true,
                    None,
                    None,
                ),
                (
                    DOT,
                    alice(),
                    AssetSymbol(b"DOT".to_vec()),
                    AssetName(b"DOT".to_vec()),
                    10,
                    balance!(0),
                    true,
                    None,
                    None,
                ),
                (
                    VAL,
                    alice(),
                    AssetSymbol(b"VAL".to_vec()),
                    AssetName(b"VAL".to_vec()),
                    DEFAULT_BALANCE_PRECISION,
                    balance!(0),
                    true,
                    None,
                    None,
                ),
                (
                    USDT,
                    alice(),
                    AssetSymbol(b"USDT".to_vec()),
                    AssetName(b"USDT".to_vec()),
                    DEFAULT_BALANCE_PRECISION,
                    balance!(0),
                    true,
                    None,
                    None,
                ),
                (
                    PSWAP,
                    alice(),
                    AssetSymbol(b"PSWAP".to_vec()),
                    AssetName(b"PSWAP".to_vec()),
                    DEFAULT_BALANCE_PRECISION,
                    balance!(0),
                    true,
                    None,
                    None,
                ),
            ],
        }
    }
}

impl ExtBuilder {
    pub fn build(self) -> sp_io::TestExternalities {
        let mut t = frame_system::GenesisConfig::default()
            .build_storage::<Runtime>()
            .unwrap();

        let accounts = bonding_curve_distribution_accounts();
        let mut tech_accounts = self.tech_accounts.clone();
        for account in &accounts.accounts() {
            match account {
                DistributionAccount::Account(_) => continue,
                DistributionAccount::TechAccount(account_id) => {
                    tech_accounts.push((
                        Technical::tech_account_id_to_account_id(account_id).unwrap(),
                        account_id.clone(),
                    ));
                }
            }
        }

        pallet_balances::GenesisConfig::<Runtime> {
            balances: vec![
                (alice(), 0),
                (
                    if let DistributionAccount::TechAccount(account_id) =
                        &accounts.val_holders.account
                    {
                        Technical::tech_account_id_to_account_id(account_id).unwrap()
                    } else {
                        panic!("not a tech account")
                    },
                    0,
                ),
                (GetMbcReservesAccountId::get(), 0),
                (GetMbcRewardsAccountId::get(), 0),
                (GetLiquidityProxyAccountId::get(), 0),
            ],
        }
        .assimilate_storage(&mut t)
        .unwrap();

        permissions::GenesisConfig::<Runtime> {
            initial_permission_owners: self.initial_permission_owners,
            initial_permissions: self.initial_permissions,
        }
        .assimilate_storage(&mut t)
        .unwrap();

        dex_manager::GenesisConfig::<Runtime> {
            dex_list: self.dex_list,
        }
        .assimilate_storage(&mut t)
        .unwrap();

        AssetsConfig {
            endowed_assets: self.endowed_assets,
        }
        .assimilate_storage(&mut t)
        .unwrap();

        technical::GenesisConfig::<Runtime> {
            register_tech_accounts: tech_accounts,
        }
        .assimilate_storage(&mut t)
        .unwrap();

        <dex_api::GenesisConfig as GenesisBuild<Runtime>>::assimilate_storage(
            &dex_api::GenesisConfig {
                source_types: self.source_types,
            },
            &mut t,
        )
        .unwrap();

        trading_pair::GenesisConfig::<Runtime> {
            trading_pairs: vec![
                (
                    DEXId::Polkaswap,
                    trading_pair::TradingPair::<Runtime> {
                        base_asset_id: XOR,
                        target_asset_id: VAL,
                    },
                ),
                (
                    DEXId::Polkaswap,
                    trading_pair::TradingPair::<Runtime> {
                        base_asset_id: XOR,
                        target_asset_id: PSWAP,
                    },
                ),
            ],
        }
        .assimilate_storage(&mut t)
        .unwrap();

        multicollateral_bonding_curve_pool::GenesisConfig::<Runtime> {
            distribution_accounts: accounts,
            reserves_account_id: GetMbcReservesTechAccountId::get(),
            reference_asset_id: USDT,
            incentives_account_id: Some(GetMbcRewardsAccountId::get()),
            initial_collateral_assets: vec![VAL],
            free_reserves_account_id: Some(GetMbcFreeReservesAccountId::get()),
        }
        .assimilate_storage(&mut t)
        .unwrap();

        t.into()
    }
}<|MERGE_RESOLUTION|>--- conflicted
+++ resolved
@@ -36,20 +36,12 @@
 use common::mock::{ExistentialDeposits, GetTradingPairRestrictedFlag};
 use common::prelude::{Balance, QuoteAmount};
 use common::{
-<<<<<<< HEAD
-    balance, fixed, fixed_from_basis_points, hash, mock_assets_config, mock_pallet_balances_config,
-    mock_technical_config, Amount, AssetId32, AssetName, AssetSymbol, BalancePrecision,
-    ContentSource, DEXId, DEXInfo, Description, Fixed, FromGenericPair, LiquidityProxyTrait,
-    LiquiditySourceFilter, LiquiditySourceType, PriceToolsProvider, PriceVariant, TechPurpose,
-    DEFAULT_BALANCE_PRECISION, DOT, PSWAP, TBCD, USDT, VAL, XOR, XST,
-=======
-    balance, fixed, fixed_from_basis_points, hash, mock_common_config, mock_currencies_config,
-    mock_frame_system_config, mock_pallet_balances_config, mock_technical_config,
-    mock_tokens_config, Amount, AssetId32, AssetName, AssetSymbol, BalancePrecision, ContentSource,
-    DEXInfo, Description, Fixed, FromGenericPair, LiquidityProxyTrait, LiquiditySourceFilter,
-    LiquiditySourceType, PriceToolsProvider, PriceVariant, TechPurpose, DEFAULT_BALANCE_PRECISION,
-    DOT, PSWAP, TBCD, USDT, VAL, XOR, XST,
->>>>>>> 1ea4b2d0
+    balance, fixed, fixed_from_basis_points, hash, mock_assets_config, mock_common_config,
+    mock_currencies_config, mock_frame_system_config, mock_pallet_balances_config,
+    mock_technical_config, mock_tokens_config, Amount, AssetId32, AssetName, AssetSymbol,
+    BalancePrecision, ContentSource, DEXId, DEXInfo, Description, Fixed, FromGenericPair,
+    LiquidityProxyTrait, LiquiditySourceFilter, LiquiditySourceType, PriceToolsProvider,
+    PriceVariant, TechPurpose, DEFAULT_BALANCE_PRECISION, DOT, PSWAP, TBCD, USDT, VAL, XOR, XST,
 };
 use currencies::BasicCurrencyAdapter;
 use hex_literal::hex;
@@ -148,6 +140,7 @@
 mock_frame_system_config!(Runtime);
 mock_common_config!(Runtime);
 mock_tokens_config!(Runtime);
+mock_assets_config!(Runtime);
 
 impl liquidity_proxy::Config for Runtime {
     type RuntimeEvent = RuntimeEvent;
@@ -175,8 +168,6 @@
     pub const GetBuyBackAssetId: AssetId = TBCD;
     pub GetTBCBuyBackTBCDPercent: Fixed = fixed!(0.025);
 }
-
-mock_assets_config!(Runtime);
 
 impl dex_manager::Config for Runtime {}
 
