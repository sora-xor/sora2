--- conflicted
+++ resolved
@@ -177,12 +177,9 @@
     type ADARCommissionRatioUpdateOrigin = EnsureRoot<AccountId>;
     type MaxAdditionalDataLengthXorlessTransfer = ConstU32<128>;
     type MaxAdditionalDataLengthSwapTransferBatch = ConstU32<2000>;
-<<<<<<< HEAD
     type GetChameleonPool = common::mock::GetChameleonPool;
     type GetChameleonPoolBaseAssetId = common::mock::GetChameleonPoolBaseAssetId;
-=======
     type AssetInfoProvider = assets::Pallet<Runtime>;
->>>>>>> b227521b
 }
 
 impl tokens::Config for Runtime {
@@ -346,12 +343,9 @@
     type WeightInfo = ();
     type XSTMarketInfo = ();
     type GetTradingPairRestrictedFlag = GetTradingPairRestrictedFlag;
-<<<<<<< HEAD
     type GetChameleonPool = common::mock::GetChameleonPool;
     type GetChameleonPoolBaseAssetId = common::mock::GetChameleonPoolBaseAssetId;
-=======
     type AssetInfoProvider = assets::Pallet<Runtime>;
->>>>>>> b227521b
 }
 impl vested_rewards::Config for Runtime {
     const BLOCKS_PER_DAY: BlockNumberFor<Self> = 14400;
@@ -539,11 +533,8 @@
     type PoolXykPallet = PoolXYK;
     type BuyBackHandler = ();
     type DexInfoProvider = dex_manager::Pallet<Runtime>;
-<<<<<<< HEAD
     type GetChameleonPoolBaseAssetId = common::mock::GetChameleonPoolBaseAssetId;
-=======
     type AssetInfoProvider = assets::Pallet<Runtime>;
->>>>>>> b227521b
 }
 
 impl price_tools::Config for Runtime {
