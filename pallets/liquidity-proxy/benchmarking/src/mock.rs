--- conflicted
+++ resolved
@@ -36,20 +36,12 @@
 use common::mock::{ExistentialDeposits, GetTradingPairRestrictedFlag};
 use common::prelude::{Balance, QuoteAmount};
 use common::{
-<<<<<<< HEAD
-    balance, fixed, fixed_from_basis_points, hash, mock_common_config, mock_pallet_balances_config,
-    mock_technical_config, Amount, AssetId32, AssetName, AssetSymbol, BalancePrecision,
-    ContentSource, DEXInfo, Description, Fixed, FromGenericPair, LiquidityProxyTrait,
-    LiquiditySourceFilter, LiquiditySourceType, PriceToolsProvider, PriceVariant, TechPurpose,
-    DEFAULT_BALANCE_PRECISION, DOT, PSWAP, TBCD, USDT, VAL, XOR, XST,
-=======
-    balance, fixed, fixed_from_basis_points, hash, mock_currencies_config,
+    balance, fixed, fixed_from_basis_points, hash, mock_common_config, mock_currencies_config,
     mock_frame_system_config, mock_pallet_balances_config, mock_technical_config, Amount,
     AssetId32, AssetName, AssetSymbol, BalancePrecision, ContentSource, DEXInfo, Description,
     Fixed, FromGenericPair, LiquidityProxyTrait, LiquiditySourceFilter, LiquiditySourceType,
     PriceToolsProvider, PriceVariant, TechPurpose, DEFAULT_BALANCE_PRECISION, DOT, PSWAP, TBCD,
     USDT, VAL, XOR, XST,
->>>>>>> 1def84be
 };
 use currencies::BasicCurrencyAdapter;
 use hex_literal::hex;
@@ -147,6 +139,7 @@
 mock_pallet_balances_config!(Runtime);
 mock_technical_config!(Runtime, pool_xyk::PolySwapAction<DEXId, AssetId, AccountId, TechAccountId>);
 mock_frame_system_config!(Runtime);
+mock_common_config!(Runtime);
 
 impl liquidity_proxy::Config for Runtime {
     type RuntimeEvent = RuntimeEvent;
@@ -213,8 +206,6 @@
     type WeightInfo = ();
     type AssetRegulator = permissions::Pallet<Runtime>;
 }
-
-mock_common_config!(Runtime);
 
 impl dex_manager::Config for Runtime {}
 
