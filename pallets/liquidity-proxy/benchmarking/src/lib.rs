// This file is part of the SORA network and Polkaswap app.

// Copyright (c) 2020, 2021, Polka Biome Ltd. All rights reserved.
// SPDX-License-Identifier: BSD-4-Clause

// Redistribution and use in source and binary forms, with or without modification,
// are permitted provided that the following conditions are met:

// Redistributions of source code must retain the above copyright notice, this list
// of conditions and the following disclaimer.
// Redistributions in binary form must reproduce the above copyright notice, this
// list of conditions and the following disclaimer in the documentation and/or other
// materials provided with the distribution.
//
// All advertising materials mentioning features or use of this software must display
// the following acknowledgement: This product includes software developed by Polka Biome
// Ltd., SORA, and Polkaswap.
//
// Neither the name of the Polka Biome Ltd. nor the names of its contributors may be used
// to endorse or promote products derived from this software without specific prior written permission.

// THIS SOFTWARE IS PROVIDED BY Polka Biome Ltd. AS IS AND ANY EXPRESS OR IMPLIED WARRANTIES,
// INCLUDING, BUT NOT LIMITED TO, THE IMPLIED WARRANTIES OF MERCHANTABILITY AND FITNESS FOR
// A PARTICULAR PURPOSE ARE DISCLAIMED. IN NO EVENT SHALL Polka Biome Ltd. BE LIABLE FOR ANY
// DIRECT, INDIRECT, INCIDENTAL, SPECIAL, EXEMPLARY, OR CONSEQUENTIAL DAMAGES (INCLUDING,
// BUT NOT LIMITED TO, PROCUREMENT OF SUBSTITUTE GOODS OR SERVICES; LOSS OF USE, DATA, OR PROFITS;
// OR BUSINESS INTERRUPTION) HOWEVER CAUSED AND ON ANY THEORY OF LIABILITY, WHETHER IN CONTRACT,
// STRICT LIABILITY, OR TORT (INCLUDING NEGLIGENCE OR OTHERWISE) ARISING IN ANY WAY OUT OF THE
// USE OF THIS SOFTWARE, EVEN IF ADVISED OF THE POSSIBILITY OF SUCH DAMAGE.

//! Liquidity Proxy benchmarking module.

#![cfg_attr(not(feature = "std"), no_std)]
#![cfg(feature = "runtime-benchmarks")]

use codec::Decode;
use common::prelude::{Balance, SwapAmount};
use common::{
<<<<<<< HEAD
    balance, AssetName, AssetSymbol, DEXId, FilterMode, LiquiditySourceType, PriceVariant, DAI,
    DEFAULT_BALANCE_PRECISION, DOT, PSWAP, USDT, VAL, XOR, XSTUSD,
=======
    balance, AssetId32, AssetName, AssetSymbol, DEXId, FilterMode, LiquiditySourceType,
    PriceVariant, DAI, DEFAULT_BALANCE_PRECISION, DOT, PSWAP, USDT, VAL, XOR, XSTUSD,
>>>>>>> f21c9c14
};
use frame_benchmarking::{benchmarks, Zero};
use frame_support::traits::Get;
use frame_system::{EventRecord, RawOrigin};
use hex_literal::hex;
use liquidity_proxy::{BatchReceiverInfo, Call};
use sp_std::prelude::*;

use assets::Pallet as Assets;
use multicollateral_bonding_curve_pool::Pallet as MBCPool;
use permissions::Pallet as Permissions;
use pool_xyk::Pallet as XYKPool;
use scale_info::prelude::string::ToString;
use trading_pair::Pallet as TradingPair;

pub const DEX: DEXId = DEXId::Polkaswap;

#[cfg(test)]
mod mock;

#[cfg(any(feature = "runtime-benchmarks", test, feature = "std"))]
fn assert_last_event<T: liquidity_proxy::Config>(
    generic_event: <T as liquidity_proxy::Config>::RuntimeEvent,
) {
    let events = frame_system::Pallet::<T>::events();
    let system_event: <T as frame_system::Config>::RuntimeEvent = generic_event.into();
    // compare to the last event record
    let EventRecord { event, .. } = &events[events.len() - 1];
    assert_eq!(event, &system_event);
}

pub struct Pallet<T: Config>(liquidity_proxy::Pallet<T>);
pub trait Config:
    liquidity_proxy::Config
    + pool_xyk::Config
    + multicollateral_bonding_curve_pool::Config
    + price_tools::Config
{
}

// Support Functions
fn alice<T: Config>() -> T::AccountId {
    let bytes = hex!("d43593c715fdd31c61141abd04a99fd6822c8558854ccde39a5684e7a56da27d");
    T::AccountId::decode(&mut &bytes[..]).unwrap()
}

fn generic_account<T: Config>(seed_1: u32, seed_2: u32) -> T::AccountId {
    let raw_account_id: [u8; 32] = [
        seed_1.to_be_bytes().to_vec(),
        seed_2.to_be_bytes().to_vec(),
        [0u8; 24].to_vec(),
    ]
    .concat()
    .try_into()
    .expect("Failed to generate account id byte array");
    T::AccountId::decode(&mut &raw_account_id[..]).expect("Failed to create a new account id")
}

// Prepare Runtime for running benchmarks
fn setup_benchmark<T: Config>() -> Result<(), &'static str> {
    let owner = alice::<T>();
    frame_system::Pallet::<T>::inc_providers(&owner);
    let owner_origin: <T as frame_system::Config>::RuntimeOrigin =
        RawOrigin::Signed(owner.clone()).into();
    let dex_id: T::DEXId = DEX.into();

    // Grant permissions to self in case they haven't been explicitly given in genesis config
    Permissions::<T>::assign_permission(
        owner.clone(),
        &owner,
        permissions::MANAGE_DEX,
        permissions::Scope::Limited(common::hash(&dex_id)),
    )
    .unwrap();
    let _ = Permissions::<T>::assign_permission(
        owner.clone(),
        &owner,
        permissions::MINT,
        permissions::Scope::Unlimited,
    );
    let _ = Permissions::<T>::assign_permission(
        owner.clone(),
        &owner,
        permissions::BURN,
        permissions::Scope::Unlimited,
    );
    let _ = Assets::<T>::register_asset_id(
        owner.clone(),
        USDT.into(),
        AssetSymbol(b"TESTUSD".to_vec()),
        AssetName(b"USD".to_vec()),
        DEFAULT_BALANCE_PRECISION,
        Balance::zero(),
        true,
        None,
        None,
    );
    let _ = Assets::<T>::register_asset_id(
        owner.clone(),
        DOT.into(),
        AssetSymbol(b"TESTDOT".to_vec()),
        AssetName(b"DOT".to_vec()),
        DEFAULT_BALANCE_PRECISION,
        Balance::zero(),
        true,
        None,
        None,
    );
    let _ = Assets::<T>::register_asset_id(
        owner.clone(),
        DAI.into(),
        AssetSymbol(b"DAI".to_vec()),
        AssetName(b"DAI".to_vec()),
        DEFAULT_BALANCE_PRECISION,
        Balance::zero(),
        true,
        None,
        None,
    );
    let _ = Assets::<T>::register_asset_id(
        owner.clone(),
        XSTUSD.into(),
        AssetSymbol(b"XSTUSD".to_vec()),
        AssetName(b"SORA Synthetic USD".to_vec()),
        DEFAULT_BALANCE_PRECISION,
        Balance::zero(),
        true,
        None,
        None,
    );
    Assets::<T>::mint_to(&XOR.into(), &owner.clone(), &owner.clone(), balance!(50000)).unwrap();
    Assets::<T>::mint_to(
        &DOT.into(),
        &owner.clone(),
        &owner.clone(),
        balance!(50000000),
    )
    .unwrap();
    Assets::<T>::mint_to(
        &USDT.into(),
        &owner.clone(),
        &owner.clone(),
        balance!(50000000),
    )
    .unwrap();
    Assets::<T>::mint_to(
        &VAL.into(),
        &owner.clone(),
        &owner.clone(),
        balance!(50000000),
    )
    .unwrap();
    Assets::<T>::mint_to(
        &DAI.into(),
        &owner.clone(),
        &owner.clone(),
        balance!(50000000),
    )
    .unwrap();
    Assets::<T>::mint_to(
        &PSWAP.into(),
        &owner.clone(),
        &owner.clone(),
        balance!(50000000),
    )
    .unwrap();

    let _ = TradingPair::<T>::register(owner_origin.clone(), DEX.into(), XOR.into(), DOT.into());
    let _ = TradingPair::<T>::register(owner_origin.clone(), DEX.into(), XOR.into(), USDT.into());
    let _ = TradingPair::<T>::register(owner_origin.clone(), DEX.into(), XOR.into(), DAI.into());

    XYKPool::<T>::initialize_pool(owner_origin.clone(), DEX.into(), XOR.into(), DOT.into())
        .unwrap();
    XYKPool::<T>::initialize_pool(owner_origin.clone(), DEX.into(), XOR.into(), VAL.into())
        .unwrap();
    XYKPool::<T>::initialize_pool(owner_origin.clone(), DEX.into(), XOR.into(), DAI.into())
        .unwrap();
    XYKPool::<T>::initialize_pool(owner_origin.clone(), DEX.into(), XOR.into(), PSWAP.into())
        .unwrap();
    XYKPool::<T>::initialize_pool(owner_origin.clone(), DEX.into(), XOR.into(), USDT.into())
        .unwrap();

    XYKPool::<T>::deposit_liquidity(
        owner_origin.clone(),
        DEX.into(),
        XOR.into(),
        DOT.into(),
        balance!(1000),
        balance!(2000),
        balance!(1000),
        balance!(2000),
    )
    .unwrap();
    XYKPool::<T>::deposit_liquidity(
        owner_origin.clone(),
        DEX.into(),
        XOR.into(),
        VAL.into(),
        balance!(1000),
        balance!(2000),
        balance!(1000),
        balance!(2000),
    )
    .unwrap();
    XYKPool::<T>::deposit_liquidity(
        owner_origin.clone(),
        DEX.into(),
        XOR.into(),
        DAI.into(),
        balance!(1000),
        balance!(2000),
        balance!(1000),
        balance!(2000),
    )
    .unwrap();
    XYKPool::<T>::deposit_liquidity(
        owner_origin.clone(),
        DEX.into(),
        XOR.into(),
        PSWAP.into(),
        balance!(1000),
        balance!(2000),
        balance!(1000),
        balance!(2000),
    )
    .unwrap();
    XYKPool::<T>::deposit_liquidity(
        owner_origin.clone(),
        DEX.into(),
        XOR.into(),
        USDT.into(),
        balance!(1000),
        balance!(2000),
        balance!(1000),
        balance!(2000),
    )
    .unwrap();

    MBCPool::<T>::initialize_pool(owner_origin.clone(), USDT.into()).unwrap();

    for _ in 0..price_tools::AVG_BLOCK_SPAN {
        price_tools::Pallet::<T>::average_prices_calculation_routine(PriceVariant::Buy);
        price_tools::Pallet::<T>::average_prices_calculation_routine(PriceVariant::Sell);
    }

    Ok(())
}

benchmarks! {
    swap_exact_input_primary_only {
        setup_benchmark::<T>()?;
        let caller = alice::<T>();
        let from_asset: T::AssetId = VAL.into();
        let to_asset: T::AssetId = XOR.into();
        let initial_from_balance = Assets::<T>::free_balance(&from_asset, &caller).unwrap();
    }: {
        liquidity_proxy::Pallet::<T>::swap(
            RawOrigin::Signed(caller.clone()).into(),
            DEX.into(),
            from_asset.clone(),
            to_asset.clone(),
            SwapAmount::with_desired_input(balance!(100), 0),
            [LiquiditySourceType::MulticollateralBondingCurvePool].into(),
            FilterMode::AllowSelected
        ).unwrap()
    }
    verify {
        assert_eq!(
            Into::<u128>::into(Assets::<T>::free_balance(&from_asset, &caller).unwrap()),
            Into::<u128>::into(initial_from_balance) - balance!(100)
        );
    }

    swap_exact_output_primary_only {
        setup_benchmark::<T>()?;
        let caller = alice::<T>();
        let from_asset: T::AssetId = VAL.into();
        let to_asset: T::AssetId = XOR.into();
        let initial_to_balance = Assets::<T>::free_balance(&to_asset, &caller).unwrap();
    }: {
        liquidity_proxy::Pallet::<T>::swap(
            RawOrigin::Signed(caller.clone()).into(),
            DEX.into(),
            from_asset.clone(),
            to_asset.clone(),
            SwapAmount::with_desired_output(balance!(1), balance!(10000000)),
            [LiquiditySourceType::MulticollateralBondingCurvePool].into(),
            FilterMode::AllowSelected
        ).unwrap();
    }
    verify {
        assert_eq!(
            Into::<u128>::into(Assets::<T>::free_balance(&to_asset, &caller).unwrap()),
<<<<<<< HEAD
            Into::<u128>::into(initial_to_balance) + balance!(0.999999999999999999)
=======
            Into::<u128>::into(initial_to_balance) + balance!(0.999999999999977496)
>>>>>>> f21c9c14
        );
    }

    swap_exact_input_secondary_only {
        setup_benchmark::<T>()?;
        let caller = alice::<T>();
        let base_asset: T::AssetId = <T as assets::Config>::GetBaseAssetId::get();
        let target_asset: T::AssetId = DOT.into();
        let initial_base_balance = Assets::<T>::free_balance(&base_asset, &caller).unwrap();
    }: swap(
        RawOrigin::Signed(caller.clone()),
        DEX.into(),
        base_asset.clone(),
        target_asset.clone(),
        SwapAmount::with_desired_input(balance!(100), 0),
        [LiquiditySourceType::XYKPool].into(),
        FilterMode::AllowSelected
    )
    verify {
        assert_eq!(
            Into::<u128>::into(Assets::<T>::free_balance(&base_asset, &caller).unwrap()),
            Into::<u128>::into(initial_base_balance) - balance!(100)
        );
    }

    swap_exact_output_secondary_only {
        setup_benchmark::<T>()?;
        let caller = alice::<T>();
        let base_asset: T::AssetId = <T as assets::Config>::GetBaseAssetId::get();
        let target_asset: T::AssetId = DOT.into();
        let initial_target_balance = Assets::<T>::free_balance(&target_asset, &caller).unwrap();
    }: swap(
        RawOrigin::Signed(caller.clone()),
        DEX.into(),
        base_asset.clone(),
        target_asset.clone(),
        SwapAmount::with_desired_output(balance!(100), balance!(100)),
        [LiquiditySourceType::XYKPool].into(),
        FilterMode::AllowSelected
    )
    verify {
        assert_eq!(
            Into::<u128>::into(Assets::<T>::free_balance(&target_asset, &caller).unwrap()),
            Into::<u128>::into(initial_target_balance) + balance!(99.999999999999999998)
        );
    }

    swap_exact_input_multiple {
        setup_benchmark::<T>()?;
        let caller = alice::<T>();
        let from_asset: T::AssetId = VAL.into();
        let to_asset: T::AssetId = DOT.into();
        let initial_from_balance = Assets::<T>::free_balance(&from_asset, &caller).unwrap();
    }: swap(
        RawOrigin::Signed(caller.clone()),
        DEX.into(),
        from_asset.clone(),
        to_asset.clone(),
        SwapAmount::with_desired_input(balance!(1), 0),
        Vec::new(),
        FilterMode::Disabled
    )
    verify {
        assert_eq!(
            Into::<u128>::into(Assets::<T>::free_balance(&from_asset, &caller).unwrap()),
            Into::<u128>::into(initial_from_balance) - balance!(1)
        );
    }

    swap_exact_output_multiple {
        setup_benchmark::<T>()?;
        let caller = alice::<T>();
        let from_asset: T::AssetId = VAL.into();
        let to_asset: T::AssetId = DOT.into();
        let initial_to_balance = Assets::<T>::free_balance(&to_asset, &caller).unwrap();
    }: swap(
        RawOrigin::Signed(caller.clone()),
        DEX.into(),
        from_asset.clone(),
        to_asset.clone(),
        SwapAmount::with_desired_output(balance!(1), balance!(10000000)),
        Vec::new(),
        FilterMode::Disabled
    )
    verify {
        assert_eq!(
            Into::<u128>::into(Assets::<T>::free_balance(&to_asset, &caller).unwrap()),
            Into::<u128>::into(initial_to_balance) + balance!(0.999999999999999996) // FIXME: this happens because routing via two pools can't guarantee exact amount
        );
    }

    enable_liquidity_source {
        setup_benchmark::<T>()?;
        liquidity_proxy::Pallet::<T>::disable_liquidity_source(
            RawOrigin::Root.into(),
            LiquiditySourceType::XSTPool
        )?;
    }: {
        liquidity_proxy::Pallet::<T>::enable_liquidity_source(
            RawOrigin::Root.into(),
            LiquiditySourceType::XSTPool
        ).unwrap();
    }
    verify {
        assert_last_event::<T>(
            liquidity_proxy::Event::<T>::LiquiditySourceEnabled(
                LiquiditySourceType::XSTPool
            ).into()
        );
    }

    disable_liquidity_source {
        setup_benchmark::<T>()?;
    }: {
        liquidity_proxy::Pallet::<T>::disable_liquidity_source(
            RawOrigin::Root.into(),
            LiquiditySourceType::XSTPool
        ).unwrap();
    }
    verify {
        assert_last_event::<T>(
            liquidity_proxy::Event::<T>::LiquiditySourceDisabled(
                LiquiditySourceType::XSTPool
            ).into()
        );
    }

    swap_transfer_batch {
        let n in 1..10; // number of output assets
        let m in 10..100; // full number of receivers

        let k = m/n;

        let caller = alice::<T>();
        let caller_origin: <T as frame_system::Config>::Origin = RawOrigin::Signed(caller.clone()).into();

        let mut receivers: Vec<(T::AssetId, Vec<BatchReceiverInfo<T>>)> = Vec::new();
        setup_benchmark::<T>()?;
        for i in 0..n {
            let raw_asset_id = [[3u8; 28].to_vec(), i.to_be_bytes().to_vec()]
                .concat()
                .try_into()
                .expect("Failed to cast vector to [u8; 32]");
            let new_asset_id = AssetId32::from_bytes(raw_asset_id);
            let asset_symbol = {
                let mut asset_symbol_prefix: Vec<u8> = "TEST".into();
                let asset_symbol_remainder: Vec<u8> = i.to_string().into();
                asset_symbol_prefix.extend_from_slice(&asset_symbol_remainder);
                asset_symbol_prefix
            };
            let asset_name = {
                let mut asset_name_prefix: Vec<u8> = "Test".into();
                let asset_name_remainder: Vec<u8> = i.to_string().into();
                asset_name_prefix.extend_from_slice(&asset_name_remainder);
                asset_name_prefix
            };

            Assets::<T>::register_asset_id(
                caller.clone(),
                new_asset_id.into(),
                AssetSymbol(asset_symbol),
                AssetName(asset_name),
                DEFAULT_BALANCE_PRECISION,
                Balance::zero(),
                true,
                None,
                None,
            ).expect("Failed to register a new asset id");

            Assets::<T>::mint_to(
                &new_asset_id.into(),
                &caller.clone(),
                &caller.clone(),
                balance!(500000),
            ).expect("Failed to mint a new asset");

            TradingPair::<T>::register(
                caller_origin.clone(),
                DEX.into(),
                XOR.into(),
                new_asset_id.into()
            ).expect("Failed to register a trading pair");

            XYKPool::<T>::initialize_pool(
                caller_origin.clone(),
                DEX.into(),
                XOR.into(),
                new_asset_id.into()
            ).expect("Failed to initialize pool");

            XYKPool::<T>::deposit_liquidity(
                caller_origin.clone(),
                DEX.into(),
                XOR.into(),
                new_asset_id.into(),
                balance!(10000),
                balance!(10000),
                balance!(10000),
                balance!(10000),
            ).expect("Failed to deposit liquidity");
            let recv_batch: Vec<BatchReceiverInfo<T>> = (0..k).into_iter().map(|recv_num| {
                let account_id = generic_account::<T>(i, recv_num);
                let target_amount = balance!(0.1);
                BatchReceiverInfo {account_id, target_amount}
            }).collect();
            receivers.push((new_asset_id.into(), recv_batch));
        }
        let max_input_amount = balance!(k*n + 100);
    }: {
        liquidity_proxy::Pallet::<T>::swap_transfer_batch(
            caller_origin,
            receivers.clone(),
            DEX.into(),
            XOR.into(),
            max_input_amount,
            [LiquiditySourceType::XYKPool].to_vec(),
            FilterMode::AllowSelected,
        ).unwrap();
    } verify {
        receivers.into_iter().for_each(|(asset_id, recv_batch)| {
            recv_batch.into_iter().for_each(|batch| {
                let BatchReceiverInfo {account_id, target_amount} = batch;
                assert_eq!(Assets::<T>::free_balance(&asset_id, &account_id).unwrap(), target_amount);
            })
        });
    }
}

#[cfg(test)]
mod tests {
    use super::*;
    use crate::mock::{ExtBuilder, Runtime};
    use frame_support::assert_ok;

    #[test]
    fn test_benchmarks() {
        ExtBuilder::default().build().execute_with(|| {
            assert_ok!(Pallet::<Runtime>::test_benchmark_swap_exact_input_primary_only());
            assert_ok!(Pallet::<Runtime>::test_benchmark_swap_exact_output_primary_only());
            assert_ok!(Pallet::<Runtime>::test_benchmark_swap_exact_input_secondary_only());
            assert_ok!(Pallet::<Runtime>::test_benchmark_swap_exact_output_secondary_only());
            assert_ok!(Pallet::<Runtime>::test_benchmark_swap_exact_input_multiple());
            assert_ok!(Pallet::<Runtime>::test_benchmark_swap_exact_output_multiple());
            assert_ok!(Pallet::<Runtime>::test_benchmark_enable_liquidity_source());
            assert_ok!(Pallet::<Runtime>::test_benchmark_disable_liquidity_source());
            assert_ok!(Pallet::<Runtime>::test_benchmark_swap_transfer_batch());
        });
    }
}<|MERGE_RESOLUTION|>--- conflicted
+++ resolved
@@ -36,13 +36,8 @@
 use codec::Decode;
 use common::prelude::{Balance, SwapAmount};
 use common::{
-<<<<<<< HEAD
-    balance, AssetName, AssetSymbol, DEXId, FilterMode, LiquiditySourceType, PriceVariant, DAI,
-    DEFAULT_BALANCE_PRECISION, DOT, PSWAP, USDT, VAL, XOR, XSTUSD,
-=======
     balance, AssetId32, AssetName, AssetSymbol, DEXId, FilterMode, LiquiditySourceType,
     PriceVariant, DAI, DEFAULT_BALANCE_PRECISION, DOT, PSWAP, USDT, VAL, XOR, XSTUSD,
->>>>>>> f21c9c14
 };
 use frame_benchmarking::{benchmarks, Zero};
 use frame_support::traits::Get;
@@ -336,11 +331,7 @@
     verify {
         assert_eq!(
             Into::<u128>::into(Assets::<T>::free_balance(&to_asset, &caller).unwrap()),
-<<<<<<< HEAD
-            Into::<u128>::into(initial_to_balance) + balance!(0.999999999999999999)
-=======
             Into::<u128>::into(initial_to_balance) + balance!(0.999999999999977496)
->>>>>>> f21c9c14
         );
     }
 
