--- conflicted
+++ resolved
@@ -406,21 +406,12 @@
     #[test]
     fn test_benchmarks() {
         ExtBuilder::default().build().execute_with(|| {
-<<<<<<< HEAD
             assert_ok!(Pallet::<Runtime>::test_benchmark_swap_exact_input_primary_only());
-            // assert_ok!(test_benchmark_swap_exact_output_primary_only::<Runtime>());
+            assert_ok!(Pallet::<Runtime>::test_benchmark_swap_exact_output_primary_only());
             assert_ok!(Pallet::<Runtime>::test_benchmark_swap_exact_input_secondary_only());
             assert_ok!(Pallet::<Runtime>::test_benchmark_swap_exact_output_secondary_only());
             assert_ok!(Pallet::<Runtime>::test_benchmark_swap_exact_input_multiple());
             assert_ok!(Pallet::<Runtime>::test_benchmark_swap_exact_output_multiple());
-=======
-            assert_ok!(test_benchmark_swap_exact_input_primary_only::<Runtime>());
-            assert_ok!(test_benchmark_swap_exact_output_primary_only::<Runtime>());
-            assert_ok!(test_benchmark_swap_exact_input_secondary_only::<Runtime>());
-            assert_ok!(test_benchmark_swap_exact_output_secondary_only::<Runtime>());
-            assert_ok!(test_benchmark_swap_exact_input_multiple::<Runtime>());
-            assert_ok!(test_benchmark_swap_exact_output_multiple::<Runtime>());
->>>>>>> 7f1b2d96
         });
     }
 }