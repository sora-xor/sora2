--- conflicted
+++ resolved
@@ -76,8 +76,6 @@
             with = "string_serialization"
         )
     )]
-<<<<<<< HEAD
-=======
     pub fee: Balance,
     pub rewards: Vec<RewardsInfo<Balance, AssetId>>,
     pub route: Vec<AssetId>,
@@ -121,7 +119,6 @@
             with = "string_serialization"
         )
     )]
->>>>>>> e5a34a64
     pub fee: Balance,
     pub rewards: Vec<RewardsInfo<Balance, AssetId>>,
     pub route: Vec<AssetId>,
