--- conflicted
+++ resolved
@@ -18,13 +18,8 @@
 use sp_core::crypto::AccountId32;
 use sp_core::H256;
 use sp_runtime::testing::Header;
-<<<<<<< HEAD
-use sp_runtime::traits::{BlakeTwo256, IdentityLookup};
-use sp_runtime::{BuildStorage, Perbill, Percent};
-=======
 use sp_runtime::traits::{BlakeTwo256, IdentifyAccount, IdentityLookup, Verify};
-use sp_runtime::{MultiSignature, Perbill, Percent};
->>>>>>> e907ed12
+use sp_runtime::{MultiSignature, Perbill, Percent, BuildStorage};
 
 pub type BlockNumber = u64;
 
@@ -68,12 +63,12 @@
 pub const DEX_A_ID: DEXId = DEXId::Polkaswap;
 pub const DEX_B_ID: DEXId = DEXId::PolkaswapXSTUSD;
 
-mock_technical_config!(Runtime, pool_xyk::PolySwapAction<DEXId, AssetId, AccountId, TechAccountId>);
-mock_currencies_config!(Runtime);
-mock_pallet_balances_config!(Runtime);
-mock_frame_system_config!(Runtime);
+// mock_technical_config!(Runtime, pool_xyk::PolySwapAction<DEXId, AssetId, AccountId, TechAccountId>);
+// mock_currencies_config!(Runtime);
+// mock_pallet_balances_config!(Runtime);
+// mock_frame_system_config!(Runtime);
 mock_common_config!(Runtime);
-mock_tokens_config!(Runtime);
+// mock_tokens_config!(Runtime);
 mock_assets_config!(Runtime);
 
 parameter_types! {
@@ -92,7 +87,7 @@
     pub GetFarmingRewardsAccountId: AccountId = AccountId32::new([104u8; 32]);
     pub GetCrowdloanRewardsAccountId: AccountId = AccountId32::new([105u8; 32]);
     pub const MinimumPeriod: u64 = 5;
-<<<<<<< HEAD
+    pub GetTbcIrreducibleReservePercent: Percent = Percent::from_percent(1);
 }
 
 impl frame_system::Config for Runtime {
@@ -119,9 +114,6 @@
     type SS58Prefix = ();
     type OnSetCode = ();
     type MaxConsumers = frame_support::traits::ConstU32<65536>;
-=======
-    pub GetTbcIrreducibleReservePercent: Percent = Percent::from_percent(1);
->>>>>>> e907ed12
 }
 
 impl crate::Config for Runtime {
@@ -257,64 +249,8 @@
     type PoolXykPallet = PoolXYK;
     type BuyBackHandler = ();
     type DexInfoProvider = dex_manager::Pallet<Runtime>;
-<<<<<<< HEAD
-}
-
-impl technical::Config for Runtime {
-    type RuntimeEvent = RuntimeEvent;
-    type TechAssetId = TechAssetId;
-    type TechAccountId = TechAccountId;
-    type Trigger = ();
-    type Condition = ();
-    type SwapAction = pool_xyk::PolySwapAction<DEXId, AssetId, AccountId, TechAccountId>;
-}
-
-impl tokens::Config for Runtime {
-    type RuntimeEvent = RuntimeEvent;
-    type Balance = Balance;
-    type Amount = Amount;
-    type CurrencyId = AssetId;
-    type WeightInfo = ();
-    type ExistentialDeposits = ExistentialDeposits;
-    type CurrencyHooks = ();
-    type MaxLocks = ();
-    type MaxReserves = ();
-    type ReserveIdentifier = ();
-    type DustRemovalWhitelist = Everything;
-}
-
-impl currencies::Config for Runtime {
-    type MultiCurrency = Tokens;
-    type NativeCurrency = BasicCurrencyAdapter<Runtime, Balances, Amount, BlockNumber>;
-    type GetNativeCurrencyId = <Runtime as assets::Config>::GetBaseAssetId;
-    type WeightInfo = ();
-}
-
-parameter_types! {
-    pub const ExistentialDeposit: u128 = 1;
-    pub const TransferFee: u128 = 0;
-    pub const CreationFee: u128 = 0;
-    pub const TransactionByteFee: u128 = 1;
-}
-
-impl pallet_balances::Config for Runtime {
-    type Balance = Balance;
-    type DustRemoval = ();
-    type RuntimeEvent = RuntimeEvent;
-    type ExistentialDeposit = ExistentialDeposit;
-    type AccountStore = System;
-    type WeightInfo = ();
-    type MaxLocks = ();
-    type MaxReserves = ();
-    type ReserveIdentifier = ();
-    type RuntimeHoldReason = ();
-    type FreezeIdentifier = ();
-    type MaxHolds = ();
-    type MaxFreezes = ();
-=======
     type GetChameleonPoolBaseAssetId = common::mock::GetChameleonPoolBaseAssetId;
     type AssetInfoProvider = assets::Pallet<Runtime>;
->>>>>>> e907ed12
 }
 
 #[allow(clippy::type_complexity)]
