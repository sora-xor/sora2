use crate::{self as ceres_launchpad};
use common::mock::{ExistentialDeposits, GetTradingPairRestrictedFlag};
use common::prelude::Balance;
use common::ContentSource;
use common::Description;
pub use common::TechAssetId as Tas;
pub use common::TechPurpose::*;
use common::{
<<<<<<< HEAD
    balance, fixed, hash, mock_pallet_balances_config, mock_tokens_config, DEXId, DEXInfo, Fixed,
    CERES_ASSET_ID, PSWAP, TBCD, VAL, XOR, XST,
=======
    balance, fixed, hash, mock_common_config, mock_currencies_config, mock_frame_system_config,
    mock_pallet_balances_config, mock_technical_config, AssetSymbol, BalancePrecision, DEXId,
    DEXInfo, Fixed, CERES_ASSET_ID, PSWAP, TBCD, VAL, XOR, XST,
>>>>>>> 1e81c0f8
};
use common::{AssetName, XSTUSD};
use currencies::BasicCurrencyAdapter;
use frame_support::traits::{Everything, GenesisBuild, Hooks};
use frame_support::weights::Weight;
use frame_support::{construct_runtime, parameter_types};
use frame_system::pallet_prelude::BlockNumberFor;
use permissions::{Scope, MANAGE_DEX};
use sp_core::H256;
use sp_runtime::testing::Header;
use sp_runtime::traits::{BlakeTwo256, IdentityLookup};
use sp_runtime::{Perbill, Percent};

pub type BlockNumber = u64;
pub type AccountId = u128;
pub type Amount = i128;
pub type AssetId = common::AssetId32<common::PredefinedAssetId>;
pub type TechAssetId = common::TechAssetId<common::PredefinedAssetId>;
pub type TechAccountId = common::TechAccountId<AccountId, TechAssetId, DEXId>;
type UncheckedExtrinsic = frame_system::mocking::MockUncheckedExtrinsic<Runtime>;
type Block = frame_system::mocking::MockBlock<Runtime>;

construct_runtime! {
    pub enum Runtime where
        Block = Block,
        NodeBlock = Block,
        UncheckedExtrinsic = UncheckedExtrinsic,
    {
        System: frame_system::{Pallet, Call, Config, Storage, Event<T>},
        Assets: assets::{Pallet, Call, Config<T>, Storage, Event<T>},
        Tokens: tokens::{Pallet, Call, Config<T>, Storage, Event<T>},
        Timestamp: pallet_timestamp::{Pallet, Call, Storage, Inherent},
        Currencies: currencies::{Pallet, Call, Storage},
        Balances: pallet_balances::{Pallet, Call, Storage, Event<T>},
        DexManager: dex_manager::{Pallet, Call, Config<T>, Storage},
        TradingPair: trading_pair::{Pallet, Call, Config<T>, Storage, Event<T>},
        Permissions: permissions::{Pallet, Call, Config<T>, Storage, Event<T>},
        Technical: technical::{Pallet, Call, Config<T>, Storage, Event<T>},
        PoolXYK: pool_xyk::{Pallet, Call, Storage, Event<T>},
        PswapDistribution: pswap_distribution::{Pallet, Call, Config<T>, Storage, Event<T>},
        MBCPool: multicollateral_bonding_curve_pool::{Pallet, Call, Config<T>, Storage, Event<T>},
        VestedRewards: vested_rewards::{Pallet, Call, Storage, Event<T>},
        CeresTokenLocker: ceres_token_locker::{Pallet, Call, Storage, Event<T>},
        CeresLiquidityLocker: ceres_liquidity_locker::{Pallet, Call, Storage, Event<T>},
        CeresLaunchpad: ceres_launchpad::{Pallet, Call, Storage, Event<T>},
        DemeterFarmingPlatform: demeter_farming_platform::{Pallet, Call, Storage, Event<T>},
    }
}

pub const ALICE: AccountId = 1;
pub const BOB: AccountId = 2;
pub const CHARLES: AccountId = 3;
pub const BUY_BACK_ACCOUNT: AccountId = 23;
pub const DAN: AccountId = 4;
pub const EMILY: AccountId = 5;
pub const DEX_A_ID: DEXId = DEXId::Polkaswap;
pub const DEX_B_ID: DEXId = DEXId::PolkaswapXSTUSD;

mock_technical_config!(Runtime, pool_xyk::PolySwapAction<DEXId, AssetId, AccountId, TechAccountId>);
mock_currencies_config!(Runtime);
mock_pallet_balances_config!(Runtime);
mock_frame_system_config!(Runtime);
mock_common_config!(Runtime);

parameter_types! {
    pub const BlockHashCount: u64 = 250;
    pub const MaximumBlockWeight: Weight = Weight::from_parts(1024, 0);
    pub const MaximumBlockLength: u32 = 2 * 1024;
    pub const AvailableBlockRatio: Perbill = Perbill::from_percent(75);
    pub GetXykFee: Fixed = fixed!(0.003);
    pub GetIncentiveAssetId: AssetId = common::PSWAP;
    pub const GetDefaultSubscriptionFrequency: BlockNumber = 10;
    pub const GetBurnUpdateFrequency: BlockNumber = 14400;
    pub GetParliamentAccountId: AccountId = 100;
    pub GetPswapDistributionAccountId: AccountId = 101;
    pub GetMarketMakerRewardsAccountId: AccountId = 102;
    pub GetBondingCurveRewardsAccountId: AccountId = 103;
    pub GetFarmingRewardsAccountId: AccountId = 104;
    pub GetCrowdloanRewardsAccountId: AccountId = 105;
    pub const MinimumPeriod: u64 = 5;
    pub GetTbcIrreducibleReservePercent: Percent = Percent::from_percent(1);
}

impl crate::Config for Runtime {
    const MILLISECONDS_PER_DAY: Self::Moment = 86_400_000;
    type RuntimeEvent = RuntimeEvent;
    type TradingPairSourceManager = trading_pair::Pallet<Runtime>;
    type WeightInfo = ();
    type AssetInfoProvider = assets::Pallet<Runtime>;
}

parameter_types! {
    pub const GetBaseAssetId: AssetId = XOR;
    pub const GetBuyBackAssetId: AssetId = TBCD;
    pub GetBuyBackSupplyAssets: Vec<AssetId> = vec![VAL, PSWAP];
    pub const GetBuyBackPercentage: u8 = 10;
    pub const GetBuyBackAccountId: AccountId = BUY_BACK_ACCOUNT;
    pub const GetBuyBackDexId: DEXId = DEXId::Polkaswap;
    pub GetTBCBuyBackTBCDPercent: Fixed = fixed!(0.025);
    pub GetXykIrreducibleReservePercent: Percent = Percent::from_percent(1);
}

impl assets::Config for Runtime {
    type RuntimeEvent = RuntimeEvent;
    type ExtraAccountId = AccountId;
    type ExtraAssetRecordArg =
        common::AssetIdExtraAssetRecordArg<DEXId, common::LiquiditySourceType, AccountId>;
    type AssetId = AssetId;
    type GetBaseAssetId = GetBaseAssetId;
    type GetBuyBackAssetId = GetBuyBackAssetId;
    type GetBuyBackSupplyAssets = GetBuyBackSupplyAssets;
    type GetBuyBackPercentage = GetBuyBackPercentage;
    type GetBuyBackAccountId = GetBuyBackAccountId;
    type GetBuyBackDexId = GetBuyBackDexId;
    type BuyBackLiquidityProxy = ();
    type Currency = currencies::Pallet<Runtime>;
    type GetTotalBalance = ();
    type WeightInfo = ();
    type AssetRegulator = permissions::Pallet<Runtime>;
}

impl permissions::Config for Runtime {
    type RuntimeEvent = RuntimeEvent;
}

impl dex_manager::Config for Runtime {}

impl trading_pair::Config for Runtime {
    type RuntimeEvent = RuntimeEvent;
    type EnsureDEXManager = dex_manager::Pallet<Runtime>;
    type DexInfoProvider = dex_manager::Pallet<Runtime>;
    type WeightInfo = ();
    type AssetInfoProvider = assets::Pallet<Runtime>;
}

impl demeter_farming_platform::Config for Runtime {
    type RuntimeEvent = RuntimeEvent;
    type DemeterAssetId = ();
    const BLOCKS_PER_HOUR_AND_A_HALF: BlockNumberFor<Self> = 900;
    type WeightInfo = ();
    type AssetInfoProvider = assets::Pallet<Runtime>;
}

impl pool_xyk::Config for Runtime {
    const MIN_XOR: Balance = balance!(0.0007);
    type RuntimeEvent = RuntimeEvent;
    type PairSwapAction = pool_xyk::PairSwapAction<DEXId, AssetId, AccountId, TechAccountId>;
    type DepositLiquidityAction =
        pool_xyk::DepositLiquidityAction<AssetId, AccountId, TechAccountId>;
    type WithdrawLiquidityAction =
        pool_xyk::WithdrawLiquidityAction<AssetId, AccountId, TechAccountId>;
    type PolySwapAction = pool_xyk::PolySwapAction<DEXId, AssetId, AccountId, TechAccountId>;
    type EnsureDEXManager = dex_manager::Pallet<Runtime>;
    type TradingPairSourceManager = trading_pair::Pallet<Runtime>;
    type DexInfoProvider = dex_manager::Pallet<Runtime>;
    type EnsureTradingPairExists = trading_pair::Pallet<Runtime>;
    type EnabledSourcesManager = trading_pair::Pallet<Runtime>;
    type GetFee = GetXykFee;
    type OnPoolCreated = PswapDistribution;
    type OnPoolReservesChanged = ();
    type XSTMarketInfo = ();
    type GetTradingPairRestrictedFlag = GetTradingPairRestrictedFlag;
    type GetChameleonPool = common::mock::GetChameleonPool;
    type GetChameleonPoolBaseAssetId = common::mock::GetChameleonPoolBaseAssetId;
    type AssetInfoProvider = assets::Pallet<Runtime>;
    type IrreducibleReserve = GetXykIrreducibleReservePercent;
    type WeightInfo = ();
}

impl multicollateral_bonding_curve_pool::Config for Runtime {
    const RETRY_DISTRIBUTION_FREQUENCY: BlockNumber = 1000;
    type RuntimeEvent = RuntimeEvent;
    type LiquidityProxy = ();
    type EnsureDEXManager = dex_manager::Pallet<Runtime>;
    type EnsureTradingPairExists = trading_pair::Pallet<Runtime>;
    type PriceToolsPallet = ();
    type VestedRewardsPallet = VestedRewards;
    type TradingPairSourceManager = trading_pair::Pallet<Runtime>;
    type BuyBackHandler = ();
    type BuyBackTBCDPercent = GetTBCBuyBackTBCDPercent;
    type AssetInfoProvider = assets::Pallet<Runtime>;
    type IrreducibleReserve = GetTbcIrreducibleReservePercent;
    type WeightInfo = ();
}

impl vested_rewards::Config for Runtime {
    const BLOCKS_PER_DAY: BlockNumberFor<Self> = 14400;
    type RuntimeEvent = RuntimeEvent;
    type GetMarketMakerRewardsAccountId = GetMarketMakerRewardsAccountId;
    type GetBondingCurveRewardsAccountId = GetBondingCurveRewardsAccountId;
    type GetFarmingRewardsAccountId = GetFarmingRewardsAccountId;
    type WeightInfo = ();
    type AssetInfoProvider = assets::Pallet<Runtime>;
}

parameter_types! {
    pub const CeresAssetId: AssetId = CERES_ASSET_ID;
}

impl ceres_token_locker::Config for Runtime {
    type RuntimeEvent = RuntimeEvent;
    type CeresAssetId = CeresAssetId;
    type WeightInfo = ();
    type AssetInfoProvider = assets::Pallet<Runtime>;
}

impl pallet_timestamp::Config for Runtime {
    type Moment = u64;
    type OnTimestampSet = ();
    type MinimumPeriod = MinimumPeriod;
    type WeightInfo = ();
}

impl ceres_liquidity_locker::Config for Runtime {
    const BLOCKS_PER_ONE_DAY: BlockNumberFor<Self> = 14_440;
    type RuntimeEvent = RuntimeEvent;
    type XYKPool = PoolXYK;
    type DemeterFarmingPlatform = DemeterFarmingPlatform;
    type CeresAssetId = CeresAssetId;
    type WeightInfo = ();
}

impl pswap_distribution::Config for Runtime {
    type RuntimeEvent = RuntimeEvent;
    const PSWAP_BURN_PERCENT: Percent = Percent::from_percent(3);
    type GetIncentiveAssetId = GetIncentiveAssetId;
    type GetTBCDAssetId = GetBuyBackAssetId;
    type LiquidityProxy = ();
    type CompatBalance = Balance;
    type GetDefaultSubscriptionFrequency = GetDefaultSubscriptionFrequency;
    type GetBurnUpdateFrequency = GetBurnUpdateFrequency;
    type GetTechnicalAccountId = GetPswapDistributionAccountId;
    type EnsureDEXManager = ();
    type OnPswapBurnedAggregator = ();
    type WeightInfo = ();
    type GetParliamentAccountId = GetParliamentAccountId;
    type PoolXykPallet = PoolXYK;
    type BuyBackHandler = ();
    type DexInfoProvider = dex_manager::Pallet<Runtime>;
    type GetChameleonPoolBaseAssetId = common::mock::GetChameleonPoolBaseAssetId;
    type AssetInfoProvider = assets::Pallet<Runtime>;
}

<<<<<<< HEAD
mock_technical_config!(Runtime, pool_xyk::PolySwapAction<DEXId, AssetId, AccountId, TechAccountId>);

mock_tokens_config!(Runtime);
=======
impl tokens::Config for Runtime {
    type RuntimeEvent = RuntimeEvent;
    type Balance = Balance;
    type Amount = Amount;
    type CurrencyId = AssetId;
    type WeightInfo = ();
    type ExistentialDeposits = ExistentialDeposits;
    type CurrencyHooks = ();
    type MaxLocks = ();
    type MaxReserves = ();
    type ReserveIdentifier = ();
    type DustRemovalWhitelist = Everything;
}
>>>>>>> 1e81c0f8

#[allow(clippy::type_complexity)]
pub struct ExtBuilder {
    pub endowed_assets: Vec<(
        AssetId,
        AccountId,
        AssetSymbol,
        AssetName,
        BalancePrecision,
        Balance,
        bool,
        Option<ContentSource>,
        Option<Description>,
    )>,
    initial_dex_list: Vec<(DEXId, DEXInfo<AssetId>)>,
    endowed_accounts: Vec<(AccountId, AssetId, Balance)>,
    initial_permission_owners: Vec<(u32, Scope, Vec<AccountId>)>,
    initial_permissions: Vec<(AccountId, Scope, Vec<u32>)>,
}

impl Default for ExtBuilder {
    fn default() -> Self {
        Self {
            endowed_assets: vec![],
            initial_dex_list: vec![
                (
                    DEX_A_ID,
                    DEXInfo {
                        base_asset_id: XOR,
                        synthetic_base_asset_id: XST,
                        is_public: true,
                    },
                ),
                (
                    DEX_B_ID,
                    DEXInfo {
                        base_asset_id: XSTUSD,
                        synthetic_base_asset_id: XST,
                        is_public: true,
                    },
                ),
            ],
            endowed_accounts: vec![
                (ALICE, CERES_ASSET_ID, balance!(15000)),
                (BOB, CERES_ASSET_ID, balance!(5)),
                (CHARLES, CERES_ASSET_ID, balance!(3000)),
            ],
            initial_permission_owners: vec![
                (MANAGE_DEX, Scope::Limited(hash(&DEX_A_ID)), vec![BOB]),
                (MANAGE_DEX, Scope::Limited(hash(&DEX_B_ID)), vec![BOB]),
            ],
            initial_permissions: vec![
                (ALICE, Scope::Limited(hash(&DEX_A_ID)), vec![MANAGE_DEX]),
                (ALICE, Scope::Limited(hash(&DEX_B_ID)), vec![MANAGE_DEX]),
            ],
        }
    }
}

impl ExtBuilder {
    #[cfg(feature = "runtime-benchmarks")]
    pub fn benchmarking() -> Self {
        Self {
            endowed_assets: vec![
                (
                    CERES_ASSET_ID,
                    ALICE,
                    AssetSymbol(b"CERES".to_vec()),
                    AssetName(b"Ceres".to_vec()),
                    18,
                    0,
                    true,
                    None,
                    None,
                ),
                (
                    XOR,
                    ALICE,
                    AssetSymbol(b"XOR".to_vec()),
                    AssetName(b"XOR".to_vec()),
                    18,
                    0,
                    true,
                    None,
                    None,
                ),
                (
                    PSWAP,
                    ALICE,
                    AssetSymbol(b"PSWAP".to_vec()),
                    AssetName(b"PSWAP".to_vec()),
                    18,
                    0,
                    true,
                    None,
                    None,
                ),
            ],
            ..Default::default()
        }
    }

    pub fn build(self) -> sp_io::TestExternalities {
        let mut t = SystemConfig::default().build_storage::<Runtime>().unwrap();

        dex_manager::GenesisConfig::<Runtime> {
            dex_list: self.initial_dex_list,
        }
        .assimilate_storage(&mut t)
        .unwrap();

        TokensConfig {
            balances: self.endowed_accounts,
        }
        .assimilate_storage(&mut t)
        .unwrap();

        permissions::GenesisConfig::<Runtime> {
            initial_permission_owners: self.initial_permission_owners,
            initial_permissions: self.initial_permissions,
        }
        .assimilate_storage(&mut t)
        .unwrap();

        assets::GenesisConfig::<Runtime> {
            endowed_assets: self.endowed_assets,
        }
        .assimilate_storage(&mut t)
        .unwrap();

        t.into()
    }
}

pub fn run_to_block(n: u64) {
    while System::block_number() < n {
        System::on_finalize(System::block_number());
        System::set_block_number(System::block_number() + 1);
        System::on_initialize(System::block_number());
        CeresLaunchpad::on_initialize(System::block_number());
    }
}<|MERGE_RESOLUTION|>--- conflicted
+++ resolved
@@ -1,19 +1,13 @@
 use crate::{self as ceres_launchpad};
 use common::mock::{ExistentialDeposits, GetTradingPairRestrictedFlag};
 use common::prelude::Balance;
-use common::ContentSource;
-use common::Description;
 pub use common::TechAssetId as Tas;
 pub use common::TechPurpose::*;
 use common::{
-<<<<<<< HEAD
-    balance, fixed, hash, mock_pallet_balances_config, mock_tokens_config, DEXId, DEXInfo, Fixed,
-    CERES_ASSET_ID, PSWAP, TBCD, VAL, XOR, XST,
-=======
     balance, fixed, hash, mock_common_config, mock_currencies_config, mock_frame_system_config,
-    mock_pallet_balances_config, mock_technical_config, AssetSymbol, BalancePrecision, DEXId,
-    DEXInfo, Fixed, CERES_ASSET_ID, PSWAP, TBCD, VAL, XOR, XST,
->>>>>>> 1e81c0f8
+    mock_pallet_balances_config, mock_technical_config, mock_tokens_config, AssetSymbol,
+    BalancePrecision, ContentSource, DEXId, DEXInfo, Description, Fixed, CERES_ASSET_ID, PSWAP,
+    TBCD, VAL, XOR, XST,
 };
 use common::{AssetName, XSTUSD};
 use currencies::BasicCurrencyAdapter;
@@ -77,6 +71,7 @@
 mock_pallet_balances_config!(Runtime);
 mock_frame_system_config!(Runtime);
 mock_common_config!(Runtime);
+mock_tokens_config!(Runtime);
 
 parameter_types! {
     pub const BlockHashCount: u64 = 250;
@@ -257,26 +252,6 @@
     type AssetInfoProvider = assets::Pallet<Runtime>;
 }
 
-<<<<<<< HEAD
-mock_technical_config!(Runtime, pool_xyk::PolySwapAction<DEXId, AssetId, AccountId, TechAccountId>);
-
-mock_tokens_config!(Runtime);
-=======
-impl tokens::Config for Runtime {
-    type RuntimeEvent = RuntimeEvent;
-    type Balance = Balance;
-    type Amount = Amount;
-    type CurrencyId = AssetId;
-    type WeightInfo = ();
-    type ExistentialDeposits = ExistentialDeposits;
-    type CurrencyHooks = ();
-    type MaxLocks = ();
-    type MaxReserves = ();
-    type ReserveIdentifier = ();
-    type DustRemovalWhitelist = Everything;
-}
->>>>>>> 1e81c0f8
-
 #[allow(clippy::type_complexity)]
 pub struct ExtBuilder {
     pub endowed_assets: Vec<(
