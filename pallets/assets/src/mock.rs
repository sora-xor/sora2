--- conflicted
+++ resolved
@@ -32,13 +32,9 @@
 use common::mock::ExistentialDeposits;
 use common::prelude::{Balance, SwapAmount, SwapOutcome};
 use common::{
-<<<<<<< HEAD
-    mock_common_config, mock_pallet_balances_config, AssetId32, DEXId, LiquidityProxyTrait,
-    LiquiditySourceFilter, PSWAP, VAL, XOR, XST,
-=======
-    mock_currencies_config, mock_frame_system_config, mock_pallet_balances_config, AssetId32,
-    DEXId, LiquidityProxyTrait, LiquiditySourceFilter, PSWAP, VAL, XOR, XST,
->>>>>>> 1def84be
+    mock_common_config, mock_currencies_config, mock_frame_system_config,
+    mock_pallet_balances_config, AssetId32, DEXId, LiquidityProxyTrait, LiquiditySourceFilter,
+    PSWAP, VAL, XOR, XST,
 };
 use currencies::BasicCurrencyAdapter;
 use frame_support::traits::{Everything, GenesisBuild};
@@ -81,6 +77,7 @@
 mock_currencies_config!(Runtime);
 mock_pallet_balances_config!(Runtime);
 mock_frame_system_config!(Runtime);
+mock_common_config!(Runtime);
 
 parameter_types! {
     pub const BlockHashCount: u64 = 250;
@@ -117,8 +114,6 @@
     type AssetRegulator = permissions::Pallet<Runtime>;
 }
 
-mock_common_config!(Runtime);
-
 impl permissions::Config for Runtime {
     type RuntimeEvent = RuntimeEvent;
 }
