--- conflicted
+++ resolved
@@ -32,12 +32,8 @@
 use common::mock::ExistentialDeposits;
 use common::prelude::{Balance, SwapAmount, SwapOutcome};
 use common::{
-<<<<<<< HEAD
-    mock_currencies_config, mock_pallet_balances_config, AssetId32, DEXId, LiquidityProxyTrait,
-=======
-    mock_frame_system_config, mock_pallet_balances_config, AssetId32, DEXId, LiquidityProxyTrait,
->>>>>>> b2a9d843
-    LiquiditySourceFilter, PSWAP, VAL, XOR, XST,
+    mock_currencies_config, mock_frame_system_config, mock_pallet_balances_config, AssetId32,
+    DEXId, LiquidityProxyTrait, LiquiditySourceFilter, PSWAP, VAL, XOR, XST,
 };
 use currencies::BasicCurrencyAdapter;
 use frame_support::traits::{Everything, GenesisBuild};
@@ -79,6 +75,7 @@
 
 mock_currencies_config!(Runtime);
 mock_pallet_balances_config!(Runtime);
+mock_frame_system_config!(Runtime);
 
 parameter_types! {
     pub const BlockHashCount: u64 = 250;
@@ -86,8 +83,6 @@
     pub const MaximumBlockLength: u32 = 2 * 1024;
     pub const AvailableBlockRatio: Perbill = Perbill::from_percent(75);
 }
-
-mock_frame_system_config!(Runtime);
 
 parameter_types! {
     pub const GetBaseAssetId: AssetId = XOR;
