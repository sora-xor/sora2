// This file is part of the SORA network and Polkaswap app.

// Copyright (c) 2020, 2021, Polka Biome Ltd. All rights reserved.
// SPDX-License-Identifier: BSD-4-Clause

// Redistribution and use in source and binary forms, with or without modification,
// are permitted provided that the following conditions are met:

// Redistributions of source code must retain the above copyright notice, this list
// of conditions and the following disclaimer.
// Redistributions in binary form must reproduce the above copyright notice, this
// list of conditions and the following disclaimer in the documentation and/or other
// materials provided with the distribution.
//
// All advertising materials mentioning features or use of this software must display
// the following acknowledgement: This product includes software developed by Polka Biome
// Ltd., SORA, and Polkaswap.
//
// Neither the name of the Polka Biome Ltd. nor the names of its contributors may be used
// to endorse or promote products derived from this software without specific prior written permission.

// THIS SOFTWARE IS PROVIDED BY Polka Biome Ltd. AS IS AND ANY EXPRESS OR IMPLIED WARRANTIES,
// INCLUDING, BUT NOT LIMITED TO, THE IMPLIED WARRANTIES OF MERCHANTABILITY AND FITNESS FOR
// A PARTICULAR PURPOSE ARE DISCLAIMED. IN NO EVENT SHALL Polka Biome Ltd. BE LIABLE FOR ANY
// DIRECT, INDIRECT, INCIDENTAL, SPECIAL, EXEMPLARY, OR CONSEQUENTIAL DAMAGES (INCLUDING,
// BUT NOT LIMITED TO, PROCUREMENT OF SUBSTITUTE GOODS OR SERVICES; LOSS OF USE, DATA, OR PROFITS;
// OR BUSINESS INTERRUPTION) HOWEVER CAUSED AND ON ANY THEORY OF LIABILITY, WHETHER IN CONTRACT,
// STRICT LIABILITY, OR TORT (INCLUDING NEGLIGENCE OR OTHERWISE) ARISING IN ANY WAY OUT OF THE
// USE OF THIS SOFTWARE, EVEN IF ADVISED OF THE POSSIBILITY OF SUCH DAMAGE.

//! # Assets Pallet
//!
//! ## Overview
//!
//! The assets module serves as an extension of `currencies` pallet.
//! It allows to explicitly register new assets and store their owners' account IDs.
//! This allows to restrict some actions on assets for non-owners.
//!
//! ### Dispatchable Functions
//!
//! - `register` - registers new asset by a given ID.

#![cfg_attr(not(feature = "std"), no_std)]

#[allow(unused_imports)]
#[macro_use]
extern crate alloc;

pub mod weights;

mod benchmarking;

#[cfg(test)]
mod mock;

#[cfg(test)]
mod tests;

use codec::{Decode, Encode};
use common::prelude::{Balance, SwapAmount};
use common::{
    hash, Amount, AssetName, AssetSymbol, BalancePrecision, ContentSource, Description, IsValid,
    LiquidityProxyTrait, LiquiditySourceFilter, DEFAULT_BALANCE_PRECISION,
};
use frame_support::dispatch::{DispatchError, DispatchResult};
use frame_support::sp_runtime::traits::{MaybeSerializeDeserialize, Member};
use frame_support::traits::Get;
use frame_support::weights::Weight;
use frame_support::{ensure, Parameter};
use frame_system::ensure_signed;
use permissions::{Scope, BURN, MINT};
use sp_core::hash::H512;
use sp_core::H256;
use sp_runtime::traits::Zero;
use sp_std::vec::Vec;
use tiny_keccak::{Hasher, Keccak};
use traits::{
    MultiCurrency, MultiCurrencyExtended, MultiLockableCurrency, MultiReservableCurrency,
};

pub trait WeightInfo {
    fn register() -> Weight;
    fn transfer() -> Weight;
    fn force_mint() -> Weight;
    fn mint() -> Weight;
    fn burn() -> Weight;
<<<<<<< HEAD
    fn force_burn() -> Weight;
=======
    fn update_balance() -> Weight;
>>>>>>> b8f58d47
    fn set_non_mintable() -> Weight;
}

pub type AssetIdOf<T> = <T as Config>::AssetId;
pub type Permissions<T> = permissions::Pallet<T>;

type AccountIdOf<T> = <T as frame_system::Config>::AccountId;
type CurrencyIdOf<T> =
    <<T as Config>::Currency as MultiCurrency<<T as frame_system::Config>::AccountId>>::CurrencyId;

const MAX_ALLOWED_PRECISION: u8 = 18;

#[derive(Clone, Copy, Eq, PartialEq, Encode, Decode, scale_info::TypeInfo)]
#[scale_info(skip_type_params(T))]
pub enum AssetRecordArg<T: Config> {
    GenericI32(i32),
    GenericU64(u64),
    GenericU128(u128),
    GenericU8x32([u8; 32]),
    GenericH256(H256),
    GenericH512(H512),
    LeafAssetId(AssetIdOf<T>),
    AssetRecordAssetId(AssetIdOf<T>),
    Extra(T::ExtraAssetRecordArg),
}

#[derive(Clone, Copy, Eq, PartialEq, Encode, Decode, scale_info::TypeInfo)]
#[scale_info(skip_type_params(T))]
pub enum AssetRecord<T: Config> {
    Arity0,
    Arity1(AssetRecordArg<T>),
    Arity2(AssetRecordArg<T>, AssetRecordArg<T>),
    Arity3(AssetRecordArg<T>, AssetRecordArg<T>, AssetRecordArg<T>),
    Arity4(
        AssetRecordArg<T>,
        AssetRecordArg<T>,
        AssetRecordArg<T>,
        AssetRecordArg<T>,
    ),
    Arity5(
        AssetRecordArg<T>,
        AssetRecordArg<T>,
        AssetRecordArg<T>,
        AssetRecordArg<T>,
        AssetRecordArg<T>,
    ),
    Arity6(
        AssetRecordArg<T>,
        AssetRecordArg<T>,
        AssetRecordArg<T>,
        AssetRecordArg<T>,
        AssetRecordArg<T>,
        AssetRecordArg<T>,
    ),
    Arity7(
        AssetRecordArg<T>,
        AssetRecordArg<T>,
        AssetRecordArg<T>,
        AssetRecordArg<T>,
        AssetRecordArg<T>,
        AssetRecordArg<T>,
        AssetRecordArg<T>,
    ),
    Arity8(
        AssetRecordArg<T>,
        AssetRecordArg<T>,
        AssetRecordArg<T>,
        AssetRecordArg<T>,
        AssetRecordArg<T>,
        AssetRecordArg<T>,
        AssetRecordArg<T>,
        AssetRecordArg<T>,
    ),
    Arity9(
        AssetRecordArg<T>,
        AssetRecordArg<T>,
        AssetRecordArg<T>,
        AssetRecordArg<T>,
        AssetRecordArg<T>,
        AssetRecordArg<T>,
        AssetRecordArg<T>,
        AssetRecordArg<T>,
        AssetRecordArg<T>,
    ),
}

pub trait GetTotalBalance<T: Config> {
    fn total_balance(asset_id: &T::AssetId, who: &T::AccountId) -> Result<Balance, DispatchError>;
}

impl<T: Config> GetTotalBalance<T> for () {
    fn total_balance(
        _asset_id: &T::AssetId,
        _who: &T::AccountId,
    ) -> Result<Balance, DispatchError> {
        Ok(0)
    }
}

pub use pallet::*;

#[frame_support::pallet]
pub mod pallet {
    use super::*;
    use common::{ContentSource, Description};
    use frame_support::pallet_prelude::*;
    use frame_system::{ensure_root, pallet_prelude::*};
<<<<<<< HEAD
=======

    pub(crate) type AmountOf<T> = <<T as Config>::Currency as MultiCurrencyExtended<
        <T as frame_system::Config>::AccountId,
    >>::Amount;
>>>>>>> b8f58d47

    #[pallet::config]
    pub trait Config:
        frame_system::Config + permissions::Config + tokens::Config + common::Config
    {
        type RuntimeEvent: From<Event<Self>> + IsType<<Self as frame_system::Config>::RuntimeEvent>;

        type ExtraAccountId: Clone
            + Copy
            + Encode
            + Decode
            + scale_info::TypeInfo
            + Eq
            + PartialEq
            + From<Self::AccountId>
            + Into<Self::AccountId>;
        type ExtraAssetRecordArg: Clone
            + Copy
            + Encode
            + Decode
            + scale_info::TypeInfo
            + Eq
            + PartialEq
            + From<common::AssetIdExtraAssetRecordArg<Self::DEXId, Self::LstId, Self::ExtraAccountId>>
            + Into<common::AssetIdExtraAssetRecordArg<Self::DEXId, Self::LstId, Self::ExtraAccountId>>;

        /// DEX assets (currency) identifier.
        type AssetId: Parameter
            + Member
            + Copy
            + MaybeSerializeDeserialize
            + Ord
            + Default
            + Into<CurrencyIdOf<Self>>
            + From<common::AssetId32<common::PredefinedAssetId>>
            + From<H256>
            + Into<H256>
            + Into<<Self as tokens::Config>::CurrencyId>;

        /// The base asset as the core asset in all trading pairs
        type GetBaseAssetId: Get<Self::AssetId>;

        /// Assets that will be buy-backed and burned for every [`GetBuyBackPercentage`] of [`GetBuyBackSupplyAssets`] mints
        type GetBuyBackAssetId: Get<Self::AssetId>;

        /// Assets, [`GetBuyBackPercentage`] of minted amount of which will be used to buy-back and burn [`GetBuyBackAssetId`]
        type GetBuyBackSupplyAssets: Get<Vec<Self::AssetId>>;

        /// The percentage of minted [`GetBuyBackSupplyAssets`] that will be used to buy-back and burn [`GetBuyBackAssetId`]
        type GetBuyBackPercentage: Get<u8>;

        /// Account which will be used to buy-back and burn [`GetBuyBackAssetId`]
        type GetBuyBackAccountId: Get<Self::AccountId>;

        /// DEX id to buy-back and burn [`GetBuyBackAssetId`] through [`BuyBackLiquidityProxy`]
        type GetBuyBackDexId: Get<Self::DEXId>;

        /// Liquidity proxy to perform [`GetBuyBackAssetId`] buy-back and burn
        type BuyBackLiquidityProxy: LiquidityProxyTrait<Self::DEXId, Self::AccountId, Self::AssetId>;

        /// Currency to transfer, reserve/unreserve, lock/unlock assets
        type Currency: MultiLockableCurrency<
                Self::AccountId,
                Moment = Self::BlockNumber,
                CurrencyId = Self::AssetId,
                Balance = Balance,
            > + MultiReservableCurrency<Self::AccountId, CurrencyId = Self::AssetId, Balance = Balance>
            + MultiCurrencyExtended<Self::AccountId, Amount = Amount>;

        /// Get the balance from other components
        type GetTotalBalance: GetTotalBalance<Self>;

        /// Weight information for extrinsics in this pallet.
        type WeightInfo: WeightInfo;
    }

    /// The current storage version.
    const STORAGE_VERSION: StorageVersion = StorageVersion::new(1);

    #[pallet::pallet]
    #[pallet::generate_store(pub(super) trait Store)]
    #[pallet::storage_version(STORAGE_VERSION)]
    #[pallet::without_storage_info]
    pub struct Pallet<T>(PhantomData<T>);

    #[pallet::hooks]
    impl<T: Config> Hooks<BlockNumberFor<T>> for Pallet<T> {}

    #[pallet::call]
    impl<T: Config> Pallet<T> {
        /// Performs an asset registration.
        ///
        /// Registers new `AssetId` for the given `origin`.
        /// AssetSymbol should represent string with only uppercase latin chars with max length of 7.
        /// AssetName should represent string with only uppercase or lowercase latin chars or numbers or spaces, with max length of 33.
        #[pallet::weight(<T as Config>::WeightInfo::register())]
        pub fn register(
            origin: OriginFor<T>,
            symbol: AssetSymbol,
            name: AssetName,
            initial_supply: Balance,
            is_mintable: bool,
            is_indivisible: bool,
            opt_content_src: Option<ContentSource>,
            opt_desc: Option<Description>,
        ) -> DispatchResultWithPostInfo {
            let author = ensure_signed(origin)?;
            let precision = if is_indivisible {
                0
            } else {
                DEFAULT_BALANCE_PRECISION
            };

            let asset_id = Self::register_from(
                &author,
                symbol,
                name,
                precision,
                initial_supply,
                is_mintable,
                opt_content_src,
                opt_desc,
            )?;

            Self::deposit_event(Event::AssetRegistered(asset_id, author));

            Ok(().into())
        }

        /// Performs a checked Asset transfer.
        ///
        /// - `origin`: caller Account, from which Asset amount is withdrawn,
        /// - `asset_id`: Id of transferred Asset,
        /// - `to`: Id of Account, to which Asset amount is deposited,
        /// - `amount`: transferred Asset amount.
        #[pallet::weight(<T as Config>::WeightInfo::transfer())]
        pub fn transfer(
            origin: OriginFor<T>,
            asset_id: T::AssetId,
            to: T::AccountId,
            amount: Balance,
        ) -> DispatchResultWithPostInfo {
            let from = ensure_signed(origin.clone())?;
            Self::transfer_from(&asset_id, &from, &to, amount)?;
            Self::deposit_event(Event::Transfer(from, to, asset_id, amount));
            Ok(().into())
        }

        /// Performs a checked Asset mint, can only be done
        /// by corresponding asset owner account.
        ///
        /// - `origin`: caller Account, which issues Asset minting,
        /// - `asset_id`: Id of minted Asset,
        /// - `to`: Id of Account, to which Asset amount is minted,
        /// - `amount`: minted Asset amount.
        #[pallet::weight(<T as Config>::WeightInfo::mint())]
        pub fn mint(
            origin: OriginFor<T>,
            asset_id: T::AssetId,
            to: T::AccountId,
            amount: Balance,
        ) -> DispatchResultWithPostInfo {
            let issuer = ensure_signed(origin.clone())?;

            Self::mint_to(&asset_id, &issuer, &to, amount)?;
            Self::deposit_event(Event::Mint(issuer, to, asset_id.clone(), amount));
            Ok(().into())
        }

        /// Performs an unchecked Asset mint, can only be done
        /// by root account.
        ///
        /// Should be used as extrinsic call only.
        /// `Currencies::updated_balance()` should be deprecated. Using `force_mint` allows us to
        /// perform extra actions for minting, such as buy-back, extra-minting and etc.
        ///
        /// - `origin`: caller Account, which issues Asset minting,
        /// - `asset_id`: Id of minted Asset,
        /// - `to`: Id of Account, to which Asset amount is minted,
        /// - `amount`: minted Asset amount.
        #[pallet::weight(<T as Config>::WeightInfo::force_mint())]
        pub fn force_mint(
            origin: OriginFor<T>,
            asset_id: T::AssetId,
            to: T::AccountId,
            amount: Balance,
        ) -> DispatchResultWithPostInfo {
            ensure_root(origin.clone())?;

            let amount_to_distribute = {
                if T::GetBuyBackSupplyAssets::get().contains(&asset_id) {
                    let amount_to_buy_back = amount
                        .checked_mul(T::GetBuyBackPercentage::get() as Balance)
                        .ok_or(Error::<T>::Overflow)?
                        .checked_div(100)
                        .expect("Non-zero division should never fail");
                    Self::buy_back_and_burn(&asset_id, amount_to_buy_back)?;
                    Result::<_, DispatchError>::Ok(amount - amount_to_buy_back)
                } else {
                    Ok(amount)
                }
            }?;

            Self::mint_unchecked(&asset_id, &to, amount_to_distribute)?;
            Ok(().into())
        }

        /// Performs a checked Asset burn, can only be done
        /// by corresponding asset owner with own account.
        ///
        /// - `origin`: caller Account, from which Asset amount is burned,
        /// - `asset_id`: Id of burned Asset,
        /// - `amount`: burned Asset amount.
        #[pallet::weight(<T as Config>::WeightInfo::burn())]
        pub fn burn(
            origin: OriginFor<T>,
            asset_id: T::AssetId,
            amount: Balance,
        ) -> DispatchResultWithPostInfo {
            let issuer = ensure_signed(origin.clone())?;
            Self::burn_from(&asset_id, &issuer, &issuer, amount)?;
            Self::deposit_event(Event::Burn(issuer, asset_id.clone(), amount));
            Ok(().into())
        }

<<<<<<< HEAD
        #[pallet::weight(<T as Config>::WeightInfo::force_burn())]
        pub fn force_burn(
            origin: OriginFor<T>,
            asset_id: T::AssetId,
            from: T::AccountId,
            amount: Balance,
        ) -> DispatchResultWithPostInfo {
            ensure_root(origin.clone())?;
            Self::burn_unchecked(&asset_id, &from, amount)?;
            Ok(().into())
=======
        /// Add or remove abs(`by_amount`) from the balance of `who` under
        /// `currency_id`. If positive `by_amount`, do add, else do remove.
        ///
        /// Basically a wrapper of `MultiCurrencyExtended::update_balance`
        /// for testing purposes.
        ///
        /// TODO: move into tests extrinsic collection pallet
        #[pallet::weight(<T as Config>::WeightInfo::update_balance())]
        pub fn update_balance(
            origin: OriginFor<T>,
            who: T::AccountId,
            currency_id: CurrencyIdOf<T>,
            amount: AmountOf<T>,
        ) -> DispatchResult {
            ensure_root(origin)?;
            T::Currency::update_balance(currency_id, &who, amount)
>>>>>>> b8f58d47
        }

        /// Set given asset to be non-mintable, i.e. it can no longer be minted, only burned.
        /// Operation can not be undone.
        ///
        /// - `origin`: caller Account, should correspond to Asset owner
        /// - `asset_id`: Id of burned Asset,
        #[pallet::weight(<T as Config>::WeightInfo::set_non_mintable())]
        pub fn set_non_mintable(
            origin: OriginFor<T>,
            asset_id: T::AssetId,
        ) -> DispatchResultWithPostInfo {
            let who = ensure_signed(origin.clone())?;
            Self::set_non_mintable_from(&asset_id, &who)?;
            Self::deposit_event(Event::AssetSetNonMintable(asset_id.clone()));
            Ok(().into())
        }
    }

    #[pallet::event]
    #[pallet::generate_deposit(pub(super) fn deposit_event)]
    pub enum Event<T: Config> {
        /// New asset has been registered. [Asset Id, Asset Owner Account]
        AssetRegistered(AssetIdOf<T>, AccountIdOf<T>),
        /// Asset amount has been transfered. [From Account, To Account, Tranferred Asset Id, Amount Transferred]
        Transfer(AccountIdOf<T>, AccountIdOf<T>, AssetIdOf<T>, Balance),
        /// Asset amount has been minted. [Issuer Account, Target Account, Minted Asset Id, Amount Minted]
        Mint(AccountIdOf<T>, AccountIdOf<T>, AssetIdOf<T>, Balance),
        /// Asset amount has been burned. [Issuer Account, Burned Asset Id, Amount Burned]
        Burn(AccountIdOf<T>, AssetIdOf<T>, Balance),
        /// Asset is set as non-mintable. [Target Asset Id]
        AssetSetNonMintable(AssetIdOf<T>),
    }

    #[pallet::error]
    pub enum Error<T> {
        /// An asset with a given ID already exists.
        AssetIdAlreadyExists,
        /// An asset with a given ID not exists.
        AssetIdNotExists,
        /// A number is out of range of the balance type.
        InsufficientBalance,
        /// Symbol is not valid. It must contain only uppercase latin characters or numbers, length is from 1 to 7.
        InvalidAssetSymbol,
        /// Name is not valid. It must contain only uppercase or lowercase latin characters or numbers or spaces, length is from 1 to 33.
        InvalidAssetName,
        /// Precision value is not valid, it should represent a number of decimal places for number, max is 30.
        InvalidPrecision,
        /// Minting for particular asset id is disabled.
        AssetSupplyIsNotMintable,
        /// Caller does not own requested asset.
        InvalidAssetOwner,
        /// Increment account reference error.
        IncRefError,
        /// Content source is not valid. It must be ascii only and `common::ASSET_CONTENT_SOURCE_MAX_LENGTH` characters long at max.
        InvalidContentSource,
        /// Description is not valid. It must be `common::ASSET_DESCRIPTION_MAX_LENGTH` characters long at max.
        InvalidDescription,
        /// The asset is not mintable and its initial balance is 0.
        DeadAsset,
        /// Computation overflow.
        Overflow,
    }

    /// Asset Id -> Owner Account Id
    #[pallet::storage]
    #[pallet::getter(fn asset_owner)]
    pub type AssetOwners<T: Config> =
        StorageMap<_, Twox64Concat, T::AssetId, T::AccountId, OptionQuery>;

    /// Asset Id -> (Symbol, Name, Precision, Is Mintable, Content Source, Description)
    #[pallet::storage]
    #[pallet::getter(fn asset_infos)]
    pub type AssetInfos<T: Config> = StorageMap<
        _,
        Twox64Concat,
        T::AssetId,
        (
            AssetSymbol,
            AssetName,
            BalancePrecision,
            bool,
            Option<ContentSource>,
            Option<Description>,
        ),
        ValueQuery,
    >;

    /// Asset Id -> AssetRecord<T>
    #[pallet::storage]
    #[pallet::getter(fn tuple_from_asset_id)]
    pub type AssetRecordAssetId<T: Config> =
        StorageMap<_, Twox64Concat, T::AssetId, AssetRecord<T>>;

    #[pallet::genesis_config]
    pub struct GenesisConfig<T: Config> {
        pub endowed_assets: Vec<(
            T::AssetId,
            T::AccountId,
            AssetSymbol,
            AssetName,
            BalancePrecision,
            Balance,
            bool,
            Option<ContentSource>,
            Option<Description>,
        )>,
    }

    #[cfg(feature = "std")]
    impl<T: Config> Default for GenesisConfig<T> {
        fn default() -> Self {
            Self {
                endowed_assets: Default::default(),
            }
        }
    }

    #[pallet::genesis_build]
    impl<T: Config> GenesisBuild<T> for GenesisConfig<T> {
        fn build(&self) {
            self.endowed_assets.iter().cloned().for_each(
                |(
                    asset_id,
                    account_id,
                    symbol,
                    name,
                    precision,
                    initial_supply,
                    is_mintable,
                    content_source,
                    description,
                )| {
                    Pallet::<T>::register_asset_id(
                        account_id,
                        asset_id,
                        symbol,
                        name,
                        precision,
                        initial_supply,
                        is_mintable,
                        content_source,
                        description,
                    )
                    .expect("Failed to register asset.");
                },
            )
        }
    }
}

impl<T: Config> Pallet<T> {
    /// Generates an `AssetId` for the given `AssetRecord<T>`, and insert record to storage map.
    pub fn register_asset_id_from_tuple(tuple: &AssetRecord<T>) -> T::AssetId {
        let mut keccak = Keccak::v256();
        keccak.update(b"From AssetRecord");
        keccak.update(&tuple.encode());
        let mut output = [0u8; 32];
        keccak.finalize(&mut output);
        // More safe to escape.
        output[0] = 0u8;
        let asset_id = T::AssetId::from(H256(output));
        AssetRecordAssetId::<T>::insert(asset_id, tuple);
        asset_id
    }

    /// Generates an `AssetId` from an `Encode` value.
    pub fn gen_asset_id_from_any(value: &impl Encode) -> T::AssetId {
        let mut keccak = Keccak::v256();
        keccak.update(b"Sora Asset Id Any");
        keccak.update(&value.encode());
        let mut output = [0u8; 32];
        keccak.finalize(&mut output);
        // More safe to escape.
        output[0] = 0u8;
        T::AssetId::from(H256(output))
    }

    /// Generates an `AssetId` for the given `AccountId`.
    pub fn gen_asset_id(account_id: &T::AccountId) -> T::AssetId {
        let mut keccak = Keccak::v256();
        keccak.update(b"Sora Asset Id");
        keccak.update(&account_id.encode());
        keccak.update(&frame_system::Pallet::<T>::account_nonce(&account_id).encode());
        let mut output = [0u8; 32];
        keccak.finalize(&mut output);
        // More safe to escape.
        output[0] = 0u8;
        T::AssetId::from(H256(output))
    }

    /// Register the given `AssetId`.
    pub fn register_asset_id(
        account_id: T::AccountId,
        asset_id: T::AssetId,
        symbol: AssetSymbol,
        name: AssetName,
        precision: BalancePrecision,
        initial_supply: Balance,
        is_mintable: bool,
        opt_content_src: Option<ContentSource>,
        opt_desc: Option<Description>,
    ) -> DispatchResult {
        ensure!(
            precision <= MAX_ALLOWED_PRECISION,
            Error::<T>::InvalidPrecision
        );
        ensure!(symbol.is_valid(), Error::<T>::InvalidAssetSymbol);
        ensure!(name.is_valid(), Error::<T>::InvalidAssetName);
        ensure!(initial_supply > 0 || is_mintable, Error::<T>::DeadAsset);
        ensure!(
            !Self::asset_exists(&asset_id),
            Error::<T>::AssetIdAlreadyExists
        );
        if let Some(content_src) = &opt_content_src {
            ensure!(content_src.is_valid(), Error::<T>::InvalidContentSource)
        }
        if let Some(desc) = &opt_desc {
            ensure!(desc.is_valid(), Error::<T>::InvalidDescription)
        }

        // Storage
        frame_system::Pallet::<T>::inc_consumers(&account_id)
            .map_err(|_| Error::<T>::IncRefError)?;
        AssetOwners::<T>::insert(asset_id, account_id.clone());
        AssetInfos::<T>::insert(
            asset_id,
            (
                symbol,
                name,
                precision,
                is_mintable,
                opt_content_src,
                opt_desc,
            ),
        );

        let scope = Scope::Limited(hash(&asset_id));
        let permission_ids = [MINT, BURN];
        for permission_id in &permission_ids {
            Permissions::<T>::assign_permission(
                account_id.clone(),
                &account_id,
                *permission_id,
                scope,
            )?;
        }

        if !initial_supply.is_zero() {
            T::Currency::deposit(asset_id.clone(), &account_id, initial_supply)?;
        }

        frame_system::Pallet::<T>::inc_account_nonce(&account_id);
        Self::deposit_event(Event::AssetRegistered(asset_id, account_id));
        Ok(())
    }

    /// Generates new `AssetId` and registers it from the `account_id`.
    pub fn register_from(
        account_id: &T::AccountId,
        symbol: AssetSymbol,
        name: AssetName,
        precision: BalancePrecision,
        initial_supply: Balance,
        is_mintable: bool,
        opt_content_src: Option<ContentSource>,
        opt_desc: Option<Description>,
    ) -> Result<T::AssetId, DispatchError> {
        common::with_transaction(|| {
            let asset_id = Self::gen_asset_id(account_id);
            Self::register_asset_id(
                account_id.clone(),
                asset_id,
                symbol,
                name,
                precision,
                initial_supply,
                is_mintable,
                opt_content_src,
                opt_desc,
            )?;
            Ok(asset_id)
        })
    }

    #[inline]
    pub fn ensure_asset_is_mintable(asset_id: &T::AssetId) -> DispatchResult {
        let (_, _, _, is_mintable, ..) = AssetInfos::<T>::get(asset_id);
        ensure!(is_mintable, Error::<T>::AssetSupplyIsNotMintable);
        Ok(())
    }

    #[inline]
    pub fn asset_exists(asset_id: &T::AssetId) -> bool {
        AssetOwners::<T>::contains_key(asset_id)
    }

    #[inline]
    pub fn ensure_asset_exists(asset_id: &T::AssetId) -> DispatchResult {
        if !Self::asset_exists(asset_id) {
            return Err(Error::<T>::AssetIdNotExists.into());
        }
        Ok(())
    }

    #[inline]
    pub fn is_asset_owner(asset_id: &T::AssetId, account_id: &T::AccountId) -> bool {
        Self::asset_owner(asset_id)
            .map(|x| &x == account_id)
            .unwrap_or(false)
    }

    fn check_permission_maybe_with_parameters(
        issuer: &T::AccountId,
        permission_id: u32,
        asset_id: &T::AssetId,
    ) -> Result<(), DispatchError> {
        Permissions::<T>::check_permission_with_scope(
            issuer.clone(),
            permission_id,
            &Scope::Limited(hash(asset_id)),
        )
        .or_else(|_| {
            Permissions::<T>::check_permission_with_scope(
                issuer.clone(),
                permission_id,
                &Scope::Unlimited,
            )
        })?;
        Ok(())
    }

    pub fn total_issuance(asset_id: &T::AssetId) -> Result<Balance, DispatchError> {
        let r = T::Currency::total_issuance(asset_id.clone());
        if r == Default::default() {
            Self::ensure_asset_exists(asset_id)?;
        }
        Ok(r)
    }

    pub fn total_balance(
        asset_id: &T::AssetId,
        who: &T::AccountId,
    ) -> Result<Balance, DispatchError> {
        let r = T::Currency::total_balance(asset_id.clone(), who);
        if r == Default::default() {
            Self::ensure_asset_exists(asset_id)?;
        }
        Ok(r + T::GetTotalBalance::total_balance(asset_id, who)?)
    }

    pub fn free_balance(
        asset_id: &T::AssetId,
        who: &T::AccountId,
    ) -> Result<Balance, DispatchError> {
        let r = T::Currency::free_balance(asset_id.clone(), who);
        if r == Default::default() {
            Self::ensure_asset_exists(asset_id)?;
        }
        Ok(r)
    }

    pub fn ensure_can_withdraw(
        asset_id: &T::AssetId,
        who: &T::AccountId,
        amount: Balance,
    ) -> DispatchResult {
        let r = T::Currency::ensure_can_withdraw(asset_id.clone(), who, amount);
        if r.is_err() {
            Self::ensure_asset_exists(asset_id)?;
        }
        r
    }

    pub fn transfer_from(
        asset_id: &T::AssetId,
        from: &T::AccountId,
        to: &T::AccountId,
        amount: Balance,
    ) -> DispatchResult {
        let r = T::Currency::transfer(asset_id.clone(), from, to, amount);
        if r.is_err() {
            Self::ensure_asset_exists(asset_id)?;
        }
        r
    }

    pub fn mint_to(
        asset_id: &T::AssetId,
        issuer: &T::AccountId,
        to: &T::AccountId,
        amount: Balance,
    ) -> DispatchResult {
        // No need to check if asset exist.
        // `ensure_asset_is_mintable` will get Default::default() aka `is_mintable == false` and retrun an error.
        Self::ensure_asset_is_mintable(asset_id)?;
        Self::check_permission_maybe_with_parameters(issuer, MINT, asset_id)?;

        Self::mint_unchecked(asset_id, to, amount)
    }

    fn mint_unchecked(asset_id: &T::AssetId, to: &T::AccountId, amount: Balance) -> DispatchResult {
        T::Currency::deposit(asset_id.clone(), to, amount)
    }

    pub fn burn_from(
        asset_id: &T::AssetId,
        issuer: &T::AccountId,
        from: &T::AccountId,
        amount: Balance,
    ) -> DispatchResult {
        // Holder can burn its funds.
        if issuer != from {
            Self::check_permission_maybe_with_parameters(issuer, BURN, asset_id)?;
        }

        Self::burn_unchecked(asset_id, from, amount)
    }

    fn burn_unchecked(
        asset_id: &T::AssetId,
        from: &T::AccountId,
        amount: Balance,
    ) -> DispatchResult {
        let r = T::Currency::withdraw(*asset_id, from, amount);
        if r.is_err() {
            Self::ensure_asset_exists(&asset_id)?;
        }
        r
    }

    fn buy_back_and_burn(asset_id: &T::AssetId, amount: Balance) -> DispatchResult {
        let dex_id = T::GetBuyBackDexId::get();
        let technical_account = T::GetBuyBackAccountId::get();
        let buy_back_asset_id = T::GetBuyBackAssetId::get();

        Self::mint_unchecked(&asset_id, &technical_account, amount)?;
        let outcome = T::BuyBackLiquidityProxy::exchange(
            dex_id,
            &technical_account,
            &technical_account,
            asset_id,
            &buy_back_asset_id,
            SwapAmount::with_desired_input(amount, Balance::zero()),
            LiquiditySourceFilter::empty(dex_id),
        )?;
        Self::burn_from(
            &buy_back_asset_id,
            &technical_account,
            &technical_account,
            outcome.amount,
        )
    }

<<<<<<< HEAD
    pub fn update_balance(
=======
    pub fn update_own_balance(
>>>>>>> b8f58d47
        asset_id: &T::AssetId,
        who: &T::AccountId,
        by_amount: Amount,
    ) -> DispatchResult {
        Self::check_permission_maybe_with_parameters(who, MINT, asset_id)?;
        Self::check_permission_maybe_with_parameters(who, BURN, asset_id)?;
        if by_amount.is_positive() {
            Self::ensure_asset_is_mintable(asset_id)?;
        }
        T::Currency::update_balance(asset_id.clone(), who, by_amount)
    }

    pub fn can_reserve(asset_id: T::AssetId, who: &T::AccountId, amount: Balance) -> bool {
        T::Currency::can_reserve(asset_id, who, amount)
    }

    pub fn reserve(asset_id: &T::AssetId, who: &T::AccountId, amount: Balance) -> DispatchResult {
        let r = T::Currency::reserve(*asset_id, who, amount);
        if r.is_err() {
            Self::ensure_asset_exists(&asset_id)?;
        }
        r
    }

    pub fn unreserve(
        asset_id: &T::AssetId,
        who: &T::AccountId,
        amount: Balance,
    ) -> Result<Balance, DispatchError> {
        let amount = T::Currency::unreserve(*asset_id, who, amount);
        if amount != Default::default() {
            Self::ensure_asset_exists(&asset_id)?;
        }
        Ok(amount)
    }

    pub fn set_non_mintable_from(asset_id: &T::AssetId, who: &T::AccountId) -> DispatchResult {
        ensure!(
            Self::is_asset_owner(asset_id, who),
            Error::<T>::InvalidAssetOwner
        );
        AssetInfos::<T>::mutate(asset_id, |(_, _, _, ref mut is_mintable, ..)| {
            ensure!(*is_mintable, Error::<T>::AssetSupplyIsNotMintable);
            *is_mintable = false;
            Ok(())
        })
    }

    pub fn list_registered_asset_ids() -> Vec<T::AssetId> {
        AssetInfos::<T>::iter().map(|(key, _)| key).collect()
    }

    pub fn list_registered_asset_infos() -> Vec<(
        T::AssetId,
        AssetSymbol,
        AssetName,
        BalancePrecision,
        bool,
        Option<ContentSource>,
        Option<Description>,
    )> {
        AssetInfos::<T>::iter()
            .map(
                |(key, (symbol, name, precision, is_mintable, content_source, description))| {
                    (
                        key,
                        symbol,
                        name,
                        precision,
                        is_mintable,
                        content_source,
                        description,
                    )
                },
            )
            .collect()
    }

    pub fn get_asset_info(
        asset_id: &T::AssetId,
    ) -> (
        AssetSymbol,
        AssetName,
        BalancePrecision,
        bool,
        Option<ContentSource>,
        Option<Description>,
    ) {
        let (symbol, name, precision, is_mintable, content_source, description) =
            AssetInfos::<T>::get(asset_id);
        (
            symbol,
            name,
            precision,
            is_mintable,
            content_source,
            description,
        )
    }

    pub fn get_asset_content_src(asset_id: &T::AssetId) -> Option<ContentSource> {
        AssetInfos::<T>::get(asset_id).4
    }

    pub fn get_asset_description(asset_id: &T::AssetId) -> Option<Description> {
        AssetInfos::<T>::get(asset_id).5
    }
}<|MERGE_RESOLUTION|>--- conflicted
+++ resolved
@@ -84,11 +84,7 @@
     fn force_mint() -> Weight;
     fn mint() -> Weight;
     fn burn() -> Weight;
-<<<<<<< HEAD
-    fn force_burn() -> Weight;
-=======
     fn update_balance() -> Weight;
->>>>>>> b8f58d47
     fn set_non_mintable() -> Weight;
 }
 
@@ -196,13 +192,10 @@
     use common::{ContentSource, Description};
     use frame_support::pallet_prelude::*;
     use frame_system::{ensure_root, pallet_prelude::*};
-<<<<<<< HEAD
-=======
 
     pub(crate) type AmountOf<T> = <<T as Config>::Currency as MultiCurrencyExtended<
         <T as frame_system::Config>::AccountId,
     >>::Amount;
->>>>>>> b8f58d47
 
     #[pallet::config]
     pub trait Config:
@@ -428,18 +421,6 @@
             Ok(().into())
         }
 
-<<<<<<< HEAD
-        #[pallet::weight(<T as Config>::WeightInfo::force_burn())]
-        pub fn force_burn(
-            origin: OriginFor<T>,
-            asset_id: T::AssetId,
-            from: T::AccountId,
-            amount: Balance,
-        ) -> DispatchResultWithPostInfo {
-            ensure_root(origin.clone())?;
-            Self::burn_unchecked(&asset_id, &from, amount)?;
-            Ok(().into())
-=======
         /// Add or remove abs(`by_amount`) from the balance of `who` under
         /// `currency_id`. If positive `by_amount`, do add, else do remove.
         ///
@@ -456,7 +437,6 @@
         ) -> DispatchResult {
             ensure_root(origin)?;
             T::Currency::update_balance(currency_id, &who, amount)
->>>>>>> b8f58d47
         }
 
         /// Set given asset to be non-mintable, i.e. it can no longer be minted, only burned.
@@ -911,11 +891,7 @@
         )
     }
 
-<<<<<<< HEAD
-    pub fn update_balance(
-=======
     pub fn update_own_balance(
->>>>>>> b8f58d47
         asset_id: &T::AssetId,
         who: &T::AccountId,
         by_amount: Amount,
