--- conflicted
+++ resolved
@@ -237,38 +237,6 @@
         assert_last_event::<T>(Event::<T>::Burn(caller, USDT.into(), 100_u32.into()).into())
     }
 
-    force_burn {
-        add_assets::<T>(100)?;
-        let caller = alice::<T>();
-        frame_system::Pallet::<T>::inc_providers(&caller);
-        Assets::<T>::register_asset_id(
-            caller.clone(),
-            USDT.into(),
-            AssetSymbol(b"USDT".to_vec()),
-            AssetName(b"USDT".to_vec()),
-            DEFAULT_BALANCE_PRECISION,
-            Balance::zero(),
-            true,
-            None,
-            None,
-        ).unwrap();
-        Assets::<T>::mint(
-            RawOrigin::Signed(caller.clone()).into(),
-            USDT.into(),
-            caller.clone(),
-            1000_u32.into()
-        ).unwrap();
-    }: _(
-        RawOrigin::Root,
-        USDT.into(),
-        caller.clone(),
-        100_u32.into()
-    )
-    verify {
-        let usdt_issuance = Assets::<T>::total_issuance(&USDT.into())?;
-        assert_eq!(usdt_issuance, 900_u32.into());
-    }
-
     update_balance {
         add_assets::<T>(100)?;
         let caller = alice::<T>();
@@ -334,11 +302,7 @@
             assert_ok!(Pallet::<Runtime>::test_benchmark_mint());
             assert_ok!(Pallet::<Runtime>::test_benchmark_force_mint());
             assert_ok!(Pallet::<Runtime>::test_benchmark_burn());
-<<<<<<< HEAD
-            assert_ok!(Pallet::<Runtime>::test_benchmark_force_burn());
-=======
             assert_ok!(Pallet::<Runtime>::test_benchmark_update_balance());
->>>>>>> b8f58d47
             assert_ok!(Pallet::<Runtime>::test_benchmark_set_non_mintable());
         });
     }
