[package]
name = "assets-runtime-api"
version = "0.1.0"
edition = "2021"
authors = ['Polka Biome Ltd. <jihoon@tutanota.de>']
license = "BSD-4-Clause"
homepage = 'https://sora.org'
repository = 'https://github.com/sora-xor/sora2-network'

[dependencies]
serde = { version = "1.0.130", optional = true, features = ["derive"] }
codec = { package = "parity-scale-codec", version = "3", default-features = false, features = [
    "derive",
] }
scale-info = { version = "2", default-features = false, features = ["derive"] }
<<<<<<< HEAD
sp-api = { git = "https://github.com/sora-xor/polkadot-sdk.git", branch = "add_sora_substrate_commits", default-features = false }
sp-runtime = { git = "https://github.com/sora-xor/polkadot-sdk.git", branch = "add_sora_substrate_commits", default-features = false }
sp-std = { git = "https://github.com/sora-xor/polkadot-sdk.git", branch = "add_sora_substrate_commits", default-features = false }
=======
sp-api = { git = "https://github.com/sora-xor/polkadot-sdk.git", branch = "polkadot-v1.1.0", default-features = false }
sp-runtime = { git = "https://github.com/sora-xor/polkadot-sdk.git", branch = "polkadot-v1.1.0", default-features = false }
sp-std = { git = "https://github.com/sora-xor/polkadot-sdk.git", branch = "polkadot-v1.1.0", default-features = false }
>>>>>>> 87a5efdc
common = { path = "../../../common", default-features = false }

[dev-dependencies]
serde_json = "1.0.68"

[features]
default = ["std"]
std = [
    "serde",
    "codec/std",
    "sp-api/std",
    "sp-runtime/std",
    "sp-std/std",
]<|MERGE_RESOLUTION|>--- conflicted
+++ resolved
@@ -13,15 +13,9 @@
     "derive",
 ] }
 scale-info = { version = "2", default-features = false, features = ["derive"] }
-<<<<<<< HEAD
-sp-api = { git = "https://github.com/sora-xor/polkadot-sdk.git", branch = "add_sora_substrate_commits", default-features = false }
-sp-runtime = { git = "https://github.com/sora-xor/polkadot-sdk.git", branch = "add_sora_substrate_commits", default-features = false }
-sp-std = { git = "https://github.com/sora-xor/polkadot-sdk.git", branch = "add_sora_substrate_commits", default-features = false }
-=======
 sp-api = { git = "https://github.com/sora-xor/polkadot-sdk.git", branch = "polkadot-v1.1.0", default-features = false }
 sp-runtime = { git = "https://github.com/sora-xor/polkadot-sdk.git", branch = "polkadot-v1.1.0", default-features = false }
 sp-std = { git = "https://github.com/sora-xor/polkadot-sdk.git", branch = "polkadot-v1.1.0", default-features = false }
->>>>>>> 87a5efdc
 common = { path = "../../../common", default-features = false }
 
 [dev-dependencies]
