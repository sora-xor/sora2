use codec::{Decode, Encode};
use ethabi::{self, Token};
use frame_support::dispatch::DispatchResult;
use frame_support::ensure;
use frame_support::traits::{EnsureOrigin, Get};
use frame_support::weights::Weight;
use snowbridge_ethereum::EthNetworkId;
use sp_core::{RuntimeDebug, H160, H256, U256};
use sp_io::offchain_index;
use sp_runtime::traits::{Hash, Zero};
use sp_std::prelude::*;
use traits::MultiCurrency;

use snowbridge_core::types::AuxiliaryDigestItem;
use snowbridge_core::{ChannelId, MessageNonce};

pub mod weights;
pub use weights::WeightInfo;

#[cfg(feature = "runtime-benchmarks")]
mod benchmarking;

#[cfg(test)]
mod test;

/// Wire-format for committed messages
#[derive(Encode, Decode, Clone, PartialEq, RuntimeDebug, scale_info::TypeInfo)]
pub struct Message {
    network_id: EthNetworkId,
    channel: H160,
    /// Target application on the Ethereum side.
    target: H160,
    /// A nonce for replay protection and ordering.
    nonce: u64,
    /// Fee for accepting message on this channel.
    fee: U256,
    /// Payload for target application.
    payload: Vec<u8>,
}

<<<<<<< HEAD
type BalanceOf<T> = <<T as assets::Config>::Currency as MultiCurrency<
=======
/// Weight functions needed for this pallet.
pub trait WeightInfo {
    fn on_initialize(num_messages: u32, avg_payload_bytes: u32) -> Weight;
    fn on_initialize_non_interval() -> Weight;
    fn on_initialize_no_messages() -> Weight;
    fn set_fee() -> Weight;
}

impl WeightInfo for () {
    fn on_initialize(_: u32, _: u32) -> Weight {
        0
    }
    fn on_initialize_non_interval() -> Weight {
        0
    }
    fn on_initialize_no_messages() -> Weight {
        0
    }
    fn set_fee() -> Weight {
        0
    }
}

pub type BalanceOf<T> = <<T as assets::Config>::Currency as MultiCurrency<
>>>>>>> db5dbe93
    <T as frame_system::Config>::AccountId,
>>::Balance;

pub use pallet::*;

#[frame_support::pallet]
pub mod pallet {
    use super::*;
    use frame_support::log::debug;
    use frame_support::pallet_prelude::*;
    use frame_support::traits::StorageVersion;
    use frame_system::pallet_prelude::*;

    #[pallet::config]
    pub trait Config: frame_system::Config + assets::Config {
        type Event: From<Event<Self>> + IsType<<Self as frame_system::Config>::Event>;

        /// Prefix for offchain storage keys.
        const INDEXING_PREFIX: &'static [u8];

        type Hashing: Hash<Output = H256>;

        // Max bytes in a message payload
        type MaxMessagePayloadSize: Get<u64>;

        /// Max number of messages that can be queued and committed in one go for a given channel.
        type MaxMessagesPerCommit: Get<u64>;

        type FeeCurrency: Get<Self::AssetId>;

        /// The origin which may update reward related params
        type SetFeeOrigin: EnsureOrigin<Self::Origin>;

        /// Weight information for extrinsics in this pallet
        type WeightInfo: WeightInfo;
    }

    /// Interval between committing messages.
    #[pallet::storage]
    #[pallet::getter(fn interval)]
    pub(crate) type Interval<T: Config> = StorageValue<_, T::BlockNumber, ValueQuery>;

    /// Messages waiting to be committed.
    #[pallet::storage]
    pub(crate) type MessageQueue<T: Config> = StorageValue<_, Vec<Message>, ValueQuery>;

    /// Source channel on the ethereum side
    #[pallet::storage]
    pub type ChannelOwners<T: Config> =
        StorageDoubleMap<_, Identity, EthNetworkId, Identity, H160, T::AccountId, OptionQuery>;

    #[pallet::storage]
    pub type ChannelNonces<T: Config> =
        StorageDoubleMap<_, Identity, EthNetworkId, Identity, H160, u64, ValueQuery>;

    /// Source of funds to pay relayers
    #[pallet::storage]
    #[pallet::getter(fn source_account)]
    pub type DestAccounts<T: Config> =
        StorageDoubleMap<_, Identity, EthNetworkId, Identity, H160, T::AccountId, ValueQuery>;

    #[pallet::storage]
    #[pallet::getter(fn fee)]
    pub type Fee<T: Config> = StorageValue<_, BalanceOf<T>, ValueQuery>;

    /// The current storage version.
    const STORAGE_VERSION: StorageVersion = StorageVersion::new(1);

    #[pallet::pallet]
    #[pallet::generate_store(trait Store)]
    #[pallet::storage_version(STORAGE_VERSION)]
    pub struct Pallet<T>(PhantomData<T>);

    #[pallet::hooks]
    impl<T: Config> Hooks<BlockNumberFor<T>> for Pallet<T> {
        // Generate a message commitment every [`Interval`] blocks.
        //
        // The commitment hash is included in an [`AuxiliaryDigestItem`] in the block header,
        // with the corresponding commitment is persisted offchain.
        fn on_initialize(now: T::BlockNumber) -> Weight {
            let interval = Self::interval();
            if !interval.is_zero() && (now % interval).is_zero() {
                Self::commit()
            } else {
                <T as Config>::WeightInfo::on_initialize_non_interval()
            }
        }
    }

    #[pallet::event]
    #[pallet::generate_deposit(pub(super) fn deposit_event)]
    pub enum Event<T: Config> {
        MessageAccepted(MessageNonce),
    }

    #[pallet::error]
    pub enum Error<T> {
        /// The message payload exceeds byte limit.
        PayloadTooLarge,
        /// No more messages can be queued for the channel during this commit cycle.
        QueueSizeLimitReached,
        /// Cannot pay the fee to submit a message.
        NoFunds,
        /// Cannot increment nonce
        Overflow,
        /// Target channel not exists
        InvalidChannel,
        /// This channel already exists
        ChannelExists,
    }

    #[pallet::call]
    impl<T: Config> Pallet<T> {
        #[pallet::weight(<T as Config>::WeightInfo::set_fee())]
        pub fn set_fee(origin: OriginFor<T>, amount: BalanceOf<T>) -> DispatchResultWithPostInfo {
            T::SetFeeOrigin::ensure_origin(origin)?;
            Fee::<T>::set(amount);
            Ok(().into())
        }

        #[pallet::weight(<T as Config>::WeightInfo::register_channel())]
        pub fn register_channel(
            origin: OriginFor<T>,
            network_id: EthNetworkId,
            channel: H160,
            fee_source: T::AccountId,
        ) -> DispatchResult {
            let owner = ensure_signed(origin)?;
            ensure!(
                <ChannelOwners<T>>::contains_key(network_id, channel) == false,
                Error::<T>::ChannelExists
            );

            <ChannelOwners<T>>::insert(network_id, channel, owner);
            <DestAccounts<T>>::insert(network_id, channel, fee_source);

            Ok(())
        }
    }
    impl<T: Config> Pallet<T> {
        /// Submit message on the outbound channel
        pub fn submit(
            who: &T::AccountId,
            network_id: EthNetworkId,
            channel: H160,
            target: H160,
            payload: &[u8],
        ) -> DispatchResult {
            debug!("Send message from {:?} to {:?}", who, target);
            ensure!(
                <ChannelOwners<T>>::contains_key(network_id, channel),
                Error::<T>::InvalidChannel
            );
            ensure!(
                MessageQueue::<T>::decode_len().unwrap_or(0)
                    < T::MaxMessagesPerCommit::get() as usize,
                Error::<T>::QueueSizeLimitReached,
            );
            ensure!(
                payload.len() <= T::MaxMessagePayloadSize::get() as usize,
                Error::<T>::PayloadTooLarge,
            );

            <ChannelNonces<T>>::try_mutate(network_id, channel, |nonce| -> DispatchResult {
                if let Some(v) = nonce.checked_add(1) {
                    *nonce = v;
                } else {
                    return Err(Error::<T>::Overflow.into());
                }

                // Attempt to charge a fee for message submission
                let fee = Self::fee();
                let dest_account = <DestAccounts<T>>::get(network_id, channel);
                T::Currency::transfer(T::FeeCurrency::get(), who, &dest_account, fee)?;

                <MessageQueue<T>>::try_mutate(|queue| -> DispatchResult {
                    queue.push(Message {
                        network_id: network_id,
                        channel,
                        target,
                        nonce: *nonce,
                        fee: fee.into(),
                        payload: payload.to_vec(),
                    });
                    Ok(())
                })?;
                Self::deposit_event(Event::MessageAccepted(*nonce));
                Ok(())
            })
        }

        fn commit() -> Weight {
            debug!("Commit messages");
            let messages: Vec<Message> = MessageQueue::<T>::take();
            if messages.is_empty() {
                return <T as Config>::WeightInfo::on_initialize_no_messages();
            }

            let average_payload_size = Self::average_payload_size(&messages);
            let messages_count = messages.len();
            let mut message_map = sp_std::collections::btree_map::BTreeMap::new();
            for message in messages {
                let key = (message.network_id.clone(), message.channel.clone());
                message_map.entry(key).or_insert(vec![]).push(message);
            }

            for ((network_id, channel), messages) in message_map {
                let commitment_hash = Self::make_commitment_hash(&messages);
                let digest_item = AuxiliaryDigestItem::Commitment(
                    ChannelId::Incentivized,
                    network_id,
                    channel,
                    commitment_hash.clone(),
                )
                .into();
                <frame_system::Pallet<T>>::deposit_log(digest_item);

                let key = Self::make_offchain_key(commitment_hash);
                offchain_index::set(&*key, &messages.encode());
            }

            <T as Config>::WeightInfo::on_initialize(
                messages_count as u32,
                average_payload_size as u32,
            )
        }

        fn make_commitment_hash(messages: &[Message]) -> H256 {
            let messages: Vec<Token> = messages
                .iter()
                .map(|message| {
                    Token::Tuple(vec![
                        Token::Address(message.target),
                        Token::Uint(message.nonce.into()),
                        Token::Uint(message.fee.into()),
                        Token::Bytes(message.payload.clone()),
                    ])
                })
                .collect();
            let input = ethabi::encode(&vec![Token::Array(messages)]);
            <T as Config>::Hashing::hash(&input)
        }

        fn average_payload_size(messages: &[Message]) -> usize {
            let sum: usize = messages.iter().fold(0, |acc, x| acc + x.payload.len());
            // We overestimate message payload size rather than underestimate.
            // So add 1 here to account for integer division truncation.
            (sum / messages.len()).saturating_add(1)
        }

        fn make_offchain_key(hash: H256) -> Vec<u8> {
            (T::INDEXING_PREFIX, ChannelId::Incentivized, hash).encode()
        }
    }

    #[pallet::genesis_config]
    pub struct GenesisConfig<T: Config> {
        pub fee: BalanceOf<T>,
        pub interval: T::BlockNumber,
        pub networks: Vec<(EthNetworkId, Vec<(H160, T::AccountId, T::AccountId)>)>,
    }

    #[cfg(feature = "std")]
    impl<T: Config> Default for GenesisConfig<T> {
        fn default() -> Self {
            Self {
                fee: Default::default(),
                interval: Default::default(),
                networks: Default::default(),
            }
        }
    }

    #[pallet::genesis_build]
    impl<T: Config> GenesisBuild<T> for GenesisConfig<T> {
        fn build(&self) {
            Fee::<T>::set(self.fee.clone());
            Interval::<T>::set(self.interval.clone());
            for (network_id, channels) in &self.networks {
                for (channel, owner, dest_account) in channels {
                    <DestAccounts<T>>::insert(network_id, channel, dest_account.clone());
                    <ChannelOwners<T>>::insert(network_id, channel, owner);
                }
            }
        }
    }
}<|MERGE_RESOLUTION|>--- conflicted
+++ resolved
@@ -38,34 +38,7 @@
     payload: Vec<u8>,
 }
 
-<<<<<<< HEAD
 type BalanceOf<T> = <<T as assets::Config>::Currency as MultiCurrency<
-=======
-/// Weight functions needed for this pallet.
-pub trait WeightInfo {
-    fn on_initialize(num_messages: u32, avg_payload_bytes: u32) -> Weight;
-    fn on_initialize_non_interval() -> Weight;
-    fn on_initialize_no_messages() -> Weight;
-    fn set_fee() -> Weight;
-}
-
-impl WeightInfo for () {
-    fn on_initialize(_: u32, _: u32) -> Weight {
-        0
-    }
-    fn on_initialize_non_interval() -> Weight {
-        0
-    }
-    fn on_initialize_no_messages() -> Weight {
-        0
-    }
-    fn set_fee() -> Weight {
-        0
-    }
-}
-
-pub type BalanceOf<T> = <<T as assets::Config>::Currency as MultiCurrency<
->>>>>>> db5dbe93
     <T as frame_system::Config>::AccountId,
 >>::Balance;
 
