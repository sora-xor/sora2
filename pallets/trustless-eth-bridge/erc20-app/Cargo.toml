--- conflicted
+++ resolved
@@ -35,21 +35,12 @@
 
 bridge-types = { git = "https://github.com/sora-xor/sora2-common", branch = "generalize-pallets", default-features = false }
 
-<<<<<<< HEAD
 dispatch = { git = "https://github.com/sora-xor/sora2-common", branch = "generalize-pallets", default-features = false, optional = true }
-bridge-channel = { path = "../channel", default-features = false, optional = true }
-
-[dev-dependencies]
-bridge-channel = { path = "../channel", default-features = false }
-dispatch = { git = "https://github.com/sora-xor/sora2-common", branch = "generalize-pallets" }
-=======
-dispatch = { path = "../dispatch", default-features = false, optional = true }
 bridge-outbound-channel = { path = "../channel/outbound", default-features = false, optional = true }
 
 [dev-dependencies]
 bridge-outbound-channel = { path = "../channel/outbound", default-features = false }
-dispatch = { path = "../dispatch" }
->>>>>>> 1cb868ba
+dispatch = { git = "https://github.com/sora-xor/sora2-common", branch = "generalize-pallets" }
 sp-keyring = { git = "https://github.com/paritytech/substrate.git", branch = "polkadot-v0.9.28" }
 pallet-balances = { git = "https://github.com/paritytech/substrate.git", branch = "polkadot-v0.9.28" }
 tokens = { git = "https://github.com/open-web3-stack/open-runtime-module-library.git", package = "orml-tokens" }
