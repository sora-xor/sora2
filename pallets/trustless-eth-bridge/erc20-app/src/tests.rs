use crate::mock::{
    new_tester, AccountId, Erc20App, RuntimeEvent, RuntimeOrigin, System, Test, BASE_NETWORK_ID,
};
use crate::Error;
use crate::{AppAddresses, AssetKinds, AssetsByAddresses, TokenAddresses};
use bridge_types::types::{AssetKind, CallOriginOutput};
use bridge_types::H160;
use common::{balance, AssetName, AssetSymbol, DEFAULT_BALANCE_PRECISION, ETH, XOR};
use frame_support::assert_noop;
use frame_support::assert_ok;
use sp_keyring::AccountKeyring as Keyring;
use traits::MultiCurrency;

fn last_event() -> RuntimeEvent {
    System::events().pop().expect("Event expected").event
}

#[test]
fn mints_after_handling_ethereum_event() {
    new_tester().execute_with(|| {
        let peer_contract = H160::repeat_byte(2);
        let asset_id = XOR;
        let token = TokenAddresses::<Test>::get(BASE_NETWORK_ID, asset_id).unwrap();
        let sender = H160::repeat_byte(3);
        let recipient: AccountId = Keyring::Charlie.into();
        let bob: AccountId = Keyring::Bob.into();
        let amount = balance!(10);

        <Test as assets::Config>::Currency::deposit(asset_id, &bob, balance!(500)).unwrap();
        assert_ok!(Erc20App::burn(
            RuntimeOrigin::signed(bob.clone()),
            BASE_NETWORK_ID,
            asset_id,
            H160::repeat_byte(9),
            amount
        ));

        assert_ok!(Erc20App::mint(
            dispatch::RawOrigin::new(CallOriginOutput {
                network_id: BASE_NETWORK_ID,
                contract: peer_contract,
                ..Default::default()
            })
            .into(),
            token,
            sender,
            recipient.clone(),
            amount.into(),
        ));
        assert_eq!(
            <Test as assets::Config>::Currency::total_balance(asset_id, &recipient),
            amount.into()
        );

        assert_eq!(
            RuntimeEvent::Erc20App(crate::Event::<Test>::Minted(
                BASE_NETWORK_ID,
                asset_id,
                sender,
                recipient,
                amount.into()
            )),
            last_event()
        );
    });
}

#[test]
fn mint_zero_amount_must_fail() {
    new_tester().execute_with(|| {
        let peer_contract = H160::repeat_byte(2);
        let asset_id = XOR;
        let token = TokenAddresses::<Test>::get(BASE_NETWORK_ID, asset_id).unwrap();
        let sender = H160::repeat_byte(3);
        let recipient: AccountId = Keyring::Charlie.into();
        let amount = balance!(0);

        assert_noop!(
            Erc20App::mint(
                dispatch::RawOrigin::new(CallOriginOutput {
                    network_id: BASE_NETWORK_ID,
                    contract: peer_contract,
                    ..Default::default()
                })
                .into(),
                token,
                sender,
                recipient.clone(),
                amount.into(),
            ),
            Error::<Test>::WrongAmount
        );
    });
}

#[test]
fn burn_should_emit_bridge_event() {
    new_tester().execute_with(|| {
        let asset_id = XOR;
        let recipient = H160::repeat_byte(2);
        let bob: AccountId = Keyring::Bob.into();
        let amount = balance!(20);
        <Test as assets::Config>::Currency::deposit(asset_id, &bob, balance!(500)).unwrap();

        assert_ok!(Erc20App::burn(
            RuntimeOrigin::signed(bob.clone()),
            BASE_NETWORK_ID,
            asset_id,
            recipient.clone(),
            amount
        ));

        assert_eq!(
            RuntimeEvent::Erc20App(crate::Event::<Test>::Burned(
                BASE_NETWORK_ID,
                asset_id,
                bob,
                recipient,
                amount
            )),
            last_event()
        );
    });
}

#[test]
fn should_not_burn_on_commitment_failure() {
    new_tester().execute_with(|| {
        let asset_id = XOR;
        let sender: AccountId = Keyring::Bob.into();
        let recipient = H160::repeat_byte(9);
        let amount = balance!(20);

        <Test as assets::Config>::Currency::deposit(asset_id, &sender, balance!(500)).unwrap();

        for _ in 0..3 {
            let _ = Erc20App::burn(
                RuntimeOrigin::signed(sender.clone()),
                BASE_NETWORK_ID,
                asset_id,
                recipient.clone(),
                amount,
            )
            .unwrap();
        }

        assert_noop!(
            Erc20App::burn(
                RuntimeOrigin::signed(sender.clone()),
                BASE_NETWORK_ID,
                asset_id,
                recipient.clone(),
                amount,
            ),
            bridge_outbound_channel::Error::<Test>::QueueSizeLimitReached
        );
        // let call = crate::mock::Call::Erc20App(crate::Call::<Test>::burn {
        //     network_id: BASE_NETWORK_ID,
        //     channel_id: ChannelId::Bridge,
        //     asset_id,
        //     recipient: recipient.clone(),
        //     amount,
        // });

<<<<<<< HEAD
        // common::assert_noop_transactional!(
        //     call.dispatch(RuntimeOrigin::signed(sender.clone())),
=======
        // assert_noop!(
        //     call.dispatch(Origin::signed(sender.clone())),
>>>>>>> e36aa5f6
        //     bridge_channel::outbound::Error::<Test>::QueueSizeLimitReached
        // );
    });
}

#[test]
fn burn_zero_amount_must_fail() {
    new_tester().execute_with(|| {
        let asset_id = XOR;
        let recipient = H160::repeat_byte(2);
        let bob: AccountId = Keyring::Bob.into();
        let amount = balance!(0);
        <Test as assets::Config>::Currency::deposit(asset_id, &bob, balance!(500)).unwrap();

        assert_noop!(
            Erc20App::burn(
                RuntimeOrigin::signed(bob.clone()),
                BASE_NETWORK_ID,
                asset_id,
                recipient.clone(),
                amount
            ),
            Error::<Test>::WrongAmount
        );
    });
}

#[test]
fn test_register_asset_internal() {
    new_tester().execute_with(|| {
        let asset_id = ETH;
        let who = AppAddresses::<Test>::get(BASE_NETWORK_ID, AssetKind::Thischain).unwrap();
        let origin = dispatch::RawOrigin::new(CallOriginOutput {
            network_id: BASE_NETWORK_ID,
            contract: who,
            ..Default::default()
        });
        let address = H160::repeat_byte(98);
        assert!(!TokenAddresses::<Test>::contains_key(
            BASE_NETWORK_ID,
            asset_id
        ));
        Erc20App::register_asset_internal(origin.into(), asset_id, address).unwrap();
        assert_eq!(
            AssetKinds::<Test>::get(BASE_NETWORK_ID, asset_id),
            Some(AssetKind::Thischain)
        );
        assert!(TokenAddresses::<Test>::contains_key(
            BASE_NETWORK_ID,
            asset_id
        ));
    })
}

#[test]
fn test_register_erc20_asset() {
    new_tester().execute_with(|| {
        let address = H160::repeat_byte(98);
        let network_id = BASE_NETWORK_ID;
        assert!(!AssetsByAddresses::<Test>::contains_key(
            network_id, address
        ));
        Erc20App::register_erc20_asset(
            RuntimeOrigin::root(),
            network_id,
            address,
            AssetSymbol(b"ETH".to_vec()),
            AssetName(b"ETH".to_vec()),
            DEFAULT_BALANCE_PRECISION,
        )
        .unwrap();
        assert!(AssetsByAddresses::<Test>::contains_key(network_id, address));
    })
}

#[test]
fn test_register_native_asset() {
    new_tester().execute_with(|| {
        let asset_id = ETH;
        let network_id = BASE_NETWORK_ID;
        assert!(!TokenAddresses::<Test>::contains_key(network_id, asset_id));
        Erc20App::register_native_asset(RuntimeOrigin::root(), network_id, asset_id).unwrap();
        assert!(!TokenAddresses::<Test>::contains_key(network_id, asset_id));
    })
}

#[test]
fn test_register_erc20_app() {
    new_tester().execute_with(|| {
        let address = H160::repeat_byte(98);
        let network_id = BASE_NETWORK_ID + 1;
        assert!(!AppAddresses::<Test>::contains_key(
            network_id,
            AssetKind::Sidechain
        ));
        Erc20App::register_erc20_app(RuntimeOrigin::root(), network_id, address).unwrap();
        assert!(AppAddresses::<Test>::contains_key(
            network_id,
            AssetKind::Sidechain
        ));
    })
}

#[test]
fn test_register_native_app() {
    new_tester().execute_with(|| {
        let address = H160::repeat_byte(98);
        let network_id = BASE_NETWORK_ID + 1;
        assert!(!AppAddresses::<Test>::contains_key(
            network_id,
            AssetKind::Thischain
        ));
        Erc20App::register_native_app(RuntimeOrigin::root(), network_id, address).unwrap();
        assert!(AppAddresses::<Test>::contains_key(
            network_id,
            AssetKind::Thischain
        ));
    })
}<|MERGE_RESOLUTION|>--- conflicted
+++ resolved
@@ -162,13 +162,8 @@
         //     amount,
         // });
 
-<<<<<<< HEAD
-        // common::assert_noop_transactional!(
+        // assert_noop!(
         //     call.dispatch(RuntimeOrigin::signed(sender.clone())),
-=======
-        // assert_noop!(
-        //     call.dispatch(Origin::signed(sender.clone())),
->>>>>>> e36aa5f6
         //     bridge_channel::outbound::Error::<Test>::QueueSizeLimitReached
         // );
     });
