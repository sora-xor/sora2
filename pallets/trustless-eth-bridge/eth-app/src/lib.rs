--- conflicted
+++ resolved
@@ -66,10 +66,7 @@
 #[frame_support::pallet]
 pub mod pallet {
     use super::*;
-<<<<<<< HEAD
     use assets::AssetIdOf;
-=======
->>>>>>> db5dbe93
     use frame_support::pallet_prelude::*;
     use frame_support::traits::StorageVersion;
     use frame_system::pallet_prelude::{OriginFor, *};
