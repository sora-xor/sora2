//! # ETH
//!
//! An application that implements a bridged ETH asset.
//!
//! ## Overview
//!
//! ETH balances are stored in the tightly-coupled [`asset`] runtime module. When an account holder burns
//! some of their balance, a `Transfer` event is emit for this event
//! and relay it to the other chain.
//!
//! ## Interface
//!
//! ### Dispatchable Calls
//!
//! - `burn`: Burn an ETH balance.
//!
#![cfg_attr(not(feature = "std"), no_std)]

pub const TRANSFER_MAX_GAS: u64 = 100_000;

use common::prelude::constants::EXTRINSIC_FIXED_WEIGHT;
use frame_support::dispatch::DispatchResult;
use frame_support::traits::EnsureOrigin;
use frame_support::weights::Weight;
use frame_system::ensure_signed;
use sp_core::{H160, U256};
use sp_runtime::traits::StaticLookup;
use sp_std::prelude::*;

use bridge_types::traits::OutboundRouter;
use bridge_types::types::ChannelId;
use bridge_types::EthNetworkId;

mod payload;
use payload::OutboundPayload;

#[cfg(feature = "runtime-benchmarks")]
mod benchmarking;

#[cfg(test)]
mod mock;

#[cfg(test)]
mod tests;

/// Weight functions needed for this pallet.
pub trait WeightInfo {
    fn burn() -> Weight;
    fn mint() -> Weight;
    fn register_network() -> Weight;
    fn register_network_with_existing_asset() -> Weight;
}

impl WeightInfo for () {
    fn burn() -> Weight {
        EXTRINSIC_FIXED_WEIGHT
    }
    fn mint() -> Weight {
        EXTRINSIC_FIXED_WEIGHT
    }
    fn register_network() -> Weight {
        EXTRINSIC_FIXED_WEIGHT
    }
    fn register_network_with_existing_asset() -> Weight {
        EXTRINSIC_FIXED_WEIGHT
    }
}

pub use pallet::*;

#[frame_support::pallet]
pub mod pallet {
    use super::*;
    use assets::AssetIdOf;
<<<<<<< HEAD
    use common::{AssetName, AssetSymbol, Balance};
=======
    use bridge_types::traits::{EvmBridgeApp, MessageStatusNotifier};
    use bridge_types::types::AppKind;
    use bridge_types::H256;
    use common::{AssetName, AssetSymbol, Balance, DEFAULT_BALANCE_PRECISION};
>>>>>>> 9a6bbd0f
    use frame_support::pallet_prelude::*;
    use frame_support::traits::StorageVersion;
    use frame_system::pallet_prelude::{OriginFor, *};
    use frame_system::RawOrigin;
    use traits::MultiCurrency;

    type AccountIdOf<T> = <T as frame_system::Config>::AccountId;
    type BalanceOf<T> = <<T as assets::Config>::Currency as MultiCurrency<AccountIdOf<T>>>::Balance;

    #[pallet::config]
    pub trait Config:
        frame_system::Config + assets::Config + technical::Config + permissions::Config
    {
        type Event: From<Event<Self>> + IsType<<Self as frame_system::Config>::Event>;

        type OutboundRouter: OutboundRouter<Self::AccountId>;

        type CallOrigin: EnsureOrigin<Self::Origin, Success = (EthNetworkId, H256, H160)>;

        type MessageStatusNotifier: MessageStatusNotifier<Self::AssetId, Self::AccountId>;

        type BridgeTechAccountId: Get<Self::TechAccountId>;

        type WeightInfo: WeightInfo;
    }

    #[pallet::storage]
    #[pallet::getter(fn address_and_asset)]
    pub(super) type Addresses<T: Config> =
        StorageMap<_, Identity, EthNetworkId, (H160, AssetIdOf<T>), OptionQuery>;

    /// The current storage version.
    const STORAGE_VERSION: StorageVersion = StorageVersion::new(1);

    #[pallet::pallet]
    #[pallet::generate_store(pub(super) trait Store)]
    #[pallet::storage_version(STORAGE_VERSION)]
    #[pallet::without_storage_info]
    pub struct Pallet<T>(PhantomData<T>);

    #[pallet::hooks]
    impl<T: Config> Hooks<BlockNumberFor<T>> for Pallet<T> {}

    #[pallet::event]
    #[pallet::generate_deposit(pub(super) fn deposit_event)]
    /// Events for the ETH module.
    pub enum Event<T: Config> {
        Burned(EthNetworkId, AccountIdOf<T>, H160, BalanceOf<T>),
        Minted(EthNetworkId, H160, AccountIdOf<T>, BalanceOf<T>),
    }

    #[pallet::error]
    pub enum Error<T> {
        /// The submitted payload could not be decoded.
        InvalidPayload,
        /// App for given network is not registered.
        AppIsNotRegistered,
        /// Message came from wrong address.
        InvalidAppAddress,
        /// App for given network exists.
        AppAlreadyExists,
        /// Destination account is not set.
        DestAccountIsNotSet,
        /// Call encoding failed.
        CallEncodeFailed,
    }

    #[pallet::call]
    impl<T: Config> Pallet<T> {
        // Users should burn their holdings to release funds on the Ethereum side
        #[pallet::weight(<T as Config>::WeightInfo::burn())]

        pub fn burn(
            origin: OriginFor<T>,
            network_id: EthNetworkId,
            channel_id: ChannelId,
            recipient: H160,
            amount: BalanceOf<T>,
        ) -> DispatchResult {
            let who = ensure_signed(origin)?;
            Pallet::<T>::burn_inner(who, network_id, channel_id, recipient, amount)?;
            Ok(())
        }

        #[pallet::weight(<T as Config>::WeightInfo::mint())]

        pub fn mint(
            origin: OriginFor<T>,
            sender: H160,
            recipient: <T::Lookup as StaticLookup>::Source,
            amount: U256,
        ) -> DispatchResult {
            let (network_id, message_id, who) = T::CallOrigin::ensure_origin(origin)?;
            let (contract, asset_id) =
                Addresses::<T>::get(network_id).ok_or(Error::<T>::AppIsNotRegistered)?;
            ensure!(who == contract, Error::<T>::InvalidAppAddress);

            let amount: BalanceOf<T> = amount.as_u128().into();
            let recipient = T::Lookup::lookup(recipient)?;
            T::Currency::deposit(asset_id, &recipient, amount)?;
            T::MessageStatusNotifier::inbound_request(
                network_id,
                message_id,
                sender,
                recipient.clone(),
                asset_id,
                amount,
            );
            Self::deposit_event(Event::Minted(network_id, sender, recipient.clone(), amount));

            Ok(())
        }

        #[pallet::weight(<T as Config>::WeightInfo::register_network())]

        pub fn register_network(
            origin: OriginFor<T>,
            network_id: EthNetworkId,
            name: AssetName,
            symbol: AssetSymbol,
            decimals: u8,
            contract: H160,
        ) -> DispatchResult {
            ensure_root(origin)?;
            ensure!(
                !Addresses::<T>::contains_key(network_id),
                Error::<T>::AppAlreadyExists
            );
            let bridge_account = Self::bridge_account()?;
            let asset_id = assets::Pallet::<T>::register_from(
                &bridge_account,
                symbol,
                name,
                decimals,
                Balance::from(0u32),
                true,
                None,
                None,
            )?;
            Self::register_network_inner(network_id, asset_id, contract)?;
            Ok(().into())
        }

        #[pallet::weight(<T as Config>::WeightInfo::register_network())]

        pub fn register_network_with_existing_asset(
            origin: OriginFor<T>,
            network_id: EthNetworkId,
            asset_id: AssetIdOf<T>,
            contract: H160,
        ) -> DispatchResult {
            ensure_root(origin)?;
            ensure!(
                !Addresses::<T>::contains_key(network_id),
                Error::<T>::AppAlreadyExists
            );
            Self::register_network_inner(network_id, asset_id, contract)?;
            Ok(().into())
        }
    }

    impl<T: Config> Pallet<T> {
        fn bridge_account() -> Result<T::AccountId, DispatchError> {
            Ok(technical::Pallet::<T>::tech_account_id_to_account_id(
                &T::BridgeTechAccountId::get(),
            )?)
        }

        fn register_network_inner(
            network_id: EthNetworkId,
            asset_id: AssetIdOf<T>,
            contract: H160,
        ) -> DispatchResult {
            Addresses::<T>::insert(network_id, (contract, asset_id));
            let bridge_account = Self::bridge_account()?;
            let scope = permissions::Scope::Limited(common::hash(&asset_id));
            for permission_id in [permissions::BURN, permissions::MINT] {
                if permissions::Pallet::<T>::check_permission_with_scope(
                    bridge_account.clone(),
                    permission_id,
                    &scope,
                )
                .is_err()
                {
                    permissions::Pallet::<T>::assign_permission(
                        bridge_account.clone(),
                        &bridge_account,
                        permission_id,
                        scope,
                    )?;
                }
            }
            Ok(())
        }

        pub fn burn_inner(
            who: T::AccountId,
            network_id: EthNetworkId,
            channel_id: ChannelId,
            recipient: H160,
            amount: BalanceOf<T>,
        ) -> Result<H256, DispatchError> {
            let (target, asset_id) =
                Addresses::<T>::get(network_id).ok_or(Error::<T>::AppIsNotRegistered)?;

            T::Currency::withdraw(asset_id, &who, amount)?;

            let message = OutboundPayload::<T> {
                sender: who.clone(),
                recipient: recipient.clone(),
                amount: amount.into(),
            };

            let message_id = T::OutboundRouter::submit(
                network_id,
                channel_id,
                &RawOrigin::Signed(who.clone()),
                target,
                TRANSFER_MAX_GAS.into(),
                &message.encode().map_err(|_| Error::<T>::CallEncodeFailed)?,
            )?;
            T::MessageStatusNotifier::outbound_request(
                network_id,
                message_id,
                who.clone(),
                recipient,
                asset_id,
                amount,
            );
            Self::deposit_event(Event::Burned(network_id, who, recipient, amount.into()));

            Ok(message_id)
        }
    }

    #[pallet::genesis_config]
    pub struct GenesisConfig<T: Config> {
        pub networks: Vec<(EthNetworkId, H160, T::AssetId)>,
    }

    #[cfg(feature = "std")]
    impl<T: Config> Default for GenesisConfig<T> {
        fn default() -> Self {
            Self {
                networks: Default::default(),
            }
        }
    }

    #[pallet::genesis_build]
    impl<T: Config> GenesisBuild<T> for GenesisConfig<T> {
        fn build(&self) {
            for (network_id, contract, asset_id) in &self.networks {
                Pallet::<T>::register_network_inner(*network_id, *asset_id, *contract).unwrap();
            }
        }
    }

    impl<T: Config> EvmBridgeApp<T::AccountId, T::AssetId, Balance> for Pallet<T> {
        fn is_asset_supported(network_id: EthNetworkId, asset_id: T::AssetId) -> bool {
            Addresses::<T>::get(network_id)
                .map(|(_contract, native_asset_id)| native_asset_id == asset_id)
                .unwrap_or(false)
        }

        fn transfer(
            network_id: EthNetworkId,
            asset_id: T::AssetId,
            sender: T::AccountId,
            recipient: H160,
            amount: Balance,
        ) -> Result<H256, DispatchError> {
            if Self::is_asset_supported(network_id, asset_id) {
                Pallet::<T>::burn_inner(
                    sender,
                    network_id,
                    ChannelId::Incentivized,
                    recipient,
                    amount,
                )
            } else {
                Err(Error::<T>::AppIsNotRegistered.into())
            }
        }

        fn list_supported_assets(network_id: EthNetworkId) -> Vec<(AppKind, T::AssetId)> {
            Addresses::<T>::get(network_id)
                .map(|(_contract, asset_id)| vec![(AppKind::EthApp, asset_id)])
                .unwrap_or_default()
        }

        fn list_apps(network_id: EthNetworkId) -> Vec<(AppKind, H160)> {
            Addresses::<T>::get(network_id)
                .map(|(contract, _asset_id)| vec![(AppKind::EthApp, contract)])
                .unwrap_or_default()
        }
    }
}<|MERGE_RESOLUTION|>--- conflicted
+++ resolved
@@ -72,14 +72,10 @@
 pub mod pallet {
     use super::*;
     use assets::AssetIdOf;
-<<<<<<< HEAD
-    use common::{AssetName, AssetSymbol, Balance};
-=======
     use bridge_types::traits::{EvmBridgeApp, MessageStatusNotifier};
     use bridge_types::types::AppKind;
     use bridge_types::H256;
-    use common::{AssetName, AssetSymbol, Balance, DEFAULT_BALANCE_PRECISION};
->>>>>>> 9a6bbd0f
+    use common::{AssetName, AssetSymbol, Balance};
     use frame_support::pallet_prelude::*;
     use frame_support::traits::StorageVersion;
     use frame_system::pallet_prelude::{OriginFor, *};
