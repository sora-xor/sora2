[package]
name = "ethereum-light-client"
description = "Ethereum Light Client Pallet"
version = "0.1.1"
edition = "2021"
authors = ["Snowfork <contact@snowfork.com>"]
repository = "https://github.com/Snowfork/snowbridge"

[package.metadata.docs.rs]
targets = ["x86_64-unknown-linux-gnu"]

[dependencies]
serde = { version = "1.0.101", optional = true }
codec = { version = "3", package = "parity-scale-codec", default-features = false, features = [
    "derive",
] }
scale-info = { version = "2", default-features = false, features = ["derive"] }
hex = { package = "rustc-hex", version = "2.1.0", default-features = false }
hex-literal = { version = "0.3.1", optional = true }
rlp = { version = "0.5.2", default-features = false }

frame-benchmarking = { git = "https://github.com/sora-xor/substrate.git", branch = "polkadot-v0.9.31", default-features = false, optional = true }
frame-support = { git = "https://github.com/sora-xor/substrate.git", branch = "polkadot-v0.9.31", default-features = false }
frame-system = { git = "https://github.com/sora-xor/substrate.git", branch = "polkadot-v0.9.31", default-features = false }
sp-core = { git = "https://github.com/sora-xor/substrate.git", branch = "polkadot-v0.9.31", default-features = false }
sp-std = { git = "https://github.com/sora-xor/substrate.git", branch = "polkadot-v0.9.31", default-features = false }
sp-io = { git = "https://github.com/sora-xor/substrate.git", branch = "polkadot-v0.9.31", default-features = false }
sp-runtime = { git = "https://github.com/sora-xor/substrate.git", branch = "polkadot-v0.9.31", default-features = false }

bridge-types = { git = "https://github.com/sora-xor/sora2-common", branch = "beefy-verifier", default-features = false }

ethash = { git = "https://github.com/sora-xor/ethash.git", branch = "sora-v1.6.0", default-features = false }

common = { path = "../../../common", default-features = false }

[dev-dependencies]
<<<<<<< HEAD
bridge-types = { git = "https://github.com/sora-xor/sora2-common", branch = "beefy-verifier", features = [
    "test",
] }
sp-keyring = { git = "https://github.com/paritytech/substrate.git", branch = "polkadot-v0.9.28" }
sp-keystore = { git = "https://github.com/paritytech/substrate.git", branch = "polkadot-v0.9.28" }
=======
bridge-types = { path = "../types", features = ["test"] }
sp-keyring = { git = "https://github.com/sora-xor/substrate.git", branch = "polkadot-v0.9.31" }
sp-keystore = { git = "https://github.com/sora-xor/substrate.git", branch = "polkadot-v0.9.31" }
>>>>>>> 6f4c8b4e
hex-literal = { version = "0.3.1" }
serde_json = "1.0"

[features]
default = ["std"]
std = [
    "serde",
    "codec/std",
    "scale-info/std",
    "frame-support/std",
    "frame-system/std",
    "rlp/std",
    "sp-core/std",
    "sp-io/std",
    "sp-runtime/std",
    "sp-std/std",
    "bridge-types/std",
    "common/std",
]
runtime-benchmarks = [
    "frame-benchmarking",
    "frame-support/runtime-benchmarks",
    "frame-system/runtime-benchmarks",
    "bridge-types/runtime-benchmarks",
    "hex-literal",
]<|MERGE_RESOLUTION|>--- conflicted
+++ resolved
@@ -34,17 +34,11 @@
 common = { path = "../../../common", default-features = false }
 
 [dev-dependencies]
-<<<<<<< HEAD
 bridge-types = { git = "https://github.com/sora-xor/sora2-common", branch = "beefy-verifier", features = [
     "test",
 ] }
-sp-keyring = { git = "https://github.com/paritytech/substrate.git", branch = "polkadot-v0.9.28" }
-sp-keystore = { git = "https://github.com/paritytech/substrate.git", branch = "polkadot-v0.9.28" }
-=======
-bridge-types = { path = "../types", features = ["test"] }
 sp-keyring = { git = "https://github.com/sora-xor/substrate.git", branch = "polkadot-v0.9.31" }
 sp-keystore = { git = "https://github.com/sora-xor/substrate.git", branch = "polkadot-v0.9.31" }
->>>>>>> 6f4c8b4e
 hex-literal = { version = "0.3.1" }
 serde_json = "1.0"
 
