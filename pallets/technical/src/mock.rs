// This file is part of the SORA network and Polkaswap app.

// Copyright (c) 2020, 2021, Polka Biome Ltd. All rights reserved.
// SPDX-License-Identifier: BSD-4-Clause

// Redistribution and use in source and binary forms, with or without modification,
// are permitted provided that the following conditions are met:

// Redistributions of source code must retain the above copyright notice, this list
// of conditions and the following disclaimer.
// Redistributions in binary form must reproduce the above copyright notice, this
// list of conditions and the following disclaimer in the documentation and/or other
// materials provided with the distribution.
//
// All advertising materials mentioning features or use of this software must display
// the following acknowledgement: This product includes software developed by Polka Biome
// Ltd., SORA, and Polkaswap.
//
// Neither the name of the Polka Biome Ltd. nor the names of its contributors may be used
// to endorse or promote products derived from this software without specific prior written permission.

// THIS SOFTWARE IS PROVIDED BY Polka Biome Ltd. AS IS AND ANY EXPRESS OR IMPLIED WARRANTIES,
// INCLUDING, BUT NOT LIMITED TO, THE IMPLIED WARRANTIES OF MERCHANTABILITY AND FITNESS FOR
// A PARTICULAR PURPOSE ARE DISCLAIMED. IN NO EVENT SHALL Polka Biome Ltd. BE LIABLE FOR ANY
// DIRECT, INDIRECT, INCIDENTAL, SPECIAL, EXEMPLARY, OR CONSEQUENTIAL DAMAGES (INCLUDING,
// BUT NOT LIMITED TO, PROCUREMENT OF SUBSTITUTE GOODS OR SERVICES; LOSS OF USE, DATA, OR PROFITS;
// OR BUSINESS INTERRUPTION) HOWEVER CAUSED AND ON ANY THEORY OF LIABILITY, WHETHER IN CONTRACT,
// STRICT LIABILITY, OR TORT (INCLUDING NEGLIGENCE OR OTHERWISE) ARISING IN ANY WAY OUT OF THE
// USE OF THIS SOFTWARE, EVEN IF ADVISED OF THE POSSIBILITY OF SUCH DAMAGE.

use crate::{self as technical, Config};
use codec::{Decode, Encode};
use common::prelude::Balance;
<<<<<<< HEAD
use common::{mock_assets_config, mock_pallet_balances_config, DEXId, XST};
=======
use common::{
    mock_common_config, mock_currencies_config, mock_frame_system_config,
    mock_pallet_balances_config, mock_tokens_config, PSWAP, VAL, XST,
};
>>>>>>> 1ea4b2d0
use currencies::BasicCurrencyAdapter;
use dispatch::DispatchResult;
use frame_support::traits::{Everything, GenesisBuild};
use frame_support::weights::Weight;
use frame_support::{construct_runtime, dispatch, parameter_types};
use frame_system;
use orml_traits::parameter_type_with_key;
use sp_core::crypto::AccountId32;
use sp_core::H256;
use sp_runtime::testing::Header;
use sp_runtime::traits::{BlakeTwo256, IdentityLookup};
use sp_runtime::Perbill;
use sp_std::marker::PhantomData;
use PolySwapActionExample::*;

pub use common::mock::*;
pub use common::TechAssetId::*;
pub use common::TechPurpose::*;
pub use common::TradingPair;

pub type BlockNumber = u64;
pub type AccountId = AccountId32;
pub type Amount = i128;
pub type TechAccountId = common::TechAccountId<AccountId, TechAssetId, DEXId>;
type AssetId = common::AssetId32<common::mock::ComicAssetId>;
type TechAssetId = common::TechAssetId<common::mock::ComicAssetId>;
type TechAmount = Amount;
type TechBalance = Balance;

type UncheckedExtrinsic = frame_system::mocking::MockUncheckedExtrinsic<Runtime>;
type Block = frame_system::mocking::MockBlock<Runtime>;

parameter_types! {
    pub const BlockHashCount: u64 = 250;
    pub const MaximumBlockWeight: Weight = Weight::from_parts(1024, 0);
    pub const MaximumBlockLength: u32 = 2 * 1024;
    pub const AvailableBlockRatio: Perbill = Perbill::from_percent(75);
    pub const GetBaseAssetId: AssetId = common::AssetId32 { code: [2, 0, 0, 0, 0, 0, 0, 0, 0, 0, 0, 0, 0, 0, 0, 0, 0, 0, 0, 0, 0, 0, 0, 0, 0, 0, 0, 0, 0, 0, 0, 0], phantom: PhantomData };
}

construct_runtime! {
    pub enum Runtime where
        Block = Block,
        NodeBlock = Block,
        UncheckedExtrinsic = UncheckedExtrinsic,
    {
        System: frame_system::{Pallet, Call, Config, Storage, Event<T>},
        Permissions: permissions::{Pallet, Call, Config<T>, Storage, Event<T>},
        Balances: pallet_balances::{Pallet, Call, Storage, Event<T>},
        Tokens: tokens::{Pallet, Call, Config<T>, Storage, Event<T>},
        Currencies: currencies::{Pallet, Call, Storage},
        Assets: assets::{Pallet, Call, Config<T>, Storage, Event<T>},
        Technical: technical::{Pallet, Call, Config<T>, Storage, Event<T>},
    }
}

mock_pallet_balances_config!(Runtime);
mock_currencies_config!(Runtime);
mock_frame_system_config!(Runtime);
mock_common_config!(Runtime);
mock_tokens_config!(Runtime);

impl permissions::Config for Runtime {
    type RuntimeEvent = RuntimeEvent;
}

parameter_types! {
    pub GetBuyBackAssetId: AssetId = XST.into();
}

mock_assets_config!(Runtime);

impl Config for Runtime {
    type RuntimeEvent = RuntimeEvent;
    type TechAssetId = TechAssetId;
    type TechAccountId = TechAccountId;
    type Trigger = ();
    type Condition = ();
    type SwapAction = PolySwapActionExample;
    type AssetInfoProvider = assets::Pallet<Runtime>;
}

parameter_type_with_key! {
    pub ExistentialDeposits: |_currency_id: AssetId| -> Balance {
        0
    };
}

pub fn get_alice() -> AccountId {
    AccountId32::from([1; 32])
}
pub fn get_bob() -> AccountId {
    AccountId32::from([2; 32])
}

pub struct ExtBuilder {
    endowed_accounts: Vec<(AccountId, AssetId, Balance)>,
}

#[allow(non_snake_case)]
pub fn RedPepper() -> AssetId {
    common::mock::ComicAssetId::RedPepper.into()
}

#[allow(non_snake_case)]
pub fn BlackPepper() -> AssetId {
    common::mock::ComicAssetId::BlackPepper.into()
}

impl Default for ExtBuilder {
    fn default() -> Self {
        Self {
            endowed_accounts: vec![
                (get_alice(), RedPepper(), 99_000_u128.into()),
                (get_alice(), BlackPepper(), 2000_000_u128.into()),
                (get_bob(), RedPepper(), 2000_000_u128.into()),
            ],
        }
    }
}

#[derive(Clone, Eq, PartialEq, Encode, Decode, Debug, scale_info::TypeInfo)]
pub struct GenericPairSwapActionExample {
    pub give_minted: bool,
    pub give_asset: AssetId,
    pub give_amount: TechBalance,
    pub take_burn: bool,
    pub take_asset: AssetId,
    pub take_amount: TechBalance,
    pub take_account: TechAccountId,
}

impl common::SwapAction<AccountId, TechAccountId, AssetId, Runtime>
    for GenericPairSwapActionExample
{
    fn reserve(&self, source: &AccountId, _base_asset_id: &AssetId) -> dispatch::DispatchResult {
        //FIXME now in this place exist two operations, and it is not lock.
        crate::Pallet::<Runtime>::transfer_in(
            &self.give_asset.into(),
            source,
            &self.take_account,
            self.give_amount,
        )?;
        crate::Pallet::<Runtime>::transfer_out(
            &self.take_asset.into(),
            &self.take_account,
            source,
            self.take_amount,
        )?;
        Ok(())
    }
    fn claim(&self, _source: &AccountId) -> bool {
        //FIXME implement lock for swap and apply swap from lock, these operation must come
        //together and appears in one block as one container for operations.
        true
    }
    fn weight(&self) -> Weight {
        unimplemented!()
    }
    fn cancel(&self, _source: &AccountId) {
        unimplemented!()
    }
}

impl common::SwapRulesValidation<AccountId, TechAccountId, AssetId, Runtime>
    for GenericPairSwapActionExample
{
    fn is_abstract_checking(&self) -> bool {
        false
    }
    fn prepare_and_validate(
        &mut self,
        _source: Option<&AccountId>,
        _base_asset_id: &AssetId,
    ) -> DispatchResult {
        Ok(())
    }
    fn instant_auto_claim_used(&self) -> bool {
        true
    }
    fn triggered_auto_claim_used(&self) -> bool {
        false
    }
    fn is_able_to_claim(&self) -> bool {
        true
    }
}

#[derive(Clone, Eq, PartialEq, Encode, Decode, Debug, scale_info::TypeInfo)]
pub struct MultiSwapActionExample {
    give_amount_a: TechAmount,
    give_amount_b: TechAmount,
    take_amount_c: TechAmount,
    take_amount_d: TechAmount,
    take_amount_e: TechAmount,
}

impl common::SwapAction<AccountId, TechAccountId, AssetId, Runtime> for MultiSwapActionExample {
    fn reserve(&self, _source: &AccountId, _base_asset_id: &AssetId) -> dispatch::DispatchResult {
        Ok(())
    }
    fn claim(&self, _source: &AccountId) -> bool {
        true
    }
    fn weight(&self) -> Weight {
        unimplemented!()
    }
    fn cancel(&self, _source: &AccountId) {
        unimplemented!()
    }
}

impl common::SwapRulesValidation<AccountId, TechAccountId, AssetId, Runtime>
    for MultiSwapActionExample
{
    fn is_abstract_checking(&self) -> bool {
        false
    }
    fn prepare_and_validate(
        &mut self,
        _source: Option<&AccountId>,
        _base_asset_id: &AssetId,
    ) -> DispatchResult {
        Ok(())
    }
    fn instant_auto_claim_used(&self) -> bool {
        true
    }
    fn triggered_auto_claim_used(&self) -> bool {
        true
    }
    fn is_able_to_claim(&self) -> bool {
        true
    }
}

#[derive(Clone, Eq, PartialEq, Encode, Decode, Debug, scale_info::TypeInfo)]
pub struct CrowdSwapActionExample {
    crowd_id: u32,
    give_amount: TechAmount,
    take_amount: TechAmount,
}

impl common::SwapAction<AccountId, TechAccountId, AssetId, Runtime> for CrowdSwapActionExample {
    fn reserve(&self, _source: &AccountId, _base_asset_id: &AssetId) -> dispatch::DispatchResult {
        unimplemented!()
    }
    fn claim(&self, _source: &AccountId) -> bool {
        true
    }
    fn weight(&self) -> Weight {
        unimplemented!()
    }
    fn cancel(&self, _source: &AccountId) {
        unimplemented!()
    }
}

impl common::SwapRulesValidation<AccountId, TechAccountId, AssetId, Runtime>
    for CrowdSwapActionExample
{
    fn is_abstract_checking(&self) -> bool {
        false
    }
    fn prepare_and_validate(
        &mut self,
        _source: Option<&AccountId>,
        _base_asset_id: &AssetId,
    ) -> DispatchResult {
        Ok(())
    }
    fn instant_auto_claim_used(&self) -> bool {
        false
    }
    fn triggered_auto_claim_used(&self) -> bool {
        true
    }
    fn is_able_to_claim(&self) -> bool {
        true
    }
}

#[derive(Clone, Eq, PartialEq, Encode, Decode, Debug, scale_info::TypeInfo)]
pub enum PolySwapActionExample {
    GenericPair(GenericPairSwapActionExample),
    Multi(MultiSwapActionExample),
    Crowd(CrowdSwapActionExample),
}

impl common::SwapAction<AccountId, TechAccountId, AssetId, Runtime> for PolySwapActionExample {
    fn reserve(&self, source: &AccountId, base_asset_id: &AssetId) -> dispatch::DispatchResult {
        match self {
            GenericPair(a) => a.reserve(source, base_asset_id),
            Multi(a) => a.reserve(source, base_asset_id),
            Crowd(a) => a.reserve(source, base_asset_id),
        }
    }
    fn claim(&self, source: &AccountId) -> bool {
        match self {
            GenericPair(a) => a.claim(source),
            Multi(a) => a.claim(source),
            Crowd(a) => a.claim(source),
        }
    }
    fn weight(&self) -> Weight {
        match self {
            GenericPair(a) => a.weight(),
            Multi(a) => a.weight(),
            Crowd(a) => a.weight(),
        }
    }
    fn cancel(&self, source: &AccountId) {
        match self {
            GenericPair(a) => a.cancel(source),
            Multi(a) => a.cancel(source),
            Crowd(a) => a.cancel(source),
        }
    }
}

impl common::SwapRulesValidation<AccountId, TechAccountId, AssetId, Runtime>
    for PolySwapActionExample
{
    fn is_abstract_checking(&self) -> bool {
        match self {
            GenericPair(a) => a.is_abstract_checking(),
            Multi(a) => a.is_abstract_checking(),
            Crowd(a) => a.is_abstract_checking(),
        }
    }

    fn prepare_and_validate(
        &mut self,
        source: Option<&AccountId>,
        base_asset_id: &AssetId,
    ) -> DispatchResult {
        match self {
            GenericPair(a) => a.prepare_and_validate(source, base_asset_id),
            Multi(a) => a.prepare_and_validate(source, base_asset_id),
            Crowd(a) => a.prepare_and_validate(source, base_asset_id),
        }
    }

    fn instant_auto_claim_used(&self) -> bool {
        match self {
            GenericPair(a) => a.instant_auto_claim_used(),
            Multi(a) => a.instant_auto_claim_used(),
            Crowd(a) => a.instant_auto_claim_used(),
        }
    }
    fn triggered_auto_claim_used(&self) -> bool {
        match self {
            GenericPair(a) => a.triggered_auto_claim_used(),
            Multi(a) => a.triggered_auto_claim_used(),
            Crowd(a) => a.triggered_auto_claim_used(),
        }
    }
    fn is_able_to_claim(&self) -> bool {
        match self {
            GenericPair(a) => a.is_able_to_claim(),
            Multi(a) => a.is_able_to_claim(),
            Crowd(a) => a.is_able_to_claim(),
        }
    }
}

impl ExtBuilder {
    pub fn build(self) -> sp_io::TestExternalities {
        let mut t = SystemConfig::default().build_storage::<Runtime>().unwrap();

        pallet_balances::GenesisConfig::<Runtime> {
            balances: vec![(get_alice(), 0), (get_bob(), 0)],
        }
        .assimilate_storage(&mut t)
        .unwrap();

        PermissionsConfig {
            initial_permission_owners: vec![],
            initial_permissions: vec![],
        }
        .assimilate_storage(&mut t)
        .unwrap();

        TokensConfig {
            balances: self.endowed_accounts,
        }
        .assimilate_storage(&mut t)
        .unwrap();

        t.into()
    }
}<|MERGE_RESOLUTION|>--- conflicted
+++ resolved
@@ -31,14 +31,10 @@
 use crate::{self as technical, Config};
 use codec::{Decode, Encode};
 use common::prelude::Balance;
-<<<<<<< HEAD
-use common::{mock_assets_config, mock_pallet_balances_config, DEXId, XST};
-=======
 use common::{
-    mock_common_config, mock_currencies_config, mock_frame_system_config,
-    mock_pallet_balances_config, mock_tokens_config, PSWAP, VAL, XST,
+    mock_assets_config, mock_common_config, mock_currencies_config, mock_frame_system_config,
+    mock_pallet_balances_config, mock_tokens_config, DEXId, XST,
 };
->>>>>>> 1ea4b2d0
 use currencies::BasicCurrencyAdapter;
 use dispatch::DispatchResult;
 use frame_support::traits::{Everything, GenesisBuild};
@@ -100,6 +96,7 @@
 mock_frame_system_config!(Runtime);
 mock_common_config!(Runtime);
 mock_tokens_config!(Runtime);
+mock_assets_config!(Runtime);
 
 impl permissions::Config for Runtime {
     type RuntimeEvent = RuntimeEvent;
@@ -108,8 +105,6 @@
 parameter_types! {
     pub GetBuyBackAssetId: AssetId = XST.into();
 }
-
-mock_assets_config!(Runtime);
 
 impl Config for Runtime {
     type RuntimeEvent = RuntimeEvent;
