// This file is part of the SORA network and Polkaswap app.

// Copyright (c) 2020, 2021, Polka Biome Ltd. All rights reserved.
// SPDX-License-Identifier: BSD-4-Clause

// Redistribution and use in source and binary forms, with or without modification,
// are permitted provided that the following conditions are met:

// Redistributions of source code must retain the above copyright notice, this list
// of conditions and the following disclaimer.
// Redistributions in binary form must reproduce the above copyright notice, this
// list of conditions and the following disclaimer in the documentation and/or other
// materials provided with the distribution.
//
// All advertising materials mentioning features or use of this software must display
// the following acknowledgement: This product includes software developed by Polka Biome
// Ltd., SORA, and Polkaswap.
//
// Neither the name of the Polka Biome Ltd. nor the names of its contributors may be used
// to endorse or promote products derived from this software without specific prior written permission.

// THIS SOFTWARE IS PROVIDED BY Polka Biome Ltd. AS IS AND ANY EXPRESS OR IMPLIED WARRANTIES,
// INCLUDING, BUT NOT LIMITED TO, THE IMPLIED WARRANTIES OF MERCHANTABILITY AND FITNESS FOR
// A PARTICULAR PURPOSE ARE DISCLAIMED. IN NO EVENT SHALL Polka Biome Ltd. BE LIABLE FOR ANY
// DIRECT, INDIRECT, INCIDENTAL, SPECIAL, EXEMPLARY, OR CONSEQUENTIAL DAMAGES (INCLUDING,
// BUT NOT LIMITED TO, PROCUREMENT OF SUBSTITUTE GOODS OR SERVICES; LOSS OF USE, DATA, OR PROFITS;
// OR BUSINESS INTERRUPTION) HOWEVER CAUSED AND ON ANY THEORY OF LIABILITY, WHETHER IN CONTRACT,
// STRICT LIABILITY, OR TORT (INCLUDING NEGLIGENCE OR OTHERWISE) ARISING IN ANY WAY OUT OF THE
// USE OF THIS SOFTWARE, EVEN IF ADVISED OF THE POSSIBILITY OF SUCH DAMAGE.

use crate::{self as permissions, Config, Scope, BURN, INIT_DEX, MINT, SLASH};
use common::prelude::Balance;
use common::{mock_frame_system_config, mock_pallet_balances_config};
use frame_support::traits::GenesisBuild;
use frame_support::weights::Weight;
use frame_support::{construct_runtime, parameter_types};
use frame_system;
use sp_core::crypto::AccountId32;
use sp_core::H256;
use sp_runtime::testing::Header;
use sp_runtime::traits::{BlakeTwo256, IdentityLookup};
use sp_runtime::{BuildStorage, Perbill};

type UncheckedExtrinsic = frame_system::mocking::MockUncheckedExtrinsic<Runtime>;
type Block = frame_system::mocking::MockBlock<Runtime>;

construct_runtime! {
    pub enum Runtime {
        System: frame_system::{Pallet, Call, Config<T>, Storage, Event<T>},
        Permissions: permissions::{Pallet, Call, Config<T>, Storage, Event<T>},
        Balances: pallet_balances::{Pallet, Call, Storage, Config<T>, Event<T>},
    }
}

pub type AccountId = AccountId32;

pub const ALICE: AccountId = AccountId32::new([1; 32]);
pub const BOB: AccountId = AccountId32::new([2; 32]);
pub const JOHN: AccountId = AccountId32::new([3; 32]);

parameter_types! {
    pub const BlockHashCount: u64 = 250;
    pub const MaximumBlockWeight: Weight = Weight::from_parts(1024, 0);
    pub const MaximumBlockLength: u32 = 2 * 1024;
    pub const AvailableBlockRatio: Perbill = Perbill::from_percent(75);
<<<<<<< HEAD
    pub const ExistentialDeposit: u128 = 1;
}

impl pallet_balances::Config for Runtime {
    type Balance = u128;
    type RuntimeEvent = RuntimeEvent;
    type DustRemoval = ();
    type ExistentialDeposit = ExistentialDeposit;
    type AccountStore = System;
    type WeightInfo = ();
    type MaxLocks = ();
    type MaxReserves = ();
    type ReserveIdentifier = ();
    type RuntimeHoldReason = ();
    type FreezeIdentifier = ();
    type MaxHolds = ();
    type MaxFreezes = ();
}

impl frame_system::Config for Runtime {
    type BaseCallFilter = Everything;
    type BlockWeights = ();
    type BlockLength = ();
    type RuntimeOrigin = RuntimeOrigin;
    type RuntimeCall = RuntimeCall;
    type Nonce = u64;
    type Block = Block;
    type Hash = H256;
    type Hashing = BlakeTwo256;
    type AccountId = AccountId;
    type Lookup = IdentityLookup<Self::AccountId>;
    type RuntimeEvent = RuntimeEvent;
    type BlockHashCount = BlockHashCount;
    type DbWeight = ();
    type Version = ();
    type AccountData = pallet_balances::AccountData<u128>;
    type OnNewAccount = ();
    type OnKilledAccount = ();
    type SystemWeightInfo = ();
    type PalletInfo = PalletInfo;
    type SS58Prefix = ();
    type OnSetCode = ();
    type MaxConsumers = frame_support::traits::ConstU32<65536>;
}
=======
}

mock_pallet_balances_config!(Runtime);

mock_frame_system_config!(Runtime);
>>>>>>> e907ed12

impl Config for Runtime {
    type RuntimeEvent = RuntimeEvent;
}

pub struct ExtBuilder {
    initial_permission_owners: Vec<(u32, Scope, Vec<AccountId>)>,
    initial_permissions: Vec<(AccountId, Scope, Vec<u32>)>,
}

impl Default for ExtBuilder {
    fn default() -> Self {
        Self {
            initial_permission_owners: vec![
                (BURN, Scope::Unlimited, vec![ALICE]),
                (SLASH, Scope::Unlimited, vec![ALICE]),
                (INIT_DEX, Scope::Unlimited, vec![BOB]),
                (MINT, Scope::Unlimited, vec![JOHN]),
            ],
            initial_permissions: vec![
                (BOB, Scope::Unlimited, vec![INIT_DEX, BURN]),
                (JOHN, Scope::Unlimited, vec![MINT]),
            ],
        }
    }
}

impl ExtBuilder {
    pub fn build(self) -> sp_io::TestExternalities {
        let mut t = frame_system::GenesisConfig::<Runtime>::default()
            .build_storage()
            .unwrap();

        pallet_balances::GenesisConfig::<Runtime> {
            balances: vec![(ALICE, 0), (BOB, 0), (JOHN, 0)],
        }
        .assimilate_storage(&mut t)
        .unwrap();

        PermissionsConfig {
            initial_permission_owners: self.initial_permission_owners,
            initial_permissions: self.initial_permissions,
        }
        .assimilate_storage(&mut t)
        .unwrap();

        t.into()
    }
}<|MERGE_RESOLUTION|>--- conflicted
+++ resolved
@@ -63,58 +63,11 @@
     pub const MaximumBlockWeight: Weight = Weight::from_parts(1024, 0);
     pub const MaximumBlockLength: u32 = 2 * 1024;
     pub const AvailableBlockRatio: Perbill = Perbill::from_percent(75);
-<<<<<<< HEAD
-    pub const ExistentialDeposit: u128 = 1;
-}
-
-impl pallet_balances::Config for Runtime {
-    type Balance = u128;
-    type RuntimeEvent = RuntimeEvent;
-    type DustRemoval = ();
-    type ExistentialDeposit = ExistentialDeposit;
-    type AccountStore = System;
-    type WeightInfo = ();
-    type MaxLocks = ();
-    type MaxReserves = ();
-    type ReserveIdentifier = ();
-    type RuntimeHoldReason = ();
-    type FreezeIdentifier = ();
-    type MaxHolds = ();
-    type MaxFreezes = ();
-}
-
-impl frame_system::Config for Runtime {
-    type BaseCallFilter = Everything;
-    type BlockWeights = ();
-    type BlockLength = ();
-    type RuntimeOrigin = RuntimeOrigin;
-    type RuntimeCall = RuntimeCall;
-    type Nonce = u64;
-    type Block = Block;
-    type Hash = H256;
-    type Hashing = BlakeTwo256;
-    type AccountId = AccountId;
-    type Lookup = IdentityLookup<Self::AccountId>;
-    type RuntimeEvent = RuntimeEvent;
-    type BlockHashCount = BlockHashCount;
-    type DbWeight = ();
-    type Version = ();
-    type AccountData = pallet_balances::AccountData<u128>;
-    type OnNewAccount = ();
-    type OnKilledAccount = ();
-    type SystemWeightInfo = ();
-    type PalletInfo = PalletInfo;
-    type SS58Prefix = ();
-    type OnSetCode = ();
-    type MaxConsumers = frame_support::traits::ConstU32<65536>;
-}
-=======
 }
 
 mock_pallet_balances_config!(Runtime);
 
 mock_frame_system_config!(Runtime);
->>>>>>> e907ed12
 
 impl Config for Runtime {
     type RuntimeEvent = RuntimeEvent;
