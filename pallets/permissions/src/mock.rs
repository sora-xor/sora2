--- conflicted
+++ resolved
@@ -30,6 +30,7 @@
 
 use crate::{self as permissions, Config, Scope, BURN, INIT_DEX, MINT, SLASH};
 use common::prelude::Balance;
+use common::{mock_frame_system_config, mock_pallet_balances_config};
 use frame_support::traits::GenesisBuild;
 use frame_support::weights::Weight;
 use frame_support::{construct_runtime, parameter_types};
@@ -67,29 +68,8 @@
     type RuntimeEvent = RuntimeEvent;
 }
 
-parameter_types! {
-    pub const ExistentialDeposit: u128 = 0;
-}
+mock_pallet_balances_config!(Runtime);
 
-<<<<<<< HEAD
-impl pallet_balances::Config for Runtime {
-    type Balance = Balance;
-    type DustRemoval = ();
-    type RuntimeEvent = RuntimeEvent;
-    type ExistentialDeposit = ExistentialDeposit;
-    type AccountStore = System;
-    type WeightInfo = ();
-    type MaxLocks = ();
-    type MaxReserves = ();
-    type ReserveIdentifier = ();
-    type RuntimeHoldReason = ();
-    type FreezeIdentifier = ();
-    type MaxHolds = ();
-    type MaxFreezes = ();
-}
-
-=======
->>>>>>> 87a5efdc
 impl frame_system::Config for Runtime {
     type BaseCallFilter = frame_support::traits::Everything;
     type BlockWeights = ();
