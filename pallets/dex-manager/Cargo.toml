[package]
description = 'Pallet for creation of DEXes, managing their specific parameters and ownership.'
version = '0.2.0'
name = 'dex-manager'
edition = '2021'
authors = ['Polka Biome Ltd. <jihoon@tutanota.de>']
license = "BSD-4-Clause"
homepage = 'https://sora.org'
repository = 'https://github.com/sora-xor/sora2-network'

[package.metadata.docs.rs]
targets = ['x86_64-unknown-linux-gnu']

[dependencies]
codec = { package = "parity-scale-codec", version = "3", default-features = false, features = [
    "derive",
] }
log = { version = "0.4.20" }
scale-info = { version = "2", default-features = false, features = ["derive"] }
<<<<<<< HEAD
serde = { version = "1.0.101", optional = true, features = [
    "derive",
], default-features = false }
frame-support = { git = "https://github.com/paritytech/polkadot-sdk.git", branch = "release-polkadot-v1.1.0", default-features = false }
frame-system = { git = "https://github.com/paritytech/polkadot-sdk.git", branch = "release-polkadot-v1.1.0", default-features = false }
pallet-balances = { git = "https://github.com/paritytech/polkadot-sdk.git", branch = "release-polkadot-v1.1.0", default-features = false }
sp-arithmetic = { git = "https://github.com/paritytech/polkadot-sdk.git", branch = "release-polkadot-v1.1.0", default-features = false }
sp-io = { git = "https://github.com/paritytech/polkadot-sdk.git", branch = "release-polkadot-v1.1.0", default-features = false }
sp-std = { git = "https://github.com/paritytech/polkadot-sdk.git", branch = "release-polkadot-v1.1.0", default-features = false }
=======
frame-support = { git = "https://github.com/sora-xor/substrate.git", branch = "polkadot-v0.9.38", default-features = false }
frame-system = { git = "https://github.com/sora-xor/substrate.git", branch = "polkadot-v0.9.38", default-features = false }
pallet-balances = { git = "https://github.com/sora-xor/substrate.git", branch = "polkadot-v0.9.38", default-features = false }
sp-io = { git = "https://github.com/sora-xor/substrate.git", branch = "polkadot-v0.9.38", default-features = false }
sp-std = { git = "https://github.com/sora-xor/substrate.git", branch = "polkadot-v0.9.38", default-features = false }
>>>>>>> e907ed12
currencies = { git = "https://github.com/open-web3-stack/open-runtime-module-library.git", package = "orml-currencies", default-features = false }
tokens = { git = "https://github.com/open-web3-stack/open-runtime-module-library.git", package = "orml-tokens", default-features = false }
traits = { git = "https://github.com/open-web3-stack/open-runtime-module-library.git", package = "orml-traits", default-features = false }
common = { path = "../../common", default-features = false }
permissions = { path = "../permissions", default-features = false }

[dev-dependencies]
common = { path = "../../common", default-features = false, features = [
    "test",
] }
<<<<<<< HEAD
sp-core = { git = "https://github.com/paritytech/polkadot-sdk.git", branch = "release-polkadot-v1.1.0", default-features = false }
sp-runtime = { git = "https://github.com/paritytech/polkadot-sdk.git", branch = "release-polkadot-v1.1.0", default-features = false }
=======
assets = { path = "../assets", default-features = false }
sp-core = { git = "https://github.com/sora-xor/substrate.git", branch = "polkadot-v0.9.38", default-features = false }
sp-runtime = { git = "https://github.com/sora-xor/substrate.git", branch = "polkadot-v0.9.38", default-features = false }
>>>>>>> e907ed12

[features]
default = ['std']
std = [
    'assets/std',
    'codec/std',
    "scale-info/std",
    'frame-support/std',
    'frame-system/std',
    'pallet-balances/std',
    'sp-std/std',
    'sp-io/std',
    'currencies/std',
    'tokens/std',
    'traits/std',
    'common/std',
    'permissions/std',
]

wip = []

try-runtime = ["frame-support/try-runtime"]<|MERGE_RESOLUTION|>--- conflicted
+++ resolved
@@ -17,23 +17,11 @@
 ] }
 log = { version = "0.4.20" }
 scale-info = { version = "2", default-features = false, features = ["derive"] }
-<<<<<<< HEAD
-serde = { version = "1.0.101", optional = true, features = [
-    "derive",
-], default-features = false }
-frame-support = { git = "https://github.com/paritytech/polkadot-sdk.git", branch = "release-polkadot-v1.1.0", default-features = false }
-frame-system = { git = "https://github.com/paritytech/polkadot-sdk.git", branch = "release-polkadot-v1.1.0", default-features = false }
-pallet-balances = { git = "https://github.com/paritytech/polkadot-sdk.git", branch = "release-polkadot-v1.1.0", default-features = false }
-sp-arithmetic = { git = "https://github.com/paritytech/polkadot-sdk.git", branch = "release-polkadot-v1.1.0", default-features = false }
-sp-io = { git = "https://github.com/paritytech/polkadot-sdk.git", branch = "release-polkadot-v1.1.0", default-features = false }
-sp-std = { git = "https://github.com/paritytech/polkadot-sdk.git", branch = "release-polkadot-v1.1.0", default-features = false }
-=======
-frame-support = { git = "https://github.com/sora-xor/substrate.git", branch = "polkadot-v0.9.38", default-features = false }
-frame-system = { git = "https://github.com/sora-xor/substrate.git", branch = "polkadot-v0.9.38", default-features = false }
-pallet-balances = { git = "https://github.com/sora-xor/substrate.git", branch = "polkadot-v0.9.38", default-features = false }
-sp-io = { git = "https://github.com/sora-xor/substrate.git", branch = "polkadot-v0.9.38", default-features = false }
-sp-std = { git = "https://github.com/sora-xor/substrate.git", branch = "polkadot-v0.9.38", default-features = false }
->>>>>>> e907ed12
+frame-support = { git = "https://github.com/sora-xor/polkadot-sdk.git", branch = "release-polkadot-v1.1.0", default-features = false }
+frame-system = { git = "https://github.com/sora-xor/polkadot-sdk.git", branch = "release-polkadot-v1.1.0", default-features = false }
+pallet-balances = { git = "https://github.com/sora-xor/polkadot-sdk.git", branch = "release-polkadot-v1.1.0", default-features = false }
+sp-io = { git = "https://github.com/sora-xor/polkadot-sdk.git", branch = "release-polkadot-v1.1.0", default-features = false }
+sp-std = { git = "https://github.com/sora-xor/polkadot-sdk.git", branch = "release-polkadot-v1.1.0", default-features = false }
 currencies = { git = "https://github.com/open-web3-stack/open-runtime-module-library.git", package = "orml-currencies", default-features = false }
 tokens = { git = "https://github.com/open-web3-stack/open-runtime-module-library.git", package = "orml-tokens", default-features = false }
 traits = { git = "https://github.com/open-web3-stack/open-runtime-module-library.git", package = "orml-traits", default-features = false }
@@ -44,14 +32,9 @@
 common = { path = "../../common", default-features = false, features = [
     "test",
 ] }
-<<<<<<< HEAD
-sp-core = { git = "https://github.com/paritytech/polkadot-sdk.git", branch = "release-polkadot-v1.1.0", default-features = false }
-sp-runtime = { git = "https://github.com/paritytech/polkadot-sdk.git", branch = "release-polkadot-v1.1.0", default-features = false }
-=======
+sp-core = { git = "https://github.com/sora-xor/polkadot-sdk.git", branch = "release-polkadot-v1.1.0", default-features = false }
+sp-runtime = { git = "https://github.com/sora-xor/polkadot-sdk.git", branch = "release-polkadot-v1.1.0", default-features = false }
 assets = { path = "../assets", default-features = false }
-sp-core = { git = "https://github.com/sora-xor/substrate.git", branch = "polkadot-v0.9.38", default-features = false }
-sp-runtime = { git = "https://github.com/sora-xor/substrate.git", branch = "polkadot-v0.9.38", default-features = false }
->>>>>>> e907ed12
 
 [features]
 default = ['std']
