--- conflicted
+++ resolved
@@ -32,14 +32,9 @@
 use common::mock::ExistentialDeposits;
 use common::prelude::Balance;
 use common::{
-<<<<<<< HEAD
-    self, fixed_from_basis_points, mock_assets_config, mock_pallet_balances_config, AssetId32,
-    DEXId, DEXInfo, Fixed, DOT, XOR, XST,
-=======
-    self, fixed_from_basis_points, mock_common_config, mock_currencies_config,
-    mock_frame_system_config, mock_pallet_balances_config, mock_tokens_config, AssetId32, DEXInfo,
-    Fixed, DOT, PSWAP, VAL, XOR, XST,
->>>>>>> 1ea4b2d0
+    self, fixed_from_basis_points, mock_assets_config, mock_common_config, mock_currencies_config,
+    mock_frame_system_config, mock_pallet_balances_config, mock_tokens_config, AssetId32, DEXId,
+    DEXInfo, Fixed, DOT, XOR, XST,
 };
 use currencies::BasicCurrencyAdapter;
 use frame_support::traits::{Everything, GenesisBuild};
@@ -100,6 +95,7 @@
 mock_frame_system_config!(Runtime);
 mock_common_config!(Runtime);
 mock_tokens_config!(Runtime);
+mock_assets_config!(Runtime);
 
 impl Config for Runtime {}
 
@@ -110,8 +106,6 @@
 parameter_types! {
     pub const GetBuyBackAssetId: AssetId = XST;
 }
-
-mock_assets_config!(Runtime);
 
 pub struct ExtBuilder {
     pub initial_dex_list: Vec<(DEXId, DEXInfo<AssetId>)>,
