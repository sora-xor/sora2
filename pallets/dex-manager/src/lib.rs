#![cfg_attr(not(feature = "std"), no_std)]

use assets::AssetIdOf;
use common::{hash, prelude::EnsureDEXManager, ManagementMode};
<<<<<<< HEAD
use frame_support::{
    decl_error, decl_event, decl_module, decl_storage, dispatch::DispatchResult, ensure,
    sp_runtime::DispatchError, weights::Weight, IterableStorageMap,
};
use frame_system::{self as system, RawOrigin};
use permissions::{Scope, MANAGE_DEX};
=======
use frame_support::{dispatch::DispatchResult, ensure, sp_runtime::DispatchError, weights::Weight};
use frame_system::{ensure_signed, RawOrigin};
use permissions::{Scope, INIT_DEX, MANAGE_DEX};
>>>>>>> e882a267
use sp_std::vec::Vec;

mod weights;

mod benchmarking;

#[cfg(test)]
mod mock;

#[cfg(test)]
mod tests;

type DEXInfo<T> = common::prelude::DEXInfo<AssetIdOf<T>>;

pub trait WeightInfo {
    fn initialize_dex() -> Weight;
}

impl<T: Config> EnsureDEXManager<T::DEXId, T::AccountId, DispatchError> for Module<T> {
    fn ensure_can_manage<OuterOrigin>(
        dex_id: &T::DEXId,
        origin: OuterOrigin,
        mode: ManagementMode,
    ) -> Result<Option<T::AccountId>, DispatchError>
    where
        OuterOrigin: Into<Result<RawOrigin<T::AccountId>, OuterOrigin>>,
    {
        match origin.into() {
            Ok(RawOrigin::Signed(who)) => {
                let dex_info = Self::get_dex_info(&dex_id)?;
                // If DEX is public, anyone can manage it, otherwise confirm ownership.
                if !dex_info.is_public || mode != ManagementMode::Public {
                    Self::ensure_direct_manager(&dex_id, &who)?;
                }
                Ok(Some(who))
            }
            _ => Err(Error::<T>::InvalidAccountId.into()),
        }
    }
}

impl<T: Config> Module<T> {
    pub fn get_dex_info(dex_id: &T::DEXId) -> Result<DEXInfo<T>, DispatchError> {
        Ok(DEXInfos::<T>::get(&dex_id).ok_or(Error::<T>::DEXDoesNotExist)?)
    }

    pub fn ensure_dex_exists(dex_id: &T::DEXId) -> DispatchResult {
        ensure!(
            DEXInfos::<T>::contains_key(&dex_id),
            Error::<T>::DEXDoesNotExist
        );
        Ok(())
    }

    pub fn list_dex_ids() -> Vec<T::DEXId> {
        DEXInfos::<T>::iter().map(|(k, _)| k).collect()
    }

    fn ensure_direct_manager(dex_id: &T::DEXId, who: &T::AccountId) -> DispatchResult {
        permissions::Module::<T>::check_permission_with_scope(
            who.clone(),
            MANAGE_DEX,
            &Scope::Limited(hash(&dex_id)),
        )
        .map_err(|e| e.into())
    }
}

pub use pallet::*;

#[frame_support::pallet]
pub mod pallet {
    use super::*;
    use common::DexIdOf;
    use frame_support::pallet_prelude::*;
    use frame_system::pallet_prelude::*;

<<<<<<< HEAD
        fn deposit_event() = default;
=======
    #[pallet::config]
    pub trait Config: frame_system::Config + common::Config + assets::Config {
        type Event: From<Event<Self>> + IsType<<Self as frame_system::Config>::Event>;
        /// Weight information for extrinsics in this pallet.
        type WeightInfo: WeightInfo;
    }

    #[pallet::pallet]
    #[pallet::generate_store(pub(super) trait Store)]
    pub struct Pallet<T>(PhantomData<T>);

    #[pallet::hooks]
    impl<T: Config> Hooks<BlockNumberFor<T>> for Pallet<T> {}

    #[pallet::call]
    impl<T: Config> Pallet<T> {
        /// Initialize DEX in network with given Id, Base Asset, if fees are not given then defaults are applied.
        ///
        /// - `dex_id`: ID of the exchange.
        /// - `fee`: value of fee on swaps in basis points.
        /// - `protocol_fee`: value of fee fraction for protocol beneficiary in basis points.
        #[pallet::weight(<T as Config>::WeightInfo::initialize_dex())]
        pub fn initialize_dex(
            origin: OriginFor<T>,
            dex_id: T::DEXId,
            base_asset_id: T::AssetId,
            owner_account_id: T::AccountId,
            is_public: bool,
        ) -> DispatchResultWithPostInfo {
            let who = ensure_signed(origin)?;
            permissions::Module::<T>::check_permission(who.clone(), INIT_DEX)?;
            ensure!(
                !DEXInfos::<T>::contains_key(&dex_id),
                Error::<T>::DEXIdAlreadyExists
            );
            // Construct DEX information.
            let new_dex_info = DEXInfo::<T> {
                base_asset_id,
                is_public,
            };
            DEXInfos::<T>::insert(dex_id.clone(), new_dex_info);
            // Create permission for designated owner account.
            match permissions::Module::<T>::assign_permission(
                owner_account_id.clone(),
                &owner_account_id,
                MANAGE_DEX,
                Scope::Limited(hash(&dex_id)),
            ) {
                Err(permissions::Error::<T>::PermissionAlreadyExists) => {}
                result => result?,
            }
            Self::deposit_event(Event::DEXInitialized(dex_id));
            Ok(().into())
        }
>>>>>>> e882a267
    }

    #[pallet::event]
    #[pallet::metadata(DexIdOf<T> = "DEXId")]
    #[pallet::generate_deposit(pub(super) fn deposit_event)]
    pub enum Event<T: Config> {
        /// New DEX has been registered. [DEX Id]
        DEXInitialized(DexIdOf<T>),
        /// Default fee setting has been changed. [DEX Id, Swap fee in basis points]
        FeeChanged(DexIdOf<T>, u16),
        /// Default protocol fee setting has been changed. [DEX Id, Protocol fee in basis points]
        ProtocolFeeChanged(DexIdOf<T>, u16),
    }

    #[pallet::error]
    pub enum Error<T> {
        /// DEX with given id is already registered.
        DEXIdAlreadyExists,
        /// DEX with given Id is not registered.
        DEXDoesNotExist,
        /// Numeric value provided as fee is not valid, e.g. out of basis-point range.
        InvalidFeeValue,
        /// Account with given Id is not registered.
        InvalidAccountId,
    }

    #[pallet::storage]
    #[pallet::getter(fn dex_id)]
    pub type DEXInfos<T: Config> = StorageMap<_, Twox64Concat, T::DEXId, DEXInfo<T>>;

    #[pallet::genesis_config]
    pub struct GenesisConfig<T: Config> {
        pub dex_list: Vec<(T::DEXId, DEXInfo<T>)>,
    }

    #[cfg(feature = "std")]
    impl<T: Config> Default for GenesisConfig<T> {
        fn default() -> Self {
            Self {
                dex_list: Default::default(),
            }
        }
    }

    #[pallet::genesis_build]
    impl<T: Config> GenesisBuild<T> for GenesisConfig<T> {
        fn build(&self) {
            self.dex_list.iter().for_each(|(dex_id, dex_info)| {
                DEXInfos::<T>::insert(dex_id.clone(), dex_info);
            })
        }
    }
}<|MERGE_RESOLUTION|>--- conflicted
+++ resolved
@@ -2,18 +2,9 @@
 
 use assets::AssetIdOf;
 use common::{hash, prelude::EnsureDEXManager, ManagementMode};
-<<<<<<< HEAD
-use frame_support::{
-    decl_error, decl_event, decl_module, decl_storage, dispatch::DispatchResult, ensure,
-    sp_runtime::DispatchError, weights::Weight, IterableStorageMap,
-};
-use frame_system::{self as system, RawOrigin};
-use permissions::{Scope, MANAGE_DEX};
-=======
 use frame_support::{dispatch::DispatchResult, ensure, sp_runtime::DispatchError, weights::Weight};
 use frame_system::{ensure_signed, RawOrigin};
-use permissions::{Scope, INIT_DEX, MANAGE_DEX};
->>>>>>> e882a267
+use permissions::{Scope, MANAGE_DEX};
 use sp_std::vec::Vec;
 
 mod weights;
@@ -91,9 +82,6 @@
     use frame_support::pallet_prelude::*;
     use frame_system::pallet_prelude::*;
 
-<<<<<<< HEAD
-        fn deposit_event() = default;
-=======
     #[pallet::config]
     pub trait Config: frame_system::Config + common::Config + assets::Config {
         type Event: From<Event<Self>> + IsType<<Self as frame_system::Config>::Event>;
@@ -109,47 +97,7 @@
     impl<T: Config> Hooks<BlockNumberFor<T>> for Pallet<T> {}
 
     #[pallet::call]
-    impl<T: Config> Pallet<T> {
-        /// Initialize DEX in network with given Id, Base Asset, if fees are not given then defaults are applied.
-        ///
-        /// - `dex_id`: ID of the exchange.
-        /// - `fee`: value of fee on swaps in basis points.
-        /// - `protocol_fee`: value of fee fraction for protocol beneficiary in basis points.
-        #[pallet::weight(<T as Config>::WeightInfo::initialize_dex())]
-        pub fn initialize_dex(
-            origin: OriginFor<T>,
-            dex_id: T::DEXId,
-            base_asset_id: T::AssetId,
-            owner_account_id: T::AccountId,
-            is_public: bool,
-        ) -> DispatchResultWithPostInfo {
-            let who = ensure_signed(origin)?;
-            permissions::Module::<T>::check_permission(who.clone(), INIT_DEX)?;
-            ensure!(
-                !DEXInfos::<T>::contains_key(&dex_id),
-                Error::<T>::DEXIdAlreadyExists
-            );
-            // Construct DEX information.
-            let new_dex_info = DEXInfo::<T> {
-                base_asset_id,
-                is_public,
-            };
-            DEXInfos::<T>::insert(dex_id.clone(), new_dex_info);
-            // Create permission for designated owner account.
-            match permissions::Module::<T>::assign_permission(
-                owner_account_id.clone(),
-                &owner_account_id,
-                MANAGE_DEX,
-                Scope::Limited(hash(&dex_id)),
-            ) {
-                Err(permissions::Error::<T>::PermissionAlreadyExists) => {}
-                result => result?,
-            }
-            Self::deposit_event(Event::DEXInitialized(dex_id));
-            Ok(().into())
-        }
->>>>>>> e882a267
-    }
+    impl<T: Config> Pallet<T> {}
 
     #[pallet::event]
     #[pallet::metadata(DexIdOf<T> = "DEXId")]
