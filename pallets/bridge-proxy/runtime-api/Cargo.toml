[package]
name = "bridge-proxy-runtime-api"
version = "0.1.0"
edition = "2021"
authors = ['Polka Biome Ltd. <jihoon@tutanota.de>']
license = "BSD-4-Clause"
homepage = 'https://sora.org'
repository = 'https://github.com/sora-xor/sora2-network'

# See more keys and their definitions at https://doc.rust-lang.org/cargo/reference/manifest.html

[dependencies]
codec = { package = "parity-scale-codec", version = "3", default-features = false, features = [
    "derive",
] }
<<<<<<< HEAD
scale-info = { version = "2", default-features = false, features = ["derive"] }
serde = { version = "1.0.101", optional = true, features = ["derive"] }
sp-api = { git = "https://github.com/paritytech/polkadot-sdk.git", branch = "release-polkadot-v1.1.0", default-features = false }
sp-runtime = { git = "https://github.com/paritytech/polkadot-sdk.git", branch = "release-polkadot-v1.1.0", default-features = false }
sp-std = { git = "https://github.com/paritytech/polkadot-sdk.git", branch = "release-polkadot-v1.1.0", default-features = false }
=======
sp-api = { git = "https://github.com/sora-xor/substrate.git", branch = "polkadot-v0.9.38", default-features = false }
sp-std = { git = "https://github.com/sora-xor/substrate.git", branch = "polkadot-v0.9.38", default-features = false }
>>>>>>> e907ed12
bridge-types = { git = "https://github.com/sora-xor/sora2-common.git", default-features = false }

[features]
default = ["std"]
std = ["codec/std", "sp-api/std", "sp-std/std"]<|MERGE_RESOLUTION|>--- conflicted
+++ resolved
@@ -13,16 +13,11 @@
 codec = { package = "parity-scale-codec", version = "3", default-features = false, features = [
     "derive",
 ] }
-<<<<<<< HEAD
 scale-info = { version = "2", default-features = false, features = ["derive"] }
 serde = { version = "1.0.101", optional = true, features = ["derive"] }
-sp-api = { git = "https://github.com/paritytech/polkadot-sdk.git", branch = "release-polkadot-v1.1.0", default-features = false }
-sp-runtime = { git = "https://github.com/paritytech/polkadot-sdk.git", branch = "release-polkadot-v1.1.0", default-features = false }
-sp-std = { git = "https://github.com/paritytech/polkadot-sdk.git", branch = "release-polkadot-v1.1.0", default-features = false }
-=======
-sp-api = { git = "https://github.com/sora-xor/substrate.git", branch = "polkadot-v0.9.38", default-features = false }
-sp-std = { git = "https://github.com/sora-xor/substrate.git", branch = "polkadot-v0.9.38", default-features = false }
->>>>>>> e907ed12
+sp-api = { git = "https://github.com/sora-xor/polkadot-sdk.git", branch = "release-polkadot-v1.1.0", default-features = false }
+sp-runtime = { git = "https://github.com/sora-xor/polkadot-sdk.git", branch = "release-polkadot-v1.1.0", default-features = false }
+sp-std = { git = "https://github.com/sora-xor/polkadot-sdk.git", branch = "release-polkadot-v1.1.0", default-features = false }
 bridge-types = { git = "https://github.com/sora-xor/sora2-common.git", default-features = false }
 
 [features]
