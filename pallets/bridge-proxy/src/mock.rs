--- conflicted
+++ resolved
@@ -40,15 +40,9 @@
 use bridge_types::{EVMChainId, U256};
 use common::mock::ExistentialDeposits;
 use common::{
-<<<<<<< HEAD
-    balance, mock_assets_config, mock_pallet_balances_config, mock_technical_config, Amount,
-    AssetId32, AssetName, AssetSymbol, Balance, DEXId, FromGenericPair, PredefinedAssetId, DAI,
-    ETH, XOR, XST,
-=======
-    balance, mock_common_config, mock_currencies_config, mock_pallet_balances_config,
-    mock_technical_config, mock_tokens_config, Amount, AssetId32, AssetName, AssetSymbol, Balance,
-    DEXId, FromGenericPair, PredefinedAssetId, DAI, ETH, PSWAP, VAL, XOR, XST,
->>>>>>> 1ea4b2d0
+    balance, mock_assets_config, mock_common_config, mock_currencies_config,
+    mock_pallet_balances_config, mock_technical_config, mock_tokens_config, Amount, AssetId32,
+    AssetName, AssetSymbol, Balance, DEXId, FromGenericPair, PredefinedAssetId, DAI, ETH, XOR, XST,
 };
 use frame_support::parameter_types;
 use frame_support::traits::{Everything, GenesisBuild};
@@ -101,6 +95,7 @@
 mock_currencies_config!(Test);
 mock_common_config!(Test);
 mock_tokens_config!(Test);
+mock_assets_config!(Test);
 
 parameter_types! {
     pub const BlockHashCount: u64 = 250;
@@ -141,8 +136,6 @@
     pub const GetBaseAssetId: AssetId = XOR;
     pub const GetBuyBackAssetId: AssetId = XST;
 }
-
-mock_assets_config!(Test);
 
 pub type TechAccountId = common::TechAccountId<AccountId, TechAssetId, DEXId>;
 pub type TechAssetId = common::TechAssetId<common::PredefinedAssetId>;
