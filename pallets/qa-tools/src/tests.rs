--- conflicted
+++ resolved
@@ -33,27 +33,17 @@
 
 use assets::AssetIdOf;
 use common::{
-<<<<<<< HEAD
-    balance, AccountIdOf, AssetId32, AssetInfoProvider, AssetName, AssetSymbol, Balance, DEXId,
-    DexIdOf, PredefinedAssetId, PriceVariant, PSWAP, VAL, XOR,
+    balance, AssetId32, AssetName, AssetSymbol, Balance, DEXId, DexIdOf, PredefinedAssetId,
+    PriceVariant, PSWAP, VAL, XOR,
 };
 use frame_support::dispatch::{Pays, PostDispatchInfo};
-use frame_support::pallet_prelude::DispatchResult;
-=======
-    balance, AssetId32, AssetName, AssetSymbol, Balance, DEXId, PredefinedAssetId, VAL, XOR,
-};
->>>>>>> e420a1da
 use frame_support::{assert_err, assert_ok};
 use frame_system::pallet_prelude::BlockNumberFor;
 use framenode_chain_spec::ext;
-<<<<<<< HEAD
 use framenode_runtime::qa_tools;
-=======
-use framenode_runtime::qa_tools::{self, OrderBookAttributes, OrderBookFillSettings};
->>>>>>> e420a1da
 use framenode_runtime::{Runtime, RuntimeOrigin};
 use order_book::{DataLayer, LimitOrder, MomentOf, OrderBookId, OrderPrice, OrderVolume};
-use qa_tools::{settings, Error, WhitelistedCallers};
+use qa_tools::{settings, Error};
 use sp_runtime::traits::BadOrigin;
 use sp_runtime::DispatchErrorWithPostInfo;
 
@@ -66,49 +56,59 @@
 
 pub fn bob() -> <Runtime as frame_system::Config>::AccountId {
     <Runtime as frame_system::Config>::AccountId::new([2u8; 32])
+}
+
+fn default_price_step() -> Balance {
+    settings::OrderBookAttributes::default().tick_size
 }
 
 fn test_creates_orderbook(
     base: AssetId32<PredefinedAssetId>,
     quote: AssetId32<PredefinedAssetId>,
+    attributes: settings::OrderBookAttributes,
     best_bid_price: Balance,
     best_ask_price: Balance,
     steps: usize,
     amount_range: (Balance, Balance),
 ) -> OrderBookId<AssetIdOf<Runtime>, DexIdOf<Runtime>> {
-    let mut start_balance_base = assets::Pallet::<Runtime>::total_balance(&base, &alice()).unwrap();
-    let start_balance_quote = assets::Pallet::<Runtime>::total_balance(&quote, &alice()).unwrap();
     let order_book_id = OrderBookId {
         dex_id: DEXId::Polkaswap.into(),
         base,
         quote,
     };
-    let _ = QAToolsPallet::add_to_whitelist(RuntimeOrigin::root(), alice());
-    let price_step = if assets::Pallet::<Runtime>::is_non_divisible(&base) {
-        order_book::OrderBook::<Runtime>::default_indivisible(order_book_id).tick_size
-    } else {
-        order_book::OrderBook::<Runtime>::default(order_book_id).tick_size
-    };
+
+    assert_err!(
+        QAToolsPallet::order_book_create_and_fill_batch(
+            RuntimeOrigin::signed(alice()),
+            alice(),
+            alice(),
+            vec![]
+        ),
+        BadOrigin
+    );
+
+    let price_step = default_price_step();
     let orders_per_price = 3;
     let amount_range = settings::RandomAmount::new(amount_range.0, amount_range.1);
     assert_ok!(QAToolsPallet::order_book_create_and_fill_batch(
-        RuntimeOrigin::signed(alice()),
+        RuntimeOrigin::root(),
         alice(),
         alice(),
         vec![(
             order_book_id,
+            attributes,
             settings::OrderBookFill {
                 bids: Some(settings::SideFill {
                     highest_price: best_bid_price,
-                    lowest_price: best_bid_price - (steps - 1) as u128 * *price_step.balance(),
-                    price_step: *price_step.balance(),
+                    lowest_price: best_bid_price - (steps - 1) as u128 * price_step,
+                    price_step,
                     orders_per_price,
                     amount_range_inclusive: Some(amount_range.clone())
                 }),
                 asks: Some(settings::SideFill {
-                    highest_price: best_ask_price + (steps - 1) as u128 * *price_step.balance(),
+                    highest_price: best_ask_price + (steps - 1) as u128 * price_step,
                     lowest_price: best_ask_price,
-                    price_step: *price_step.balance(),
+                    price_step,
                     orders_per_price,
                     amount_range_inclusive: Some(amount_range.clone())
                 }),
@@ -117,18 +117,8 @@
             }
         )]
     ));
-    assert_eq!(
-        assets::Pallet::<Runtime>::total_balance(&quote, &alice()).unwrap(),
-        start_balance_quote
-    );
-    // 1 nft is minted in case none were owned
-    if start_balance_base == 0 && assets::Pallet::<Runtime>::is_non_divisible(&base) {
-        start_balance_base += 1;
-    }
-    assert_eq!(
-        assets::Pallet::<Runtime>::total_balance(&base, &alice()).unwrap(),
-        start_balance_base
-    );
+
+    assert!(order_book::Pallet::<Runtime>::order_books(order_book_id).is_some());
 
     assert_eq!(
         order_book::Pallet::<Runtime>::aggregated_bids(order_book_id).len(),
@@ -157,99 +147,14 @@
 #[test]
 fn should_create_and_fill_orderbook_fixed_amount() {
     ext().execute_with(|| {
-<<<<<<< HEAD
         test_creates_orderbook(
             VAL,
             XOR,
+            settings::OrderBookAttributes::default(),
             balance!(10),
             balance!(11),
             4,
             (balance!(1), balance!(1)),
-        );
-
-        FrameSystem::inc_providers(&bob());
-        let nft = assets::Pallet::<Runtime>::register_from(
-            &bob(),
-            AssetSymbol(b"NFT".to_vec()),
-            AssetName(b"Nft".to_vec()),
-            0,
-            1,
-            false,
-            None,
-            None,
-        )
-        .unwrap();
-        test_creates_orderbook(nft, XOR, balance!(10), balance!(11), 4, (1, 1));
-    });
-}
-
-#[test]
-fn should_create_and_fill_orderbook_random_amount() {
-    ext().execute_with(|| {
-        test_creates_orderbook(
-=======
-        fn test_create_and_fill_batch(
-            base: AssetId32<PredefinedAssetId>,
-            quote: AssetId32<PredefinedAssetId>,
-            best_bid_price: Balance,
-            best_ask_price: Balance,
-            attributes: OrderBookAttributes,
-        ) {
-            let order_book_id = OrderBookId {
-                dex_id: DEXId::Polkaswap.into(),
-                base,
-                quote,
-            };
-
-            assert_err!(
-                QAToolsPallet::order_book_create_and_fill_batch(
-                    RuntimeOrigin::signed(alice()),
-                    alice(),
-                    alice(),
-                    vec![]
-                ),
-                BadOrigin
-            );
-
-            assert_ok!(QAToolsPallet::order_book_create_and_fill_batch(
-                RuntimeOrigin::root(),
-                alice(),
-                alice(),
-                vec![(
-                    order_book_id,
-                    attributes,
-                    OrderBookFillSettings {
-                        best_bid_price: best_bid_price.into(),
-                        best_ask_price: best_ask_price.into(),
-                        lifespan: None,
-                    }
-                )]
-            ));
-
-            assert!(order_book::Pallet::<Runtime>::order_books(order_book_id).is_some());
-
-            assert_eq!(
-                order_book::Pallet::<Runtime>::aggregated_bids(order_book_id).len(),
-                3
-            );
-            assert_eq!(
-                order_book::Pallet::<Runtime>::aggregated_asks(order_book_id).len(),
-                3
-            );
-        }
-
-        test_create_and_fill_batch(
->>>>>>> e420a1da
-            VAL,
-            XOR,
-            balance!(10),
-            balance!(11),
-<<<<<<< HEAD
-            4,
-            (balance!(1), balance!(10)),
-=======
-            OrderBookAttributes::default(),
->>>>>>> e420a1da
         );
 
         FrameSystem::inc_providers(&bob());
@@ -264,8 +169,62 @@
             None,
         )
         .unwrap();
-<<<<<<< HEAD
-        test_creates_orderbook(nft, XOR, balance!(10), balance!(11), 4, (1, 10));
+        test_creates_orderbook(
+            nft,
+            XOR,
+            settings::OrderBookAttributes {
+                tick_size: balance!(0.00001),
+                step_lot_size: 1,
+                min_lot_size: 1,
+                max_lot_size: 1000,
+            },
+            balance!(10),
+            balance!(11),
+            4,
+            (1, 1),
+        );
+    });
+}
+
+#[test]
+fn should_create_and_fill_orderbook_random_amount() {
+    ext().execute_with(|| {
+        test_creates_orderbook(
+            VAL,
+            XOR,
+            settings::OrderBookAttributes::default(),
+            balance!(10),
+            balance!(11),
+            4,
+            (balance!(1), balance!(10)),
+        );
+
+        FrameSystem::inc_providers(&bob());
+        let nft = assets::Pallet::<Runtime>::register_from(
+            &bob(),
+            AssetSymbol(b"NFT".to_vec()),
+            AssetName(b"Nft".to_vec()),
+            0,
+            1000,
+            false,
+            None,
+            None,
+        )
+        .unwrap();
+        test_creates_orderbook(
+            nft,
+            XOR,
+            settings::OrderBookAttributes {
+                tick_size: balance!(0.00001),
+                step_lot_size: 1,
+                min_lot_size: 1,
+                max_lot_size: 1000,
+            },
+            balance!(10),
+            balance!(11),
+            4,
+            (1, 10),
+        );
     });
 }
 
@@ -282,25 +241,24 @@
             base: PSWAP,
             quote: XOR,
         };
-        let _ = QAToolsPallet::add_to_whitelist(RuntimeOrigin::root(), alice());
-        let price_step = order_book::OrderBook::<Runtime>::default(order_book_id_1).tick_size;
+        let price_step = default_price_step();
         let orders_per_price = 3;
         let best_bid_price = balance!(10);
         let best_ask_price = balance!(11);
         let steps = 4;
         let amount_range = settings::RandomAmount::new(balance!(1), balance!(10));
-        let settings = settings::OrderBookFill {
+        let fill_settings = settings::OrderBookFill {
             bids: Some(settings::SideFill {
                 highest_price: best_bid_price,
-                lowest_price: best_bid_price - (steps - 1) as u128 * *price_step.balance(),
-                price_step: *price_step.balance(),
+                lowest_price: best_bid_price - (steps - 1) as u128 * price_step,
+                price_step,
                 orders_per_price,
                 amount_range_inclusive: Some(amount_range.clone()),
             }),
             asks: Some(settings::SideFill {
-                highest_price: best_ask_price + (steps - 1) as u128 * *price_step.balance(),
+                highest_price: best_ask_price + (steps - 1) as u128 * price_step,
                 lowest_price: best_ask_price,
-                price_step: *price_step.balance(),
+                price_step,
                 orders_per_price,
                 amount_range_inclusive: Some(amount_range),
             }),
@@ -308,12 +266,20 @@
             random_seed: None,
         };
         assert_ok!(QAToolsPallet::order_book_create_and_fill_batch(
-            RuntimeOrigin::signed(alice()),
+            RuntimeOrigin::root(),
             alice(),
             alice(),
             vec![
-                (order_book_id_1, settings.clone()),
-                (order_book_id_2, settings)
+                (
+                    order_book_id_1,
+                    settings::OrderBookAttributes::default(),
+                    fill_settings.clone()
+                ),
+                (
+                    order_book_id_2,
+                    settings::OrderBookAttributes::default(),
+                    fill_settings
+                )
             ]
         ));
 
@@ -345,40 +311,50 @@
             base: PSWAP,
             quote: XOR,
         };
-        let _ = QAToolsPallet::add_to_whitelist(RuntimeOrigin::root(), alice());
-        let price_step = order_book::OrderBook::<Runtime>::default(order_book_id_1).tick_size;
+        let price_step = default_price_step();
         let orders_per_price = 3;
         let best_bid_price = balance!(10);
         let best_ask_price = balance!(11);
         let steps = 4;
         let amount_range = settings::RandomAmount::new(balance!(1), balance!(10));
-        let settings_1 = settings::OrderBookFill {
+        let fill_settings_1 = settings::OrderBookFill {
             bids: Some(settings::SideFill {
                 highest_price: best_bid_price,
-                lowest_price: best_bid_price - (steps - 1) as u128 * *price_step.balance(),
-                price_step: *price_step.balance(),
+                lowest_price: best_bid_price - (steps - 1) as u128 * price_step,
+                price_step,
                 orders_per_price,
                 amount_range_inclusive: Some(amount_range.clone()),
             }),
             asks: Some(settings::SideFill {
-                highest_price: best_ask_price + (steps - 1) as u128 * *price_step.balance(),
+                highest_price: best_ask_price + (steps - 1) as u128 * price_step,
                 lowest_price: best_ask_price,
-                price_step: *price_step.balance(),
+                price_step,
                 orders_per_price,
                 amount_range_inclusive: Some(amount_range),
             }),
             lifespan: None,
             random_seed: None,
         };
-        let settings_2 = settings::OrderBookFill {
+        let fill_settings_2 = settings::OrderBookFill {
             bids: None,
-            ..settings_1.clone()
+            ..fill_settings_1.clone()
         };
         assert_ok!(QAToolsPallet::order_book_create_and_fill_batch(
-            RuntimeOrigin::signed(alice()),
-            alice(),
-            alice(),
-            vec![(order_book_id_1, settings_1), (order_book_id_2, settings_2)]
+            RuntimeOrigin::root(),
+            alice(),
+            alice(),
+            vec![
+                (
+                    order_book_id_1,
+                    settings::OrderBookAttributes::default(),
+                    fill_settings_1
+                ),
+                (
+                    order_book_id_2,
+                    settings::OrderBookAttributes::default(),
+                    fill_settings_2
+                )
+            ]
         ));
 
         let mut data = order_book::storage_data_layer::StorageDataLayer::<Runtime>::new();
@@ -437,22 +413,21 @@
             base: VAL,
             quote: XOR,
         };
-        let _ = QAToolsPallet::add_to_whitelist(RuntimeOrigin::root(), alice());
-        let price_step = order_book::OrderBook::<Runtime>::default(order_book_id).tick_size;
+        let price_step = default_price_step();
         let orders_per_price = 3;
         let best_bid_price = balance!(10);
         let steps = 4;
         let amount_range = settings::RandomAmount::new(balance!(1), balance!(10));
         let correct_bids_settings = settings::SideFill {
             highest_price: best_bid_price,
-            lowest_price: best_bid_price - (steps - 1) as u128 * *price_step.balance(),
-            price_step: *price_step.balance(),
+            lowest_price: best_bid_price - (steps - 1) as u128 * price_step,
+            price_step,
             orders_per_price,
             amount_range_inclusive: Some(amount_range),
         };
         let mut bids_settings = correct_bids_settings.clone();
         bids_settings.price_step = 1;
-        let settings = settings::OrderBookFill {
+        let fill_settings = settings::OrderBookFill {
             bids: Some(bids_settings),
             asks: None,
             lifespan: None,
@@ -463,16 +438,20 @@
         err.post_info.pays_fee = Pays::No;
         assert_err!(
             QAToolsPallet::order_book_create_and_fill_batch(
-                RuntimeOrigin::signed(alice()),
+                RuntimeOrigin::root(),
                 alice(),
                 alice(),
-                vec![(order_book_id, settings)]
+                vec![(
+                    order_book_id,
+                    settings::OrderBookAttributes::default(),
+                    fill_settings
+                )]
             ),
             err
         );
         let mut bids_settings = correct_bids_settings;
         bids_settings.price_step = 0;
-        let settings = settings::OrderBookFill {
+        let fill_settings = settings::OrderBookFill {
             bids: Some(bids_settings),
             asks: None,
             lifespan: None,
@@ -480,91 +459,16 @@
         };
         assert_err!(
             QAToolsPallet::order_book_create_and_fill_batch(
-                RuntimeOrigin::signed(alice()),
+                RuntimeOrigin::root(),
                 alice(),
                 alice(),
-                vec![(order_book_id, settings)]
+                vec![(
+                    order_book_id,
+                    settings::OrderBookAttributes::default(),
+                    fill_settings
+                )]
             ),
             err
-=======
-        test_create_and_fill_batch(
-            nft,
-            XOR,
-            balance!(10),
-            balance!(11),
-            OrderBookAttributes {
-                tick_size: balance!(0.00001),
-                step_lot_size: 1,
-                min_lot_size: 1,
-                max_lot_size: 1000,
-            },
->>>>>>> e420a1da
-        );
-    });
-}
-
-#[test]
-<<<<<<< HEAD
-fn create_and_fill_batch_whitelist_only() {
-    ext().execute_with(|| {
-        test_whitelist(|caller| {
-            QAToolsPallet::order_book_create_and_fill_batch(
-                RuntimeOrigin::signed(caller),
-                alice(),
-                alice(),
-                vec![],
-            )
-            .map_err(|e| e.error)?;
-            Ok(())
-        });
-    })
-}
-=======
-fn should_create_empty_orderbook() {
-    ext().execute_with(|| {
-        fn test_create_empty_batch(
-            base: AssetId32<PredefinedAssetId>,
-            quote: AssetId32<PredefinedAssetId>,
-        ) {
-            let order_book_id = OrderBookId {
-                dex_id: DEXId::Polkaswap.into(),
-                base,
-                quote,
-            };
-
-            assert_err!(
-                QAToolsPallet::order_book_create_empty_batch(
-                    RuntimeOrigin::signed(alice()),
-                    vec![]
-                ),
-                BadOrigin
-            );
->>>>>>> e420a1da
-
-            assert_ok!(QAToolsPallet::order_book_create_empty_batch(
-                RuntimeOrigin::root(),
-                vec![order_book_id]
-            ));
-
-            assert!(order_book::Pallet::<Runtime>::order_books(order_book_id).is_some());
-            assert!(order_book::Pallet::<Runtime>::aggregated_bids(order_book_id).is_empty(),);
-            assert!(order_book::Pallet::<Runtime>::aggregated_asks(order_book_id).is_empty(),);
-        }
-
-        test_create_empty_batch(VAL, XOR);
-
-        FrameSystem::inc_providers(&bob());
-        let nft = assets::Pallet::<Runtime>::register_from(
-            &bob(),
-            AssetSymbol(b"NFT".to_vec()),
-            AssetName(b"Nft".to_vec()),
-            0,
-            1,
-            false,
-            None,
-            None,
-        )
-        .unwrap();
-        test_create_empty_batch(nft, XOR);
+        );
     });
 }