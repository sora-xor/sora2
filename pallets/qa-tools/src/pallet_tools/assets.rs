--- conflicted
+++ resolved
@@ -29,14 +29,8 @@
 // USE OF THIS SOFTWARE, EVEN IF ADVISED OF THE POSSIBILITY OF SUCH DAMAGE.
 
 use crate::Config;
-<<<<<<< HEAD
-use assets::AssetIdOf;
-use common::{AccountIdOf, FixedInner};
 use sp_runtime::DispatchError;
-=======
 use common::{AccountIdOf, AssetIdOf, AssetInfoProvider, AssetManager, FixedInner};
-use frame_support::dispatch::DispatchError;
->>>>>>> e907ed12
 use sp_std::cmp::Ordering;
 
 #[derive(Debug, Eq, PartialEq)]
