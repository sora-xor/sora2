--- conflicted
+++ resolved
@@ -42,15 +42,10 @@
 use common::mock::ExistentialDeposits;
 use common::prelude::{Balance, OnValBurned};
 use common::{
-<<<<<<< HEAD
-    self, balance, mock_assets_config, mock_pallet_balances_config, mock_technical_config, Amount,
-    AssetId32, AssetName, AssetSymbol, TechPurpose, DEFAULT_BALANCE_PRECISION, PSWAP, VAL, XOR,
-    XST,
-=======
-    self, balance, mock_common_config, mock_currencies_config, mock_frame_system_config,
-    mock_pallet_balances_config, mock_technical_config, mock_tokens_config, Amount, AssetId32,
-    AssetName, AssetSymbol, TechPurpose, DEFAULT_BALANCE_PRECISION, PSWAP, VAL, XOR, XST,
->>>>>>> 1ea4b2d0
+    self, balance, mock_assets_config, mock_common_config, mock_currencies_config,
+    mock_frame_system_config, mock_pallet_balances_config, mock_technical_config,
+    mock_tokens_config, Amount, AssetId32, AssetName, AssetSymbol, TechPurpose,
+    DEFAULT_BALANCE_PRECISION, PSWAP, VAL, XOR, XST,
 };
 use permissions::{Scope, BURN, MINT};
 
@@ -118,6 +113,7 @@
 mock_frame_system_config!(Runtime);
 mock_common_config!(Runtime);
 mock_tokens_config!(Runtime);
+mock_assets_config!(Runtime);
 
 impl Config for Runtime {
     const BLOCKS_PER_DAY: BlockNumber = 20;
@@ -133,8 +129,6 @@
 parameter_types! {
     pub const GetBuyBackAssetId: AssetId = XST;
 }
-
-mock_assets_config!(Runtime);
 
 // Required by assets::Config
 impl permissions::Config for Runtime {
