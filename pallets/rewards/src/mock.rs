--- conflicted
+++ resolved
@@ -42,13 +42,8 @@
 use common::mock::ExistentialDeposits;
 use common::prelude::{Balance, OnValBurned};
 use common::{
-<<<<<<< HEAD
-    self, balance, mock_technical_config, Amount, AssetId32, AssetName, AssetSymbol, TechPurpose,
-    DEFAULT_BALANCE_PRECISION, PSWAP, VAL, XOR, XST,
-=======
-    self, balance, mock_pallet_balances_config, Amount, AssetId32, AssetName, AssetSymbol,
-    TechPurpose, DEFAULT_BALANCE_PRECISION, PSWAP, VAL, XOR, XST,
->>>>>>> 0a2a1e2e
+    self, balance, mock_pallet_balances_config, mock_technical_config, Amount, AssetId32,
+    AssetName, AssetSymbol, TechPurpose, DEFAULT_BALANCE_PRECISION, PSWAP, VAL, XOR, XST,
 };
 use permissions::{Scope, BURN, MINT};
 
