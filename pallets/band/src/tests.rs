// This file is part of the SORA network and Polkaswap app.

// Copyright (c) 2020, 2021, Polka Biome Ltd. All rights reserved.
// SPDX-License-Identifier: BSD-4-Clause

// Redistribution and use in source and binary forms, with or without modification,
// are permitted provided that the following conditions are met:

// Redistributions of source code must retain the above copyright notice, this list
// of conditions and the following disclaimer.
// Redistributions in binary form must reproduce the above copyright notice, this
// list of conditions and the following disclaimer in the documentation and/or other
// materials provided with the distribution.
//
// All advertising materials mentioning features or use of this software must display
// the following acknowledgement: This product includes software developed by Polka Biome
// Ltd., SORA, and Polkaswap.
//
// Neither the name of the Polka Biome Ltd. nor the names of its contributors may be used
// to endorse or promote products derived from this software without specific prior written permission.

// THIS SOFTWARE IS PROVIDED BY Polka Biome Ltd. AS IS AND ANY EXPRESS OR IMPLIED WARRANTIES,
// INCLUDING, BUT NOT LIMITED TO, THE IMPLIED WARRANTIES OF MERCHANTABILITY AND FITNESS FOR
// A PARTICULAR PURPOSE ARE DISCLAIMED. IN NO EVENT SHALL Polka Biome Ltd. BE LIABLE FOR ANY
// DIRECT, INDIRECT, INCIDENTAL, SPECIAL, EXEMPLARY, OR CONSEQUENTIAL DAMAGES (INCLUDING,
// BUT NOT LIMITED TO, PROCUREMENT OF SUBSTITUTE GOODS OR SERVICES; LOSS OF USE, DATA, OR PROFITS;
// OR BUSINESS INTERRUPTION) HOWEVER CAUSED AND ON ANY THEORY OF LIABILITY, WHETHER IN CONTRACT,
// STRICT LIABILITY, OR TORT (INCLUDING NEGLIGENCE OR OTHERWISE) ARISING IN ANY WAY OUT OF THE
// USE OF THIS SOFTWARE, EVEN IF ADVISED OF THE POSSIBILITY OF SUCH DAMAGE.

use codec::alloc::collections::HashSet;
use common::{fixed, DataFeed, Rate};
use common::{prelude::FixedWrapper, Balance, Fixed};
<<<<<<< HEAD
=======
use frame_support::traits::Hooks;
>>>>>>> 7c70d653
use frame_support::{assert_noop, error::BadOrigin};
use frame_system::pallet_prelude::BlockNumberFor;
use sp_core::TryCollect;
use sp_std::collections::btree_set::BTreeSet;

<<<<<<< HEAD
use crate::{mock::*, BandRate, Error, FeeCalculationParameters};
=======
use crate::{mock::*, BandRate, Error, FeeCalculationParameters, SymbolCheckBlock};
>>>>>>> 7c70d653

pub fn band_rate_into_balance(rate: u64) -> Balance {
    let fixed = Fixed::from_bits(rate as i128 * super::RATE_MULTIPLIER);
    let fixed_wrapper = FixedWrapper::from(fixed);
    fixed_wrapper
        .try_into_balance()
        .expect("Failed to convert fixed wrapper to balance")
}

#[test]
fn add_and_remove_relayers_should_work() {
    new_test_ext().execute_with(|| {
        assert!(Band::trusted_relayers().is_none());

        let relayers = vec![1, 2, 3, 4, 5];
        Band::add_relayers(RuntimeOrigin::root(), relayers.clone())
            .expect("Failed to add relayers");

        let trusted_relayers = Band::trusted_relayers().expect("Expected initialized relayers");
        for relayer in &relayers {
            assert!(trusted_relayers.contains(relayer));
        }

        let to_remove = vec![3, 1];
        Band::remove_relayers(RuntimeOrigin::root(), to_remove.clone())
            .expect("Failed to remove relayers");
        for relayer in &to_remove {
            assert!(!Band::trusted_relayers().unwrap().contains(relayer));
        }
    });
}

#[test]
fn add_and_remove_relayers_should_forbid_non_root_call() {
    new_test_ext().execute_with(|| {
        let relayers = vec![1, 2, 3, 4, 5];

        assert_noop!(
            Band::add_relayers(RuntimeOrigin::signed(10), relayers.clone()),
            BadOrigin
        );

        assert_noop!(
            Band::remove_relayers(RuntimeOrigin::signed(11), relayers.clone()),
            BadOrigin
        );

        assert!(Band::trusted_relayers().is_none());
    });
}

#[test]
fn add_relayers_should_check_if_relayer_was_already_added() {
    new_test_ext().execute_with(|| {
        let relayers = vec![1, 2, 3, 4, 5];
        Band::add_relayers(RuntimeOrigin::root(), relayers.clone())
            .expect("Failed to add relayers");

        assert_noop!(
            Band::add_relayers(RuntimeOrigin::root(), vec![1]),
            Error::<Runtime>::AlreadyATrustedRelayer
        );
    });
}

#[test]
fn remove_relayers_should_check_if_no_such_relayer_exists() {
    new_test_ext().execute_with(|| {
        let relayers = vec![1, 2, 3, 4, 5];
        Band::add_relayers(RuntimeOrigin::root(), relayers.clone())
            .expect("Failed to add relayers");

        assert_noop!(
            Band::remove_relayers(RuntimeOrigin::root(), vec![6]),
            Error::<Runtime>::NoSuchRelayer,
        );
    });
}

#[test]
fn add_relayers_should_ignore_duplicates() {
    new_test_ext().execute_with(|| {
        let relayers = vec![1, 2, 3, 4, 5, 3, 5, 4];
        Band::add_relayers(RuntimeOrigin::root(), relayers.clone())
            .expect("Failed to add relayers");

        assert_eq!(
            Band::trusted_relayers().expect("Expected initialized relayers"),
            BTreeSet::from([1, 2, 3, 4, 5]),
        );
    });
}

#[test]
fn remove_relayers_should_ignore_duplicates() {
    new_test_ext().execute_with(|| {
        let relayers = vec![1, 2, 3, 4, 5];
        Band::add_relayers(RuntimeOrigin::root(), relayers.clone())
            .expect("Failed to add relayers");

        Band::remove_relayers(RuntimeOrigin::root(), vec![1, 2, 3, 2, 1, 1, 3])
            .expect("Failed to remove relayers");

        assert_eq!(
            Band::trusted_relayers().expect("Expected initialized relayers"),
            BTreeSet::from([4, 5]),
        );
    });
}

#[test]
fn relay_should_work() {
    new_test_ext().execute_with(|| {
        let rates = vec![
            ("USD".to_owned(), 1),
            ("RUB".to_owned(), 2),
            ("YEN".to_owned(), 3),
        ];
        let relayer = 1;
        let initial_resolve_time = 100;
        let request_id = 0;

        for symbol in rates.iter().map(|(s, _r)| s) {
            assert_eq!(Band::rates(symbol), None);
        }

        Band::add_relayers(RuntimeOrigin::root(), vec![relayer]).expect("Failed to add relayers");
        Band::relay(
            RuntimeOrigin::signed(relayer),
            rates.clone().try_into().unwrap(),
            initial_resolve_time,
            request_id,
        )
        .expect("Failed to relay rates");

        for (symbol, rate) in rates {
            assert_eq!(
                Band::rates(symbol),
                Some(BandRate {
                    value: band_rate_into_balance(rate),
                    last_updated: initial_resolve_time,
                    request_id,
                    dynamic_fee: fixed!(0),
<<<<<<< HEAD
=======
                    last_updated_block: 0u64,
>>>>>>> 7c70d653
                })
            );
        }
    });
}

#[test]
fn relay_should_not_update_if_time_is_lower_than_last_stored() {
    new_test_ext().execute_with(|| {
        let relayer = 1;
        let initial_resolve_time = 100;
        let request_id = 0;

        Band::add_relayers(RuntimeOrigin::root(), vec![relayer]).expect("Failed to add relayers");
        Band::relay(
            RuntimeOrigin::signed(relayer),
            vec![
                ("USD".to_owned(), 1),
                ("RUB".to_owned(), 2),
                ("YEN".to_owned(), 3),
            ]
            .try_into()
            .unwrap(),
            initial_resolve_time,
            request_id,
        )
        .expect("Failed to relay rates");

        let new_request_id = 1;
        Band::relay(
            RuntimeOrigin::signed(relayer),
            vec![("RUB".to_owned(), 4)].try_into().unwrap(),
            initial_resolve_time - 1,
            new_request_id,
        )
        .expect("Failed to relay rates");

        assert_eq!(
            Band::rates("RUB"),
            Some(BandRate {
                value: band_rate_into_balance(2),
                last_updated: initial_resolve_time,
                request_id,
                dynamic_fee: fixed!(0),
<<<<<<< HEAD
=======
                last_updated_block: 0u64,
>>>>>>> 7c70d653
            })
        );
    });
}

#[test]
fn force_relay_should_rewrite_rates_without_time_check() {
    new_test_ext().execute_with(|| {
        let relayer = 1;
        let initial_resolve_time = 100;
        let request_id = 0;

        Band::add_relayers(RuntimeOrigin::root(), vec![relayer]).expect("Failed to add relayers");
        Band::relay(
            RuntimeOrigin::signed(relayer),
            vec![
                ("USD".to_owned(), 1),
                ("RUB".to_owned(), 2),
                ("YEN".to_owned(), 3),
            ]
            .try_into()
            .unwrap(),
            initial_resolve_time,
            request_id,
        )
        .expect("Failed to relay rates");

        let new_rub_rate = 4;
        let new_resolve_time = initial_resolve_time - 1;
        let new_request_id = 1;
        Band::force_relay(
            RuntimeOrigin::signed(relayer),
            vec![("RUB".to_owned(), new_rub_rate)].try_into().unwrap(),
            new_resolve_time,
            new_request_id,
        )
        .expect("Failed to force relay rates");

        assert_eq!(
            Band::rates("RUB"),
            Some(BandRate {
                value: band_rate_into_balance(new_rub_rate),
                last_updated: new_resolve_time,
                request_id: new_request_id,
                dynamic_fee: fixed!(0),
<<<<<<< HEAD
=======
                last_updated_block: 0u64,
>>>>>>> 7c70d653
            })
        );
    });
}

#[test]
fn relay_should_check_for_trusted_relayer() {
    new_test_ext().execute_with(|| {
        let relayer = 1;
        let initial_resolve_time = 100;

        Band::add_relayers(RuntimeOrigin::root(), vec![relayer]).expect("Failed to add relayers");
        assert_noop!(
            Band::relay(
                RuntimeOrigin::signed(relayer + 1),
                vec![
                    ("USD".to_owned(), 1),
                    ("RUB".to_owned(), 2),
                    ("YEN".to_owned(), 3),
                ]
                .try_into()
                .unwrap(),
                initial_resolve_time,
                0,
            ),
            Error::<Runtime>::UnauthorizedRelayer
        );
    });
}

#[test]
fn force_relay_should_check_for_trusted_relayer() {
    new_test_ext().execute_with(|| {
        let relayer = 1;
        let initial_resolve_time = 100;

        Band::add_relayers(RuntimeOrigin::root(), vec![relayer]).expect("Failed to add relayers");
        assert_noop!(
            Band::force_relay(
                RuntimeOrigin::signed(relayer + 1),
                vec![
                    ("USD".to_owned(), 1),
                    ("RUB".to_owned(), 2),
                    ("YEN".to_owned(), 3),
                ]
                .try_into()
                .unwrap(),
                initial_resolve_time,
                0,
            ),
            Error::<Runtime>::UnauthorizedRelayer
        );
    });
}

#[test]
fn relay_should_store_last_duplicated_rate() {
    new_test_ext().execute_with(|| {
        let relayer = 1;
        let initial_resolve_time = 100;

        Band::add_relayers(RuntimeOrigin::root(), vec![relayer]).expect("Failed to add relayers");
        Band::relay(
            RuntimeOrigin::signed(relayer),
            vec![
                ("USD".to_owned(), 1),
                ("RUB".to_owned(), 2),
                ("YEN".to_owned(), 3),
                ("USD".to_owned(), 4),
            ]
            .try_into()
            .unwrap(),
            initial_resolve_time,
            0,
        )
        .expect("Failed to relay rates");

        assert_eq!(
            Band::rates("USD"),
            Some(BandRate {
                value: band_rate_into_balance(4),
                last_updated: initial_resolve_time,
                request_id: 0,
                dynamic_fee: fixed!(1),
<<<<<<< HEAD
=======
                last_updated_block: 0u64,
>>>>>>> 7c70d653
            })
        );
    });
}

#[test]
fn force_relay_should_store_last_duplicated_rate() {
    new_test_ext().execute_with(|| {
        let relayer = 1;
        let initial_resolve_time = 100;

        Band::add_relayers(RuntimeOrigin::root(), vec![relayer]).expect("Failed to add relayers");
        Band::force_relay(
            RuntimeOrigin::signed(relayer),
            vec![
                ("USD".to_owned(), 1),
                ("RUB".to_owned(), 2),
                ("YEN".to_owned(), 3),
                ("USD".to_owned(), 4),
            ]
            .try_into()
            .unwrap(),
            initial_resolve_time,
            0,
        )
        .expect("Failed to relay rates");

        assert_eq!(
            Band::rates("USD"),
            Some(BandRate {
                value: band_rate_into_balance(4),
                last_updated: initial_resolve_time,
                request_id: 0,
                dynamic_fee: fixed!(0),
<<<<<<< HEAD
=======
                last_updated_block: 0u64,
>>>>>>> 7c70d653
            })
        );
    });
}

#[test]
fn quote_and_list_enabled_symbols_should_work() {
    new_test_ext().execute_with(|| {
        let symbols = vec!["USD".to_owned(), "RUB".to_owned(), "YEN".to_owned()];
        let rates = vec![1, 2, 3];
        let relayer = 1;
        let initial_resolve_time = 0;

        for symbol in &symbols {
            assert_eq!(Band::rates(symbol), None);
        }

        Band::add_relayers(RuntimeOrigin::root(), vec![relayer]).expect("Failed to add relayers");
        Band::relay(
            RuntimeOrigin::signed(relayer),
            symbols
                .iter()
                .cloned()
                .zip(rates.iter().cloned())
                .try_collect()
                .unwrap(),
            initial_resolve_time,
            0,
        )
        .expect("Failed to relay rates");

        for (symbol, rate) in symbols.iter().zip(rates) {
            assert_eq!(
                Band::rates(symbol),
                Some(BandRate {
                    value: band_rate_into_balance(rate),
                    last_updated: initial_resolve_time,
                    request_id: 0,
                    dynamic_fee: fixed!(0),
<<<<<<< HEAD
=======
                    last_updated_block: 0u64,
>>>>>>> 7c70d653
                })
            );
        }

        let usd_rate = BandRate {
            value: band_rate_into_balance(1),
            last_updated: initial_resolve_time,
            request_id: 0,
            dynamic_fee: fixed!(0),
<<<<<<< HEAD
=======
            last_updated_block: 0u64,
>>>>>>> 7c70d653
        };

        assert_eq!(
            <Band as DataFeed<String, Rate, u64>>::quote(&"USD".to_owned()),
            Ok(Some(usd_rate.into()))
        );

        let enabled_symbols: HashSet<(String, u64)> = symbols
            .iter()
            .cloned()
            .map(|sym| (sym, initial_resolve_time))
            .collect();

        let enabled_symbols_res: HashSet<(String, u64)> =
            <Band as DataFeed<String, Rate, u64>>::list_enabled_symbols()
                .expect("Failed to resolve symbols")
                .iter()
                .cloned()
                .collect();

        assert_eq!(enabled_symbols_res, enabled_symbols)
    });
}

#[test]
fn quote_invalid_rate_should_fail() {
    new_test_ext().execute_with(|| {
        let relayer = 1;

        assert_eq!(Band::rates("USD".to_owned()), None);
        assert_eq!(Band::rates("RUB".to_owned()), None);

        Band::add_relayers(RuntimeOrigin::root(), vec![relayer]).expect("Failed to add relayers");
        Band::relay(
            RuntimeOrigin::signed(relayer),
            vec![("USD".to_owned(), 1)].try_into().unwrap(),
            0,
            0,
        )
        .expect("Failed to relay rates");

        Timestamp::set_timestamp(GetRateStalePeriod::get() + 10);

        assert_eq!(
            <Band as DataFeed<String, Rate, u64>>::quote(&"USD".to_owned()),
            Err(Error::<Runtime>::RateExpired.into())
        );

        Band::relay(
            RuntimeOrigin::signed(relayer),
            vec![("RUB".to_owned(), 1)].try_into().unwrap(),
            60 * 5 + 1,
            0,
        )
        .expect("Failed to relay rates");

        assert_eq!(
            <Band as DataFeed<String, Rate, u64>>::quote(&"RUB".to_owned()),
            Err(Error::<Runtime>::RateHasInvalidTimestamp.into())
        );
    })
}

#[test]
<<<<<<< HEAD
=======
fn check_block_symbol_should_work() {
    new_test_ext().execute_with(|| {
        let relayer = 1;

        assert_eq!(Band::rates("USD".to_owned()), None);

        System::set_block_number(1);

        Band::add_relayers(RuntimeOrigin::root(), vec![relayer]).expect("Failed to add relayers");
        Band::relay(
            RuntimeOrigin::signed(relayer),
            vec![("USD".to_owned(), 1)].try_into().unwrap(),
            0,
            0,
        )
        .expect("Failed to relay rates");

        assert_eq!(
            SymbolCheckBlock::<Runtime>::get(1 + GetRateStaleBlockPeriod::get(), "USD".to_owned()),
            true
        );

        <Band as Hooks<BlockNumberFor<Runtime>>>::on_initialize(601);

        assert_eq!(
            SymbolCheckBlock::<Runtime>::get(601u64, "USD".to_owned()),
            false
        )
    })
}

#[test]
>>>>>>> 7c70d653
fn set_dynamic_fee_parameters_should_work() {
    new_test_ext().execute_with(|| {
        let parameters = FeeCalculationParameters::new(fixed!(0.1), fixed!(1), fixed!(0.05));

        Band::set_dynamic_fee_parameters(RuntimeOrigin::root(), parameters.clone())
            .expect("Expected to set the dynamic fee calculation parameters");
        let uploaded_parameters = Band::dynamic_fee_parameters();

        assert_eq!(parameters, uploaded_parameters,);
    })
}

#[test]
fn set_invalid_dynamic_fee_parameters_should_fail() {
    new_test_ext().execute_with(|| {
        let parameters = FeeCalculationParameters::new(fixed!(-0.1), fixed!(0), fixed!(0));
        assert_eq!(
            Band::set_dynamic_fee_parameters(RuntimeOrigin::root(), parameters.clone(),),
            Err(Error::<Runtime>::InvalidDynamicFeeParameters.into())
        );

        let parameters = FeeCalculationParameters::new(fixed!(0), fixed!(-1), fixed!(0));
        assert_eq!(
            Band::set_dynamic_fee_parameters(RuntimeOrigin::root(), parameters.clone(),),
            Err(Error::<Runtime>::InvalidDynamicFeeParameters.into())
        );

        let parameters = FeeCalculationParameters::new(fixed!(0), fixed!(0), fixed!(-1));
        assert_eq!(
            Band::set_dynamic_fee_parameters(RuntimeOrigin::root(), parameters.clone(),),
            Err(Error::<Runtime>::InvalidDynamicFeeParameters.into())
        );

        let parameters = FeeCalculationParameters::new(fixed!(1), fixed!(0), fixed!(0));
        assert_eq!(
            Band::set_dynamic_fee_parameters(RuntimeOrigin::root(), parameters.clone(),),
            Err(Error::<Runtime>::InvalidDynamicFeeParameters.into())
        );
    })
}

#[test]
fn should_calculate_dynamic_fee() {
    new_test_ext().execute_with(|| {
        let parameters = FeeCalculationParameters::new(fixed!(0.1), fixed!(0.01), fixed!(0.05));

        Band::set_dynamic_fee_parameters(RuntimeOrigin::root(), parameters.clone())
            .expect("Expected to set the dynamic fee calculation parameters");

        let relayer = 1;
        let symbol_name = "USD".to_owned();
        Timestamp::set_timestamp(10_000);

        Band::add_relayers(RuntimeOrigin::root(), vec![relayer]).expect("Failed to add relayers");
        Band::relay(
            RuntimeOrigin::signed(relayer),
<<<<<<< HEAD
            vec![(symbol_name.clone(), 1_000_000_000)],
=======
            vec![(symbol_name.clone(), 1_000_000_000)]
                .try_into()
                .unwrap(),
>>>>>>> 7c70d653
            0,
            0,
        )
        .expect("Failed to relay rates");

        let rate_a = Band::quote(&symbol_name)
            .expect("Expected to get the Ok result from quote")
            .expect("Expected to get the rate of symbol");

        Band::relay(
            RuntimeOrigin::signed(relayer),
<<<<<<< HEAD
            vec![("USD".to_owned(), 1_500_000_000)],
=======
            vec![("USD".to_owned(), 1_500_000_000)].try_into().unwrap(),
>>>>>>> 7c70d653
            1,
            0,
        )
        .expect("Failed to relay rates");

        let rate_b = Band::quote(&symbol_name)
            .expect("Expected to get the Ok result from quote")
            .expect("Expected to get the rate of symbol");

        Band::relay(
            RuntimeOrigin::signed(relayer),
<<<<<<< HEAD
            vec![("USD".to_owned(), 1_500_000_000)],
=======
            vec![("USD".to_owned(), 1_500_000_000)].try_into().unwrap(),
>>>>>>> 7c70d653
            2,
            0,
        )
        .expect("Failed to relay rates");

        let rate_c = Band::quote(&symbol_name)
            .expect("Expected to get the Ok result from quote")
            .expect("Expected to get the rate of symbol");

        Band::relay(
            RuntimeOrigin::signed(relayer),
<<<<<<< HEAD
            vec![("USD".to_owned(), 1_000_000_000_000_000)],
=======
            vec![("USD".to_owned(), 1_000_000_000_000_000)]
                .try_into()
                .unwrap(),
>>>>>>> 7c70d653
            2,
            0,
        )
        .expect("Failed to relay rates");

        let rate_d = Band::quote(&symbol_name)
            .expect("Expected to get the Ok result from quote")
            .expect("Expected to get the rate of symbol");

        assert_eq!(rate_a.dynamic_fee, fixed!(0),);
        assert_eq!(rate_b.dynamic_fee, fixed!(0.39));
        assert_eq!(rate_c.dynamic_fee, fixed!(0.039));
        assert_eq!(rate_d.dynamic_fee, fixed!(1));
    })
}<|MERGE_RESOLUTION|>--- conflicted
+++ resolved
@@ -31,20 +31,13 @@
 use codec::alloc::collections::HashSet;
 use common::{fixed, DataFeed, Rate};
 use common::{prelude::FixedWrapper, Balance, Fixed};
-<<<<<<< HEAD
-=======
 use frame_support::traits::Hooks;
->>>>>>> 7c70d653
 use frame_support::{assert_noop, error::BadOrigin};
 use frame_system::pallet_prelude::BlockNumberFor;
 use sp_core::TryCollect;
 use sp_std::collections::btree_set::BTreeSet;
 
-<<<<<<< HEAD
-use crate::{mock::*, BandRate, Error, FeeCalculationParameters};
-=======
 use crate::{mock::*, BandRate, Error, FeeCalculationParameters, SymbolCheckBlock};
->>>>>>> 7c70d653
 
 pub fn band_rate_into_balance(rate: u64) -> Balance {
     let fixed = Fixed::from_bits(rate as i128 * super::RATE_MULTIPLIER);
@@ -188,10 +181,7 @@
                     last_updated: initial_resolve_time,
                     request_id,
                     dynamic_fee: fixed!(0),
-<<<<<<< HEAD
-=======
                     last_updated_block: 0u64,
->>>>>>> 7c70d653
                 })
             );
         }
@@ -236,10 +226,7 @@
                 last_updated: initial_resolve_time,
                 request_id,
                 dynamic_fee: fixed!(0),
-<<<<<<< HEAD
-=======
                 last_updated_block: 0u64,
->>>>>>> 7c70d653
             })
         );
     });
@@ -285,10 +272,7 @@
                 last_updated: new_resolve_time,
                 request_id: new_request_id,
                 dynamic_fee: fixed!(0),
-<<<<<<< HEAD
-=======
                 last_updated_block: 0u64,
->>>>>>> 7c70d653
             })
         );
     });
@@ -373,10 +357,7 @@
                 last_updated: initial_resolve_time,
                 request_id: 0,
                 dynamic_fee: fixed!(1),
-<<<<<<< HEAD
-=======
                 last_updated_block: 0u64,
->>>>>>> 7c70d653
             })
         );
     });
@@ -411,10 +392,7 @@
                 last_updated: initial_resolve_time,
                 request_id: 0,
                 dynamic_fee: fixed!(0),
-<<<<<<< HEAD
-=======
                 last_updated_block: 0u64,
->>>>>>> 7c70d653
             })
         );
     });
@@ -454,10 +432,7 @@
                     last_updated: initial_resolve_time,
                     request_id: 0,
                     dynamic_fee: fixed!(0),
-<<<<<<< HEAD
-=======
                     last_updated_block: 0u64,
->>>>>>> 7c70d653
                 })
             );
         }
@@ -467,10 +442,7 @@
             last_updated: initial_resolve_time,
             request_id: 0,
             dynamic_fee: fixed!(0),
-<<<<<<< HEAD
-=======
             last_updated_block: 0u64,
->>>>>>> 7c70d653
         };
 
         assert_eq!(
@@ -535,8 +507,6 @@
 }
 
 #[test]
-<<<<<<< HEAD
-=======
 fn check_block_symbol_should_work() {
     new_test_ext().execute_with(|| {
         let relayer = 1;
@@ -569,7 +539,6 @@
 }
 
 #[test]
->>>>>>> 7c70d653
 fn set_dynamic_fee_parameters_should_work() {
     new_test_ext().execute_with(|| {
         let parameters = FeeCalculationParameters::new(fixed!(0.1), fixed!(1), fixed!(0.05));
@@ -626,13 +595,9 @@
         Band::add_relayers(RuntimeOrigin::root(), vec![relayer]).expect("Failed to add relayers");
         Band::relay(
             RuntimeOrigin::signed(relayer),
-<<<<<<< HEAD
-            vec![(symbol_name.clone(), 1_000_000_000)],
-=======
             vec![(symbol_name.clone(), 1_000_000_000)]
                 .try_into()
                 .unwrap(),
->>>>>>> 7c70d653
             0,
             0,
         )
@@ -644,11 +609,7 @@
 
         Band::relay(
             RuntimeOrigin::signed(relayer),
-<<<<<<< HEAD
-            vec![("USD".to_owned(), 1_500_000_000)],
-=======
             vec![("USD".to_owned(), 1_500_000_000)].try_into().unwrap(),
->>>>>>> 7c70d653
             1,
             0,
         )
@@ -660,11 +621,7 @@
 
         Band::relay(
             RuntimeOrigin::signed(relayer),
-<<<<<<< HEAD
-            vec![("USD".to_owned(), 1_500_000_000)],
-=======
             vec![("USD".to_owned(), 1_500_000_000)].try_into().unwrap(),
->>>>>>> 7c70d653
             2,
             0,
         )
@@ -676,13 +633,9 @@
 
         Band::relay(
             RuntimeOrigin::signed(relayer),
-<<<<<<< HEAD
-            vec![("USD".to_owned(), 1_000_000_000_000_000)],
-=======
             vec![("USD".to_owned(), 1_000_000_000_000_000)]
                 .try_into()
                 .unwrap(),
->>>>>>> 7c70d653
             2,
             0,
         )
