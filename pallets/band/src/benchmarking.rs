--- conflicted
+++ resolved
@@ -61,10 +61,7 @@
             last_updated: 100,
             request_id: 1,
             dynamic_fee: fixed!(0),
-<<<<<<< HEAD
-=======
             last_updated_block: 1u32.into(),
->>>>>>> 7c70d653
         }));
     }
 
@@ -79,10 +76,7 @@
             last_updated: 100,
             request_id: 1,
             dynamic_fee: fixed!(0),
-<<<<<<< HEAD
-=======
             last_updated_block: 1u32.into(),
->>>>>>> 7c70d653
         }));
     }
 
