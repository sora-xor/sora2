--- conflicted
+++ resolved
@@ -30,12 +30,8 @@
 
 #![cfg_attr(not(feature = "std"), no_std)]
 
-<<<<<<< HEAD
-use common::DataFeed;
-=======
 use common::prelude::FixedWrapper;
-use common::{Balance, Fixed};
->>>>>>> 8475f697
+use common::{Balance, DataFeed, Fixed};
 use frame_support::pallet_prelude::*;
 use frame_support::weights::Weight;
 use frame_system::pallet_prelude::*;
@@ -314,19 +310,6 @@
             })
             .ok_or_else(|| Error::<T, I>::UnauthorizedRelayer.into())
     }
-<<<<<<< HEAD
-}
-
-impl<T: Config<I>, I: 'static> DataFeed<T::Symbol, u64, u64, DispatchError> for Pallet<T, I> {
-    fn quote(symbol: T::Symbol) -> Result<Option<u64>, DispatchError> {
-        Ok(SymbolRates::<T, I>::get(symbol).map(|rate| rate.value))
-    }
-
-    fn list_enabled_symbols() -> Result<Vec<(T::Symbol, u64)>, DispatchError> {
-        Ok(SymbolRates::<T, I>::iter()
-            .filter_map(|(symbol, option_rate)| option_rate.map(|rate| (symbol, rate.last_updated)))
-            .collect())
-=======
 
     /// Update rates in the storage with the new ones.
     ///
@@ -360,6 +343,17 @@
                 FixedWrapper::from(fixed).try_into_balance().ok()
             })
             .ok_or_else(|| Error::<T, I>::RateConversionOverflow.into())
->>>>>>> 8475f697
+    }
+}
+
+impl<T: Config<I>, I: 'static> DataFeed<T::Symbol, Balance, u64, DispatchError> for Pallet<T, I> {
+    fn quote(symbol: T::Symbol) -> Result<Option<Balance>, DispatchError> {
+        Ok(SymbolRates::<T, I>::get(symbol).map(|rate| rate.value))
+    }
+
+    fn list_enabled_symbols() -> Result<Vec<(T::Symbol, u64)>, DispatchError> {
+        Ok(SymbolRates::<T, I>::iter()
+            .filter_map(|(symbol, option_rate)| option_rate.map(|rate| (symbol, rate.last_updated)))
+            .collect())
     }
 }