--- conflicted
+++ resolved
@@ -51,11 +51,8 @@
     pub const GetBurnUpdateFrequency: BlockNumber = 14400;
     pub GetParliamentAccountId: AccountId = AccountId::new([8; 32]);
     pub GetFee: Fixed = fixed!(0.003);
-<<<<<<< HEAD
-=======
     pub GetXykMaxIssuanceRatio: Fixed = fixed!(1.5);
     pub const MinimumPeriod: u64 = 5;
->>>>>>> 799156ec
     pub const CeresAssetId: AssetId = CERES_ASSET_ID;
     pub GetXykIrreducibleReservePercent: Percent = Percent::from_percent(1);
 }
