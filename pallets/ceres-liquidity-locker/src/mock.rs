--- conflicted
+++ resolved
@@ -2,13 +2,10 @@
 use codec::Decode;
 use common::mock::GetTradingPairRestrictedFlag;
 use common::prelude::{Balance, Fixed};
-<<<<<<< HEAD
-use common::{balance, fixed, hash, mock_technical_config, DEXInfo, PSWAP, TBCD, VAL, XOR, XST};
-=======
 use common::{
-    balance, fixed, hash, mock_pallet_balances_config, DEXInfo, PSWAP, TBCD, VAL, XOR, XST,
+    balance, fixed, hash, mock_pallet_balances_config, mock_technical_config, DEXInfo, PSWAP, TBCD,
+    VAL, XOR, XST,
 };
->>>>>>> 0a2a1e2e
 use currencies::BasicCurrencyAdapter;
 use frame_support::traits::{Everything, GenesisBuild, Hooks};
 use frame_support::weights::Weight;
