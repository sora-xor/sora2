use crate::pallet::AccountIdOf;
use codec::Decode;
use common::mock::GetTradingPairRestrictedFlag;
use common::prelude::{Balance, Fixed};
<<<<<<< HEAD
use common::{balance, fixed, hash, mock_assets_config, DEXId, DEXInfo, TBCD, XOR, XST};
=======
use common::{
    balance, fixed, hash, mock_pallet_balances_config, mock_technical_config, DEXInfo, PSWAP, TBCD,
    VAL, XOR, XST,
};
>>>>>>> 6ac1313e
use currencies::BasicCurrencyAdapter;
use frame_support::traits::{Everything, GenesisBuild, Hooks};
use frame_support::weights::Weight;
use frame_support::{construct_runtime, parameter_types};
use frame_system;
use hex_literal::hex;
use orml_traits::parameter_type_with_key;
use permissions::{Scope, MANAGE_DEX};
use sp_core::H256;
use sp_runtime::testing::Header;
use sp_runtime::traits::{BlakeTwo256, IdentityLookup};
use sp_runtime::{Perbill, Percent};

pub use common::mock::*;
pub use common::TechAssetId as Tas;
pub use common::TechPurpose::*;
use frame_system::pallet_prelude::BlockNumberFor;
use sp_core::crypto::AccountId32;

pub type BlockNumber = u64;
pub type AccountId = AccountId32;
pub type Amount = i128;
pub type AssetId = common::AssetId32<common::PredefinedAssetId>;
pub type TechAssetId = common::TechAssetId<common::PredefinedAssetId>;
pub type TechAccountId = common::TechAccountId<AccountId, TechAssetId, DEXId>;
type UncheckedExtrinsic = frame_system::mocking::MockUncheckedExtrinsic<Runtime>;
type Block = frame_system::mocking::MockBlock<Runtime>;

pub const BLOCKS_PER_DAY: BlockNumberFor<Runtime> = 14_440;

pub const ALICE: AccountId = AccountId::new([1; 32]);
pub const BOB: AccountId = AccountId::new([2; 32]);
pub const DEX_A_ID: DEXId = DEXId::PolkaswapXSTUSD;
pub const CERES_ASSET_ID: AssetId = common::AssetId32::from_bytes(hex!(
    "008bcfd2387d3fc453333557eecb0efe59fcba128769b2feefdd306e98e66440"
));

parameter_types! {
    pub const BlockHashCount: u64 = 250;
    pub const MaximumBlockWeight: Weight = Weight::from_parts(1024, 0);
    pub const MaximumBlockLength: u32 = 2 * 1024;
    pub const AvailableBlockRatio: Perbill = Perbill::from_percent(75);
    pub GetBaseAssetId: AssetId = common::AssetId32::from_bytes(hex!("0200000000000000000000000000000000000000000000000000000000000000").into());
    pub GetIncentiveAssetId: AssetId = common::AssetId32::from_bytes(hex!("0200050000000000000000000000000000000000000000000000000000000000").into());
<<<<<<< HEAD
    pub const ExistentialDeposit: u128 = 0;
    pub GetPswapDistributionAccountId: AccountId = AccountId::new([3; 32]);
=======
    pub GetPswapDistributionAccountId: AccountId = 3u128;
>>>>>>> 6ac1313e
    pub const GetDefaultSubscriptionFrequency: BlockNumber = 10;
    pub const GetBurnUpdateFrequency: BlockNumber = 14400;
    pub GetParliamentAccountId: AccountId = AccountId::new([8; 32]);
    pub GetFee: Fixed = fixed!(0.003);
    pub const MinimumPeriod: u64 = 5;
    pub const CeresAssetId: AssetId = CERES_ASSET_ID;
    pub GetXykIrreducibleReservePercent: Percent = Percent::from_percent(1);
}

parameter_type_with_key! {
    pub ExistentialDeposits: |_currency_id: AssetId| -> Balance {
        0
    };
}

construct_runtime! {
    pub enum Runtime where
        Block = Block,
        NodeBlock = Block,
        UncheckedExtrinsic = UncheckedExtrinsic,
    {
        System: frame_system::{Pallet, Call, Config, Storage, Event<T>},
        Permissions: permissions::{Pallet, Call, Config<T>, Storage, Event<T>},
        DexManager: dex_manager::{Pallet, Call, Config<T>, Storage},
        TradingPair: trading_pair::{Pallet, Call, Config<T>, Storage, Event<T>},
        Balances: pallet_balances::{Pallet, Call, Storage, Event<T>},
        Tokens: orml_tokens::{Pallet, Call, Config<T>, Storage, Event<T>},
        Currencies: currencies::{Pallet, Call, Storage},
        Assets: assets::{Pallet, Call, Config<T>, Storage, Event<T>},
        Timestamp: pallet_timestamp::{Pallet, Call, Storage, Inherent},
        Technical: technical::{Pallet, Call, Config<T>, Storage, Event<T>},
        PswapDistribution: pswap_distribution::{Pallet, Call, Config<T>, Storage, Event<T>},
        PoolXYK: pool_xyk::{Pallet, Call, Storage, Event<T>},
        CeresLiquidityLocker: ceres_liquidity_locker::{Pallet, Call, Storage, Event<T>},
        DemeterFarmingPlatform: demeter_farming_platform::{Pallet, Call, Storage, Event<T>},
    }
}

impl frame_system::Config for Runtime {
    type BaseCallFilter = Everything;
    type BlockWeights = ();
    type BlockLength = ();
    type RuntimeOrigin = RuntimeOrigin;
    type RuntimeCall = RuntimeCall;
    type Index = u64;
    type BlockNumber = u64;
    type Hash = H256;
    type Hashing = BlakeTwo256;
    type AccountId = AccountId;
    type Lookup = IdentityLookup<Self::AccountId>;
    type Header = Header;
    type RuntimeEvent = RuntimeEvent;
    type BlockHashCount = BlockHashCount;
    type DbWeight = ();
    type Version = ();
    type AccountData = pallet_balances::AccountData<Balance>;
    type OnNewAccount = ();
    type OnKilledAccount = ();
    type SystemWeightInfo = ();
    type PalletInfo = PalletInfo;
    type SS58Prefix = ();
    type OnSetCode = ();
    type MaxConsumers = frame_support::traits::ConstU32<65536>;
}

impl permissions::Config for Runtime {
    type RuntimeEvent = RuntimeEvent;
}

impl dex_manager::Config for Runtime {}

impl trading_pair::Config for Runtime {
    type RuntimeEvent = RuntimeEvent;
    type EnsureDEXManager = dex_manager::Pallet<Runtime>;
    type DexInfoProvider = dex_manager::Pallet<Runtime>;
    type WeightInfo = ();
    type AssetInfoProvider = assets::Pallet<Runtime>;
}

impl common::Config for Runtime {
    type DEXId = DEXId;
    type LstId = common::LiquiditySourceType;
    type AssetManager = assets::Pallet<Runtime>;
    type MultiCurrency = currencies::Pallet<Runtime>;
}

mock_pallet_balances_config!(Runtime);

impl orml_tokens::Config for Runtime {
    type RuntimeEvent = RuntimeEvent;
    type Balance = Balance;
    type Amount = Amount;
    type CurrencyId = <Runtime as assets::Config>::AssetId;
    type WeightInfo = ();
    type ExistentialDeposits = ExistentialDeposits;
    type CurrencyHooks = ();
    type MaxLocks = ();
    type MaxReserves = ();
    type ReserveIdentifier = ();
    type DustRemovalWhitelist = Everything;
}

impl currencies::Config for Runtime {
    type MultiCurrency = orml_tokens::Pallet<Runtime>;
    type NativeCurrency =
        BasicCurrencyAdapter<Runtime, pallet_balances::Pallet<Runtime>, Amount, BlockNumber>;
    type GetNativeCurrencyId = <Runtime as assets::Config>::GetBaseAssetId;
    type WeightInfo = ();
}

parameter_types! {
    pub const GetBuyBackAssetId: AssetId = TBCD;
}

<<<<<<< HEAD
mock_assets_config!(Runtime);
=======
impl assets::Config for Runtime {
    type RuntimeEvent = RuntimeEvent;
    type ExtraAccountId = AccountId;
    type ExtraAssetRecordArg =
        common::AssetIdExtraAssetRecordArg<DEXId, common::LiquiditySourceType, u128>;
    type AssetId = AssetId;
    type GetBaseAssetId = GetBaseAssetId;
    type GetBuyBackAssetId = GetBuyBackAssetId;
    type GetBuyBackSupplyAssets = GetBuyBackSupplyAssets;
    type GetBuyBackPercentage = GetBuyBackPercentage;
    type GetBuyBackAccountId = GetBuyBackAccountId;
    type GetBuyBackDexId = GetBuyBackDexId;
    type BuyBackLiquidityProxy = ();
    type Currency = currencies::Pallet<Runtime>;
    type GetTotalBalance = ();
    type WeightInfo = ();
    type AssetRegulator = permissions::Pallet<Runtime>;
}
>>>>>>> 6ac1313e

mock_technical_config!(Runtime, pool_xyk::PolySwapAction<DEXId, AssetId, AccountId, TechAccountId>);

impl pallet_timestamp::Config for Runtime {
    type Moment = u64;
    type OnTimestampSet = ();
    type MinimumPeriod = MinimumPeriod;
    type WeightInfo = ();
}

impl demeter_farming_platform::Config for Runtime {
    type RuntimeEvent = RuntimeEvent;
    type DemeterAssetId = ();
    const BLOCKS_PER_HOUR_AND_A_HALF: BlockNumberFor<Self> = 900;
    type WeightInfo = ();
    type AssetInfoProvider = assets::Pallet<Runtime>;
}

impl pool_xyk::Config for Runtime {
    const MIN_XOR: Balance = balance!(0.0007);
    type RuntimeEvent = RuntimeEvent;
    type PairSwapAction = pool_xyk::PairSwapAction<DEXId, AssetId, AccountId, TechAccountId>;
    type DepositLiquidityAction =
        pool_xyk::DepositLiquidityAction<AssetId, AccountId, TechAccountId>;
    type WithdrawLiquidityAction =
        pool_xyk::WithdrawLiquidityAction<AssetId, AccountId, TechAccountId>;
    type PolySwapAction = pool_xyk::PolySwapAction<DEXId, AssetId, AccountId, TechAccountId>;
    type EnsureDEXManager = dex_manager::Pallet<Runtime>;
    type TradingPairSourceManager = trading_pair::Pallet<Runtime>;
    type DexInfoProvider = dex_manager::Pallet<Runtime>;
    type EnsureTradingPairExists = trading_pair::Pallet<Runtime>;
    type EnabledSourcesManager = trading_pair::Pallet<Runtime>;
    type GetFee = GetFee;
    type OnPoolCreated = PswapDistribution;
    type OnPoolReservesChanged = ();
    type XSTMarketInfo = ();
    type GetTradingPairRestrictedFlag = GetTradingPairRestrictedFlag;
    type AssetInfoProvider = assets::Pallet<Runtime>;
    type IrreducibleReserve = GetXykIrreducibleReservePercent;
    type WeightInfo = ();
}
impl pswap_distribution::Config for Runtime {
    const PSWAP_BURN_PERCENT: Percent = Percent::from_percent(3);
    type RuntimeEvent = RuntimeEvent;
    type GetIncentiveAssetId = GetIncentiveAssetId;
    type GetTBCDAssetId = GetBuyBackAssetId;
    type LiquidityProxy = ();
    type CompatBalance = Balance;
    type GetDefaultSubscriptionFrequency = GetDefaultSubscriptionFrequency;
    type GetBurnUpdateFrequency = GetBurnUpdateFrequency;
    type GetTechnicalAccountId = GetPswapDistributionAccountId;
    type EnsureDEXManager = ();
    type OnPswapBurnedAggregator = ();
    type WeightInfo = ();
    type GetParliamentAccountId = GetParliamentAccountId;
    type PoolXykPallet = PoolXYK;
    type BuyBackHandler = ();
    type DexInfoProvider = dex_manager::Pallet<Runtime>;
    type AssetInfoProvider = assets::Pallet<Runtime>;
}

impl ceres_liquidity_locker::Config for Runtime {
    const BLOCKS_PER_ONE_DAY: BlockNumberFor<Self> = BLOCKS_PER_DAY;
    type RuntimeEvent = RuntimeEvent;
    type XYKPool = PoolXYK;
    type DemeterFarmingPlatform = DemeterFarmingPlatform;
    type CeresAssetId = CeresAssetId;
    type WeightInfo = ();
}

#[allow(non_snake_case)]
pub fn AUTHORITY<T: frame_system::Config>() -> T::AccountId {
    let bytes = hex!("34a5b78f5fbcdc92a28767d63b579690a4b2f6a179931b3ecc87f09fc9366d47");
    AccountIdOf::<T>::decode(&mut &bytes[..]).expect("Failed to decode account ID")
}

pub struct ExtBuilder {
    initial_dex_list: Vec<(DEXId, DEXInfo<AssetId>)>,
    endowed_accounts: Vec<(AccountId, AssetId, Balance)>,
    initial_permission_owners: Vec<(u32, Scope, Vec<AccountId>)>,
    initial_permissions: Vec<(AccountId, Scope, Vec<u32>)>,
}

impl Default for ExtBuilder {
    fn default() -> Self {
        Self {
            initial_dex_list: vec![(
                DEX_A_ID,
                DEXInfo {
                    base_asset_id: XOR.into(),
                    synthetic_base_asset_id: XST.into(),
                    is_public: true,
                },
            )],
            endowed_accounts: vec![
                (ALICE, CERES_ASSET_ID.into(), balance!(2000)),
                (BOB, CERES_ASSET_ID.into(), balance!(1000)),
            ],
            initial_permission_owners: vec![(
                MANAGE_DEX,
                Scope::Limited(hash(&DEX_A_ID)),
                vec![BOB],
            )],
            initial_permissions: vec![(BOB, Scope::Limited(hash(&DEX_A_ID)), vec![MANAGE_DEX])],
        }
    }
}

impl ExtBuilder {
    pub fn build(self) -> sp_io::TestExternalities {
        let mut t = frame_system::GenesisConfig::default()
            .build_storage::<Runtime>()
            .unwrap();

        dex_manager::GenesisConfig::<Runtime> {
            dex_list: self.initial_dex_list,
        }
        .assimilate_storage(&mut t)
        .unwrap();

        orml_tokens::GenesisConfig::<Runtime> {
            balances: self.endowed_accounts,
        }
        .assimilate_storage(&mut t)
        .unwrap();

        permissions::GenesisConfig::<Runtime> {
            initial_permission_owners: self.initial_permission_owners,
            initial_permissions: self.initial_permissions,
        }
        .assimilate_storage(&mut t)
        .unwrap();

        t.into()
    }
}

pub fn run_to_block(n: u64) {
    while System::block_number() < n {
        System::on_finalize(System::block_number());
        System::set_block_number(System::block_number() + 1);
        System::on_initialize(System::block_number());
        CeresLiquidityLocker::on_initialize(System::block_number());
    }
}<|MERGE_RESOLUTION|>--- conflicted
+++ resolved
@@ -2,14 +2,10 @@
 use codec::Decode;
 use common::mock::GetTradingPairRestrictedFlag;
 use common::prelude::{Balance, Fixed};
-<<<<<<< HEAD
-use common::{balance, fixed, hash, mock_assets_config, DEXId, DEXInfo, TBCD, XOR, XST};
-=======
 use common::{
-    balance, fixed, hash, mock_pallet_balances_config, mock_technical_config, DEXInfo, PSWAP, TBCD,
-    VAL, XOR, XST,
+    balance, fixed, hash, mock_assets_config, mock_pallet_balances_config, mock_technical_config,
+    DEXId, DEXInfo, TBCD, XOR, XST,
 };
->>>>>>> 6ac1313e
 use currencies::BasicCurrencyAdapter;
 use frame_support::traits::{Everything, GenesisBuild, Hooks};
 use frame_support::weights::Weight;
@@ -54,12 +50,7 @@
     pub const AvailableBlockRatio: Perbill = Perbill::from_percent(75);
     pub GetBaseAssetId: AssetId = common::AssetId32::from_bytes(hex!("0200000000000000000000000000000000000000000000000000000000000000").into());
     pub GetIncentiveAssetId: AssetId = common::AssetId32::from_bytes(hex!("0200050000000000000000000000000000000000000000000000000000000000").into());
-<<<<<<< HEAD
-    pub const ExistentialDeposit: u128 = 0;
     pub GetPswapDistributionAccountId: AccountId = AccountId::new([3; 32]);
-=======
-    pub GetPswapDistributionAccountId: AccountId = 3u128;
->>>>>>> 6ac1313e
     pub const GetDefaultSubscriptionFrequency: BlockNumber = 10;
     pub const GetBurnUpdateFrequency: BlockNumber = 14400;
     pub GetParliamentAccountId: AccountId = AccountId::new([8; 32]);
@@ -174,28 +165,7 @@
     pub const GetBuyBackAssetId: AssetId = TBCD;
 }
 
-<<<<<<< HEAD
 mock_assets_config!(Runtime);
-=======
-impl assets::Config for Runtime {
-    type RuntimeEvent = RuntimeEvent;
-    type ExtraAccountId = AccountId;
-    type ExtraAssetRecordArg =
-        common::AssetIdExtraAssetRecordArg<DEXId, common::LiquiditySourceType, u128>;
-    type AssetId = AssetId;
-    type GetBaseAssetId = GetBaseAssetId;
-    type GetBuyBackAssetId = GetBuyBackAssetId;
-    type GetBuyBackSupplyAssets = GetBuyBackSupplyAssets;
-    type GetBuyBackPercentage = GetBuyBackPercentage;
-    type GetBuyBackAccountId = GetBuyBackAccountId;
-    type GetBuyBackDexId = GetBuyBackDexId;
-    type BuyBackLiquidityProxy = ();
-    type Currency = currencies::Pallet<Runtime>;
-    type GetTotalBalance = ();
-    type WeightInfo = ();
-    type AssetRegulator = permissions::Pallet<Runtime>;
-}
->>>>>>> 6ac1313e
 
 mock_technical_config!(Runtime, pool_xyk::PolySwapAction<DEXId, AssetId, AccountId, TechAccountId>);
 
