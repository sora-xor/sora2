use crate::pallet::AccountIdOf;
use codec::Decode;
use common::mock::GetTradingPairRestrictedFlag;
use common::prelude::{Balance, Fixed};
use common::{
    balance, fixed, hash, mock_assets_config, mock_common_config, mock_currencies_config,
    mock_frame_system_config, mock_pallet_balances_config, mock_technical_config, DEXId, DEXInfo,
    TBCD, XOR, XST,
};
use currencies::BasicCurrencyAdapter;
use frame_support::traits::{Everything, GenesisBuild, Hooks};
use frame_support::weights::Weight;
use frame_support::{construct_runtime, parameter_types};
use frame_system;
use hex_literal::hex;
use orml_traits::parameter_type_with_key;
use permissions::{Scope, MANAGE_DEX};
use sp_core::H256;
use sp_runtime::testing::Header;
use sp_runtime::traits::{BlakeTwo256, IdentityLookup};
use sp_runtime::{BuildStorage, Perbill, Percent};

pub use common::mock::*;
pub use common::TechAssetId as Tas;
pub use common::TechPurpose::*;
use frame_system::pallet_prelude::BlockNumberFor;
use sp_core::crypto::AccountId32;

pub type BlockNumber = u64;
pub type AccountId = AccountId32;
pub type Amount = i128;
pub type AssetId = common::AssetId32<common::PredefinedAssetId>;
pub type TechAssetId = common::TechAssetId<common::PredefinedAssetId>;
pub type TechAccountId = common::TechAccountId<AccountId, TechAssetId, DEXId>;
type UncheckedExtrinsic = frame_system::mocking::MockUncheckedExtrinsic<Runtime>;
type Block = frame_system::mocking::MockBlock<Runtime>;

pub const BLOCKS_PER_DAY: BlockNumberFor<Runtime> = 14_440;

pub const ALICE: AccountId = AccountId::new([1; 32]);
pub const BOB: AccountId = AccountId::new([2; 32]);
pub const DEX_A_ID: DEXId = DEXId::PolkaswapXSTUSD;
pub const CERES_ASSET_ID: AssetId = common::AssetId32::from_bytes(hex!(
    "008bcfd2387d3fc453333557eecb0efe59fcba128769b2feefdd306e98e66440"
));

parameter_types! {
    pub const BlockHashCount: u64 = 250;
    pub const MaximumBlockWeight: Weight = Weight::from_parts(1024, 0);
    pub const MaximumBlockLength: u32 = 2 * 1024;
    pub const AvailableBlockRatio: Perbill = Perbill::from_percent(75);
    pub GetBaseAssetId: AssetId = common::AssetId32::from_bytes(hex!("0200000000000000000000000000000000000000000000000000000000000000").into());
    pub GetIncentiveAssetId: AssetId = common::AssetId32::from_bytes(hex!("0200050000000000000000000000000000000000000000000000000000000000").into());
<<<<<<< HEAD
    pub const ExistentialDeposit: u128 = 1;
    pub GetPswapDistributionAccountId: AccountId = 3u128;
=======
    pub GetPswapDistributionAccountId: AccountId = AccountId::new([3; 32]);
>>>>>>> e907ed12
    pub const GetDefaultSubscriptionFrequency: BlockNumber = 10;
    pub const GetBurnUpdateFrequency: BlockNumber = 14400;
    pub GetParliamentAccountId: AccountId = AccountId::new([8; 32]);
    pub GetFee: Fixed = fixed!(0.003);
    pub const MinimumPeriod: u64 = 5;
    pub const CeresAssetId: AssetId = CERES_ASSET_ID;
    pub GetXykIrreducibleReservePercent: Percent = Percent::from_percent(1);
}

parameter_type_with_key! {
    pub ExistentialDeposits: |_currency_id: AssetId| -> Balance {
        0
    };
}

construct_runtime! {
    pub enum Runtime {
        System: frame_system::{Pallet, Call, Config<T>, Storage, Event<T>},
        Permissions: permissions::{Pallet, Call, Config<T>, Storage, Event<T>},
        DexManager: dex_manager::{Pallet, Call, Config<T>, Storage},
        TradingPair: trading_pair::{Pallet, Call, Config<T>, Storage, Event<T>},
        Balances: pallet_balances::{Pallet, Call, Storage, Event<T>},
        Tokens: orml_tokens::{Pallet, Call, Config<T>, Storage, Event<T>},
        Currencies: currencies::{Pallet, Call, Storage},
        Assets: assets::{Pallet, Call, Config<T>, Storage, Event<T>},
        Timestamp: pallet_timestamp::{Pallet, Call, Storage, Inherent},
        Technical: technical::{Pallet, Call, Config<T>, Storage, Event<T>},
        PswapDistribution: pswap_distribution::{Pallet, Call, Config<T>, Storage, Event<T>},
        PoolXYK: pool_xyk::{Pallet, Call, Storage, Event<T>},
        CeresLiquidityLocker: ceres_liquidity_locker::{Pallet, Call, Storage, Event<T>},
        DemeterFarmingPlatform: demeter_farming_platform::{Pallet, Call, Storage, Event<T>},
    }
}

<<<<<<< HEAD
impl frame_system::Config for Runtime {
    type BaseCallFilter = Everything;
    type BlockWeights = ();
    type BlockLength = ();
    type RuntimeOrigin = RuntimeOrigin;
    type RuntimeCall = RuntimeCall;
    type Nonce = u64;
    type Block = Block;
    type Hash = H256;
    type Hashing = BlakeTwo256;
    type AccountId = AccountId;
    type Lookup = IdentityLookup<Self::AccountId>;
    type RuntimeEvent = RuntimeEvent;
    type BlockHashCount = BlockHashCount;
    type DbWeight = ();
    type Version = ();
    type AccountData = pallet_balances::AccountData<Balance>;
    type OnNewAccount = ();
    type OnKilledAccount = ();
    type SystemWeightInfo = ();
    type PalletInfo = PalletInfo;
    type SS58Prefix = ();
    type OnSetCode = ();
    type MaxConsumers = frame_support::traits::ConstU32<65536>;
}
=======
mock_pallet_balances_config!(Runtime);
mock_currencies_config!(Runtime);
mock_technical_config!(Runtime, pool_xyk::PolySwapAction<DEXId, AssetId, AccountId, TechAccountId>);
mock_frame_system_config!(Runtime);
mock_common_config!(Runtime);
mock_assets_config!(Runtime);
>>>>>>> e907ed12

impl permissions::Config for Runtime {
    type RuntimeEvent = RuntimeEvent;
}

impl dex_manager::Config for Runtime {}

impl trading_pair::Config for Runtime {
    type RuntimeEvent = RuntimeEvent;
    type EnsureDEXManager = dex_manager::Pallet<Runtime>;
    type DexInfoProvider = dex_manager::Pallet<Runtime>;
    type WeightInfo = ();
<<<<<<< HEAD
}

impl common::Config for Runtime {
    type DEXId = DEXId;
    type LstId = common::LiquiditySourceType;
}

impl pallet_balances::Config for Runtime {
    type Balance = Balance;
    type RuntimeEvent = RuntimeEvent;
    type DustRemoval = ();
    type ExistentialDeposit = ExistentialDeposit;
    type AccountStore = System;
    type WeightInfo = ();
    type MaxLocks = ();
    type MaxReserves = ();
    type ReserveIdentifier = ();
    type RuntimeHoldReason = ();
    type FreezeIdentifier = ();
    type MaxHolds = ();
    type MaxFreezes = ();
=======
    type AssetInfoProvider = assets::Pallet<Runtime>;
>>>>>>> e907ed12
}

impl orml_tokens::Config for Runtime {
    type RuntimeEvent = RuntimeEvent;
    type Balance = Balance;
    type Amount = Amount;
    type CurrencyId = <Runtime as assets::Config>::AssetId;
    type WeightInfo = ();
    type ExistentialDeposits = ExistentialDeposits;
    type CurrencyHooks = ();
    type MaxLocks = ();
    type MaxReserves = ();
    type ReserveIdentifier = ();
    type DustRemovalWhitelist = Everything;
}

parameter_types! {
    pub const GetBuyBackAssetId: AssetId = TBCD;
}

impl pallet_timestamp::Config for Runtime {
    type Moment = u64;
    type OnTimestampSet = ();
    type MinimumPeriod = MinimumPeriod;
    type WeightInfo = ();
}

impl demeter_farming_platform::Config for Runtime {
    type RuntimeEvent = RuntimeEvent;
    type DemeterAssetId = ();
    const BLOCKS_PER_HOUR_AND_A_HALF: BlockNumberFor<Self> = 900;
    type WeightInfo = ();
    type AssetInfoProvider = assets::Pallet<Runtime>;
}

impl pool_xyk::Config for Runtime {
    const MIN_XOR: Balance = balance!(0.0007);
    type RuntimeEvent = RuntimeEvent;
    type PairSwapAction = pool_xyk::PairSwapAction<DEXId, AssetId, AccountId, TechAccountId>;
    type DepositLiquidityAction =
        pool_xyk::DepositLiquidityAction<AssetId, AccountId, TechAccountId>;
    type WithdrawLiquidityAction =
        pool_xyk::WithdrawLiquidityAction<AssetId, AccountId, TechAccountId>;
    type PolySwapAction = pool_xyk::PolySwapAction<DEXId, AssetId, AccountId, TechAccountId>;
    type EnsureDEXManager = dex_manager::Pallet<Runtime>;
    type TradingPairSourceManager = trading_pair::Pallet<Runtime>;
    type DexInfoProvider = dex_manager::Pallet<Runtime>;
    type EnsureTradingPairExists = trading_pair::Pallet<Runtime>;
    type EnabledSourcesManager = trading_pair::Pallet<Runtime>;
    type GetFee = GetFee;
    type OnPoolCreated = PswapDistribution;
    type OnPoolReservesChanged = ();
    type XSTMarketInfo = ();
    type GetTradingPairRestrictedFlag = GetTradingPairRestrictedFlag;
    type GetChameleonPool = common::mock::GetChameleonPool;
    type GetChameleonPoolBaseAssetId = common::mock::GetChameleonPoolBaseAssetId;
    type AssetInfoProvider = assets::Pallet<Runtime>;
    type IrreducibleReserve = GetXykIrreducibleReservePercent;
    type WeightInfo = ();
}
impl pswap_distribution::Config for Runtime {
    const PSWAP_BURN_PERCENT: Percent = Percent::from_percent(3);
    type RuntimeEvent = RuntimeEvent;
    type GetIncentiveAssetId = GetIncentiveAssetId;
    type GetTBCDAssetId = GetBuyBackAssetId;
    type LiquidityProxy = ();
    type CompatBalance = Balance;
    type GetDefaultSubscriptionFrequency = GetDefaultSubscriptionFrequency;
    type GetBurnUpdateFrequency = GetBurnUpdateFrequency;
    type GetTechnicalAccountId = GetPswapDistributionAccountId;
    type EnsureDEXManager = ();
    type OnPswapBurnedAggregator = ();
    type WeightInfo = ();
    type GetParliamentAccountId = GetParliamentAccountId;
    type PoolXykPallet = PoolXYK;
    type BuyBackHandler = ();
    type DexInfoProvider = dex_manager::Pallet<Runtime>;
    type GetChameleonPoolBaseAssetId = common::mock::GetChameleonPoolBaseAssetId;
    type AssetInfoProvider = assets::Pallet<Runtime>;
}

impl ceres_liquidity_locker::Config for Runtime {
    const BLOCKS_PER_ONE_DAY: BlockNumberFor<Self> = BLOCKS_PER_DAY;
    type RuntimeEvent = RuntimeEvent;
    type XYKPool = PoolXYK;
    type DemeterFarmingPlatform = DemeterFarmingPlatform;
    type CeresAssetId = CeresAssetId;
    type WeightInfo = ();
}

#[allow(non_snake_case)]
pub fn AUTHORITY<T: frame_system::Config>() -> T::AccountId {
    let bytes = hex!("34a5b78f5fbcdc92a28767d63b579690a4b2f6a179931b3ecc87f09fc9366d47");
    AccountIdOf::<T>::decode(&mut &bytes[..]).expect("Failed to decode account ID")
}

pub struct ExtBuilder {
    initial_dex_list: Vec<(DEXId, DEXInfo<AssetId>)>,
    endowed_accounts: Vec<(AccountId, AssetId, Balance)>,
    initial_permission_owners: Vec<(u32, Scope, Vec<AccountId>)>,
    initial_permissions: Vec<(AccountId, Scope, Vec<u32>)>,
}

impl Default for ExtBuilder {
    fn default() -> Self {
        Self {
            initial_dex_list: vec![(
                DEX_A_ID,
                DEXInfo {
                    base_asset_id: XOR.into(),
                    synthetic_base_asset_id: XST.into(),
                    is_public: true,
                },
            )],
            endowed_accounts: vec![
                (ALICE, CERES_ASSET_ID.into(), balance!(2000)),
                (BOB, CERES_ASSET_ID.into(), balance!(1000)),
            ],
            initial_permission_owners: vec![(
                MANAGE_DEX,
                Scope::Limited(hash(&DEX_A_ID)),
                vec![BOB],
            )],
            initial_permissions: vec![(BOB, Scope::Limited(hash(&DEX_A_ID)), vec![MANAGE_DEX])],
        }
    }
}

impl ExtBuilder {
    pub fn build(self) -> sp_io::TestExternalities {
        let mut t = frame_system::GenesisConfig::<Runtime>::default()
            .build_storage()
            .unwrap();

        dex_manager::GenesisConfig::<Runtime> {
            dex_list: self.initial_dex_list,
        }
        .assimilate_storage(&mut t)
        .unwrap();

        orml_tokens::GenesisConfig::<Runtime> {
            balances: self.endowed_accounts,
        }
        .assimilate_storage(&mut t)
        .unwrap();

        permissions::GenesisConfig::<Runtime> {
            initial_permission_owners: self.initial_permission_owners,
            initial_permissions: self.initial_permissions,
        }
        .assimilate_storage(&mut t)
        .unwrap();

        t.into()
    }
}

pub fn run_to_block(n: u64) {
    while System::block_number() < n {
        System::on_finalize(System::block_number());
        System::set_block_number(System::block_number() + 1);
        System::on_initialize(System::block_number());
        CeresLiquidityLocker::on_initialize(System::block_number());
    }
}<|MERGE_RESOLUTION|>--- conflicted
+++ resolved
@@ -4,8 +4,8 @@
 use common::prelude::{Balance, Fixed};
 use common::{
     balance, fixed, hash, mock_assets_config, mock_common_config, mock_currencies_config,
-    mock_frame_system_config, mock_pallet_balances_config, mock_technical_config, DEXId, DEXInfo,
-    TBCD, XOR, XST,
+    mock_frame_system_config, mock_pallet_balances_config, mock_pallet_timestamp_config,
+    mock_permissions_config, mock_technical_config, DEXId, DEXInfo, TBCD, XOR, XST,
 };
 use currencies::BasicCurrencyAdapter;
 use frame_support::traits::{Everything, GenesisBuild, Hooks};
@@ -45,23 +45,17 @@
 ));
 
 parameter_types! {
-    pub const BlockHashCount: u64 = 250;
     pub const MaximumBlockWeight: Weight = Weight::from_parts(1024, 0);
     pub const MaximumBlockLength: u32 = 2 * 1024;
     pub const AvailableBlockRatio: Perbill = Perbill::from_percent(75);
     pub GetBaseAssetId: AssetId = common::AssetId32::from_bytes(hex!("0200000000000000000000000000000000000000000000000000000000000000").into());
     pub GetIncentiveAssetId: AssetId = common::AssetId32::from_bytes(hex!("0200050000000000000000000000000000000000000000000000000000000000").into());
-<<<<<<< HEAD
-    pub const ExistentialDeposit: u128 = 1;
-    pub GetPswapDistributionAccountId: AccountId = 3u128;
-=======
+    pub const ExistentialDeposit: u128 = 0;
     pub GetPswapDistributionAccountId: AccountId = AccountId::new([3; 32]);
->>>>>>> e907ed12
     pub const GetDefaultSubscriptionFrequency: BlockNumber = 10;
     pub const GetBurnUpdateFrequency: BlockNumber = 14400;
     pub GetParliamentAccountId: AccountId = AccountId::new([8; 32]);
     pub GetFee: Fixed = fixed!(0.003);
-    pub const MinimumPeriod: u64 = 5;
     pub const CeresAssetId: AssetId = CERES_ASSET_ID;
     pub GetXykIrreducibleReservePercent: Percent = Percent::from_percent(1);
 }
@@ -91,44 +85,14 @@
     }
 }
 
-<<<<<<< HEAD
-impl frame_system::Config for Runtime {
-    type BaseCallFilter = Everything;
-    type BlockWeights = ();
-    type BlockLength = ();
-    type RuntimeOrigin = RuntimeOrigin;
-    type RuntimeCall = RuntimeCall;
-    type Nonce = u64;
-    type Block = Block;
-    type Hash = H256;
-    type Hashing = BlakeTwo256;
-    type AccountId = AccountId;
-    type Lookup = IdentityLookup<Self::AccountId>;
-    type RuntimeEvent = RuntimeEvent;
-    type BlockHashCount = BlockHashCount;
-    type DbWeight = ();
-    type Version = ();
-    type AccountData = pallet_balances::AccountData<Balance>;
-    type OnNewAccount = ();
-    type OnKilledAccount = ();
-    type SystemWeightInfo = ();
-    type PalletInfo = PalletInfo;
-    type SS58Prefix = ();
-    type OnSetCode = ();
-    type MaxConsumers = frame_support::traits::ConstU32<65536>;
-}
-=======
 mock_pallet_balances_config!(Runtime);
 mock_currencies_config!(Runtime);
 mock_technical_config!(Runtime, pool_xyk::PolySwapAction<DEXId, AssetId, AccountId, TechAccountId>);
 mock_frame_system_config!(Runtime);
 mock_common_config!(Runtime);
 mock_assets_config!(Runtime);
->>>>>>> e907ed12
-
-impl permissions::Config for Runtime {
-    type RuntimeEvent = RuntimeEvent;
-}
+mock_permissions_config!(Runtime);
+mock_pallet_timestamp_config!(Runtime);
 
 impl dex_manager::Config for Runtime {}
 
@@ -137,31 +101,6 @@
     type EnsureDEXManager = dex_manager::Pallet<Runtime>;
     type DexInfoProvider = dex_manager::Pallet<Runtime>;
     type WeightInfo = ();
-<<<<<<< HEAD
-}
-
-impl common::Config for Runtime {
-    type DEXId = DEXId;
-    type LstId = common::LiquiditySourceType;
-}
-
-impl pallet_balances::Config for Runtime {
-    type Balance = Balance;
-    type RuntimeEvent = RuntimeEvent;
-    type DustRemoval = ();
-    type ExistentialDeposit = ExistentialDeposit;
-    type AccountStore = System;
-    type WeightInfo = ();
-    type MaxLocks = ();
-    type MaxReserves = ();
-    type ReserveIdentifier = ();
-    type RuntimeHoldReason = ();
-    type FreezeIdentifier = ();
-    type MaxHolds = ();
-    type MaxFreezes = ();
-=======
-    type AssetInfoProvider = assets::Pallet<Runtime>;
->>>>>>> e907ed12
 }
 
 impl orml_tokens::Config for Runtime {
@@ -180,6 +119,7 @@
 
 parameter_types! {
     pub const GetBuyBackAssetId: AssetId = TBCD;
+    pub const Moment: u64 = u64;
 }
 
 impl pallet_timestamp::Config for Runtime {
