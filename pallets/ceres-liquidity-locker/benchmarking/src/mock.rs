#![cfg(test)]

use crate::{Config, *};
#[cfg(test)]
use common::mock::{ExistentialDeposits, GetTradingPairRestrictedFlag};
use common::{fixed, hash, Amount, DEXInfo, Fixed, PSWAP, TBCD, VAL, XST};
use currencies::BasicCurrencyAdapter;

use frame_support::traits::{Everything, GenesisBuild};
use frame_support::{construct_runtime, parameter_types};
use frame_system;

use common::prelude::Balance;
use frame_system::pallet_prelude::BlockNumberFor;
use permissions::{Scope, BURN, MANAGE_DEX, MINT};
use sp_core::H256;
use sp_runtime::testing::Header;
use sp_runtime::traits::{BlakeTwo256, IdentityLookup};
use sp_runtime::{AccountId32, Percent};

pub type DEXId = u32;
pub type AssetId = common::AssetId32<common::PredefinedAssetId>;
pub type TechAssetId = common::TechAssetId<common::PredefinedAssetId>;
pub type AccountId = AccountId32;
pub type BlockNumber = u64;
type TechAccountId = common::TechAccountId<AccountId, TechAssetId, DEXId>;
type UncheckedExtrinsic = frame_system::mocking::MockUncheckedExtrinsic<Runtime>;
type Block = frame_system::mocking::MockBlock<Runtime>;

pub fn alice() -> AccountId {
    AccountId32::from(hex!(
        "d43593c715fdd31c61141abd04a99fd6822c8558854ccde39a5684e7a56da27d"
    ))
}

parameter_types! {
    pub const BlockHashCount: u64 = 250;
    pub const GetNumSamples: usize = 40;
    pub const GetBaseAssetId: AssetId = XOR;
    pub const GetSyntheticBaseAssetId: AssetId = XST;
    pub const ExistentialDeposit: u128 = 0;
    pub GetPswapDistributionAccountId: AccountId = AccountId32::from([3; 32]);
    pub const GetDefaultSubscriptionFrequency: BlockNumber = 10;
    pub const GetBurnUpdateFrequency: BlockNumber = 14400;
    pub GetIncentiveAssetId: AssetId = common::PSWAP.into();
    pub GetParliamentAccountId: AccountId = AccountId32::from([8; 32]);
    pub GetXykFee: Fixed = fixed!(0.003);
    pub const MinimumPeriod: u64 = 5;
}

construct_runtime! {
    pub enum Runtime where
        Block = Block,
        NodeBlock = Block,
        UncheckedExtrinsic = UncheckedExtrinsic,
    {
        System: frame_system::{Pallet, Call, Config, Storage, Event<T>},
        Tokens: tokens::{Pallet, Call, Config<T>, Storage, Event<T>},
        Currencies: currencies::{Pallet, Call, Storage},
        Assets: assets::{Pallet, Call, Config<T>, Storage, Event<T>},
        Timestamp: pallet_timestamp::{Pallet, Call, Storage, Inherent},
        Balances: pallet_balances::{Pallet, Call, Storage, Event<T>},
        DexManager: dex_manager::{Pallet, Call, Config<T>, Storage},
        TradingPair: trading_pair::{Pallet, Call, Config<T>, Storage, Event<T>},
        Permissions: permissions::{Pallet, Call, Config<T>, Storage, Event<T>},
        DexApi: dex_api::{Pallet, Call, Config, Storage, Event<T>},
        Technical: technical::{Pallet, Call, Config<T>, Storage, Event<T>},
        PoolXYK: pool_xyk::{Pallet, Call, Storage, Event<T>},
        PswapDistribution: pswap_distribution::{Pallet, Call, Config<T>, Storage, Event<T>},
        CeresLiquidityLocker: ceres_liquidity_locker::{Pallet, Call, Storage, Event<T>},
        DemeterFarmingPlatform: demeter_farming_platform::{Pallet, Call, Storage, Event<T>},
    }
}

impl frame_system::Config for Runtime {
    type BaseCallFilter = Everything;
    type BlockWeights = ();
    type BlockLength = ();
    type RuntimeOrigin = RuntimeOrigin;
    type RuntimeCall = RuntimeCall;
    type Index = u64;
    type BlockNumber = u64;
    type Hash = H256;
    type Hashing = BlakeTwo256;
    type AccountId = AccountId;
    type Lookup = IdentityLookup<Self::AccountId>;
    type Header = Header;
    type RuntimeEvent = RuntimeEvent;
    type BlockHashCount = BlockHashCount;
    type DbWeight = ();
    type Version = ();
    type AccountData = pallet_balances::AccountData<Balance>;
    type OnNewAccount = ();
    type OnKilledAccount = ();
    type SystemWeightInfo = ();
    type PalletInfo = PalletInfo;
    type SS58Prefix = ();
    type OnSetCode = ();
    type MaxConsumers = frame_support::traits::ConstU32<65536>;
}

impl tokens::Config for Runtime {
    type RuntimeEvent = RuntimeEvent;
    type Balance = Balance;
    type Amount = Amount;
    type CurrencyId = <Runtime as assets::Config>::AssetId;
    type WeightInfo = ();
    type ExistentialDeposits = ExistentialDeposits;
    type CurrencyHooks = ();
    type MaxLocks = ();
    type MaxReserves = ();
    type ReserveIdentifier = ();
    type DustRemovalWhitelist = Everything;
}

impl currencies::Config for Runtime {
    type MultiCurrency = Tokens;
    type NativeCurrency = BasicCurrencyAdapter<Runtime, Balances, Amount, BlockNumber>;
    type GetNativeCurrencyId = <Runtime as assets::Config>::GetBaseAssetId;
    type WeightInfo = ();
}

parameter_types! {
    pub const GetBuyBackAssetId: AssetId = TBCD;
    pub GetBuyBackSupplyAssets: Vec<AssetId> = vec![VAL, PSWAP];
    pub const GetBuyBackPercentage: u8 = 10;
    pub const GetBuyBackAccountId: AccountId = AccountId::new(hex!(
            "0000000000000000000000000000000000000000000000000000000000000023"
    ));
    pub const GetBuyBackDexId: DEXId = 0;
}

impl assets::Config for Runtime {
    type RuntimeEvent = RuntimeEvent;
    type ExtraAccountId = [u8; 32];
    type ExtraAssetRecordArg =
        common::AssetIdExtraAssetRecordArg<DEXId, common::LiquiditySourceType, [u8; 32]>;
    type AssetId = AssetId;
    type GetBaseAssetId = GetBaseAssetId;
    type GetBuyBackAssetId = GetBuyBackAssetId;
    type GetBuyBackSupplyAssets = GetBuyBackSupplyAssets;
    type GetBuyBackPercentage = GetBuyBackPercentage;
    type GetBuyBackAccountId = GetBuyBackAccountId;
    type GetBuyBackDexId = GetBuyBackDexId;
    type BuyBackLiquidityProxy = ();
    type Currency = currencies::Pallet<Runtime>;
    type GetTotalBalance = ();
    type WeightInfo = ();
}

impl common::Config for Runtime {
    type DEXId = DEXId;
    type LstId = common::LiquiditySourceType;
}

impl pallet_balances::Config for Runtime {
    type Balance = Balance;
    type DustRemoval = ();
    type RuntimeEvent = RuntimeEvent;
    type ExistentialDeposit = ExistentialDeposit;
    type AccountStore = System;
    type WeightInfo = ();
    type MaxLocks = ();
    type MaxReserves = ();
    type ReserveIdentifier = ();
}

impl dex_manager::Config for Runtime {}

impl trading_pair::Config for Runtime {
    type RuntimeEvent = RuntimeEvent;
    type EnsureDEXManager = dex_manager::Pallet<Runtime>;
    type DexInfoProvider = dex_manager::Pallet<Runtime>;
    type WeightInfo = ();
    type AssetInfoProvider = assets::Pallet<Runtime>;
}

impl permissions::Config for Runtime {
    type RuntimeEvent = RuntimeEvent;
}

impl dex_api::Config for Runtime {
    type RuntimeEvent = RuntimeEvent;
    type MockLiquiditySource = ();
    type MockLiquiditySource2 = ();
    type MockLiquiditySource3 = ();
    type MockLiquiditySource4 = ();
    type MulticollateralBondingCurvePool = ();
    type XYKPool = pool_xyk::Pallet<Runtime>;
    type XSTPool = ();
    type DexInfoProvider = dex_manager::Pallet<Runtime>;
    type OrderBook = ();
    type WeightInfo = ();
}

impl technical::Config for Runtime {
    type RuntimeEvent = RuntimeEvent;
    type TechAssetId = TechAssetId;
    type TechAccountId = TechAccountId;
    type Trigger = ();
    type Condition = ();
    type SwapAction = pool_xyk::PolySwapAction<DEXId, AssetId, AccountId, TechAccountId>;
    type AssetInfoProvider = assets::Pallet<Runtime>;
}

impl demeter_farming_platform::Config for Runtime {
    type RuntimeEvent = RuntimeEvent;
    type DemeterAssetId = ();
    const BLOCKS_PER_HOUR_AND_A_HALF: BlockNumberFor<Self> = 900;
    type WeightInfo = ();
    type AssetInfoProvider = assets::Pallet<Runtime>;
}

impl pool_xyk::Config for Runtime {
    const MIN_XOR: Balance = balance!(0.0007);
    type RuntimeEvent = RuntimeEvent;
    type PairSwapAction = pool_xyk::PairSwapAction<DEXId, AssetId, AccountId, TechAccountId>;
    type DepositLiquidityAction =
        pool_xyk::DepositLiquidityAction<AssetId, AccountId, TechAccountId>;
    type WithdrawLiquidityAction =
        pool_xyk::WithdrawLiquidityAction<AssetId, AccountId, TechAccountId>;
    type PolySwapAction = pool_xyk::PolySwapAction<DEXId, AssetId, AccountId, TechAccountId>;
    type EnsureDEXManager = dex_manager::Pallet<Runtime>;
    type TradingPairSourceManager = trading_pair::Pallet<Runtime>;
    type DexInfoProvider = dex_manager::Pallet<Runtime>;
    type EnsureTradingPairExists = trading_pair::Pallet<Runtime>;
    type EnabledSourcesManager = trading_pair::Pallet<Runtime>;
    type GetFee = GetXykFee;
    type OnPoolCreated = PswapDistribution;
    type OnPoolReservesChanged = ();
    type WeightInfo = ();
    type XSTMarketInfo = ();
    type GetTradingPairRestrictedFlag = GetTradingPairRestrictedFlag;
<<<<<<< HEAD
    type GetChameleonPool = common::mock::GetChameleonPool;
    type GetChameleonPoolBaseAssetId = common::mock::GetChameleonPoolBaseAssetId;
=======
    type AssetInfoProvider = assets::Pallet<Runtime>;
>>>>>>> b227521b
}

impl pswap_distribution::Config for Runtime {
    const PSWAP_BURN_PERCENT: Percent = Percent::from_percent(3);
    type RuntimeEvent = RuntimeEvent;
    type GetIncentiveAssetId = GetIncentiveAssetId;
    type GetTBCDAssetId = GetBuyBackAssetId;
    type LiquidityProxy = ();
    type CompatBalance = Balance;
    type GetDefaultSubscriptionFrequency = GetDefaultSubscriptionFrequency;
    type GetBurnUpdateFrequency = GetBurnUpdateFrequency;
    type GetTechnicalAccountId = GetPswapDistributionAccountId;
    type EnsureDEXManager = ();
    type OnPswapBurnedAggregator = ();
    type WeightInfo = ();
    type GetParliamentAccountId = GetParliamentAccountId;
    type PoolXykPallet = PoolXYK;
    type BuyBackHandler = ();
    type DexInfoProvider = dex_manager::Pallet<Runtime>;
<<<<<<< HEAD
    type GetChameleonPoolBaseAssetId = common::mock::GetChameleonPoolBaseAssetId;
=======
    type AssetInfoProvider = assets::Pallet<Runtime>;
>>>>>>> b227521b
}

impl pallet_timestamp::Config for Runtime {
    type Moment = u64;
    type OnTimestampSet = ();
    type MinimumPeriod = MinimumPeriod;
    type WeightInfo = ();
}

impl ceres_liquidity_locker::Config for Runtime {
    const BLOCKS_PER_ONE_DAY: BlockNumberFor<Self> = 14_440;
    type RuntimeEvent = RuntimeEvent;
    type XYKPool = PoolXYK;
    type DemeterFarmingPlatform = DemeterFarmingPlatform;
    type CeresAssetId = ();
    type WeightInfo = ();
}

impl Config for Runtime {}

pub struct ExtBuilder {
    // endowed_accounts: Vec<(AccountId, AssetId, Balance)>,
    dex_list: Vec<(DEXId, DEXInfo<AssetId>)>,
    initial_permission_owners: Vec<(u32, Scope, Vec<AccountId>)>,
    initial_permissions: Vec<(AccountId, Scope, Vec<u32>)>,
}

impl Default for ExtBuilder {
    fn default() -> Self {
        Self {
            // endowed_accounts: vec![(alice(), DOT.into(), 20_000_u128.into())],
            dex_list: vec![(
                0_u32,
                DEXInfo {
                    base_asset_id: GetBaseAssetId::get(),
                    synthetic_base_asset_id: GetSyntheticBaseAssetId::get(),
                    is_public: true,
                },
            )],
            initial_permission_owners: vec![
                (MINT, Scope::Unlimited, vec![alice()]),
                (BURN, Scope::Unlimited, vec![alice()]),
                (MANAGE_DEX, Scope::Unlimited, vec![alice()]),
            ],
            initial_permissions: vec![
                (alice(), Scope::Unlimited, vec![MINT, BURN]),
                (alice(), Scope::Limited(hash(&0_u32)), vec![MANAGE_DEX]),
            ],
        }
    }
}

impl ExtBuilder {
    pub fn build(self) -> sp_io::TestExternalities {
        let mut t = frame_system::GenesisConfig::default()
            .build_storage::<Runtime>()
            .unwrap();

        pallet_balances::GenesisConfig::<Runtime> {
            balances: vec![(alice(), 0)],
        }
        .assimilate_storage(&mut t)
        .unwrap();

        dex_manager::GenesisConfig::<Runtime> {
            dex_list: self.dex_list,
        }
        .assimilate_storage(&mut t)
        .unwrap();

        permissions::GenesisConfig::<Runtime> {
            initial_permission_owners: self.initial_permission_owners,
            initial_permissions: self.initial_permissions,
        }
        .assimilate_storage(&mut t)
        .unwrap();

        t.into()
    }
}<|MERGE_RESOLUTION|>--- conflicted
+++ resolved
@@ -231,12 +231,9 @@
     type WeightInfo = ();
     type XSTMarketInfo = ();
     type GetTradingPairRestrictedFlag = GetTradingPairRestrictedFlag;
-<<<<<<< HEAD
     type GetChameleonPool = common::mock::GetChameleonPool;
     type GetChameleonPoolBaseAssetId = common::mock::GetChameleonPoolBaseAssetId;
-=======
-    type AssetInfoProvider = assets::Pallet<Runtime>;
->>>>>>> b227521b
+    type AssetInfoProvider = assets::Pallet<Runtime>;
 }
 
 impl pswap_distribution::Config for Runtime {
@@ -256,11 +253,8 @@
     type PoolXykPallet = PoolXYK;
     type BuyBackHandler = ();
     type DexInfoProvider = dex_manager::Pallet<Runtime>;
-<<<<<<< HEAD
     type GetChameleonPoolBaseAssetId = common::mock::GetChameleonPoolBaseAssetId;
-=======
-    type AssetInfoProvider = assets::Pallet<Runtime>;
->>>>>>> b227521b
+    type AssetInfoProvider = assets::Pallet<Runtime>;
 }
 
 impl pallet_timestamp::Config for Runtime {
