--- conflicted
+++ resolved
@@ -26,11 +26,7 @@
     sp_runtime::{
         testing::{Header, TestXt},
         traits::{BlakeTwo256, IdentityLookup, Zero},
-<<<<<<< HEAD
         AccountId32, BuildStorage, Perbill, Percent,
-=======
-        AccountId32, Perbill, Percent, Permill,
->>>>>>> e907ed12
     },
 };
 
@@ -119,7 +115,6 @@
     pub const MinimumPeriod: u64 = 5;
 }
 
-<<<<<<< HEAD
 impl frame_system::Config for Runtime {
     type BaseCallFilter = Everything;
     type BlockWeights = ();
@@ -167,8 +162,6 @@
     type RuntimeHoldReason = RuntimeHoldReason;
 }
 
-=======
->>>>>>> e907ed12
 parameter_types! {
     pub const GetNumSamples: usize = 40;
     pub const GetBaseAssetId: AssetId = APOLLO_ASSET_ID;
