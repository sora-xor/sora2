#![cfg_attr(not(feature = "std"), no_std)]
#![allow(clippy::type_complexity)]
#![allow(clippy::too_many_arguments)]
use codec::{Decode, Encode};
use common::Balance;
pub use weights::WeightInfo;

mod benchmarking;
pub mod weights;

#[cfg(test)]
mod mock;

#[cfg(test)]
mod tests;

#[derive(Encode, Decode, Default, PartialEq, Eq, scale_info::TypeInfo)]
#[cfg_attr(feature = "std", derive(Debug))]
pub struct LendingPosition<BlockNumberFor> {
    pub lending_amount: Balance,
    pub lending_interest: Balance,
    pub last_lending_block: BlockNumberFor,
}

#[derive(Encode, Decode, Default, PartialEq, Eq, Clone, scale_info::TypeInfo)]
#[cfg_attr(feature = "std", derive(Debug))]
pub struct BorrowingPosition<BlockNumberFor> {
    pub collateral_amount: Balance,
    pub borrowing_amount: Balance,
    pub borrowing_interest: Balance,
    pub last_borrowing_block: BlockNumberFor,
    pub borrowing_rewards: Balance,
}

#[derive(Encode, Decode, Default, PartialEq, Eq, scale_info::TypeInfo)]
#[cfg_attr(feature = "std", derive(Debug))]
pub struct PoolInfo {
    pub total_liquidity: Balance,
    pub total_borrowed: Balance,
    pub total_collateral: Balance,
    pub basic_lending_rate: Balance,
    pub profit_lending_rate: Balance,
    pub borrowing_rate: Balance,
    pub borrowing_rewards_rate: Balance,
    pub loan_to_value: Balance,
    pub liquidation_threshold: Balance,
    pub optimal_utilization_rate: Balance,
    pub base_rate: Balance,
    pub slope_rate_1: Balance,
    pub slope_rate_2: Balance,
    pub reserve_factor: Balance,
    pub rewards: Balance,
    pub is_removed: bool,
}

pub use pallet::*;

#[frame_support::pallet]
pub mod pallet {
    use crate::{BorrowingPosition, LendingPosition, PoolInfo, WeightInfo};
    use common::prelude::{Balance, FixedWrapper, SwapAmount};
    use common::{
        balance, AssetIdOf, AssetManager, DEXId, LiquiditySourceFilter, PriceVariant,
        CERES_ASSET_ID, DAI,
    };
    use common::{LiquidityProxyTrait, PriceToolsProvider, APOLLO_ASSET_ID};
    use frame_support::log::{debug, warn};
    use frame_support::pallet_prelude::{ValueQuery, *};
    use frame_support::sp_runtime::traits::AccountIdConversion;
    use frame_support::PalletId;
    use frame_system::offchain::{SendTransactionTypes, SubmitTransaction};
    use frame_system::pallet_prelude::*;
    use frame_system::RawOrigin;
    use hex_literal::hex;
    use sp_runtime::traits::{UniqueSaturatedInto, Zero};
    use sp_std::collections::btree_map::BTreeMap;

    const PALLET_ID: PalletId = PalletId(*b"apollolb");

    #[pallet::config]
    pub trait Config:
        frame_system::Config
        + price_tools::Config
        + liquidity_proxy::Config
        + trading_pair::Config
        + common::Config
        + SendTransactionTypes<Call<Self>>
    {
        const BLOCKS_PER_FIFTEEN_MINUTES: BlockNumberFor<Self>;
        type RuntimeEvent: From<Event<Self>> + IsType<<Self as frame_system::Config>::RuntimeEvent>;
        type PriceTools: PriceToolsProvider<AssetIdOf<Self>>;
        type LiquidityProxyPallet: LiquidityProxyTrait<
            Self::DEXId,
            Self::AccountId,
            AssetIdOf<Self>,
        >;

        /// A configuration for base priority of unsigned transactions.
        #[pallet::constant]
        type UnsignedPriority: Get<TransactionPriority>;

        /// A configuration for longevity of unsigned transactions.
        #[pallet::constant]
        type UnsignedLongevity: Get<u64>;

        /// Weight information for extrinsics in this pallet.
        type WeightInfo: WeightInfo;
    }

    pub type AccountIdOf<T> = <T as frame_system::Config>::AccountId;

    #[pallet::pallet]
    #[pallet::generate_store(pub (super) trait Store)]
    #[pallet::without_storage_info]
    pub struct Pallet<T>(PhantomData<T>);

    /// Lent asset -> AccountId -> LendingPosition
    #[pallet::storage]
    #[pallet::getter(fn user_lending_info)]
    pub type UserLendingInfo<T: Config> = StorageDoubleMap<
        _,
        Identity,
        AssetIdOf<T>,
        Identity,
        AccountIdOf<T>,
        LendingPosition<BlockNumberFor<T>>,
        OptionQuery,
    >;

    /// Borrowed asset -> AccountId -> (Collateral asset, BorrowingPosition)
    #[pallet::storage]
    #[pallet::getter(fn user_borrowing_info)]
    pub type UserBorrowingInfo<T: Config> = StorageDoubleMap<
        _,
        Identity,
        AssetIdOf<T>,
        Identity,
        AccountIdOf<T>,
        BTreeMap<AssetIdOf<T>, BorrowingPosition<BlockNumberFor<T>>>,
        OptionQuery,
    >;

    #[pallet::storage]
    #[pallet::getter(fn pool_info)]
    pub type PoolData<T: Config> = StorageMap<_, Identity, AssetIdOf<T>, PoolInfo, OptionQuery>;

    /// BlockNumber -> AssetId (for updating pools interests by block)
    #[pallet::storage]
    #[pallet::getter(fn pools_by_block)]
    pub type PoolsByBlock<T: Config> =
        StorageMap<_, Identity, BlockNumberFor<T>, AssetIdOf<T>, OptionQuery>;

    #[pallet::type_value]
    pub fn DefaultForAuthorityAccount<T: Config>() -> AccountIdOf<T> {
        let bytes = hex!("04beb508e2b0da93e9ab77d65934562f55d11452f0582a31f61d2257fa4e3625");
        AccountIdOf::<T>::decode(&mut &bytes[..]).unwrap()
    }

    #[pallet::type_value]
    pub fn DefaultForTreasuryAccount<T: Config>() -> AccountIdOf<T> {
        let bytes = hex!("987579f1d0158f7d3507f0516ac156547f0d3066bbffca4bb6d186291bbd7c11");
        AccountIdOf::<T>::decode(&mut &bytes[..]).unwrap()
    }

    #[pallet::storage]
    #[pallet::getter(fn authority_account)]
    pub type AuthorityAccount<T: Config> =
        StorageValue<_, AccountIdOf<T>, ValueQuery, DefaultForAuthorityAccount<T>>;

    #[pallet::storage]
    #[pallet::getter(fn treasury_account)]
    pub type TreasuryAccount<T: Config> =
        StorageValue<_, AccountIdOf<T>, ValueQuery, DefaultForTreasuryAccount<T>>;

    #[pallet::type_value]
    pub fn FixedLendingRewards<T: Config>() -> Balance {
        balance!(200000)
    }

    /// Default lending rewards
    #[pallet::storage]
    #[pallet::getter(fn lending_rewards)]
    pub type LendingRewards<T: Config> =
        StorageValue<_, Balance, ValueQuery, FixedLendingRewards<T>>;

    #[pallet::type_value]
    pub fn FixedBorrowingRewards<T: Config>() -> Balance {
        balance!(100000)
    }

    /// Default borrowing rewards
    #[pallet::storage]
    #[pallet::getter(fn borrowing_rewards)]
    pub type BorrowingRewards<T: Config> =
        StorageValue<_, Balance, ValueQuery, FixedBorrowingRewards<T>>;

    #[pallet::type_value]
    pub fn FixedLendingRewardsPerBlock<T: Config>() -> Balance {
        balance!(0.03805175)
    }

    /// Default lending rewards per block
    #[pallet::storage]
    #[pallet::getter(fn lending_rewards_per_block)]
    pub type LendingRewardsPerBlock<T: Config> =
        StorageValue<_, Balance, ValueQuery, FixedLendingRewardsPerBlock<T>>;

    #[pallet::type_value]
    pub fn FixedBorrowingRewardsPerBlock<T: Config>() -> Balance {
        balance!(0.01902587)
    }

    /// Default borrowing rewards
    #[pallet::storage]
    #[pallet::getter(fn borrowing_rewards_per_block)]
    pub type BorrowingRewardsPerBlock<T: Config> =
        StorageValue<_, Balance, ValueQuery, FixedBorrowingRewardsPerBlock<T>>;

    #[pallet::event]
    #[pallet::generate_deposit(pub (super) fn deposit_event)]
    pub enum Event<T: Config> {
        /// Pool added [who, asset_id]
        PoolAdded(AccountIdOf<T>, AssetIdOf<T>),
        /// Lent [who, asset_id, amount]
        Lent(AccountIdOf<T>, AssetIdOf<T>, Balance),
        /// Borrowed [who, collateral_asset, collateral_amount, borrow_asset, borrow_amount]
        Borrowed(AccountIdOf<T>, AssetIdOf<T>, Balance, AssetIdOf<T>, Balance),
        /// ClaimedLendingRewards [who, asset_id, amount]
        ClaimedLendingRewards(AccountIdOf<T>, AssetIdOf<T>, Balance),
        /// ClaimedBorrowingRewards [who, asset_id, amount]
        ClaimedBorrowingRewards(AccountIdOf<T>, AssetIdOf<T>, Balance),
        /// Withdrawn [who, asset_id, amount]
        Withdrawn(AccountIdOf<T>, AssetIdOf<T>, Balance),
        /// Repaid [who, asset_id, amount]
        Repaid(AccountIdOf<T>, AssetIdOf<T>, Balance),
        //// ChangedRewardsAmount [who, is_lending, amount]
        ChangedRewardsAmount(AccountIdOf<T>, bool, Balance),
        //// ChangedRewardsAmountPerBlock [who, is_lending, amount]
        ChangedRewardsAmountPerBlock(AccountIdOf<T>, bool, Balance),
        /// Liquidated [who, asset_id]
        Liquidated(AccountIdOf<T>, AssetIdOf<T>),
        /// Pool removed [who, asset_id]
        PoolRemoved(AccountIdOf<T>, AssetIdOf<T>),
        /// Pool info edited [who, asset_id]
        PoolInfoEdited(AccountIdOf<T>, AssetIdOf<T>),
    }

    #[pallet::error]
    pub enum Error<T> {
        /// Unauthorized
        Unauthorized,
        /// Asset already listed
        AssetAlreadyListed,
        /// Invalid pool parameters
        InvalidPoolParameters,
        /// Pool does not exist
        PoolDoesNotExist,
        /// The amount that is being lent is invalid
        InvalidLendingAmount,
        /// Collateral token does not exists
        CollateralTokenDoesNotExist,
        /// No lending amount to borrow
        NoLendingAmountToBorrow,
        /// Same borrowing and collateral assets
        SameCollateralAndBorrowingAssets,
        /// No liquidity for borrowing asset
        NoLiquidityForBorrowingAsset,
        /// Nothing lent
        NothingLent,
        /// Invalid collateral amount
        InvalidCollateralAmount,
        /// Can not transfer borrowing amount
        CanNotTransferBorrowingAmount,
        /// Can not transfer collateral amount
        CanNotTransferCollateralAmount,
        /// No rewards to claim
        NoRewardsToClaim,
        /// Unable to transfer rewards
        UnableToTransferRewards,
        /// Insufficient lending amount
        InsufficientLendingAmount,
        /// Lending amount exceeded
        LendingAmountExceeded,
        /// Can not transfer lending amount
        CanNotTransferLendingAmount,
        /// Nothing borrowed
        NothingBorrowed,
        /// Nonexistent borrowing position
        NonexistentBorrowingPosition,
        /// Nothing to repay
        NothingToRepay,
        /// Can not transfer lending interest
        CanNotTransferLendingInterest,
        /// Unable to transfer collateral
        UnableToTransferCollateral,
        /// Unable to transfer amount to repay
        UnableToTransferAmountToRepay,
        /// Can not withdraw lending amount
        CanNotWithdrawLendingAmount,
        /// Can not transfer borrowing rewards
        CanNotTransferBorrowingRewards,
        /// Can not transfer amount to repay
        CanNotTransferAmountToRepay,
        /// Can not transfer amount to developers
        CanNotTransferAmountToDevelopers,
        /// User should not be liquidated
        InvalidLiquidation,
        /// Pool is removed
        PoolIsRemoved,
        /// Invalid borrowing amount
        InvalidBorrowingAmount,
    }

    #[pallet::call]
    impl<T: Config> Pallet<T> {
        /// Add pool
        #[pallet::call_index(0)]
        #[pallet::weight(<T as Config>::WeightInfo::add_pool())]
        pub fn add_pool(
            origin: OriginFor<T>,
            asset_id: AssetIdOf<T>,
            loan_to_value: Balance,
            liquidation_threshold: Balance,
            optimal_utilization_rate: Balance,
            base_rate: Balance,
            slope_rate_1: Balance,
            slope_rate_2: Balance,
            reserve_factor: Balance,
        ) -> DispatchResultWithPostInfo {
            let user = ensure_signed(origin)?;

            if user != AuthorityAccount::<T>::get() {
                return Err(Error::<T>::Unauthorized.into());
            }

            if let Some(pool_info) = <PoolData<T>>::get(asset_id) {
                ensure!(pool_info.is_removed, Error::<T>::AssetAlreadyListed);
            }

            // Check parameters
            if loan_to_value > balance!(1)
                || liquidation_threshold > balance!(1)
                || optimal_utilization_rate > balance!(1)
                || reserve_factor > balance!(1)
            {
                return Err(Error::<T>::InvalidPoolParameters.into());
            }

            // Recalculate basic lending rate and borrowing rewards rate
            let mut num_of_pools = <PoolData<T>>::iter()
                .filter(|(_, pool_info)| !pool_info.is_removed)
                .count() as u32;
            num_of_pools += 1;

            let basic_lending_rate = (FixedWrapper::from(LendingRewardsPerBlock::<T>::get())
                / FixedWrapper::from(balance!(num_of_pools)))
            .try_into_balance()
            .unwrap_or(0);
            let borrowing_rewards_rate = (FixedWrapper::from(BorrowingRewardsPerBlock::<T>::get())
                / FixedWrapper::from(balance!(num_of_pools)))
            .try_into_balance()
            .unwrap_or(0);

            for (asset_id, mut pool_info) in <PoolData<T>>::iter() {
                if pool_info.is_removed {
                    continue;
                }
                pool_info.basic_lending_rate = basic_lending_rate;
                pool_info.borrowing_rewards_rate = borrowing_rewards_rate;
                <PoolData<T>>::insert(asset_id, pool_info);
            }

            if let Some(mut pool_info) = <PoolData<T>>::get(asset_id) {
                pool_info.basic_lending_rate = basic_lending_rate;
                pool_info.borrowing_rewards_rate = borrowing_rewards_rate;
                pool_info.loan_to_value = loan_to_value;
                pool_info.liquidation_threshold = liquidation_threshold;
                pool_info.optimal_utilization_rate = optimal_utilization_rate;
                pool_info.base_rate = base_rate;
                pool_info.slope_rate_1 = slope_rate_1;
                pool_info.slope_rate_2 = slope_rate_2;
                pool_info.reserve_factor = reserve_factor;
                pool_info.is_removed = false;
                <PoolData<T>>::insert(asset_id, pool_info);
            } else {
                // Create a new pool
                let new_pool_info = PoolInfo {
                    total_liquidity: 0,
                    total_borrowed: 0,
                    total_collateral: 0,
                    basic_lending_rate,
                    profit_lending_rate: 0,
                    borrowing_rate: 0,
                    borrowing_rewards_rate,
                    loan_to_value,
                    liquidation_threshold,
                    optimal_utilization_rate,
                    base_rate,
                    slope_rate_1,
                    slope_rate_2,
                    reserve_factor,
                    rewards: 0,
                    is_removed: false,
                };

                <PoolData<T>>::insert(asset_id, new_pool_info);

                // Add pool to PoolsByBlock map
                let num_of_pools = <PoolsByBlock<T>>::iter().count() as u32;
                let block_number: BlockNumberFor<T> = num_of_pools.into();
                <PoolsByBlock<T>>::insert(block_number, asset_id);
            }

            Self::deposit_event(Event::PoolAdded(user, asset_id));
            Ok(().into())
        }

        /// Lend token
        #[pallet::call_index(1)]
        #[pallet::weight(<T as Config>::WeightInfo::lend())]
        pub fn lend(
            origin: OriginFor<T>,
            lending_asset: AssetIdOf<T>,
            lending_amount: Balance,
        ) -> DispatchResultWithPostInfo {
            let user = ensure_signed(origin)?;

            // Check if lending amount is minimum 10$
            let lending_asset_price = Self::get_price(lending_asset);
            let lending_amount_in_dollars: u128 = (FixedWrapper::from(lending_amount)
                * FixedWrapper::from(lending_asset_price))
            .try_into_balance()
            .unwrap_or(0);
            ensure!(
                lending_amount_in_dollars >= balance!(10),
                Error::<T>::InvalidLendingAmount
            );

            let mut pool_info =
                <PoolData<T>>::get(lending_asset).ok_or(Error::<T>::PoolDoesNotExist)?;
            ensure!(!pool_info.is_removed, Error::<T>::PoolIsRemoved);

            // Add lending amount and interest to user if exists, otherwise create new user
            if let Some(mut user_info) = <UserLendingInfo<T>>::get(lending_asset, user.clone()) {
                // Calculate interest in APOLLO token
                let block_number = <frame_system::Pallet<T>>::block_number();
                let interests =
                    Self::calculate_lending_earnings(&user_info, &pool_info, block_number);
                user_info.lending_interest += interests.0 + interests.1;
                user_info.lending_amount += lending_amount;
                user_info.last_lending_block = <frame_system::Pallet<T>>::block_number();
                <UserLendingInfo<T>>::insert(lending_asset, user.clone(), user_info);
            } else {
                let new_user_info = LendingPosition {
                    lending_amount,
                    lending_interest: 0,
                    last_lending_block: <frame_system::Pallet<T>>::block_number(),
                };
                <UserLendingInfo<T>>::insert(lending_asset, user.clone(), new_user_info);
            }

            // Transfer lending amount to pallet
            T::AssetManager::transfer_from(
                &lending_asset,
                &user,
                &Self::account_id(),
                lending_amount,
            )
            .map_err(|_| Error::<T>::CanNotTransferLendingAmount)?;
            pool_info.total_liquidity += lending_amount;
            <PoolData<T>>::insert(lending_asset, pool_info);

            Self::deposit_event(Event::Lent(user, lending_asset, lending_amount));
            Ok(().into())
        }

        /// Borrow token
        #[pallet::call_index(2)]
        #[pallet::weight(<T as Config>::WeightInfo::borrow())]
        pub fn borrow(
            origin: OriginFor<T>,
            collateral_asset: AssetIdOf<T>,
            borrowing_asset: AssetIdOf<T>,
            borrowing_amount: Balance,
        ) -> DispatchResultWithPostInfo {
            let user = ensure_signed(origin)?;

            ensure!(
                collateral_asset != borrowing_asset,
                Error::<T>::SameCollateralAndBorrowingAssets
            );

            // Check if borrowing amount is minimum 10$
            let borrow_asset_price = Self::get_price(borrowing_asset);
            let borrowing_amount_in_dollars: u128 = (FixedWrapper::from(borrowing_amount)
                * FixedWrapper::from(borrow_asset_price))
            .try_into_balance()
            .unwrap_or(0);
            ensure!(
                borrowing_amount_in_dollars >= balance!(10),
                Error::<T>::InvalidBorrowingAmount
            );

            let mut borrow_pool_info =
                <PoolData<T>>::get(borrowing_asset).ok_or(Error::<T>::PoolDoesNotExist)?;
            ensure!(!borrow_pool_info.is_removed, Error::<T>::PoolIsRemoved);
            ensure!(
                borrowing_amount <= borrow_pool_info.total_liquidity,
                Error::<T>::NoLiquidityForBorrowingAsset
            );

            let mut collateral_pool_info =
                <PoolData<T>>::get(collateral_asset).ok_or(Error::<T>::PoolDoesNotExist)?;
            ensure!(!collateral_pool_info.is_removed, Error::<T>::PoolIsRemoved);
            let mut user_lending_info = <UserLendingInfo<T>>::get(collateral_asset, user.clone())
                .ok_or(Error::<T>::NothingLent)?;
            let collateral_asset_price = Self::get_price(collateral_asset);

            // Calculate required collateral asset in dollars
            let coll_amount_in_dollars = ((FixedWrapper::from(borrowing_amount)
                / FixedWrapper::from(borrow_pool_info.loan_to_value))
                * FixedWrapper::from(borrow_asset_price))
            .try_into_balance()
            .unwrap_or(0);

            // Calculate collateral amount in tokens of chosen asset
            let collateral_amount = (FixedWrapper::from(coll_amount_in_dollars)
                / FixedWrapper::from(collateral_asset_price))
            .try_into_balance()
            .unwrap_or(0);

            ensure!(
                collateral_amount <= user_lending_info.lending_amount,
                Error::<T>::InvalidCollateralAmount
            );

            let mut borrow_info =
                <UserBorrowingInfo<T>>::get(borrowing_asset, user.clone()).unwrap_or_default();

            // Add borrowing amount, collateral amount and interest to user if exists, otherwise create new user
            if let Some(mut user_info) = borrow_info.get_mut(&collateral_asset) {
                let block_number = <frame_system::Pallet<T>>::block_number();
                let calculated_interest = Self::calculate_borrowing_interest_and_reward(
                    user_info,
                    &borrow_pool_info,
                    block_number,
                );
                user_info.borrowing_interest += calculated_interest.0;
                user_info.borrowing_rewards += calculated_interest.1;
                user_info.collateral_amount += collateral_amount;
                user_info.borrowing_amount += borrowing_amount;
                user_info.last_borrowing_block = block_number;
            } else {
                let new_user_info = BorrowingPosition {
                    collateral_amount,
                    borrowing_amount,
                    borrowing_interest: 0,
                    last_borrowing_block: <frame_system::Pallet<T>>::block_number(),
                    borrowing_rewards: 0,
                };
                borrow_info.insert(collateral_asset, new_user_info);
            }
            <UserBorrowingInfo<T>>::insert(borrowing_asset, user.clone(), borrow_info);

            // Update user's lending info according to given collateral
            let block_number = <frame_system::Pallet<T>>::block_number();
            let interests = Self::calculate_lending_earnings(
                &user_lending_info,
                &collateral_pool_info,
                block_number,
            );
            user_lending_info.lending_interest += interests.0 + interests.1;
            user_lending_info.lending_amount = user_lending_info
                .lending_amount
                .saturating_sub(collateral_amount);
            user_lending_info.last_lending_block = <frame_system::Pallet<T>>::block_number();
            <UserLendingInfo<T>>::insert(collateral_asset, user.clone(), user_lending_info);

            // Update collateral and borrowing assets pools
            borrow_pool_info.total_liquidity = borrow_pool_info
                .total_liquidity
                .saturating_sub(borrowing_amount);
            borrow_pool_info.total_borrowed += borrowing_amount;
            collateral_pool_info.total_liquidity = collateral_pool_info
                .total_liquidity
                .saturating_sub(collateral_amount);
            collateral_pool_info.total_collateral += collateral_amount;

            <PoolData<T>>::insert(collateral_asset, collateral_pool_info);
            <PoolData<T>>::insert(borrowing_asset, borrow_pool_info);

            // Transfer borrowing amount to user
            T::AssetManager::transfer_from(
                &borrowing_asset,
                &Self::account_id(),
                &user,
                borrowing_amount,
            )
            .map_err(|_| Error::<T>::CanNotTransferBorrowingAmount)?;

            Self::deposit_event(Event::Borrowed(
                user,
                collateral_asset,
                collateral_amount,
                borrowing_asset,
                borrowing_amount,
            ));
            Ok(().into())
        }

        /// Get rewards
        #[pallet::call_index(3)]
        #[pallet::weight(<T as Config>::WeightInfo::get_rewards())]
        pub fn get_rewards(
            origin: OriginFor<T>,
            asset_id: AssetIdOf<T>,
            is_lending: bool,
        ) -> DispatchResultWithPostInfo {
            let user = ensure_signed(origin)?;

            let block_number = <frame_system::Pallet<T>>::block_number();
            let pool_info = PoolData::<T>::get(asset_id).ok_or(Error::<T>::PoolDoesNotExist)?;

            // Check if user has lent or borrowed rewards
            if is_lending {
                let mut lend_user_info = <UserLendingInfo<T>>::get(asset_id, user.clone())
                    .ok_or(Error::<T>::NothingLent)?;
                let interests =
                    Self::calculate_lending_earnings(&lend_user_info, &pool_info, block_number);
                lend_user_info.lending_interest += interests.0 + interests.1;
                lend_user_info.last_lending_block = <frame_system::Pallet<T>>::block_number();

                ensure!(
                    lend_user_info.lending_interest > 0,
                    Error::<T>::NoRewardsToClaim
                );

                T::AssetManager::transfer_from(
                    &APOLLO_ASSET_ID.into(),
                    &Self::account_id(),
                    &user,
                    lend_user_info.lending_interest,
                )
                .map_err(|_| Error::<T>::UnableToTransferRewards)?;

                let lending_rewards = lend_user_info.lending_interest;
                lend_user_info.lending_interest = 0;
                <UserLendingInfo<T>>::insert(asset_id, user.clone(), &lend_user_info);

                Self::deposit_event(Event::ClaimedLendingRewards(
                    user,
                    asset_id,
                    lending_rewards,
                ));
            } else {
                let mut user_infos = <UserBorrowingInfo<T>>::get(asset_id, user.clone())
                    .ok_or(Error::<T>::NothingBorrowed)?;
                let block_number = <frame_system::Pallet<T>>::block_number();

                let mut borrowing_rewards = 0;
                for (_, mut user_info) in user_infos.iter_mut() {
                    let interest_and_reward = Self::calculate_borrowing_interest_and_reward(
                        user_info,
                        &pool_info,
                        block_number,
                    );
                    user_info.borrowing_interest += interest_and_reward.0;
                    user_info.borrowing_rewards += interest_and_reward.1;
                    user_info.last_borrowing_block = block_number;
                    borrowing_rewards += user_info.borrowing_rewards;
                    user_info.borrowing_rewards = 0;
                }

                ensure!(borrowing_rewards > 0, Error::<T>::NoRewardsToClaim);

                T::AssetManager::transfer_from(
                    &APOLLO_ASSET_ID.into(),
                    &Self::account_id(),
                    &user,
                    borrowing_rewards,
                )
                .map_err(|_| Error::<T>::UnableToTransferRewards)?;

                <UserBorrowingInfo<T>>::insert(asset_id, user.clone(), &user_infos);

                Self::deposit_event(Event::ClaimedBorrowingRewards(
                    user,
                    asset_id,
                    borrowing_rewards,
                ));
            }
            Ok(().into())
        }

        /// Withdraw
        #[pallet::call_index(4)]
        #[pallet::weight(<T as Config>::WeightInfo::withdraw())]
        pub fn withdraw(
            origin: OriginFor<T>,
            withdrawn_asset: AssetIdOf<T>,
            withdrawn_amount: Balance,
        ) -> DispatchResultWithPostInfo {
            let user = ensure_signed(origin)?;

            let mut pool_info =
                <PoolData<T>>::get(withdrawn_asset).ok_or(Error::<T>::PoolDoesNotExist)?;
            let mut user_info = <UserLendingInfo<T>>::get(withdrawn_asset, user.clone())
                .ok_or(Error::<T>::NothingLent)?;

            ensure!(
                withdrawn_amount <= user_info.lending_amount,
                Error::<T>::LendingAmountExceeded
            );
            ensure!(
                withdrawn_amount < pool_info.total_liquidity,
                Error::<T>::CanNotTransferLendingAmount
            );

            // Transfer lending amount
            T::AssetManager::transfer_from(
                &withdrawn_asset,
                &Self::account_id(),
                &user,
                withdrawn_amount,
            )
            .map_err(|_| Error::<T>::CanNotTransferLendingAmount)?;

            let previous_lending_amount = user_info.lending_amount;

            let block_number = <frame_system::Pallet<T>>::block_number();
            let interests: (u128, u128) =
                Self::calculate_lending_earnings(&user_info, &pool_info, block_number);
            user_info.lending_amount = user_info.lending_amount.saturating_sub(withdrawn_amount);
            user_info.lending_interest += interests.0 + interests.1;
            user_info.last_lending_block = block_number;

            // Check if lending amount is less than user's lending amount
            if withdrawn_amount < previous_lending_amount {
                <UserLendingInfo<T>>::insert(withdrawn_asset, user.clone(), user_info);
            } else {
                // Transfer lending interest when user withdraws whole lending amount
                T::AssetManager::transfer_from(
                    &APOLLO_ASSET_ID.into(),
                    &Self::account_id(),
                    &user,
                    user_info.lending_interest,
                )
                .map_err(|_| Error::<T>::CanNotTransferLendingInterest)?;
                <UserLendingInfo<T>>::remove(withdrawn_asset, user.clone());
            }

            pool_info.total_liquidity = pool_info.total_liquidity.saturating_sub(withdrawn_amount);
            <PoolData<T>>::insert(withdrawn_asset, pool_info);

            Self::deposit_event(Event::Withdrawn(user, withdrawn_asset, withdrawn_amount));
            Ok(().into())
        }

        /// Repay
        #[pallet::call_index(5)]
        #[pallet::weight(<T as Config>::WeightInfo::repay())]
        pub fn repay(
            origin: OriginFor<T>,
            collateral_asset: AssetIdOf<T>,
            borrowing_asset: AssetIdOf<T>,
            amount_to_repay: Balance,
        ) -> DispatchResultWithPostInfo {
            let user = ensure_signed(origin)?;

            let mut borrow_pool_info =
                <PoolData<T>>::get(borrowing_asset).ok_or(Error::<T>::PoolDoesNotExist)?;
            let mut collateral_pool_info =
                <PoolData<T>>::get(collateral_asset).ok_or(Error::<T>::PoolDoesNotExist)?;
            let mut borrow_user_info = <UserBorrowingInfo<T>>::get(borrowing_asset, user.clone())
                .ok_or(Error::<T>::NothingBorrowed)?;
            let mut user_info = borrow_user_info
                .get(&collateral_asset)
                .cloned()
                .ok_or(Error::<T>::NonexistentBorrowingPosition)?;

            let block_number = <frame_system::Pallet<T>>::block_number();
            let interest_and_reward = Self::calculate_borrowing_interest_and_reward(
                &user_info,
                &borrow_pool_info,
                block_number,
            );
            user_info.borrowing_interest += interest_and_reward.0;
            user_info.borrowing_rewards += interest_and_reward.1;
            user_info.last_borrowing_block = block_number;

            // Total repaid
            let mut total_repaid: Balance = amount_to_repay;

            if amount_to_repay <= user_info.borrowing_interest {
                // If user is repaying only part or whole interest
                user_info.borrowing_interest =
                    user_info.borrowing_interest.saturating_sub(amount_to_repay);
                borrow_user_info.insert(collateral_asset, user_info);

                T::AssetManager::transfer_from(
                    &borrowing_asset,
                    &user,
                    &Self::account_id(),
                    amount_to_repay,
                )
                .map_err(|_| Error::<T>::CanNotTransferAmountToRepay)?;

                <UserBorrowingInfo<T>>::insert(borrowing_asset, user.clone(), &borrow_user_info);

                Self::distribute_protocol_interest(
                    borrowing_asset,
                    amount_to_repay,
                    borrowing_asset,
                )?;
            } else if amount_to_repay > user_info.borrowing_interest
                && amount_to_repay < user_info.borrowing_interest + user_info.borrowing_amount
            {
                // If user is repaying whole interest plus part of the borrowed amount
                let repaid_amount = user_info.borrowing_interest;
                let remaining_amount = amount_to_repay.saturating_sub(user_info.borrowing_interest);
                user_info.borrowing_amount =
                    user_info.borrowing_amount.saturating_sub(remaining_amount);
                user_info.borrowing_interest = 0;
                borrow_pool_info.total_borrowed = borrow_pool_info
                    .total_borrowed
                    .saturating_sub(remaining_amount);
                borrow_pool_info.total_liquidity += remaining_amount;
                <PoolData<T>>::insert(borrowing_asset, borrow_pool_info);

                T::AssetManager::transfer_from(
                    &borrowing_asset,
                    &user,
                    &Self::account_id(),
                    amount_to_repay,
                )
                .map_err(|_| Error::<T>::CanNotTransferAmountToRepay)?;

                borrow_user_info.insert(collateral_asset, user_info);
                <UserBorrowingInfo<T>>::insert(borrowing_asset, user.clone(), &borrow_user_info);

                Self::distribute_protocol_interest(
                    borrowing_asset,
                    repaid_amount,
                    borrowing_asset,
                )?;
            } else if amount_to_repay >= user_info.borrowing_interest + user_info.borrowing_amount {
                // If user is repaying the whole position
                let total_borrowed_amount =
                    user_info.borrowing_interest + user_info.borrowing_amount;

                // Update pools
                borrow_pool_info.total_borrowed = borrow_pool_info
                    .total_borrowed
                    .saturating_sub(user_info.borrowing_amount);
                collateral_pool_info.total_collateral = collateral_pool_info
                    .total_collateral
                    .saturating_sub(user_info.collateral_amount);
                borrow_pool_info.total_liquidity += user_info.borrowing_amount;

                <PoolData<T>>::insert(collateral_asset, collateral_pool_info);
                <PoolData<T>>::insert(borrowing_asset, borrow_pool_info);

                // Transfer borrowing amount and borrowing interest to pallet
                T::AssetManager::transfer_from(
                    &borrowing_asset,
                    &user,
                    &Self::account_id(),
                    total_borrowed_amount,
                )
                .map_err(|_| Error::<T>::CanNotTransferBorrowingAmount)?;

                // Transfer collateral to user
                T::AssetManager::transfer_from(
                    &collateral_asset,
                    &Self::account_id(),
                    &user,
                    user_info.collateral_amount,
                )
                .map_err(|_| Error::<T>::UnableToTransferCollateral)?;

                // Transfer borrowing rewards to user
                T::AssetManager::transfer_from(
                    &APOLLO_ASSET_ID.into(),
                    &Self::account_id(),
                    &user,
                    user_info.borrowing_rewards,
                )
                .map_err(|_| Error::<T>::CanNotTransferBorrowingRewards)?;

                <UserBorrowingInfo<T>>::remove(borrowing_asset, user.clone());
                Self::distribute_protocol_interest(
                    borrowing_asset,
                    user_info.borrowing_interest,
                    borrowing_asset,
                )?;

                // Updating total repaid
                total_repaid = total_borrowed_amount;
            }

            Self::deposit_event(Event::Repaid(user, borrowing_asset, total_repaid));
            Ok(().into())
        }

        /// Change rewards amount
        #[pallet::call_index(6)]
        #[pallet::weight(<T as Config>::WeightInfo::change_rewards_amount())]
        pub fn change_rewards_amount(
            origin: OriginFor<T>,
            is_lending: bool,
            amount: Balance,
        ) -> DispatchResultWithPostInfo {
            let user = ensure_signed(origin)?;

            if user != AuthorityAccount::<T>::get() {
                return Err(Error::<T>::Unauthorized.into());
            }

            if is_lending {
                <LendingRewards<T>>::put(amount);
            } else {
                <BorrowingRewards<T>>::put(amount);
            }

            Self::deposit_event(Event::ChangedRewardsAmount(user, is_lending, amount));
            Ok(().into())
        }

        /// Change rewards per block
        #[pallet::call_index(7)]
        #[pallet::weight(<T as Config>::WeightInfo::change_rewards_per_block())]
        pub fn change_rewards_per_block(
            origin: OriginFor<T>,
            is_lending: bool,
            amount: Balance,
        ) -> DispatchResultWithPostInfo {
            let user = ensure_signed(origin)?;

            if user != AuthorityAccount::<T>::get() {
                return Err(Error::<T>::Unauthorized.into());
            }

            let num_of_pools = <PoolData<T>>::iter().count() as u32;

            if is_lending {
                // Recalculate basic lending rate
                let basic_lending_rate = (FixedWrapper::from(amount)
                    / FixedWrapper::from(balance!(num_of_pools)))
                .try_into_balance()
                .unwrap_or(0);
                for (asset_id, mut pool_info) in <PoolData<T>>::iter() {
                    pool_info.basic_lending_rate = basic_lending_rate;
                    <PoolData<T>>::insert(asset_id, pool_info);
                }
                <LendingRewardsPerBlock<T>>::put(amount);
            } else {
                // Recalculate borrowing rewards rate
                let borrowing_rewards_rate = (FixedWrapper::from(amount)
                    / FixedWrapper::from(balance!(num_of_pools)))
                .try_into_balance()
                .unwrap_or(0);
                for (asset_id, mut pool_info) in <PoolData<T>>::iter() {
                    pool_info.borrowing_rewards_rate = borrowing_rewards_rate;
                    <PoolData<T>>::insert(asset_id, pool_info);
                }

                <BorrowingRewardsPerBlock<T>>::put(amount);
            }

            Self::deposit_event(Event::ChangedRewardsAmountPerBlock(
                user, is_lending, amount,
            ));
            Ok(().into())
        }

        /// Liquidate
        #[pallet::call_index(8)]
        #[pallet::weight(<T as Config>::WeightInfo::liquidate())]
        pub fn liquidate(
            _origin: OriginFor<T>,
            user: AccountIdOf<T>,
            asset_id: AssetIdOf<T>,
        ) -> DispatchResult {
            let user_infos =
                UserBorrowingInfo::<T>::get(asset_id, user.clone()).unwrap_or_default();
            ensure!(!user_infos.is_empty(), Error::<T>::InvalidLiquidation);

            if !Self::check_liquidation(&user_infos, asset_id) {
                return Err(Error::<T>::InvalidLiquidation.into());
            }

            // Calculate total borrow and total collateral in dollars
            let mut total_borrowed: Balance = 0;

            // Distributing and calculating total borrwed
            for (collateral_asset, user_info) in user_infos.iter() {
                // Calculate collateral in dollars
                let collateral_asset_price = Self::get_price(*collateral_asset);
                let collateral_amount_in_dollars =
                    (FixedWrapper::from(user_info.collateral_amount)
                        * FixedWrapper::from(collateral_asset_price))
                    .try_into_balance()
                    .unwrap_or(0);

                // Calculate user's borrowed amount
                let borrow_asset_price = Self::get_price(asset_id);
                let user_borrowed_in_dollars = (FixedWrapper::from(user_info.borrowing_amount)
                    * FixedWrapper::from(borrow_asset_price))
                .try_into_balance()
                .unwrap_or(0);

                // Calculating amount to distribute in dollars and converting to collateral token amount
                let amount_to_distribute_in_dollars =
                    collateral_amount_in_dollars.saturating_sub(user_borrowed_in_dollars);
                let amount_to_distribute = (FixedWrapper::from(amount_to_distribute_in_dollars)
                    / FixedWrapper::from(collateral_asset_price))
                .try_into_balance()
                .unwrap_or(0);

                // Distributing the amount calculated as sufficit of collateral asset in dollars over borrowed amount in dollars
                let _ = Self::distribute_protocol_interest(
                    *collateral_asset,
                    amount_to_distribute,
                    asset_id,
                );

                // Amount to exchange
                let amount_to_exchange = (FixedWrapper::from(user_borrowed_in_dollars)
                    / FixedWrapper::from(collateral_asset_price))
                .try_into_balance()
                .unwrap_or(0);

                // Exchange collateral asset into borrowed asset  on Pallet
                T::LiquidityProxyPallet::exchange(
                    DEXId::Polkaswap.into(),
                    &Self::account_id(),
                    &Self::account_id(),
                    collateral_asset,
                    &asset_id,
                    SwapAmount::with_desired_input(amount_to_exchange, Balance::zero()),
                    LiquiditySourceFilter::empty(DEXId::Polkaswap.into()),
                )?;

                // Updating collateral pool total_collateral amount and total_liquidity
                let mut collateral_pool_info =
                    PoolData::<T>::get(*collateral_asset).unwrap_or_default();
                collateral_pool_info.total_collateral = collateral_pool_info
                    .total_collateral
                    .saturating_sub(user_info.collateral_amount);

                <PoolData<T>>::insert(*collateral_asset, collateral_pool_info);
                // Add user's borrowed amount tied with this asset to total_borrowed in given asset
                total_borrowed += user_info.borrowing_amount;
            }

            // Updating total_borrowed and total_liquidity for given asset
            let mut borrow_pool_info = PoolData::<T>::get(asset_id).unwrap_or_default();
            borrow_pool_info.total_borrowed = borrow_pool_info
                .total_borrowed
                .saturating_sub(total_borrowed);
            borrow_pool_info.total_liquidity += total_borrowed;

            <PoolData<T>>::insert(asset_id, borrow_pool_info);
            <UserBorrowingInfo<T>>::remove(asset_id, user.clone());

            Self::deposit_event(Event::Liquidated(user, asset_id));

            Ok(())
        }

        /// Remove pool
        #[pallet::call_index(9)]
        #[pallet::weight(<T as Config>::WeightInfo::remove_pool())]
        pub fn remove_pool(
            origin: OriginFor<T>,
            asset_id_to_remove: AssetIdOf<T>,
        ) -> DispatchResult {
            let user = ensure_signed(origin)?;

            if user != AuthorityAccount::<T>::get() {
                return Err(Error::<T>::Unauthorized.into());
            }

            let mut pool_info =
                PoolData::<T>::get(asset_id_to_remove).ok_or(Error::<T>::PoolDoesNotExist)?;
            pool_info.basic_lending_rate = 0;
            pool_info.borrowing_rewards_rate = 0;
            pool_info.is_removed = true;
            <PoolData<T>>::insert(asset_id_to_remove, pool_info);

            // Recalculate basic lending rate and borrowing rewards rate
            let num_of_pools = <PoolData<T>>::iter()
                .filter(|(_, pool_info)| !pool_info.is_removed)
                .count() as u32;

            let basic_lending_rate = (FixedWrapper::from(LendingRewardsPerBlock::<T>::get())
                / FixedWrapper::from(balance!(num_of_pools)))
            .try_into_balance()
            .unwrap_or(0);
            let borrowing_rewards_rate = (FixedWrapper::from(BorrowingRewardsPerBlock::<T>::get())
                / FixedWrapper::from(balance!(num_of_pools)))
            .try_into_balance()
            .unwrap_or(0);

            for (asset_id, mut pool_info) in <PoolData<T>>::iter() {
                if pool_info.is_removed {
                    continue;
                }
                pool_info.basic_lending_rate = basic_lending_rate;
                pool_info.borrowing_rewards_rate = borrowing_rewards_rate;
                <PoolData<T>>::insert(asset_id, pool_info);
            }

            Self::deposit_event(Event::PoolRemoved(user, asset_id_to_remove));
            Ok(())
        }

        /// Edit pool info
        #[pallet::call_index(10)]
        #[pallet::weight(<T as Config>::WeightInfo::edit_pool_info())]
        pub fn edit_pool_info(
            origin: OriginFor<T>,
            asset_id: AssetIdOf<T>,
            new_loan_to_value: Balance,
            new_liquidation_threshold: Balance,
            new_optimal_utilization_rate: Balance,
            new_base_rate: Balance,
            new_slope_rate_1: Balance,
            new_slope_rate_2: Balance,
            new_reserve_factor: Balance,
        ) -> DispatchResult {
            let user = ensure_signed(origin)?;

            if user != AuthorityAccount::<T>::get() {
                return Err(Error::<T>::Unauthorized.into());
            }

            // Check parameters
            if new_loan_to_value > balance!(1)
                || new_liquidation_threshold > balance!(1)
                || new_optimal_utilization_rate > balance!(1)
                || new_reserve_factor > balance!(1)
            {
                return Err(Error::<T>::InvalidPoolParameters.into());
            }

            let mut pool_info = PoolData::<T>::get(asset_id).ok_or(Error::<T>::PoolDoesNotExist)?;

            // Check if pool is removed
            ensure!(!pool_info.is_removed, Error::<T>::PoolIsRemoved);

            // Update pool info
            pool_info.loan_to_value = new_loan_to_value;
            pool_info.liquidation_threshold = new_liquidation_threshold;
            pool_info.optimal_utilization_rate = new_optimal_utilization_rate;
            pool_info.base_rate = new_base_rate;
            pool_info.slope_rate_1 = new_slope_rate_1;
            pool_info.slope_rate_2 = new_slope_rate_2;
            pool_info.reserve_factor = new_reserve_factor;

            // Saving new pool info
            <PoolData<T>>::insert(asset_id, pool_info);

            Self::deposit_event(Event::PoolInfoEdited(user, asset_id));
            Ok(())
        }
    }

    /// Validate unsigned call to this pallet.
    #[pallet::validate_unsigned]
    impl<T: Config> ValidateUnsigned for Pallet<T> {
        type Call = Call<T>;

        /// It is allowed to call only liquidate() and only if it fulfills conditions.
        fn validate_unsigned(_source: TransactionSource, call: &Self::Call) -> TransactionValidity {
            match call {
                Call::liquidate { user, asset_id } => {
                    let user_infos =
                        UserBorrowingInfo::<T>::get(asset_id, user.clone()).unwrap_or_default();
                    if Self::check_liquidation(&user_infos, *asset_id) {
                        ValidTransaction::with_tag_prefix("Apollo::liquidate")
                            .priority(T::UnsignedPriority::get())
                            .longevity(T::UnsignedLongevity::get())
                            .and_provides((user, asset_id))
                            .propagate(true)
                            .build()
                    } else {
                        InvalidTransaction::Call.into()
                    }
                }
                _ => {
                    warn!("Unknown unsigned call {:?}", call);
                    InvalidTransaction::Call.into()
                }
            }
        }
    }

    #[pallet::hooks]
    impl<T: Config> Hooks<BlockNumberFor<T>> for Pallet<T> {
        fn on_initialize(now: T::BlockNumber) -> Weight {
            let distribution_rewards = Self::update_interests(now);
            let rates = Self::update_rates(now);

            <LendingRewards<T>>::put(
                <LendingRewards<T>>::get() - <LendingRewardsPerBlock<T>>::get(),
            );
            <BorrowingRewards<T>>::put(
                <BorrowingRewards<T>>::get() - <BorrowingRewardsPerBlock<T>>::get(),
            );

            distribution_rewards.saturating_add(rates).saturating_add(
                T::DbWeight::get()
                    .reads(4)
                    .saturating_add(T::DbWeight::get().writes(2)),
            )
        }

        /// Off-chain worker procedure - calls liquidations
        fn offchain_worker(block_number: T::BlockNumber) {
            debug!(
                "Entering off-chain worker, block number is {:?}",
                block_number
            );

            for (asset_id, user, user_infos) in UserBorrowingInfo::<T>::iter() {
                // Check liquidation
                if Self::check_liquidation(&user_infos, asset_id) {
                    // Liquidate
                    debug!("Liquidation of user {:?}", user);
                    let call = Call::<T>::liquidate {
                        user: user.clone(),
                        asset_id,
                    };
                    if let Err(err) =
                        SubmitTransaction::<T, Call<T>>::submit_unsigned_transaction(call.into())
                    {
                        warn!(
                            "Failed in offchain_worker send liquidate(user: {:?}): {:?}",
                            user, err
                        );
                    }
                }
            }
        }
    }

    impl<T: Config> Pallet<T> {
        /// The account ID of pallet
        fn account_id() -> T::AccountId {
            PALLET_ID.into_account_truncating()
        }

        pub fn get_price(asset_id: AssetIdOf<T>) -> Balance {
            // Get average price from PriceTools pallet
            let buy_price =
                T::PriceTools::get_average_price(&asset_id, &DAI.into(), PriceVariant::Buy)
                    .unwrap_or_default();

            let sell_price =
                T::PriceTools::get_average_price(&asset_id, &DAI.into(), PriceVariant::Sell)
                    .unwrap_or_default();

            // Average price in dollars
            (FixedWrapper::from(buy_price + sell_price) / FixedWrapper::from(balance!(2)))
                .try_into_balance()
                .unwrap_or(0)
        }

        pub fn check_liquidation(
            user_infos: &BTreeMap<AssetIdOf<T>, BorrowingPosition<BlockNumberFor<T>>>,
            borrowing_asset: AssetIdOf<T>,
        ) -> bool {
            let mut sum_of_thresholds: Balance = 0;
            let mut total_borrowed: Balance = 0;

            for (collateral_asset, user_info) in user_infos.iter() {
                let collateral_pool_info = PoolData::<T>::get(collateral_asset).unwrap_or_default();
                let collateral_asset_price = Self::get_price(*collateral_asset);

                // Multiply collateral value and liquidation threshold and then add it to the sum
                let collateral_in_dollars = FixedWrapper::from(user_info.collateral_amount)
                    * FixedWrapper::from(collateral_asset_price);

                sum_of_thresholds += (collateral_in_dollars
                    * FixedWrapper::from(collateral_pool_info.liquidation_threshold))
                .try_into_balance()
                .unwrap_or(0);

                // Add borrowing amount to total borrowed
                total_borrowed += user_info.borrowing_amount;
            }

            let borrowing_asset_price = Self::get_price(borrowing_asset);
            let total_borrowed_in_dollars: u128 = (FixedWrapper::from(total_borrowed)
                * FixedWrapper::from(borrowing_asset_price))
            .try_into_balance()
            .unwrap_or(0);

            let health_factor = (FixedWrapper::from(sum_of_thresholds)
                / FixedWrapper::from(total_borrowed_in_dollars))
            .try_into_balance()
            .unwrap_or(0);

            health_factor < balance!(1)
        }

        pub fn calculate_lending_earnings(
            user_info: &LendingPosition<BlockNumberFor<T>>,
            pool_info: &PoolInfo,
            block_number: BlockNumberFor<T>,
        ) -> (Balance, Balance) {
            let total_lending_blocks: u128 =
                (block_number - user_info.last_lending_block).unique_saturated_into();

            let share_in_pool = FixedWrapper::from(user_info.lending_amount)
                / FixedWrapper::from(pool_info.total_liquidity);

            // Rewards from initial APOLLO distribution
            let basic_reward_per_block =
                FixedWrapper::from(pool_info.basic_lending_rate) * share_in_pool.clone();

            // Rewards from profit made through repayments and liquidations
            let profit_reward_per_block =
                FixedWrapper::from(pool_info.profit_lending_rate) * share_in_pool;

            // Return (basic_lending_interest, profit_lending_interest)
            (
                (basic_reward_per_block * FixedWrapper::from(balance!(total_lending_blocks)))
                    .try_into_balance()
                    .unwrap_or(0),
                (profit_reward_per_block * FixedWrapper::from(balance!(total_lending_blocks)))
                    .try_into_balance()
                    .unwrap_or(0),
            )
        }

        pub fn calculate_borrowing_interest_and_reward(
            user_info: &BorrowingPosition<BlockNumberFor<T>>,
            pool_info: &PoolInfo,
            block_number: BlockNumberFor<T>,
        ) -> (Balance, Balance) {
            let total_borrowing_blocks: u128 =
                (block_number - user_info.last_borrowing_block).unique_saturated_into();

            // Calculate borrowing interest
            let borrowing_interest_per_block = FixedWrapper::from(user_info.borrowing_amount)
                * FixedWrapper::from(pool_info.borrowing_rate);

            // Calculate borrowing reward
            let share_in_pool = FixedWrapper::from(user_info.borrowing_amount)
                / FixedWrapper::from(pool_info.total_borrowed);

            let borrowing_reward_per_block =
                FixedWrapper::from(pool_info.borrowing_rewards_rate) * share_in_pool;

            // Return (borrowing_interest, borrowing_reward)
            (
                (borrowing_interest_per_block
                    * FixedWrapper::from(balance!(total_borrowing_blocks)))
                .try_into_balance()
                .unwrap_or(0),
                (borrowing_reward_per_block * FixedWrapper::from(balance!(total_borrowing_blocks)))
                    .try_into_balance()
                    .unwrap_or(0),
            )
        }

        pub fn distribute_protocol_interest(
            asset_id: AssetIdOf<T>,
            amount: Balance,
            borrowing_asset_id: AssetIdOf<T>,
        ) -> DispatchResultWithPostInfo {
            let mut pool_info =
                PoolData::<T>::get(borrowing_asset_id).ok_or(Error::<T>::PoolDoesNotExist)?;
            let caller = Self::account_id();

            // Calculate rewards and reserves amounts based on Reserve Factor
            let reserves_amount = (FixedWrapper::from(pool_info.reserve_factor)
                * FixedWrapper::from(amount))
            .try_into_balance()
            .unwrap_or(0);
            let rewards_amount = amount.saturating_sub(reserves_amount);

            let outcome = T::LiquidityProxyPallet::exchange(
                DEXId::Polkaswap.into(),
                &caller,
                &caller,
                &asset_id,
                &APOLLO_ASSET_ID.into(),
                SwapAmount::with_desired_input(rewards_amount, Balance::zero()),
                LiquiditySourceFilter::empty(DEXId::Polkaswap.into()),
            )
            .unwrap();

            let buyback_amount = outcome.amount;

            pool_info.rewards += buyback_amount;

            <PoolData<T>>::insert(borrowing_asset_id, pool_info);

            // Calculate 60% of reserves to transfer APOLLO to treasury
            let apollo_amount = (FixedWrapper::from(reserves_amount)
                * FixedWrapper::from(balance!(0.6)))
            .try_into_balance()
            .unwrap_or(0);

            // Calculate 20% of reserves to buyback CERES
            let ceres_amount = (FixedWrapper::from(reserves_amount)
                * FixedWrapper::from(balance!(0.2)))
            .try_into_balance()
            .unwrap_or(0);

            // Calculate 20% of reserves to go to developer fund
            let developer_amount = (FixedWrapper::from(reserves_amount)
                * FixedWrapper::from(balance!(0.2)))
            .try_into_balance()
            .unwrap_or(0);

            // Transfer amount to developer fund
            Assets::<T>::transfer_from(
                &asset_id,
                &Self::account_id(),
                &AuthorityAccount::<T>::get(),
                developer_amount,
            )
            .map_err(|_| Error::<T>::CanNotTransferAmountToDevelopers)?;

            // Transfer APOLLO to treasury
            T::LiquidityProxyPallet::exchange(
                DEXId::Polkaswap.into(),
                &caller,
                &TreasuryAccount::<T>::get(), // APOLLO Treasury
                &asset_id,
                &APOLLO_ASSET_ID.into(),
                SwapAmount::with_desired_input(apollo_amount, Balance::zero()),
                LiquiditySourceFilter::empty(DEXId::Polkaswap.into()),
            )?;

            // Buyback and burn CERES
            let outcome = T::LiquidityProxyPallet::exchange(
                DEXId::Polkaswap.into(),
                &caller,
                &caller,
                &asset_id,
                &CERES_ASSET_ID.into(),
                SwapAmount::with_desired_input(ceres_amount, Balance::zero()),
                LiquiditySourceFilter::empty(DEXId::Polkaswap.into()),
            )
            .unwrap();

            T::AssetManager::burn(
                RawOrigin::Signed(caller).into(),
                CERES_ASSET_ID.into(),
                outcome.amount,
            )?;

<<<<<<< HEAD
            // Transfer amount to developer fund
            T::AssetManager::transfer_from(
                &asset_id,
                &Self::account_id(),
                &AuthorityAccount::<T>::get(),
                developer_amount,
            )
            .map_err(|_| Error::<T>::CanNotTransferAmountToDevelopers)?;

=======
>>>>>>> b227521b
            Ok(().into())
        }

        fn update_interests(block_number: BlockNumberFor<T>) -> Weight {
            let mut counter: u64 = 0;
            let pool_index = block_number % T::BLOCKS_PER_FIFTEEN_MINUTES;
            let num_of_pools = <PoolsByBlock<T>>::iter().count() as u32;
            if pool_index >= num_of_pools.into() {
                return T::DbWeight::get().reads(counter);
            }
            let pool_asset = <PoolsByBlock<T>>::get(pool_index).unwrap_or_default();
            let mut pool_info = <PoolData<T>>::get(pool_asset).unwrap_or_default();

            // Update lending interests
            let mut rewards: Balance = 0;
            for (account_id, mut user_info) in UserLendingInfo::<T>::iter_prefix(pool_asset) {
                let user_interests =
                    Self::calculate_lending_earnings(&user_info, &pool_info, block_number);
                user_info.lending_interest += user_interests.0 + user_interests.1;
                user_info.last_lending_block = block_number;
                rewards += user_interests.1;

                <UserLendingInfo<T>>::insert(pool_asset, account_id.clone(), user_info);
                counter += 1;
            }

            // Update pool rewards
            pool_info.rewards = pool_info.rewards.saturating_sub(rewards);
            <PoolData<T>>::insert(pool_asset, &pool_info);
            counter += 1;

            // Update borrowing interests
            for (account_id, mut user_infos) in UserBorrowingInfo::<T>::iter_prefix(pool_asset) {
                for (_, mut user_info) in user_infos.iter_mut() {
                    let user_interests = Self::calculate_borrowing_interest_and_reward(
                        user_info,
                        &pool_info,
                        block_number,
                    );
                    user_info.borrowing_interest += user_interests.0;
                    user_info.borrowing_rewards += user_interests.1;
                    user_info.last_borrowing_block = block_number;
                }
                <UserBorrowingInfo<T>>::insert(pool_asset, account_id.clone(), user_infos.clone());
                counter += 1;
            }

            T::DbWeight::get()
                .reads(counter + 4)
                .saturating_add(T::DbWeight::get().writes(counter + 4))
        }

        fn update_rates(_current_block: T::BlockNumber) -> Weight {
            let mut counter: u64 = 0;

            for (asset_id, mut pool_info) in PoolData::<T>::iter() {
                let utilization_rate = (FixedWrapper::from(pool_info.total_borrowed)
                    / (FixedWrapper::from(pool_info.total_borrowed)
                        + FixedWrapper::from(pool_info.total_liquidity)))
                .try_into_balance()
                .unwrap_or(0);

                if utilization_rate < pool_info.optimal_utilization_rate {
                    // Update lending rate
                    pool_info.profit_lending_rate = (FixedWrapper::from(pool_info.rewards)
                        / FixedWrapper::from(balance!(5256000)))
                    .try_into_balance()
                    .unwrap_or(0);

                    // Update borrowing_rate -> Rt = (R0 + (U / Uopt) * Rslope1) / one_year
                    pool_info.borrowing_rate = ((FixedWrapper::from(pool_info.base_rate)
                        + (FixedWrapper::from(utilization_rate)
                            / FixedWrapper::from(pool_info.optimal_utilization_rate))
                            * FixedWrapper::from(pool_info.slope_rate_1))
                        / FixedWrapper::from(balance!(5256000)))
                    .try_into_balance()
                    .unwrap_or(0);
                } else {
                    // Update lending rate
                    pool_info.profit_lending_rate = ((FixedWrapper::from(pool_info.rewards)
                        / FixedWrapper::from(balance!(5256000)))
                        * (FixedWrapper::from(balance!(1)) + FixedWrapper::from(utilization_rate)))
                    .try_into_balance()
                    .unwrap_or(0);

                    // Update borrowing_rate -> Rt = (R0 + Rslope1 + ((Ut - Uopt) / (1 - Uopt)) * Rslope2) / one_year
                    pool_info.borrowing_rate = ((FixedWrapper::from(pool_info.base_rate)
                        + FixedWrapper::from(pool_info.slope_rate_1)
                        + ((FixedWrapper::from(utilization_rate)
                            - FixedWrapper::from(pool_info.optimal_utilization_rate))
                            / (FixedWrapper::from(balance!(1))
                                - FixedWrapper::from(pool_info.optimal_utilization_rate)))
                            * FixedWrapper::from(pool_info.slope_rate_2))
                        / FixedWrapper::from(balance!(5256000)))
                    .try_into_balance()
                    .unwrap_or(0);
                }

                <PoolData<T>>::insert(asset_id, pool_info);
                counter += 1;
            }

            T::DbWeight::get()
                .reads(counter)
                .saturating_add(T::DbWeight::get().writes(counter))
        }
    }
}<|MERGE_RESOLUTION|>--- conflicted
+++ resolved
@@ -1455,18 +1455,6 @@
                 outcome.amount,
             )?;
 
-<<<<<<< HEAD
-            // Transfer amount to developer fund
-            T::AssetManager::transfer_from(
-                &asset_id,
-                &Self::account_id(),
-                &AuthorityAccount::<T>::get(),
-                developer_amount,
-            )
-            .map_err(|_| Error::<T>::CanNotTransferAmountToDevelopers)?;
-
-=======
->>>>>>> b227521b
             Ok(().into())
         }
 
