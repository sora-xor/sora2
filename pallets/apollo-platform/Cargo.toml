[package]
description = "Pallet for APOLLO lending-borrowing platform."
authors = ["Jovan Milosevic <jovan@ceresblockchain.solutions>"]
license = "BSD-4-Clause"
homepage = "https://cerestoken.io"
repository = "https://github.com/sora-xor/sora2-network"
name = "apollo-platform"
version = "1.3.1"
edition = "2021"

[package.metadata.docs.rs]
targets = ["x86_64-unknown-linux-gnu"]

[dependencies]
codec = { package = "parity-scale-codec", version = "3", default-features = false, features = [
    "derive",
] }
log = { version = "0.4.20" }
scale-info = { version = "2", default-features = false, features = ["derive"] }
<<<<<<< HEAD
frame-support = { git = "https://github.com/sora-xor/polkadot-sdk.git", branch = "add_sora_substrate_commits", default-features = false }
frame-system = { git = "https://github.com/sora-xor/polkadot-sdk.git", branch = "add_sora_substrate_commits", default-features = false }
assets = { path = "../assets", default-features = false }
common = { path = "../../common", default-features = false }
sp-io = { git = "https://github.com/sora-xor/polkadot-sdk.git", branch = "add_sora_substrate_commits", default-features = false }
sp-std = { git = "https://github.com/sora-xor/polkadot-sdk.git", branch = "add_sora_substrate_commits", default-features = false }
sp-core = { git = "https://github.com/sora-xor/polkadot-sdk.git", branch = "add_sora_substrate_commits", default-features = false }
sp-runtime = { git = "https://github.com/sora-xor/polkadot-sdk.git", branch = "add_sora_substrate_commits", default-features = false }
=======
frame-support = { git = "https://github.com/sora-xor/polkadot-sdk.git", branch = "polkadot-v1.1.0", default-features = false }
frame-system = { git = "https://github.com/sora-xor/polkadot-sdk.git", branch = "polkadot-v1.1.0", default-features = false }
assets = { path = "../assets", default-features = false }
common = { path = "../../common", default-features = false }
sp-io = { git = "https://github.com/sora-xor/polkadot-sdk.git", branch = "polkadot-v1.1.0", default-features = false }
sp-std = { git = "https://github.com/sora-xor/polkadot-sdk.git", branch = "polkadot-v1.1.0", default-features = false }
sp-core = { git = "https://github.com/sora-xor/polkadot-sdk.git", branch = "polkadot-v1.1.0", default-features = false }
sp-runtime = { git = "https://github.com/sora-xor/polkadot-sdk.git", branch = "polkadot-v1.1.0", default-features = false }
>>>>>>> 87a5efdc
technical = { path = "../technical", default-features = false }
trading-pair = { path = "../trading-pair", default-features = false }
permissions = { path = "../permissions", default-features = false }
hex-literal = "0.4.1"
<<<<<<< HEAD
frame-benchmarking = { git = "https://github.com/sora-xor/polkadot-sdk.git", branch = "add_sora_substrate_commits", default-features = false, optional = true }
pallet-timestamp = { git = "https://github.com/sora-xor/polkadot-sdk.git", branch = "add_sora_substrate_commits", default-features = false }
=======
frame-benchmarking = { git = "https://github.com/sora-xor/polkadot-sdk.git", branch = "polkadot-v1.1.0", default-features = false, optional = true }
pallet-timestamp = { git = "https://github.com/sora-xor/polkadot-sdk.git", branch = "polkadot-v1.1.0", default-features = false }
>>>>>>> 87a5efdc
price-tools = { path = "../price-tools", default-features = false }
liquidity-proxy = { path = "../liquidity-proxy", default-features = false }
pool-xyk = { path = "../pool-xyk", default-features = false }

[dev-dependencies]
assets = { path = "../assets" }
common = { path = "../../common", features = ["test"] }
ceres-liquidity-locker = { path = "../ceres-liquidity-locker", default-features = false }
demeter-farming-platform = { path = "../demeter-farming-platform", default-features = false }
currencies = { git = "https://github.com/open-web3-stack/open-runtime-module-library.git", package = "orml-currencies", default-features = false }
dex-manager = { path = "../dex-manager", default-features = false }
apollo-platform = { path = ".", default-features = false }
<<<<<<< HEAD
pallet-balances = { git = "https://github.com/sora-xor/polkadot-sdk.git", branch = "add_sora_substrate_commits", default-features = false }
sp-io = { git = "https://github.com/sora-xor/polkadot-sdk.git", branch = "add_sora_substrate_commits", default-features = false }
=======
pallet-balances = { git = "https://github.com/sora-xor/polkadot-sdk.git", branch = "polkadot-v1.1.0", default-features = false }
sp-io = { git = "https://github.com/sora-xor/polkadot-sdk.git", branch = "polkadot-v1.1.0", default-features = false }
>>>>>>> 87a5efdc
tokens = { git = "https://github.com/open-web3-stack/open-runtime-module-library.git", package = "orml-tokens", default-features = false }
orml-traits = { git = "https://github.com/open-web3-stack/open-runtime-module-library.git", package = "orml-traits", default-features = false }
permissions = { path = "../permissions" }
pool-xyk = { path = "../pool-xyk", default-features = false }
pswap-distribution = { path = "../pswap-distribution" }
technical = { path = "../technical" }
trading-pair = { path = "../trading-pair" }
price-tools = { path = "../price-tools" }
liquidity-proxy = { path = "../liquidity-proxy" }
dex-api = { path = "../dex-api" }
vested-rewards = { path = "../vested-rewards", default-features = false }
multicollateral-bonding-curve-pool = { path = "../multicollateral-bonding-curve-pool" }

[features]
default = ['std']
std = [
    "assets/std",
    "codec/std",
    "dex-manager/std",
    "frame-support/std",
    "frame-system/std",
    "pallet-timestamp/std",
    "sp-core/std",
    "sp-runtime/std",
    "sp-std/std",
    "sp-io/std",
    "permissions/std",
]

runtime-benchmarks = [
    "frame-benchmarking",
    "frame-system/runtime-benchmarks",
    "frame-support/runtime-benchmarks",
]

try-runtime = ["frame-support/try-runtime"]<|MERGE_RESOLUTION|>--- conflicted
+++ resolved
@@ -17,16 +17,6 @@
 ] }
 log = { version = "0.4.20" }
 scale-info = { version = "2", default-features = false, features = ["derive"] }
-<<<<<<< HEAD
-frame-support = { git = "https://github.com/sora-xor/polkadot-sdk.git", branch = "add_sora_substrate_commits", default-features = false }
-frame-system = { git = "https://github.com/sora-xor/polkadot-sdk.git", branch = "add_sora_substrate_commits", default-features = false }
-assets = { path = "../assets", default-features = false }
-common = { path = "../../common", default-features = false }
-sp-io = { git = "https://github.com/sora-xor/polkadot-sdk.git", branch = "add_sora_substrate_commits", default-features = false }
-sp-std = { git = "https://github.com/sora-xor/polkadot-sdk.git", branch = "add_sora_substrate_commits", default-features = false }
-sp-core = { git = "https://github.com/sora-xor/polkadot-sdk.git", branch = "add_sora_substrate_commits", default-features = false }
-sp-runtime = { git = "https://github.com/sora-xor/polkadot-sdk.git", branch = "add_sora_substrate_commits", default-features = false }
-=======
 frame-support = { git = "https://github.com/sora-xor/polkadot-sdk.git", branch = "polkadot-v1.1.0", default-features = false }
 frame-system = { git = "https://github.com/sora-xor/polkadot-sdk.git", branch = "polkadot-v1.1.0", default-features = false }
 assets = { path = "../assets", default-features = false }
@@ -35,18 +25,12 @@
 sp-std = { git = "https://github.com/sora-xor/polkadot-sdk.git", branch = "polkadot-v1.1.0", default-features = false }
 sp-core = { git = "https://github.com/sora-xor/polkadot-sdk.git", branch = "polkadot-v1.1.0", default-features = false }
 sp-runtime = { git = "https://github.com/sora-xor/polkadot-sdk.git", branch = "polkadot-v1.1.0", default-features = false }
->>>>>>> 87a5efdc
 technical = { path = "../technical", default-features = false }
 trading-pair = { path = "../trading-pair", default-features = false }
 permissions = { path = "../permissions", default-features = false }
 hex-literal = "0.4.1"
-<<<<<<< HEAD
-frame-benchmarking = { git = "https://github.com/sora-xor/polkadot-sdk.git", branch = "add_sora_substrate_commits", default-features = false, optional = true }
-pallet-timestamp = { git = "https://github.com/sora-xor/polkadot-sdk.git", branch = "add_sora_substrate_commits", default-features = false }
-=======
 frame-benchmarking = { git = "https://github.com/sora-xor/polkadot-sdk.git", branch = "polkadot-v1.1.0", default-features = false, optional = true }
 pallet-timestamp = { git = "https://github.com/sora-xor/polkadot-sdk.git", branch = "polkadot-v1.1.0", default-features = false }
->>>>>>> 87a5efdc
 price-tools = { path = "../price-tools", default-features = false }
 liquidity-proxy = { path = "../liquidity-proxy", default-features = false }
 pool-xyk = { path = "../pool-xyk", default-features = false }
@@ -59,13 +43,8 @@
 currencies = { git = "https://github.com/open-web3-stack/open-runtime-module-library.git", package = "orml-currencies", default-features = false }
 dex-manager = { path = "../dex-manager", default-features = false }
 apollo-platform = { path = ".", default-features = false }
-<<<<<<< HEAD
-pallet-balances = { git = "https://github.com/sora-xor/polkadot-sdk.git", branch = "add_sora_substrate_commits", default-features = false }
-sp-io = { git = "https://github.com/sora-xor/polkadot-sdk.git", branch = "add_sora_substrate_commits", default-features = false }
-=======
 pallet-balances = { git = "https://github.com/sora-xor/polkadot-sdk.git", branch = "polkadot-v1.1.0", default-features = false }
 sp-io = { git = "https://github.com/sora-xor/polkadot-sdk.git", branch = "polkadot-v1.1.0", default-features = false }
->>>>>>> 87a5efdc
 tokens = { git = "https://github.com/open-web3-stack/open-runtime-module-library.git", package = "orml-tokens", default-features = false }
 orml-traits = { git = "https://github.com/open-web3-stack/open-runtime-module-library.git", package = "orml-traits", default-features = false }
 permissions = { path = "../permissions" }
