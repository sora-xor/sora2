--- conflicted
+++ resolved
@@ -33,13 +33,9 @@
 use common::mock::ExistentialDeposits;
 use common::prelude::Balance;
 use common::{
-<<<<<<< HEAD
-    balance, mock_currencies_config, mock_pallet_balances_config, mock_technical_config, Amount,
-=======
-    balance, mock_frame_system_config, mock_pallet_balances_config, mock_technical_config, Amount,
->>>>>>> b2a9d843
-    AssetId32, AssetName, AssetSymbol, PredefinedAssetId, DEFAULT_BALANCE_PRECISION, PSWAP, VAL,
-    XST,
+    balance, mock_currencies_config, mock_frame_system_config, mock_pallet_balances_config,
+    mock_technical_config, Amount, AssetId32, AssetName, AssetSymbol, PredefinedAssetId,
+    DEFAULT_BALANCE_PRECISION, PSWAP, VAL, XST,
 };
 use currencies::BasicCurrencyAdapter;
 use frame_support::traits::{Everything, GenesisBuild};
@@ -98,42 +94,12 @@
     }
 );
 
-<<<<<<< HEAD
 mock_technical_config!(Runtime);
 // Required by assets::Config
 mock_currencies_config!(Runtime);
 // Required by currencies::Config
 mock_pallet_balances_config!(Runtime);
-
-impl frame_system::Config for Runtime {
-    type BaseCallFilter = Everything;
-    type BlockWeights = ();
-    type BlockLength = ();
-    type RuntimeOrigin = RuntimeOrigin;
-    type RuntimeCall = RuntimeCall;
-    type Index = u64;
-    type BlockNumber = u64;
-    type Hash = H256;
-    type Hashing = BlakeTwo256;
-    type AccountId = AccountId;
-    type Lookup = IdentityLookup<Self::AccountId>;
-    type Header = Header;
-    type RuntimeEvent = RuntimeEvent;
-    type BlockHashCount = BlockHashCount;
-    type DbWeight = ();
-    type Version = ();
-    type AccountData = pallet_balances::AccountData<Balance>;
-    type OnNewAccount = ();
-    type OnKilledAccount = ();
-    type SystemWeightInfo = ();
-    type PalletInfo = PalletInfo;
-    type SS58Prefix = ();
-    type OnSetCode = ();
-    type MaxConsumers = frame_support::traits::ConstU32<65536>;
-}
-=======
 mock_frame_system_config!(Runtime);
->>>>>>> b2a9d843
 
 parameter_types! {
     pub const GetBuyBackAssetId: common::AssetId32<PredefinedAssetId> = XST;
