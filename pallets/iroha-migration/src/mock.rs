--- conflicted
+++ resolved
@@ -33,13 +33,8 @@
 use common::mock::ExistentialDeposits;
 use common::prelude::Balance;
 use common::{
-<<<<<<< HEAD
-    balance, mock_technical_config, Amount, AssetId32, AssetName, AssetSymbol, PredefinedAssetId,
-    DEFAULT_BALANCE_PRECISION, PSWAP, VAL, XST,
-=======
-    balance, mock_pallet_balances_config, Amount, AssetId32, AssetName, AssetSymbol,
-    PredefinedAssetId, DEFAULT_BALANCE_PRECISION, PSWAP, VAL, XST,
->>>>>>> 0a2a1e2e
+    balance, mock_pallet_balances_config, mock_technical_config, Amount, AssetId32, AssetName,
+    AssetSymbol, PredefinedAssetId, DEFAULT_BALANCE_PRECISION, PSWAP, VAL, XST,
 };
 use currencies::BasicCurrencyAdapter;
 use frame_support::traits::{Everything, GenesisBuild};
