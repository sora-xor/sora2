// This file is part of the SORA network and Polkaswap app.

// Copyright (c) 2020, 2021, Polka Biome Ltd. All rights reserved.
// SPDX-License-Identifier: BSD-4-Clause

// Redistribution and use in source and binary forms, with or without modification,
// are permitted provided that the following conditions are met:

// Redistributions of source code must retain the above copyright notice, this list
// of conditions and the following disclaimer.
// Redistributions in binary form must reproduce the above copyright notice, this
// list of conditions and the following disclaimer in the documentation and/or other
// materials provided with the distribution.
//
// All advertising materials mentioning features or use of this software must display
// the following acknowledgement: This product includes software developed by Polka Biome
// Ltd., SORA, and Polkaswap.
//
// Neither the name of the Polka Biome Ltd. nor the names of its contributors may be used
// to endorse or promote products derived from this software without specific prior written permission.

// THIS SOFTWARE IS PROVIDED BY Polka Biome Ltd. AS IS AND ANY EXPRESS OR IMPLIED WARRANTIES,
// INCLUDING, BUT NOT LIMITED TO, THE IMPLIED WARRANTIES OF MERCHANTABILITY AND FITNESS FOR
// A PARTICULAR PURPOSE ARE DISCLAIMED. IN NO EVENT SHALL Polka Biome Ltd. BE LIABLE FOR ANY
// DIRECT, INDIRECT, INCIDENTAL, SPECIAL, EXEMPLARY, OR CONSEQUENTIAL DAMAGES (INCLUDING,
// BUT NOT LIMITED TO, PROCUREMENT OF SUBSTITUTE GOODS OR SERVICES; LOSS OF USE, DATA, OR PROFITS;
// OR BUSINESS INTERRUPTION) HOWEVER CAUSED AND ON ANY THEORY OF LIABILITY, WHETHER IN CONTRACT,
// STRICT LIABILITY, OR TORT (INCLUDING NEGLIGENCE OR OTHERWISE) ARISING IN ANY WAY OUT OF THE
// USE OF THIS SOFTWARE, EVEN IF ADVISED OF THE POSSIBILITY OF SUCH DAMAGE.

use crate::{self as faucet, Config};
use common::mock::ExistentialDeposits;
use common::prelude::{Balance, FixedWrapper};
use common::{
<<<<<<< HEAD
    self, balance, mock_technical_config, Amount, AssetId32, AssetName, AssetSymbol, TechPurpose,
    DEFAULT_BALANCE_PRECISION, PSWAP, USDT, VAL, XOR, XST,
=======
    self, balance, mock_pallet_balances_config, Amount, AssetId32, AssetName, AssetSymbol,
    TechPurpose, DEFAULT_BALANCE_PRECISION, PSWAP, USDT, VAL, XOR, XST,
>>>>>>> 0a2a1e2e
};
use currencies::BasicCurrencyAdapter;
use frame_support::traits::{Everything, GenesisBuild};
use frame_support::weights::Weight;
use frame_support::{construct_runtime, parameter_types};
use hex_literal::hex;
use permissions::{Scope, BURN, MINT};
use sp_core::crypto::AccountId32;
use sp_core::H256;
use sp_runtime::testing::Header;
use sp_runtime::traits::{BlakeTwo256, IdentityLookup};
use sp_runtime::{Perbill, Percent};

type DEXId = common::DEXId;
type AccountId = AccountId32;
type BlockNumber = u64;
type TechAccountId = common::TechAccountId<AccountId, TechAssetId, DEXId>;
type TechAssetId = common::TechAssetId<common::PredefinedAssetId>;
type AssetId = AssetId32<common::PredefinedAssetId>;
type UncheckedExtrinsic = frame_system::mocking::MockUncheckedExtrinsic<Runtime>;
type Block = frame_system::mocking::MockBlock<Runtime>;

pub fn alice() -> AccountId32 {
    AccountId32::from([1u8; 32])
}

pub fn bob() -> AccountId32 {
    AccountId32::from([2u8; 32])
}

pub fn tech_account_id() -> TechAccountId {
    TechAccountId::Pure(
        DEXId::Polkaswap,
        TechPurpose::Identifier(b"faucet_tech_account_id".to_vec()),
    )
}

pub fn account_id() -> AccountId {
    Technical::tech_account_id_to_account_id(&tech_account_id()).unwrap()
}

pub const NOT_SUPPORTED_ASSET_ID: AssetId = USDT;

parameter_types! {
    pub const BlockHashCount: u64 = 250;
    pub const MaximumBlockWeight: Weight = Weight::from_parts(1024, 0);
    pub const MaximumBlockLength: u32 = 2 * 1024;
    pub const AvailableBlockRatio: Perbill = Perbill::from_percent(75);
    pub const GetBaseAssetId: AssetId = XOR;
}

construct_runtime! {
    pub enum Runtime where
        Block = Block,
        NodeBlock = Block,
        UncheckedExtrinsic = UncheckedExtrinsic,
    {
        Faucet: faucet::{Pallet, Call, Config<T>, Storage, Event<T>},
        System: frame_system::{Pallet, Call, Config, Storage, Event<T>},
        Technical: technical::{Pallet, Call, Config<T>, Storage, Event<T>},
        Assets: assets::{Pallet, Call, Config<T>, Storage, Event<T>},
        Permissions: permissions::{Pallet, Call, Config<T>, Storage, Event<T>},
        Currencies: currencies::{Pallet, Call, Storage},
        Balances: pallet_balances::{Pallet, Call, Config<T>, Storage, Event<T>},
        Tokens: tokens::{Pallet, Call, Config<T>, Storage, Event<T>},
        Rewards: rewards::{Pallet, Event<T>},
    }
}

impl Config for Runtime {
    type RuntimeEvent = RuntimeEvent;
    type WeightInfo = ();
}

impl frame_system::Config for Runtime {
    type BaseCallFilter = Everything;
    type BlockWeights = ();
    type BlockLength = ();
    type RuntimeOrigin = RuntimeOrigin;
    type RuntimeCall = RuntimeCall;
    type Index = u64;
    type BlockNumber = u64;
    type Hash = H256;
    type Hashing = BlakeTwo256;
    type AccountId = AccountId;
    type Lookup = IdentityLookup<Self::AccountId>;
    type Header = Header;
    type RuntimeEvent = RuntimeEvent;
    type BlockHashCount = BlockHashCount;
    type DbWeight = ();
    type Version = ();
    type AccountData = pallet_balances::AccountData<Balance>;
    type OnNewAccount = ();
    type OnKilledAccount = ();
    type SystemWeightInfo = ();
    type PalletInfo = PalletInfo;
    type SS58Prefix = ();
    type OnSetCode = ();
    type MaxConsumers = frame_support::traits::ConstU32<65536>;
}

impl rewards::Config for Runtime {
    const BLOCKS_PER_DAY: BlockNumber = 20;
    const UPDATE_FREQUENCY: BlockNumber = 5;
    const MAX_CHUNK_SIZE: usize = 1;
    const MAX_VESTING_RATIO: Percent = Percent::from_percent(55);
    const TIME_TO_SATURATION: BlockNumber = 100;
    const VAL_BURN_PERCENT: Percent = Percent::from_percent(3);
    type RuntimeEvent = RuntimeEvent;
    type WeightInfo = ();
}

mock_technical_config!(Runtime);

parameter_types! {
    pub const GetBuyBackAssetId: AssetId = XST;
    pub GetBuyBackSupplyAssets: Vec<AssetId> = vec![VAL, PSWAP];
    pub const GetBuyBackPercentage: u8 = 10;
    pub const GetBuyBackAccountId: AccountId = AccountId::new(hex!(
            "0000000000000000000000000000000000000000000000000000000000000023"
    ));
    pub const GetBuyBackDexId: DEXId = DEXId::Polkaswap;
}

impl assets::Config for Runtime {
    type RuntimeEvent = RuntimeEvent;
    type ExtraAccountId = [u8; 32];
    type ExtraAssetRecordArg =
        common::AssetIdExtraAssetRecordArg<common::DEXId, common::LiquiditySourceType, [u8; 32]>;
    type AssetId = AssetId;
    type GetBaseAssetId = GetBaseAssetId;
    type GetBuyBackAssetId = GetBuyBackAssetId;
    type GetBuyBackSupplyAssets = GetBuyBackSupplyAssets;
    type GetBuyBackPercentage = GetBuyBackPercentage;
    type GetBuyBackAccountId = GetBuyBackAccountId;
    type GetBuyBackDexId = GetBuyBackDexId;
    type BuyBackLiquidityProxy = ();
    type Currency = currencies::Pallet<Runtime>;
    type GetTotalBalance = ();
    type WeightInfo = ();
    type AssetRegulator = permissions::Pallet<Runtime>;
}

impl common::Config for Runtime {
    type DEXId = DEXId;
    type LstId = common::LiquiditySourceType;
    type AssetManager = assets::Pallet<Runtime>;
    type MultiCurrency = currencies::Pallet<Runtime>;
}

// Required by assets::Config
impl permissions::Config for Runtime {
    type RuntimeEvent = RuntimeEvent;
}

// Required by assets::Config
impl currencies::Config for Runtime {
    type MultiCurrency = Tokens;
    type NativeCurrency = BasicCurrencyAdapter<Runtime, Balances, Amount, BlockNumber>;
    type GetNativeCurrencyId = <Runtime as assets::Config>::GetBaseAssetId;
    type WeightInfo = ();
}

// Required by currencies::Config
mock_pallet_balances_config!(Runtime);

impl tokens::Config for Runtime {
    type RuntimeEvent = RuntimeEvent;
    type Balance = Balance;
    type Amount = Amount;
    type CurrencyId = <Runtime as assets::Config>::AssetId;
    type WeightInfo = ();
    type ExistentialDeposits = ExistentialDeposits;
    type CurrencyHooks = ();
    type MaxLocks = ();
    type MaxReserves = ();
    type ReserveIdentifier = ();
    type DustRemovalWhitelist = Everything;
}

pub struct ExtBuilder {}

impl ExtBuilder {
    pub fn build() -> sp_io::TestExternalities {
        let mut t = SystemConfig::default().build_storage::<Runtime>().unwrap();

        let tech_account_id = tech_account_id();
        let account_id: AccountId = account_id();

        BalancesConfig {
            balances: vec![
                (
                    account_id.clone(),
                    (faucet::DEFAULT_LIMIT * FixedWrapper::from(1.5)).into_balance(),
                ),
                (alice(), balance!(0)),
            ],
        }
        .assimilate_storage(&mut t)
        .unwrap();

        PermissionsConfig {
            initial_permission_owners: vec![
                (MINT, Scope::Unlimited, vec![account_id.clone()]),
                (BURN, Scope::Unlimited, vec![account_id.clone()]),
            ],
            initial_permissions: vec![(account_id.clone(), Scope::Unlimited, vec![MINT, BURN])],
        }
        .assimilate_storage(&mut t)
        .unwrap();

        AssetsConfig {
            endowed_assets: vec![
                (
                    XOR,
                    alice(),
                    AssetSymbol(b"XOR".to_vec()),
                    AssetName(b"SORA".to_vec()),
                    DEFAULT_BALANCE_PRECISION,
                    Balance::from(0u32),
                    true,
                    None,
                    None,
                ),
                (
                    VAL.into(),
                    alice(),
                    AssetSymbol(b"VAL".to_vec()),
                    AssetName(b"SORA Validator Token".to_vec()),
                    DEFAULT_BALANCE_PRECISION,
                    Balance::from(0u32),
                    true,
                    None,
                    None,
                ),
            ],
        }
        .assimilate_storage(&mut t)
        .unwrap();

        TokensConfig {
            balances: vec![(
                account_id.clone(),
                VAL.into(),
                (faucet::DEFAULT_LIMIT * FixedWrapper::from(1.5)).into_balance(),
            )],
        }
        .assimilate_storage(&mut t)
        .unwrap();

        TechnicalConfig {
            register_tech_accounts: vec![(account_id, tech_account_id.clone())],
        }
        .assimilate_storage(&mut t)
        .unwrap();

        FaucetConfig {
            reserves_account_id: tech_account_id,
        }
        .assimilate_storage(&mut t)
        .unwrap();

        t.into()
    }
}<|MERGE_RESOLUTION|>--- conflicted
+++ resolved
@@ -32,13 +32,8 @@
 use common::mock::ExistentialDeposits;
 use common::prelude::{Balance, FixedWrapper};
 use common::{
-<<<<<<< HEAD
-    self, balance, mock_technical_config, Amount, AssetId32, AssetName, AssetSymbol, TechPurpose,
-    DEFAULT_BALANCE_PRECISION, PSWAP, USDT, VAL, XOR, XST,
-=======
-    self, balance, mock_pallet_balances_config, Amount, AssetId32, AssetName, AssetSymbol,
-    TechPurpose, DEFAULT_BALANCE_PRECISION, PSWAP, USDT, VAL, XOR, XST,
->>>>>>> 0a2a1e2e
+    self, balance, mock_pallet_balances_config, mock_technical_config, Amount, AssetId32,
+    AssetName, AssetSymbol, TechPurpose, DEFAULT_BALANCE_PRECISION, PSWAP, USDT, VAL, XOR, XST,
 };
 use currencies::BasicCurrencyAdapter;
 use frame_support::traits::{Everything, GenesisBuild};
