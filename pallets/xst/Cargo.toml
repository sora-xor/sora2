--- conflicted
+++ resolved
@@ -44,15 +44,9 @@
 ceres-liquidity-locker = { path = "../ceres-liquidity-locker" }
 demeter-farming-platform = { path = "../demeter-farming-platform" }
 hex-literal = "0.3.1"
-<<<<<<< HEAD
 pallet-balances = { git = "https://github.com/sora-xor/substrate.git", branch = "polkadot-v0.9.38", default-features = false }
 sp-core = { git = "https://github.com/sora-xor/substrate.git", branch = "polkadot-v0.9.38", default-features = false }
 sp-io = { git = "https://github.com/sora-xor/substrate.git", branch = "polkadot-v0.9.38", default-features = false }
-=======
-pallet-balances = { git = "https://github.com/paritytech/substrate.git", branch = "polkadot-v0.9.25" }
-sp-core = { git = "https://github.com/paritytech/substrate.git", branch = "polkadot-v0.9.25" }
-sp-io = { git = "https://github.com/paritytech/substrate.git", branch = "polkadot-v0.9.25" }
->>>>>>> e5a34a64
 common = { path = "../../common", features = ["test"] }
 dex-manager = { path = "../dex-manager" }
 mock-liquidity-source = { path = "../mock-liquidity-source" }
