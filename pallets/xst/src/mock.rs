// This file is part of the SORA network and Polkaswap app.

// Copyright (c) 2020, 2021, Polka Biome Ltd. All rights reserved.
// SPDX-License-Identifier: BSD-4-Clause

// Redistribution and use in source and binary forms, with or without modification,
// are permitted provided that the following conditions are met:

// Redistributions of source code must retain the above copyright notice, this list
// of conditions and the following disclaimer.
// Redistributions in binary form must reproduce the above copyright notice, this
// list of conditions and the following disclaimer in the documentation and/or other
// materials provided with the distribution.
//
// All advertising materials mentioning features or use of this software must display
// the following acknowledgement: This product includes software developed by Polka Biome
// Ltd., SORA, and Polkaswap.
//
// Neither the name of the Polka Biome Ltd. nor the names of its contributors may be used
// to endorse or promote products derived from this software without specific prior written permission.

// THIS SOFTWARE IS PROVIDED BY Polka Biome Ltd. AS IS AND ANY EXPRESS OR IMPLIED WARRANTIES,
// INCLUDING, BUT NOT LIMITED TO, THE IMPLIED WARRANTIES OF MERCHANTABILITY AND FITNESS FOR
// A PARTICULAR PURPOSE ARE DISCLAIMED. IN NO EVENT SHALL Polka Biome Ltd. BE LIABLE FOR ANY
// DIRECT, INDIRECT, INCIDENTAL, SPECIAL, EXEMPLARY, OR CONSEQUENTIAL DAMAGES (INCLUDING,
// BUT NOT LIMITED TO, PROCUREMENT OF SUBSTITUTE GOODS OR SERVICES; LOSS OF USE, DATA, OR PROFITS;
// OR BUSINESS INTERRUPTION) HOWEVER CAUSED AND ON ANY THEORY OF LIABILITY, WHETHER IN CONTRACT,
// STRICT LIABILITY, OR TORT (INCLUDING NEGLIGENCE OR OTHERWISE) ARISING IN ANY WAY OUT OF THE
// USE OF THIS SOFTWARE, EVEN IF ADVISED OF THE POSSIBILITY OF SUCH DAMAGE.

use crate::{self as xstpool, Config};
use common::mock::ExistentialDeposits;
use common::prelude::{
    Balance, FixedWrapper, PriceToolsPallet, QuoteAmount, SwapAmount, SwapOutcome,
};
use common::{
    self, balance, fixed, fixed_wrapper, hash, Amount, AssetId32, AssetName, AssetSymbol, DEXInfo,
<<<<<<< HEAD
    Fixed, LiquidityProxyTrait, LiquiditySourceFilter, LiquiditySourceType, TechPurpose,
    DEFAULT_BALANCE_PRECISION, PSWAP, USDT, VAL, XOR, XST, XSTUSD,
=======
    Fixed, LiquidityProxyTrait, LiquiditySourceFilter, LiquiditySourceType, PriceVariant,
    TechPurpose, DAI, DEFAULT_BALANCE_PRECISION, PSWAP, USDT, VAL, XOR, XST, XSTUSD,
>>>>>>> 4ffd781a
};
use currencies::BasicCurrencyAdapter;
use frame_support::traits::{Everything, GenesisBuild};
use frame_support::weights::Weight;
use frame_support::{construct_runtime, parameter_types};
use frame_system::pallet_prelude::BlockNumberFor;
use hex_literal::hex;
use permissions::{Scope, INIT_DEX, MANAGE_DEX};
use sp_core::crypto::AccountId32;
use sp_core::H256;
use sp_runtime::testing::Header;
use sp_runtime::traits::{BlakeTwo256, IdentityLookup, Zero};
use sp_runtime::{DispatchError, DispatchResult, Perbill, Percent};
use std::collections::HashMap;

pub type AccountId = AccountId32;
pub type BlockNumber = u64;
pub type TechAccountId = common::TechAccountId<AccountId, TechAssetId, DEXId>;
type TechAssetId = common::TechAssetId<common::PredefinedAssetId>;
pub type ReservesAccount =
    mock_liquidity_source::ReservesAcc<Runtime, mock_liquidity_source::Instance1>;
pub type AssetId = AssetId32<common::PredefinedAssetId>;
type DEXId = common::DEXId;
type UncheckedExtrinsic = frame_system::mocking::MockUncheckedExtrinsic<Runtime>;
type Block = frame_system::mocking::MockBlock<Runtime>;

pub fn alice() -> AccountId {
    AccountId32::from([1u8; 32])
}

pub fn bob() -> AccountId {
    AccountId32::from([2u8; 32])
}

pub fn assets_owner() -> AccountId {
    AccountId32::from([3u8; 32])
}

pub const DEX_A_ID: DEXId = DEXId::Polkaswap;

parameter_types! {
    pub const BlockHashCount: u64 = 250;
    pub const MaximumBlockWeight: Weight = 1024;
    pub const MaximumBlockLength: u32 = 2 * 1024;
    pub const AvailableBlockRatio: Perbill = Perbill::from_percent(75);
    pub const GetDefaultFee: u16 = 30;
    pub const GetDefaultProtocolFee: u16 = 0;
    pub const GetBaseAssetId: AssetId = XOR;
    pub const GetSyntheticBaseAssetId: AssetId = XST;
    pub const ExistentialDeposit: u128 = 0;
    pub const TransferFee: u128 = 0;
    pub const CreationFee: u128 = 0;
    pub const TransactionByteFee: u128 = 1;
    pub const GetNumSamples: usize = 40;
    pub GetIncentiveAssetId: AssetId = common::AssetId32::from_bytes(hex!("0200050000000000000000000000000000000000000000000000000000000000").into());
    pub GetPswapDistributionAccountId: AccountId = AccountId32::from([151; 32]);
    pub const GetDefaultSubscriptionFrequency: BlockNumber = 10;
    pub const GetBurnUpdateFrequency: BlockNumber = 14400;
    pub GetParliamentAccountId: AccountId = AccountId32::from([152; 32]);
    pub GetXykFee: Fixed = fixed!(0.003);
    pub const MinimumPeriod: u64 = 5;
}

construct_runtime! {
    pub enum Runtime where
        Block = Block,
        NodeBlock = Block,
        UncheckedExtrinsic = UncheckedExtrinsic,
    {
        System: frame_system::{Pallet, Call, Config, Storage, Event<T>},
        DexManager: dex_manager::{Pallet, Call, Storage},
        TradingPair: trading_pair::{Pallet, Call, Storage, Event<T>},
        MockLiquiditySource: mock_liquidity_source::<Instance1>::{Pallet, Call, Config<T>, Storage},
        Tokens: tokens::{Pallet, Call, Config<T>, Storage, Event<T>},
        Timestamp: pallet_timestamp::{Pallet, Call, Storage, Inherent},
        Currencies: currencies::{Pallet, Call, Storage},
        Assets: assets::{Pallet, Call, Config<T>, Storage, Event<T>},
        Permissions: permissions::{Pallet, Call, Config<T>, Storage, Event<T>},
        Technical: technical::{Pallet, Call, Storage, Event<T>},
        Balances: pallet_balances::{Pallet, Call, Storage, Event<T>},
        PoolXYK: pool_xyk::{Pallet, Call, Storage, Event<T>},
        XSTPool: xstpool::{Pallet, Call, Storage, Event<T>},
        PswapDistribution: pswap_distribution::{Pallet, Call, Storage, Event<T>},
        DEXApi: dex_api::{Pallet, Storage},
        CeresLiquidityLocker: ceres_liquidity_locker::{Pallet, Call, Storage, Event<T>},
        DemeterFarmingPlatform: demeter_farming_platform::{Pallet, Call, Storage, Event<T>},
    }
}

impl frame_system::Config for Runtime {
    type BaseCallFilter = Everything;
    type BlockWeights = ();
    type BlockLength = ();
    type Origin = Origin;
    type Call = Call;
    type Index = u64;
    type BlockNumber = u64;
    type Hash = H256;
    type Hashing = BlakeTwo256;
    type AccountId = AccountId;
    type Lookup = IdentityLookup<Self::AccountId>;
    type Header = Header;
    type Event = Event;
    type BlockHashCount = BlockHashCount;
    type DbWeight = ();
    type Version = ();
    type AccountData = pallet_balances::AccountData<Balance>;
    type OnNewAccount = ();
    type OnKilledAccount = ();
    type SystemWeightInfo = ();
    type PalletInfo = PalletInfo;
    type SS58Prefix = ();
    type OnSetCode = ();
    type MaxConsumers = frame_support::traits::ConstU32<65536>;
}

impl dex_manager::Config for Runtime {}

impl trading_pair::Config for Runtime {
    type Event = Event;
    type EnsureDEXManager = dex_manager::Pallet<Runtime>;
    type WeightInfo = ();
}

impl mock_liquidity_source::Config<mock_liquidity_source::Instance1> for Runtime {
    type GetFee = ();
    type EnsureDEXManager = ();
    type EnsureTradingPairExists = ();
}

impl Config for Runtime {
    type Event = Event;
    type GetSyntheticBaseAssetId = GetSyntheticBaseAssetId;
    type LiquidityProxy = MockDEXApi;
    type EnsureTradingPairExists = trading_pair::Pallet<Runtime>;
    type EnsureDEXManager = dex_manager::Pallet<Runtime>;
    type PriceToolsPallet = MockDEXApi;
    type WeightInfo = ();
}

impl tokens::Config for Runtime {
    type Event = Event;
    type Balance = Balance;
    type Amount = Amount;
    type CurrencyId = <Runtime as assets::Config>::AssetId;
    type WeightInfo = ();
    type ExistentialDeposits = ExistentialDeposits;
    type OnDust = ();
    type MaxLocks = ();
    type MaxReserves = ();
    type ReserveIdentifier = ();
    type OnNewTokenAccount = ();
    type OnKilledTokenAccount = ();
    type DustRemovalWhitelist = Everything;
}

impl currencies::Config for Runtime {
    type MultiCurrency = Tokens;
    type NativeCurrency = BasicCurrencyAdapter<Runtime, Balances, Amount, BlockNumber>;
    type GetNativeCurrencyId = <Runtime as assets::Config>::GetBaseAssetId;
    type WeightInfo = ();
}

impl common::Config for Runtime {
    type DEXId = DEXId;
    type LstId = common::LiquiditySourceType;
}

parameter_types! {
    pub const GetBuyBackAssetId: AssetId = XST;
    pub GetBuyBackSupplyAssets: Vec<AssetId> = vec![VAL, PSWAP];
    pub const GetBuyBackPercentage: u8 = 10;
    pub const GetBuyBackAccountId: AccountId = AccountId::new(hex!(
            "0000000000000000000000000000000000000000000000000000000000000023"
    ));
    pub const GetBuyBackDexId: DEXId = DEXId::Polkaswap;
}

impl assets::Config for Runtime {
    type Event = Event;
    type ExtraAccountId = [u8; 32];
    type ExtraAssetRecordArg =
        common::AssetIdExtraAssetRecordArg<DEXId, common::LiquiditySourceType, [u8; 32]>;
    type AssetId = AssetId;
    type GetBaseAssetId = GetBaseAssetId;
    type GetBuyBackAssetId = GetBuyBackAssetId;
    type GetBuyBackSupplyAssets = GetBuyBackSupplyAssets;
    type GetBuyBackPercentage = GetBuyBackPercentage;
    type GetBuyBackAccountId = GetBuyBackAccountId;
    type GetBuyBackDexId = GetBuyBackDexId;
    type BuyBackLiquidityProxy = ();
    type Currency = currencies::Pallet<Runtime>;
    type GetTotalBalance = ();
    type WeightInfo = ();
}

impl dex_api::Config for Runtime {
    type MockLiquiditySource = ();
    type MockLiquiditySource2 = ();
    type MockLiquiditySource3 = ();
    type MockLiquiditySource4 = ();
    type XYKPool = MockLiquiditySource;
    type XSTPool = XSTPool;
    type MulticollateralBondingCurvePool = ();
    type WeightInfo = ();
}

impl permissions::Config for Runtime {
    type Event = Event;
}

impl technical::Config for Runtime {
    type Event = Event;
    type TechAssetId = TechAssetId;
    type TechAccountId = TechAccountId;
    type Trigger = ();
    type Condition = ();
    type SwapAction = pool_xyk::PolySwapAction<AssetId, AccountId, TechAccountId>;
}

impl pallet_balances::Config for Runtime {
    type Balance = Balance;
    type Event = Event;
    type DustRemoval = ();
    type ExistentialDeposit = ExistentialDeposit;
    type AccountStore = System;
    type WeightInfo = ();
    type MaxLocks = ();
    type MaxReserves = ();
    type ReserveIdentifier = ();
}

impl pswap_distribution::Config for Runtime {
    const PSWAP_BURN_PERCENT: Percent = Percent::from_percent(3);
    type Event = Event;
    type GetIncentiveAssetId = GetIncentiveAssetId;
    type LiquidityProxy = ();
    type CompatBalance = Balance;
    type GetDefaultSubscriptionFrequency = GetDefaultSubscriptionFrequency;
    type GetBurnUpdateFrequency = GetBurnUpdateFrequency;
    type GetTechnicalAccountId = GetPswapDistributionAccountId;
    type EnsureDEXManager = ();
    type OnPswapBurnedAggregator = ();
    type WeightInfo = ();
    type GetParliamentAccountId = GetParliamentAccountId;
    type PoolXykPallet = PoolXYK;
}

impl demeter_farming_platform::Config for Runtime {
    type Event = Event;
    type DemeterAssetId = ();
    const BLOCKS_PER_HOUR_AND_A_HALF: BlockNumberFor<Self> = 900;
    type WeightInfo = ();
}

impl pool_xyk::Config for Runtime {
    const MIN_XOR: Balance = balance!(0.0007);
    type Event = Event;
    type PairSwapAction = pool_xyk::PairSwapAction<AssetId, AccountId, TechAccountId>;
    type DepositLiquidityAction =
        pool_xyk::DepositLiquidityAction<AssetId, AccountId, TechAccountId>;
    type WithdrawLiquidityAction =
        pool_xyk::WithdrawLiquidityAction<AssetId, AccountId, TechAccountId>;
    type PolySwapAction = pool_xyk::PolySwapAction<AssetId, AccountId, TechAccountId>;
    type EnsureDEXManager = dex_manager::Pallet<Runtime>;
    type GetFee = GetXykFee;
    type OnPoolCreated = PswapDistribution;
    type OnPoolReservesChanged = ();
    type WeightInfo = ();
}

impl pallet_timestamp::Config for Runtime {
    type Moment = u64;
    type OnTimestampSet = ();
    type MinimumPeriod = MinimumPeriod;
    type WeightInfo = ();
}

impl ceres_liquidity_locker::Config for Runtime {
    const BLOCKS_PER_ONE_DAY: BlockNumberFor<Self> = 14_440;
    type Event = Event;
    type XYKPool = PoolXYK;
    type DemeterFarmingPlatform = DemeterFarmingPlatform;
    type CeresAssetId = ();
    type WeightInfo = ();
}

pub struct MockDEXApi;

impl MockDEXApi {
    fn get_mock_source_account() -> Result<(TechAccountId, AccountId), DispatchError> {
        let tech_account_id =
            TechAccountId::Pure(DEXId::Polkaswap.into(), TechPurpose::FeeCollector);
        let account_id = Technical::tech_account_id_to_account_id(&tech_account_id)?;
        Ok((tech_account_id, account_id))
    }

    pub fn init_without_reserves() -> Result<(), DispatchError> {
        let (tech_account_id, _) = Self::get_mock_source_account()?;
        Technical::register_tech_account_id(tech_account_id.clone())?;
        MockLiquiditySource::set_reserves_account_id(tech_account_id)?;
        Ok(())
    }

    pub fn init() -> Result<(), DispatchError> {
        Self::init_without_reserves()?;
        Ok(())
    }

    fn _can_exchange(
        _target_id: &DEXId,
        input_asset_id: &AssetId,
        output_asset_id: &AssetId,
    ) -> bool {
        get_mock_prices().contains_key(&(*input_asset_id, *output_asset_id))
    }

    fn inner_quote(
        _target_id: &DEXId,
        input_asset_id: &AssetId,
        output_asset_id: &AssetId,
        amount: QuoteAmount<Balance>,
        deduce_fee: bool,
    ) -> Result<SwapOutcome<Balance>, DispatchError> {
        match amount {
            QuoteAmount::WithDesiredInput {
                desired_amount_in, ..
            } => {
                let amount_out = FixedWrapper::from(desired_amount_in)
                    * get_mock_prices()[&(*input_asset_id, *output_asset_id)];
                let fee = if deduce_fee {
                    let fee = amount_out.clone() * balance!(0.007); // XST uses 0.7% fees
                    fee.into_balance()
                } else {
                    0
                };
                let amount_out: Balance = amount_out.into_balance();
                let amount_out = amount_out - fee;
                Ok(SwapOutcome::new(amount_out, fee))
            }
            QuoteAmount::WithDesiredOutput {
                desired_amount_out, ..
            } => {
                let amount_in = FixedWrapper::from(desired_amount_out)
                    / get_mock_prices()[&(*input_asset_id, *output_asset_id)];
                if deduce_fee {
                    let with_fee = amount_in.clone() / balance!(0.993); // XST uses 0.7% fees
                    let fee = with_fee.clone() - amount_in;
                    let fee = fee.into_balance();
                    let with_fee = with_fee.into_balance();
                    Ok(SwapOutcome::new(with_fee, fee))
                } else {
                    Ok(SwapOutcome::new(amount_in.into_balance(), 0))
                }
            }
        }
    }

    fn inner_exchange(
        sender: &AccountId,
        receiver: &AccountId,
        target_id: &DEXId,
        input_asset_id: &AssetId,
        output_asset_id: &AssetId,
        swap_amount: SwapAmount<Balance>,
    ) -> Result<SwapOutcome<Balance>, DispatchError> {
        match swap_amount {
            SwapAmount::WithDesiredInput {
                desired_amount_in, ..
            } => {
                let outcome = Self::inner_quote(
                    target_id,
                    input_asset_id,
                    output_asset_id,
                    swap_amount.into(),
                    true,
                )?;
                let reserves_account_id =
                    &Technical::tech_account_id_to_account_id(&ReservesAccount::get())?;
                assert_ne!(desired_amount_in, 0);
                let old = Assets::total_balance(input_asset_id, sender)?;
                Assets::transfer_from(
                    input_asset_id,
                    sender,
                    reserves_account_id,
                    desired_amount_in,
                )?;
                let new = Assets::total_balance(input_asset_id, sender)?;
                assert_ne!(old, new);
                Assets::transfer_from(
                    output_asset_id,
                    reserves_account_id,
                    receiver,
                    outcome.amount,
                )?;
                Ok(SwapOutcome::new(outcome.amount, outcome.fee))
            }
            SwapAmount::WithDesiredOutput {
                desired_amount_out, ..
            } => {
                let outcome = Self::inner_quote(
                    target_id,
                    input_asset_id,
                    output_asset_id,
                    swap_amount.into(),
                    true,
                )?;
                let reserves_account_id =
                    &Technical::tech_account_id_to_account_id(&ReservesAccount::get())?;
                assert_ne!(outcome.amount, 0);
                let old = Assets::total_balance(input_asset_id, sender)?;
                Assets::transfer_from(input_asset_id, sender, reserves_account_id, outcome.amount)?;
                let new = Assets::total_balance(input_asset_id, sender)?;
                assert_ne!(old, new);
                Assets::transfer_from(
                    output_asset_id,
                    reserves_account_id,
                    receiver,
                    desired_amount_out,
                )?;
                Ok(SwapOutcome::new(outcome.amount, outcome.fee))
            }
        }
    }
}

pub fn get_mock_prices() -> HashMap<(AssetId, AssetId), Balance> {
    let direct = vec![
        ((XOR, VAL), balance!(2.0)),
        // USDT
        ((XOR, USDT), balance!(100.0)),
        ((VAL, USDT), balance!(50.0)),
        // DAI
        ((XOR, DAI), balance!(102.0)),
        ((XST, DAI), balance!(182.9)),
        ((VAL, DAI), balance!(51.0)),
        ((USDT, DAI), balance!(1.02)),
        // PSWAP
        ((XOR, PSWAP), balance!(10)),
        ((VAL, PSWAP), balance!(5)),
        ((USDT, PSWAP), balance!(0.1)),
        ((DAI, PSWAP), balance!(0.098)),
        // XSTUSD
        ((XOR, XSTUSD), balance!(103.0)),
        ((VAL, XSTUSD), balance!(52.0)),
        ((USDT, XSTUSD), balance!(1.03)),
        ((DAI, XSTUSD), balance!(1.03)),
        ((XST, XSTUSD), balance!(183.0)),
    ];
    let reverse = direct.clone().into_iter().map(|((a, b), price)| {
        (
            (b, a),
            (fixed_wrapper!(1) / FixedWrapper::from(price))
                .try_into_balance()
                .unwrap(),
        )
    });
    direct.into_iter().chain(reverse).collect()
}

impl LiquidityProxyTrait<DEXId, AccountId, AssetId> for MockDEXApi {
    fn exchange(
        _dex_id: DEXId,
        sender: &AccountId,
        receiver: &AccountId,
        input_asset_id: &AssetId,
        output_asset_id: &AssetId,
        amount: SwapAmount<Balance>,
        filter: LiquiditySourceFilter<DEXId, LiquiditySourceType>,
    ) -> Result<SwapOutcome<Balance>, DispatchError> {
        Self::inner_exchange(
            sender,
            receiver,
            &filter.dex_id,
            input_asset_id,
            output_asset_id,
            amount,
        )
    }

    fn quote(
        _dex_id: DEXId,
        input_asset_id: &AssetId,
        output_asset_id: &AssetId,
        amount: QuoteAmount<Balance>,
        filter: LiquiditySourceFilter<DEXId, LiquiditySourceType>,
        deduce_fee: bool,
    ) -> Result<SwapOutcome<Balance>, DispatchError> {
        Self::inner_quote(
            &filter.dex_id,
            input_asset_id,
            output_asset_id,
            amount,
            deduce_fee,
        )
    }
}

pub struct ExtBuilder {
    endowed_accounts: Vec<(AccountId, AssetId, Balance, AssetSymbol, AssetName, u8)>,
    dex_list: Vec<(DEXId, DEXInfo<AssetId>)>,
    initial_permission_owners: Vec<(u32, Scope, Vec<AccountId>)>,
    initial_permissions: Vec<(AccountId, Scope, Vec<u32>)>,
    reference_asset_id: AssetId,
}

impl Default for ExtBuilder {
    fn default() -> Self {
        Self {
            endowed_accounts: vec![
                (
                    alice(),
                    USDT,
                    0,
                    AssetSymbol(b"USDT".to_vec()),
                    AssetName(b"Tether USD".to_vec()),
                    DEFAULT_BALANCE_PRECISION,
                ),
                (
                    alice(),
                    XOR,
                    balance!(350000),
                    AssetSymbol(b"XOR".to_vec()),
                    AssetName(b"SORA".to_vec()),
                    DEFAULT_BALANCE_PRECISION,
                ),
                (
                    alice(),
                    VAL,
                    balance!(500000),
                    AssetSymbol(b"VAL".to_vec()),
                    AssetName(b"SORA Validator Token".to_vec()),
                    DEFAULT_BALANCE_PRECISION,
                ),
                (
                    alice(),
                    PSWAP,
                    balance!(0),
                    AssetSymbol(b"PSWAP".to_vec()),
                    AssetName(b"Polkaswap Token".to_vec()),
                    DEFAULT_BALANCE_PRECISION,
                ),
                (
                    alice(),
                    XST,
                    balance!(250000),
                    AssetSymbol(b"XST".to_vec()),
                    AssetName(b"Sora Synthetics".to_vec()),
                    DEFAULT_BALANCE_PRECISION,
                ),
                (
                    alice(),
                    XSTUSD,
                    balance!(100000),
                    AssetSymbol(b"XSTUSD".to_vec()),
                    AssetName(b"SORA Synthetic USD".to_vec()),
                    DEFAULT_BALANCE_PRECISION,
                ),
                (
                    alice(),
                    DAI,
                    balance!(100000),
                    AssetSymbol(b"DAI".to_vec()),
                    AssetName(b"DAI".to_vec()),
                    DEFAULT_BALANCE_PRECISION,
                ),
            ],
            dex_list: vec![(
                DEX_A_ID,
                DEXInfo {
                    base_asset_id: GetBaseAssetId::get(),
                    synthetic_base_asset_id: GetSyntheticBaseAssetId::get(),
                    is_public: true,
                },
            )],
            initial_permission_owners: vec![
                (INIT_DEX, Scope::Unlimited, vec![alice()]),
                (MANAGE_DEX, Scope::Limited(hash(&DEX_A_ID)), vec![alice()]),
            ],
            initial_permissions: vec![
                (alice(), Scope::Unlimited, vec![INIT_DEX]),
                (alice(), Scope::Limited(hash(&DEX_A_ID)), vec![MANAGE_DEX]),
                (
                    assets_owner(),
                    Scope::Unlimited,
                    vec![permissions::MINT, permissions::BURN],
                ),
            ],
            reference_asset_id: DAI,
        }
    }
}

impl PriceToolsPallet<AssetId> for MockDEXApi {
    fn get_average_price(
        input_asset_id: &AssetId,
        output_asset_id: &AssetId,
        _price_variant: PriceVariant,
    ) -> Result<Balance, DispatchError> {
        Ok(Self::inner_quote(
            &DEXId::Polkaswap.into(),
            input_asset_id,
            output_asset_id,
            QuoteAmount::with_desired_input(balance!(1)),
            true,
        )?
        .amount)
    }

    fn register_asset(_: &AssetId) -> DispatchResult {
        // do nothing
        Ok(())
    }
}

impl ExtBuilder {
    pub fn new(
        endowed_accounts: Vec<(AccountId, AssetId, Balance, AssetSymbol, AssetName, u8)>,
    ) -> Self {
        Self {
            endowed_accounts,
            ..Default::default()
        }
    }

    pub fn build(self) -> sp_io::TestExternalities {
        let mut t = frame_system::GenesisConfig::default()
            .build_storage::<Runtime>()
            .unwrap();

        pallet_balances::GenesisConfig::<Runtime> {
            balances: self
                .endowed_accounts
                .iter()
                .cloned()
                .filter_map(|(account_id, asset_id, balance, ..)| {
                    if asset_id == GetBaseAssetId::get() {
                        Some((account_id, balance))
                    } else {
                        None
                    }
                })
                .chain(vec![(bob(), 0), (assets_owner(), 0)])
                .collect(),
        }
        .assimilate_storage(&mut t)
        .unwrap();

        crate::GenesisConfig::<Runtime> {
            tech_account_id: Default::default(),
            reference_asset_id: self.reference_asset_id,
            initial_synthetic_assets: Default::default(),
        }
        .assimilate_storage(&mut t)
        .unwrap();

        dex_manager::GenesisConfig::<Runtime> {
            dex_list: self.dex_list,
        }
        .assimilate_storage(&mut t)
        .unwrap();

        permissions::GenesisConfig::<Runtime> {
            initial_permission_owners: self.initial_permission_owners,
            initial_permissions: self.initial_permissions,
        }
        .assimilate_storage(&mut t)
        .unwrap();

        assets::GenesisConfig::<Runtime> {
            endowed_assets: self
                .endowed_accounts
                .iter()
                .cloned()
                .map(|(account_id, asset_id, _, symbol, name, precision)| {
                    (
                        asset_id,
                        account_id,
                        symbol,
                        name,
                        precision,
                        Balance::zero(),
                        true,
                        None,
                        None,
                    )
                })
                .collect(),
        }
        .assimilate_storage(&mut t)
        .unwrap();

        tokens::GenesisConfig::<Runtime> {
            balances: self
                .endowed_accounts
                .into_iter()
                .map(|(account_id, asset_id, balance, ..)| (account_id, asset_id, balance))
                .collect(),
        }
        .assimilate_storage(&mut t)
        .unwrap();

        t.into()
    }
}<|MERGE_RESOLUTION|>--- conflicted
+++ resolved
@@ -35,13 +35,8 @@
 };
 use common::{
     self, balance, fixed, fixed_wrapper, hash, Amount, AssetId32, AssetName, AssetSymbol, DEXInfo,
-<<<<<<< HEAD
-    Fixed, LiquidityProxyTrait, LiquiditySourceFilter, LiquiditySourceType, TechPurpose,
-    DEFAULT_BALANCE_PRECISION, PSWAP, USDT, VAL, XOR, XST, XSTUSD,
-=======
     Fixed, LiquidityProxyTrait, LiquiditySourceFilter, LiquiditySourceType, PriceVariant,
     TechPurpose, DAI, DEFAULT_BALANCE_PRECISION, PSWAP, USDT, VAL, XOR, XST, XSTUSD,
->>>>>>> 4ffd781a
 };
 use currencies::BasicCurrencyAdapter;
 use frame_support::traits::{Everything, GenesisBuild};
