// This file is part of the SORA network and Polkaswap app.

// Copyright (c) 2020, 2021, Polka Biome Ltd. All rights reserved.
// SPDX-License-Identifier: BSD-4-Clause

// Redistribution and use in source and binary forms, with or without modification,
// are permitted provided that the following conditions are met:

// Redistributions of source code must retain the above copyright notice, this list
// of conditions and the following disclaimer.
// Redistributions in binary form must reproduce the above copyright notice, this
// list of conditions and the following disclaimer in the documentation and/or other
// materials provided with the distribution.
//
// All advertising materials mentioning features or use of this software must display
// the following acknowledgement: This product includes software developed by Polka Biome
// Ltd., SORA, and Polkaswap.
//
// Neither the name of the Polka Biome Ltd. nor the names of its contributors may be used
// to endorse or promote products derived from this software without specific prior written permission.

// THIS SOFTWARE IS PROVIDED BY Polka Biome Ltd. AS IS AND ANY EXPRESS OR IMPLIED WARRANTIES,
// INCLUDING, BUT NOT LIMITED TO, THE IMPLIED WARRANTIES OF MERCHANTABILITY AND FITNESS FOR
// A PARTICULAR PURPOSE ARE DISCLAIMED. IN NO EVENT SHALL Polka Biome Ltd. BE LIABLE FOR ANY
// DIRECT, INDIRECT, INCIDENTAL, SPECIAL, EXEMPLARY, OR CONSEQUENTIAL DAMAGES (INCLUDING,
// BUT NOT LIMITED TO, PROCUREMENT OF SUBSTITUTE GOODS OR SERVICES; LOSS OF USE, DATA, OR PROFITS;
// OR BUSINESS INTERRUPTION) HOWEVER CAUSED AND ON ANY THEORY OF LIABILITY, WHETHER IN CONTRACT,
// STRICT LIABILITY, OR TORT (INCLUDING NEGLIGENCE OR OTHERWISE) ARISING IN ANY WAY OUT OF THE
// USE OF THIS SOFTWARE, EVEN IF ADVISED OF THE POSSIBILITY OF SUCH DAMAGE.

use crate::{self as xstpool, Config};
use common::mock::{ExistentialDeposits, GetTradingPairRestrictedFlag};
use common::prelude::{Balance, PriceToolsProvider};
use common::{
    self, balance, fixed, hash, mock_pallet_balances_config, mock_technical_config, Amount,
    AssetId32, AssetIdOf, AssetName, AssetSymbol, DEXInfo, Fixed, FromGenericPair, PriceVariant,
    DAI, DEFAULT_BALANCE_PRECISION, PSWAP, TBCD, USDT, VAL, XOR, XST, XSTUSD,
};
use common::{mock_assets_config, AssetIdOf};
use currencies::BasicCurrencyAdapter;
use frame_support::traits::{Everything, GenesisBuild};
use frame_support::weights::Weight;
use frame_support::{construct_runtime, parameter_types};
use frame_system::pallet_prelude::BlockNumberFor;
use hex_literal::hex;
use permissions::{Scope, INIT_DEX, MANAGE_DEX};
use sp_core::crypto::AccountId32;
use sp_core::H256;
use sp_runtime::testing::Header;
use sp_runtime::traits::{BlakeTwo256, IdentityLookup, Zero};
use sp_runtime::{Perbill, Percent};

pub type AccountId = AccountId32;
pub type BlockNumber = u64;
pub type TechAccountId = common::TechAccountId<AccountId, TechAssetId, DEXId>;
type TechAssetId = common::TechAssetId<common::PredefinedAssetId>;
pub type AssetId = AssetId32<common::PredefinedAssetId>;
type DEXId = common::DEXId;
type UncheckedExtrinsic = frame_system::mocking::MockUncheckedExtrinsic<Runtime>;
type Block = frame_system::mocking::MockBlock<Runtime>;
type Moment = u64;

pub fn alice() -> AccountId {
    AccountId32::from([1u8; 32])
}

pub fn bob() -> AccountId {
    AccountId32::from([2u8; 32])
}

pub fn assets_owner() -> AccountId {
    AccountId32::from([3u8; 32])
}

pub const DEX_A_ID: DEXId = DEXId::Polkaswap;

parameter_types! {
    pub const BlockHashCount: u64 = 250;
    pub const MaximumBlockWeight: Weight = Weight::from_parts(1024, 0);
    pub const MaximumBlockLength: u32 = 2 * 1024;
    pub const AvailableBlockRatio: Perbill = Perbill::from_percent(75);
    pub const GetDefaultFee: u16 = 30;
    pub const GetDefaultProtocolFee: u16 = 0;
    pub const GetBaseAssetId: AssetId = XOR;
    pub const GetSyntheticBaseAssetId: AssetId = XST;
    pub const TransferFee: u128 = 0;
    pub const CreationFee: u128 = 0;
    pub const TransactionByteFee: u128 = 1;
    pub const GetNumSamples: usize = 40;
    pub GetIncentiveAssetId: AssetId = common::AssetId32::from_bytes(hex!("0200050000000000000000000000000000000000000000000000000000000000").into());
    pub GetPswapDistributionAccountId: AccountId = AccountId32::from([151; 32]);
    pub const GetDefaultSubscriptionFrequency: BlockNumber = 10;
    pub const GetBurnUpdateFrequency: BlockNumber = 14400;
    pub GetParliamentAccountId: AccountId = AccountId32::from([152; 32]);
    pub GetXykFee: Fixed = fixed!(0.003);
    pub const MinimumPeriod: u64 = 5;
    pub const GetBandRateStalePeriod: Moment = 60*5*1000; // 5 minutes
    pub const GetBandRateStaleBlockPeriod: u64 = 600;
    pub GetXSTPoolPermissionedTechAccountId: TechAccountId = {
        let tech_account_id = TechAccountId::from_generic_pair(
            crate::TECH_ACCOUNT_PREFIX.to_vec(),
            crate::TECH_ACCOUNT_PERMISSIONED.to_vec(),
        );
        tech_account_id
    };
    pub GetXSTPoolPermissionedAccountId: AccountId = {
        let tech_account_id = GetXSTPoolPermissionedTechAccountId::get();
        let account_id =
            technical::Pallet::<Runtime>::tech_account_id_to_account_id(&tech_account_id)
                .expect("Failed to get ordinary account id for technical account id.");
        account_id
    };
    pub const GetSyntheticBaseBuySellLimit: Balance = balance!(10000000);
    pub GetXykIrreducibleReservePercent: Percent = Percent::from_percent(1);
}

construct_runtime! {
    pub enum Runtime where
        Block = Block,
        NodeBlock = Block,
        UncheckedExtrinsic = UncheckedExtrinsic,
    {
        System: frame_system::{Pallet, Call, Config, Storage, Event<T>},
        DexManager: dex_manager::{Pallet, Call, Storage},
        TradingPair: trading_pair::{Pallet, Call, Storage, Event<T>},
        MockLiquiditySource: mock_liquidity_source::<Instance1>::{Pallet, Call, Config<T>, Storage},
        Tokens: tokens::{Pallet, Call, Config<T>, Storage, Event<T>},
        Timestamp: pallet_timestamp::{Pallet, Call, Storage, Inherent},
        Currencies: currencies::{Pallet, Call, Storage},
        Assets: assets::{Pallet, Call, Config<T>, Storage, Event<T>},
        Permissions: permissions::{Pallet, Call, Config<T>, Storage, Event<T>},
        Technical: technical::{Pallet, Call, Storage, Event<T>},
        Balances: pallet_balances::{Pallet, Call, Storage, Event<T>},
        PoolXYK: pool_xyk::{Pallet, Call, Storage, Event<T>},
        XSTPool: xstpool::{Pallet, Call, Storage, Event<T>},
        PswapDistribution: pswap_distribution::{Pallet, Call, Storage, Event<T>},
        DEXApi: dex_api::{Pallet, Call, Storage, Config, Event<T>},
        Band: band::{Pallet, Call, Storage, Event<T>},
        OracleProxy: oracle_proxy::{Pallet, Call, Storage, Event<T>},
        CeresLiquidityLocker: ceres_liquidity_locker::{Pallet, Call, Storage, Event<T>},
        DemeterFarmingPlatform: demeter_farming_platform::{Pallet, Call, Storage, Event<T>},
        PriceTools: price_tools::{Pallet, Storage, Event<T>},
    }
}

impl frame_system::Config for Runtime {
    type BaseCallFilter = Everything;
    type BlockWeights = ();
    type BlockLength = ();
    type RuntimeOrigin = RuntimeOrigin;
    type RuntimeCall = RuntimeCall;
    type Index = u64;
    type BlockNumber = u64;
    type Hash = H256;
    type Hashing = BlakeTwo256;
    type AccountId = AccountId;
    type Lookup = IdentityLookup<Self::AccountId>;
    type Header = Header;
    type RuntimeEvent = RuntimeEvent;
    type BlockHashCount = BlockHashCount;
    type DbWeight = ();
    type Version = ();
    type AccountData = pallet_balances::AccountData<Balance>;
    type OnNewAccount = ();
    type OnKilledAccount = ();
    type SystemWeightInfo = ();
    type PalletInfo = PalletInfo;
    type SS58Prefix = ();
    type OnSetCode = ();
    type MaxConsumers = frame_support::traits::ConstU32<65536>;
}

impl dex_manager::Config for Runtime {}

impl trading_pair::Config for Runtime {
    type RuntimeEvent = RuntimeEvent;
    type EnsureDEXManager = dex_manager::Pallet<Runtime>;
    type DexInfoProvider = dex_manager::Pallet<Runtime>;
    type WeightInfo = ();
    type AssetInfoProvider = assets::Pallet<Runtime>;
}

impl mock_liquidity_source::Config<mock_liquidity_source::Instance1> for Runtime {
    type GetFee = ();
    type EnsureDEXManager = ();
    type EnsureTradingPairExists = ();
    type DexInfoProvider = dex_manager::Pallet<Runtime>;
}

impl Config for Runtime {
    type RuntimeEvent = RuntimeEvent;
    type GetSyntheticBaseAssetId = GetSyntheticBaseAssetId;
    type GetXSTPoolPermissionedTechAccountId = GetXSTPoolPermissionedTechAccountId;
    type EnsureDEXManager = dex_manager::Pallet<Runtime>;
    type PriceToolsPallet = price_tools::Pallet<Runtime>;
    type Oracle = oracle_proxy::Pallet<Runtime>;
    type Symbol = <Runtime as band::Config>::Symbol;
    type GetSyntheticBaseBuySellLimit = GetSyntheticBaseBuySellLimit;
    type TradingPairSourceManager = trading_pair::Pallet<Runtime>;
    type WeightInfo = ();
    type AssetInfoProvider = assets::Pallet<Runtime>;
}

impl band::Config for Runtime {
    type RuntimeEvent = RuntimeEvent;
    type Symbol = common::SymbolName;
    type WeightInfo = ();
    type OnNewSymbolsRelayedHook = oracle_proxy::Pallet<Runtime>;
    type GetBandRateStalePeriod = GetBandRateStalePeriod;
    type Time = Timestamp;
    type OnSymbolDisabledHook = crate::Pallet<Runtime>;
    type GetBandRateStaleBlockPeriod = GetBandRateStaleBlockPeriod;
    type MaxRelaySymbols = frame_support::traits::ConstU32<100>;
}

impl oracle_proxy::Config for Runtime {
    type RuntimeEvent = RuntimeEvent;
    type WeightInfo = ();
    type Symbol = <Runtime as band::Config>::Symbol;
    type BandChainOracle = band::Pallet<Runtime>;
}

impl tokens::Config for Runtime {
    type RuntimeEvent = RuntimeEvent;
    type Balance = Balance;
    type Amount = Amount;
    type CurrencyId = <Runtime as assets::Config>::AssetId;
    type WeightInfo = ();
    type ExistentialDeposits = ExistentialDeposits;
    type CurrencyHooks = ();
    type MaxLocks = ();
    type MaxReserves = ();
    type ReserveIdentifier = ();
    type DustRemovalWhitelist = Everything;
}

impl currencies::Config for Runtime {
    type MultiCurrency = Tokens;
    type NativeCurrency = BasicCurrencyAdapter<Runtime, Balances, Amount, BlockNumber>;
    type GetNativeCurrencyId = <Runtime as assets::Config>::GetBaseAssetId;
    type WeightInfo = ();
}

impl common::Config for Runtime {
    type DEXId = DEXId;
    type LstId = common::LiquiditySourceType;
    type AssetManager = assets::Pallet<Runtime>;
    type MultiCurrency = currencies::Pallet<Runtime>;
}

parameter_types! {
    pub const GetBuyBackAssetId: AssetId = TBCD;
}

<<<<<<< HEAD
mock_assets_config!(Runtime);
=======
impl assets::Config for Runtime {
    type RuntimeEvent = RuntimeEvent;
    type ExtraAccountId = [u8; 32];
    type ExtraAssetRecordArg =
        common::AssetIdExtraAssetRecordArg<DEXId, common::LiquiditySourceType, [u8; 32]>;
    type AssetId = AssetId;
    type GetBaseAssetId = GetBaseAssetId;
    type GetBuyBackAssetId = GetBuyBackAssetId;
    type GetBuyBackSupplyAssets = GetBuyBackSupplyAssets;
    type GetBuyBackPercentage = GetBuyBackPercentage;
    type GetBuyBackAccountId = GetBuyBackAccountId;
    type GetBuyBackDexId = GetBuyBackDexId;
    type BuyBackLiquidityProxy = ();
    type Currency = currencies::Pallet<Runtime>;
    type GetTotalBalance = ();
    type WeightInfo = ();
    type AssetRegulator = permissions::Pallet<Runtime>;
}
>>>>>>> 6ac1313e

impl dex_api::Config for Runtime {
    type RuntimeEvent = RuntimeEvent;
    type MockLiquiditySource = ();
    type MockLiquiditySource2 = ();
    type MockLiquiditySource3 = ();
    type MockLiquiditySource4 = ();
    type XYKPool = MockLiquiditySource;
    type XSTPool = XSTPool;
    type MulticollateralBondingCurvePool = ();
    type DexInfoProvider = ();
    type OrderBook = ();
    type WeightInfo = ();
}

impl permissions::Config for Runtime {
    type RuntimeEvent = RuntimeEvent;
}

mock_technical_config!(Runtime, pool_xyk::PolySwapAction<DEXId, AssetId, AccountId, TechAccountId>);

mock_pallet_balances_config!(Runtime);

impl pswap_distribution::Config for Runtime {
    const PSWAP_BURN_PERCENT: Percent = Percent::from_percent(3);
    type RuntimeEvent = RuntimeEvent;
    type GetIncentiveAssetId = GetIncentiveAssetId;
    type GetTBCDAssetId = GetBuyBackAssetId;
    type LiquidityProxy = ();
    type CompatBalance = Balance;
    type GetDefaultSubscriptionFrequency = GetDefaultSubscriptionFrequency;
    type GetBurnUpdateFrequency = GetBurnUpdateFrequency;
    type GetTechnicalAccountId = GetPswapDistributionAccountId;
    type EnsureDEXManager = ();
    type OnPswapBurnedAggregator = ();
    type WeightInfo = ();
    type GetParliamentAccountId = GetParliamentAccountId;
    type PoolXykPallet = PoolXYK;
    type BuyBackHandler = ();
    type DexInfoProvider = dex_manager::Pallet<Runtime>;
    type AssetInfoProvider = assets::Pallet<Runtime>;
}

impl price_tools::Config for Runtime {
    type RuntimeEvent = RuntimeEvent;
    type LiquidityProxy = ();
    type TradingPairSourceManager = trading_pair::Pallet<Runtime>;
    type WeightInfo = price_tools::weights::SubstrateWeight<Runtime>;
}

impl demeter_farming_platform::Config for Runtime {
    type RuntimeEvent = RuntimeEvent;
    type DemeterAssetId = ();
    const BLOCKS_PER_HOUR_AND_A_HALF: BlockNumberFor<Self> = 900;
    type WeightInfo = ();
    type AssetInfoProvider = assets::Pallet<Runtime>;
}

impl pool_xyk::Config for Runtime {
    const MIN_XOR: Balance = balance!(0.0007);
    type RuntimeEvent = RuntimeEvent;
    type PairSwapAction = pool_xyk::PairSwapAction<DEXId, AssetId, AccountId, TechAccountId>;
    type DepositLiquidityAction =
        pool_xyk::DepositLiquidityAction<AssetId, AccountId, TechAccountId>;
    type WithdrawLiquidityAction =
        pool_xyk::WithdrawLiquidityAction<AssetId, AccountId, TechAccountId>;
    type PolySwapAction = pool_xyk::PolySwapAction<DEXId, AssetId, AccountId, TechAccountId>;
    type EnsureDEXManager = dex_manager::Pallet<Runtime>;
    type TradingPairSourceManager = trading_pair::Pallet<Runtime>;
    type DexInfoProvider = dex_manager::Pallet<Runtime>;
    type EnsureTradingPairExists = trading_pair::Pallet<Runtime>;
    type EnabledSourcesManager = trading_pair::Pallet<Runtime>;
    type GetFee = GetXykFee;
    type OnPoolCreated = PswapDistribution;
    type OnPoolReservesChanged = ();
    type XSTMarketInfo = ();
    type GetTradingPairRestrictedFlag = GetTradingPairRestrictedFlag;
    type AssetInfoProvider = assets::Pallet<Runtime>;
    type IrreducibleReserve = GetXykIrreducibleReservePercent;
    type WeightInfo = ();
}

impl pallet_timestamp::Config for Runtime {
    type Moment = Moment;
    type OnTimestampSet = ();
    type MinimumPeriod = MinimumPeriod;
    type WeightInfo = ();
}

impl ceres_liquidity_locker::Config for Runtime {
    const BLOCKS_PER_ONE_DAY: BlockNumberFor<Self> = 14_440;
    type RuntimeEvent = RuntimeEvent;
    type XYKPool = PoolXYK;
    type DemeterFarmingPlatform = DemeterFarmingPlatform;
    type CeresAssetId = ();
    type WeightInfo = ();
}

pub fn set_mock_price<T: Config>(asset_id: &AssetId, price_buy: Balance, price_sell: Balance)
where
    T: price_tools::Config,
{
    let asset_id_to_register = AssetIdOf::<T>::from(*asset_id);
    let _ = price_tools::Pallet::<T>::register_asset(&asset_id_to_register);

    for _ in 0..31 {
        price_tools::Pallet::<T>::incoming_spot_price(
            &asset_id_to_register,
            price_buy,
            PriceVariant::Buy,
        )
        .expect("Failed to relay spot price");
        price_tools::Pallet::<T>::incoming_spot_price(
            &asset_id_to_register,
            price_sell,
            PriceVariant::Sell,
        )
        .expect("Failed to relay spot price");
    }
}

pub struct ExtBuilder {
    endowed_accounts: Vec<(AccountId, AssetId, Balance, AssetSymbol, AssetName, u8)>,
    endowed_accounts_with_synthetics:
        Vec<(AccountId, AssetId, Balance, AssetSymbol, AssetName, u8)>,
    dex_list: Vec<(DEXId, DEXInfo<AssetId>)>,
    initial_permission_owners: Vec<(u32, Scope, Vec<AccountId>)>,
    initial_permissions: Vec<(AccountId, Scope, Vec<u32>)>,
    // Vec<(AssetId, Price, Buy fee ratio, Sell fee ratio)>
    initial_prices: Vec<(AssetId, Balance, Balance)>,
}

impl Default for ExtBuilder {
    fn default() -> Self {
        Self {
            endowed_accounts: vec![
                (
                    alice(),
                    USDT,
                    0,
                    AssetSymbol(b"USDT".to_vec()),
                    AssetName(b"Tether USD".to_vec()),
                    DEFAULT_BALANCE_PRECISION,
                ),
                (
                    alice(),
                    XOR,
                    balance!(350000),
                    AssetSymbol(b"XOR".to_vec()),
                    AssetName(b"SORA".to_vec()),
                    DEFAULT_BALANCE_PRECISION,
                ),
                (
                    alice(),
                    VAL,
                    balance!(500000),
                    AssetSymbol(b"VAL".to_vec()),
                    AssetName(b"SORA Validator Token".to_vec()),
                    DEFAULT_BALANCE_PRECISION,
                ),
                (
                    alice(),
                    PSWAP,
                    balance!(0),
                    AssetSymbol(b"PSWAP".to_vec()),
                    AssetName(b"Polkaswap Token".to_vec()),
                    DEFAULT_BALANCE_PRECISION,
                ),
                (
                    alice(),
                    XST,
                    balance!(250000),
                    AssetSymbol(b"XST".to_vec()),
                    AssetName(b"Sora Synthetics".to_vec()),
                    DEFAULT_BALANCE_PRECISION,
                ),
                (
                    alice(),
                    DAI,
                    balance!(100000),
                    AssetSymbol(b"DAI".to_vec()),
                    AssetName(b"DAI".to_vec()),
                    DEFAULT_BALANCE_PRECISION,
                ),
            ],
            endowed_accounts_with_synthetics: vec![(
                alice(),
                XSTUSD,
                balance!(100000),
                AssetSymbol(b"XSTUSD".to_vec()),
                AssetName(b"SORA Synthetic USD".to_vec()),
                DEFAULT_BALANCE_PRECISION,
            )],
            dex_list: vec![(
                DEX_A_ID,
                DEXInfo {
                    base_asset_id: GetBaseAssetId::get(),
                    synthetic_base_asset_id: GetSyntheticBaseAssetId::get(),
                    is_public: true,
                },
            )],
            initial_permission_owners: vec![
                (INIT_DEX, Scope::Unlimited, vec![alice()]),
                (MANAGE_DEX, Scope::Limited(hash(&DEX_A_ID)), vec![alice()]),
            ],
            initial_permissions: vec![
                (alice(), Scope::Unlimited, vec![INIT_DEX]),
                (alice(), Scope::Limited(hash(&DEX_A_ID)), vec![MANAGE_DEX]),
                (
                    assets_owner(),
                    Scope::Unlimited,
                    vec![permissions::MINT, permissions::BURN],
                ),
                (
                    GetXSTPoolPermissionedAccountId::get(),
                    Scope::Unlimited,
                    vec![permissions::MINT, permissions::BURN],
                ),
            ],
            initial_prices: vec![
                (XST, balance!(0.6), balance!(0.5)),
                (DAI, balance!(110), balance!(90)),
                (USDT, balance!(200), balance!(190)),
            ],
        }
    }
}

impl ExtBuilder {
    pub fn new(
        endowed_accounts: Vec<(AccountId, AssetId, Balance, AssetSymbol, AssetName, u8)>,
        endowed_accounts_with_synthetics: Vec<(
            AccountId,
            AssetId,
            Balance,
            AssetSymbol,
            AssetName,
            u8,
        )>,
    ) -> Self {
        Self {
            endowed_accounts,
            endowed_accounts_with_synthetics,
            ..Default::default()
        }
    }

    pub fn build(self) -> sp_io::TestExternalities {
        let mut t = frame_system::GenesisConfig::default()
            .build_storage::<Runtime>()
            .unwrap();

        pallet_balances::GenesisConfig::<Runtime> {
            balances: self
                .endowed_accounts
                .iter()
                .cloned()
                .filter_map(|(account_id, asset_id, balance, ..)| {
                    if asset_id == GetBaseAssetId::get() {
                        Some((account_id, balance))
                    } else {
                        None
                    }
                })
                .chain(vec![(bob(), 0), (assets_owner(), 0)])
                .collect(),
        }
        .assimilate_storage(&mut t)
        .unwrap();

        technical::GenesisConfig::<Runtime> {
            register_tech_accounts: vec![(
                GetXSTPoolPermissionedAccountId::get(),
                GetXSTPoolPermissionedTechAccountId::get(),
            )],
        }
        .assimilate_storage(&mut t)
        .unwrap();

        dex_manager::GenesisConfig::<Runtime> {
            dex_list: self.dex_list,
        }
        .assimilate_storage(&mut t)
        .unwrap();

        permissions::GenesisConfig::<Runtime> {
            initial_permission_owners: self.initial_permission_owners,
            initial_permissions: self.initial_permissions,
        }
        .assimilate_storage(&mut t)
        .unwrap();

        assets::GenesisConfig::<Runtime> {
            endowed_assets: self
                .endowed_accounts
                .iter()
                .cloned()
                .chain(self.endowed_accounts_with_synthetics.iter().cloned())
                .map(|(account_id, asset_id, _, symbol, name, precision)| {
                    (
                        asset_id,
                        account_id,
                        symbol,
                        name,
                        precision,
                        Balance::zero(),
                        true,
                        None,
                        None,
                    )
                })
                .collect(),
        }
        .assimilate_storage(&mut t)
        .unwrap();

        crate::GenesisConfig::<Runtime>::default()
            .assimilate_storage(&mut t)
            .unwrap();

        tokens::GenesisConfig::<Runtime> {
            balances: self
                .endowed_accounts
                .into_iter()
                .chain(self.endowed_accounts_with_synthetics.into_iter())
                .map(|(account_id, asset_id, balance, ..)| (account_id, asset_id, balance))
                .collect(),
        }
        .assimilate_storage(&mut t)
        .unwrap();

        let mut ext: sp_io::TestExternalities = t.into();
        ext.execute_with(|| {
            self.initial_prices
                .into_iter()
                .for_each(|(asset_id, price_buy, price_sell)| {
                    set_mock_price::<Runtime>(&asset_id, price_buy, price_sell)
                })
        });
        ext
    }
}<|MERGE_RESOLUTION|>--- conflicted
+++ resolved
@@ -32,11 +32,11 @@
 use common::mock::{ExistentialDeposits, GetTradingPairRestrictedFlag};
 use common::prelude::{Balance, PriceToolsProvider};
 use common::{
-    self, balance, fixed, hash, mock_pallet_balances_config, mock_technical_config, Amount,
-    AssetId32, AssetIdOf, AssetName, AssetSymbol, DEXInfo, Fixed, FromGenericPair, PriceVariant,
-    DAI, DEFAULT_BALANCE_PRECISION, PSWAP, TBCD, USDT, VAL, XOR, XST, XSTUSD,
+    self, balance, fixed, hash, mock_assets_config, mock_pallet_balances_config,
+    mock_technical_config, Amount, AssetId32, AssetIdOf, AssetName, AssetSymbol, DEXInfo, Fixed,
+    FromGenericPair, PriceVariant, DAI, DEFAULT_BALANCE_PRECISION, PSWAP, TBCD, USDT, VAL, XOR,
+    XST, XSTUSD,
 };
-use common::{mock_assets_config, AssetIdOf};
 use currencies::BasicCurrencyAdapter;
 use frame_support::traits::{Everything, GenesisBuild};
 use frame_support::weights::Weight;
@@ -252,28 +252,7 @@
     pub const GetBuyBackAssetId: AssetId = TBCD;
 }
 
-<<<<<<< HEAD
 mock_assets_config!(Runtime);
-=======
-impl assets::Config for Runtime {
-    type RuntimeEvent = RuntimeEvent;
-    type ExtraAccountId = [u8; 32];
-    type ExtraAssetRecordArg =
-        common::AssetIdExtraAssetRecordArg<DEXId, common::LiquiditySourceType, [u8; 32]>;
-    type AssetId = AssetId;
-    type GetBaseAssetId = GetBaseAssetId;
-    type GetBuyBackAssetId = GetBuyBackAssetId;
-    type GetBuyBackSupplyAssets = GetBuyBackSupplyAssets;
-    type GetBuyBackPercentage = GetBuyBackPercentage;
-    type GetBuyBackAccountId = GetBuyBackAccountId;
-    type GetBuyBackDexId = GetBuyBackDexId;
-    type BuyBackLiquidityProxy = ();
-    type Currency = currencies::Pallet<Runtime>;
-    type GetTotalBalance = ();
-    type WeightInfo = ();
-    type AssetRegulator = permissions::Pallet<Runtime>;
-}
->>>>>>> 6ac1313e
 
 impl dex_api::Config for Runtime {
     type RuntimeEvent = RuntimeEvent;
