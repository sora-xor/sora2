--- conflicted
+++ resolved
@@ -94,10 +94,7 @@
     pub const GetBurnUpdateFrequency: BlockNumber = 14400;
     pub GetParliamentAccountId: AccountId = AccountId32::from([152; 32]);
     pub GetXykFee: Fixed = fixed!(0.003);
-<<<<<<< HEAD
-=======
     pub GetXykMaxIssuanceRatio: Fixed = fixed!(1.5);
->>>>>>> 87a5efdc
     pub const GetBandRateStalePeriod: Moment = 60*5*1000; // 5 minutes
     pub const GetBandRateStaleBlockPeriod: u64 = 600;
     pub GetXSTPoolPermissionedTechAccountId: TechAccountId = {
@@ -281,10 +278,7 @@
     type AssetInfoProvider = assets::Pallet<Runtime>;
     type AssetRegulator = ();
     type IrreducibleReserve = GetXykIrreducibleReservePercent;
-<<<<<<< HEAD
-=======
     type PoolAdjustPeriod = sp_runtime::traits::ConstU64<1>;
->>>>>>> 87a5efdc
     type WeightInfo = ();
 }
 
