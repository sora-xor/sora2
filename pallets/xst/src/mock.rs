// This file is part of the SORA network and Polkaswap app.

// Copyright (c) 2020, 2021, Polka Biome Ltd. All rights reserved.
// SPDX-License-Identifier: BSD-4-Clause

// Redistribution and use in source and binary forms, with or without modification,
// are permitted provided that the following conditions are met:

// Redistributions of source code must retain the above copyright notice, this list
// of conditions and the following disclaimer.
// Redistributions in binary form must reproduce the above copyright notice, this
// list of conditions and the following disclaimer in the documentation and/or other
// materials provided with the distribution.
//
// All advertising materials mentioning features or use of this software must display
// the following acknowledgement: This product includes software developed by Polka Biome
// Ltd., SORA, and Polkaswap.
//
// Neither the name of the Polka Biome Ltd. nor the names of its contributors may be used
// to endorse or promote products derived from this software without specific prior written permission.

// THIS SOFTWARE IS PROVIDED BY Polka Biome Ltd. AS IS AND ANY EXPRESS OR IMPLIED WARRANTIES,
// INCLUDING, BUT NOT LIMITED TO, THE IMPLIED WARRANTIES OF MERCHANTABILITY AND FITNESS FOR
// A PARTICULAR PURPOSE ARE DISCLAIMED. IN NO EVENT SHALL Polka Biome Ltd. BE LIABLE FOR ANY
// DIRECT, INDIRECT, INCIDENTAL, SPECIAL, EXEMPLARY, OR CONSEQUENTIAL DAMAGES (INCLUDING,
// BUT NOT LIMITED TO, PROCUREMENT OF SUBSTITUTE GOODS OR SERVICES; LOSS OF USE, DATA, OR PROFITS;
// OR BUSINESS INTERRUPTION) HOWEVER CAUSED AND ON ANY THEORY OF LIABILITY, WHETHER IN CONTRACT,
// STRICT LIABILITY, OR TORT (INCLUDING NEGLIGENCE OR OTHERWISE) ARISING IN ANY WAY OUT OF THE
// USE OF THIS SOFTWARE, EVEN IF ADVISED OF THE POSSIBILITY OF SUCH DAMAGE.

use crate::{self as xstpool, Config};
use common::mock::{ExistentialDeposits, GetTradingPairRestrictedFlag};
use common::prelude::{Balance, PriceToolsPallet};
use common::{
    self, balance, fixed, hash, Amount, AssetId32, AssetName, AssetSymbol, DEXInfo, Fixed,
    FromGenericPair, PredefinedAssetId, PriceVariant, DAI, DEFAULT_BALANCE_PRECISION, PSWAP, TBCD,
    USDT, VAL, XOR, XST, XSTUSD,
};
use currencies::BasicCurrencyAdapter;
use frame_support::traits::{Everything, GenesisBuild};
use frame_support::weights::Weight;
use frame_support::{construct_runtime, parameter_types};
use frame_system::pallet_prelude::BlockNumberFor;
use hex_literal::hex;
use permissions::{Scope, INIT_DEX, MANAGE_DEX};
use sp_core::crypto::AccountId32;
use sp_core::H256;
use sp_runtime::testing::Header;
use sp_runtime::traits::{BlakeTwo256, IdentityLookup, Zero};
use sp_runtime::{Perbill, Percent};

pub type AccountId = AccountId32;
pub type BlockNumber = u64;
pub type TechAccountId = common::TechAccountId<AccountId, TechAssetId, DEXId>;
type TechAssetId = common::TechAssetId<common::PredefinedAssetId>;
pub type AssetId = AssetId32<common::PredefinedAssetId>;
type DEXId = common::DEXId;
type UncheckedExtrinsic = frame_system::mocking::MockUncheckedExtrinsic<Runtime>;
type Block = frame_system::mocking::MockBlock<Runtime>;
type Moment = u64;

pub fn alice() -> AccountId {
    AccountId32::from([1u8; 32])
}

pub fn bob() -> AccountId {
    AccountId32::from([2u8; 32])
}

pub fn assets_owner() -> AccountId {
    AccountId32::from([3u8; 32])
}

pub const DEX_A_ID: DEXId = DEXId::Polkaswap;

parameter_types! {
    pub const BlockHashCount: u64 = 250;
    pub const MaximumBlockWeight: Weight = Weight::from_parts(1024, 0);
    pub const MaximumBlockLength: u32 = 2 * 1024;
    pub const AvailableBlockRatio: Perbill = Perbill::from_percent(75);
    pub const GetDefaultFee: u16 = 30;
    pub const GetDefaultProtocolFee: u16 = 0;
    pub const GetBaseAssetId: AssetId = XOR;
    pub const GetSyntheticBaseAssetId: AssetId = XST;
    pub const ExistentialDeposit: u128 = 0;
    pub const TransferFee: u128 = 0;
    pub const CreationFee: u128 = 0;
    pub const TransactionByteFee: u128 = 1;
    pub const GetNumSamples: usize = 40;
    pub GetIncentiveAssetId: AssetId = common::AssetId32::from_bytes(hex!("0200050000000000000000000000000000000000000000000000000000000000").into());
    pub GetPswapDistributionAccountId: AccountId = AccountId32::from([151; 32]);
    pub const GetDefaultSubscriptionFrequency: BlockNumber = 10;
    pub const GetBurnUpdateFrequency: BlockNumber = 14400;
    pub GetParliamentAccountId: AccountId = AccountId32::from([152; 32]);
    pub GetXykFee: Fixed = fixed!(0.003);
    pub const MinimumPeriod: u64 = 5;
    pub const GetBandRateStalePeriod: Moment = 60*5*1000; // 5 minutes
    pub const GetBandRateStaleBlockPeriod: u64 = 600;
    pub GetXSTPoolPermissionedTechAccountId: TechAccountId = {
        let tech_account_id = TechAccountId::from_generic_pair(
            crate::TECH_ACCOUNT_PREFIX.to_vec(),
            crate::TECH_ACCOUNT_PERMISSIONED.to_vec(),
        );
        tech_account_id
    };
    pub GetXSTPoolPermissionedAccountId: AccountId = {
        let tech_account_id = GetXSTPoolPermissionedTechAccountId::get();
        let account_id =
            technical::Pallet::<Runtime>::tech_account_id_to_account_id(&tech_account_id)
                .expect("Failed to get ordinary account id for technical account id.");
        account_id
    };
    pub const GetSyntheticBaseBuySellLimit: Balance = balance!(10000000);
}

construct_runtime! {
    pub enum Runtime where
        Block = Block,
        NodeBlock = Block,
        UncheckedExtrinsic = UncheckedExtrinsic,
    {
        System: frame_system::{Pallet, Call, Config, Storage, Event<T>},
        DexManager: dex_manager::{Pallet, Call, Storage},
        TradingPair: trading_pair::{Pallet, Call, Storage, Event<T>},
        MockLiquiditySource: mock_liquidity_source::<Instance1>::{Pallet, Call, Config<T>, Storage},
        Tokens: tokens::{Pallet, Call, Config<T>, Storage, Event<T>},
        Timestamp: pallet_timestamp::{Pallet, Call, Storage, Inherent},
        Currencies: currencies::{Pallet, Call, Storage},
        Assets: assets::{Pallet, Call, Config<T>, Storage, Event<T>},
        Permissions: permissions::{Pallet, Call, Config<T>, Storage, Event<T>},
        Technical: technical::{Pallet, Call, Storage, Event<T>},
        Balances: pallet_balances::{Pallet, Call, Storage, Event<T>},
        PoolXYK: pool_xyk::{Pallet, Call, Storage, Event<T>},
        XSTPool: xstpool::{Pallet, Call, Storage, Event<T>},
        PswapDistribution: pswap_distribution::{Pallet, Call, Storage, Event<T>},
        DEXApi: dex_api::{Pallet, Call, Storage, Config, Event<T>},
        Band: band::{Pallet, Call, Storage, Event<T>},
        OracleProxy: oracle_proxy::{Pallet, Call, Storage, Event<T>},
        CeresLiquidityLocker: ceres_liquidity_locker::{Pallet, Call, Storage, Event<T>},
        DemeterFarmingPlatform: demeter_farming_platform::{Pallet, Call, Storage, Event<T>},
        PriceTools: price_tools::{Pallet, Storage, Event<T>},
    }
}

impl frame_system::Config for Runtime {
    type BaseCallFilter = Everything;
    type BlockWeights = ();
    type BlockLength = ();
    type RuntimeOrigin = RuntimeOrigin;
    type RuntimeCall = RuntimeCall;
    type Index = u64;
    type BlockNumber = u64;
    type Hash = H256;
    type Hashing = BlakeTwo256;
    type AccountId = AccountId;
    type Lookup = IdentityLookup<Self::AccountId>;
    type Header = Header;
    type RuntimeEvent = RuntimeEvent;
    type BlockHashCount = BlockHashCount;
    type DbWeight = ();
    type Version = ();
    type AccountData = pallet_balances::AccountData<Balance>;
    type OnNewAccount = ();
    type OnKilledAccount = ();
    type SystemWeightInfo = ();
    type PalletInfo = PalletInfo;
    type SS58Prefix = ();
    type OnSetCode = ();
    type MaxConsumers = frame_support::traits::ConstU32<65536>;
}

impl dex_manager::Config for Runtime {}

impl trading_pair::Config for Runtime {
    type RuntimeEvent = RuntimeEvent;
    type EnsureDEXManager = dex_manager::Pallet<Runtime>;
    type DexInfoProvider = dex_manager::Pallet<Runtime>;
    type WeightInfo = ();
}

impl mock_liquidity_source::Config<mock_liquidity_source::Instance1> for Runtime {
    type GetFee = ();
    type EnsureDEXManager = ();
    type EnsureTradingPairExists = ();
    type DexInfoProvider = dex_manager::Pallet<Runtime>;
}

impl Config for Runtime {
    type RuntimeEvent = RuntimeEvent;
    type GetSyntheticBaseAssetId = GetSyntheticBaseAssetId;
    type GetXSTPoolPermissionedTechAccountId = GetXSTPoolPermissionedTechAccountId;
    type EnsureDEXManager = dex_manager::Pallet<Runtime>;
    type PriceToolsPallet = price_tools::Pallet<Runtime>;
    type Oracle = oracle_proxy::Pallet<Runtime>;
    type Symbol = <Runtime as band::Config>::Symbol;
    type GetSyntheticBaseBuySellLimit = GetSyntheticBaseBuySellLimit;
    type TradingPairSourceManager = trading_pair::Pallet<Runtime>;
    type WeightInfo = ();
}

impl band::Config for Runtime {
    type RuntimeEvent = RuntimeEvent;
    type Symbol = common::SymbolName;
    type WeightInfo = ();
    type OnNewSymbolsRelayedHook = oracle_proxy::Pallet<Runtime>;
    type GetBandRateStalePeriod = GetBandRateStalePeriod;
    type Time = Timestamp;
    type OnSymbolDisabledHook = crate::Pallet<Runtime>;
    type GetBandRateStaleBlockPeriod = GetBandRateStaleBlockPeriod;
    type MaxRelaySymbols = frame_support::traits::ConstU32<100>;
}

impl oracle_proxy::Config for Runtime {
    type RuntimeEvent = RuntimeEvent;
    type WeightInfo = ();
    type Symbol = <Runtime as band::Config>::Symbol;
    type BandChainOracle = band::Pallet<Runtime>;
}

impl tokens::Config for Runtime {
    type RuntimeEvent = RuntimeEvent;
    type Balance = Balance;
    type Amount = Amount;
    type CurrencyId = <Runtime as assets::Config>::AssetId;
    type WeightInfo = ();
    type ExistentialDeposits = ExistentialDeposits;
    type CurrencyHooks = ();
    type MaxLocks = ();
    type MaxReserves = ();
    type ReserveIdentifier = ();
    type DustRemovalWhitelist = Everything;
}

impl currencies::Config for Runtime {
    type MultiCurrency = Tokens;
    type NativeCurrency = BasicCurrencyAdapter<Runtime, Balances, Amount, BlockNumber>;
    type GetNativeCurrencyId = <Runtime as assets::Config>::GetBaseAssetId;
    type WeightInfo = ();
}

impl common::Config for Runtime {
    type DEXId = DEXId;
    type LstId = common::LiquiditySourceType;
}

parameter_types! {
    pub const GetBuyBackAssetId: AssetId = TBCD;
    pub GetBuyBackSupplyAssets: Vec<AssetId> = vec![VAL, PSWAP];
    pub const GetBuyBackPercentage: u8 = 10;
    pub const GetBuyBackAccountId: AccountId = AccountId::new(hex!(
            "0000000000000000000000000000000000000000000000000000000000000023"
    ));
    pub const GetBuyBackDexId: DEXId = DEXId::Polkaswap;
}

impl assets::Config for Runtime {
    type RuntimeEvent = RuntimeEvent;
    type ExtraAccountId = [u8; 32];
    type ExtraAssetRecordArg =
        common::AssetIdExtraAssetRecordArg<DEXId, common::LiquiditySourceType, [u8; 32]>;
    type AssetId = AssetId;
    type GetBaseAssetId = GetBaseAssetId;
    type GetBuyBackAssetId = GetBuyBackAssetId;
    type GetBuyBackSupplyAssets = GetBuyBackSupplyAssets;
    type GetBuyBackPercentage = GetBuyBackPercentage;
    type GetBuyBackAccountId = GetBuyBackAccountId;
    type GetBuyBackDexId = GetBuyBackDexId;
    type BuyBackLiquidityProxy = ();
    type Currency = currencies::Pallet<Runtime>;
    type GetTotalBalance = ();
    type WeightInfo = ();
}

impl dex_api::Config for Runtime {
    type RuntimeEvent = RuntimeEvent;
    type MockLiquiditySource = ();
    type MockLiquiditySource2 = ();
    type MockLiquiditySource3 = ();
    type MockLiquiditySource4 = ();
    type XYKPool = MockLiquiditySource;
    type XSTPool = XSTPool;
    type MulticollateralBondingCurvePool = ();
<<<<<<< HEAD
    type DexInfoProvider = ();
    #[cfg(feature = "wip")] // order-book
=======

    #[cfg(feature = "ready-to-test")] // order-book
>>>>>>> 7a7462e8
    type OrderBook = ();

    type WeightInfo = ();
}

impl permissions::Config for Runtime {
    type RuntimeEvent = RuntimeEvent;
}

impl technical::Config for Runtime {
    type RuntimeEvent = RuntimeEvent;
    type TechAssetId = TechAssetId;
    type TechAccountId = TechAccountId;
    type Trigger = ();
    type Condition = ();
    type SwapAction = pool_xyk::PolySwapAction<AssetId, AccountId, TechAccountId>;
}

impl pallet_balances::Config for Runtime {
    type Balance = Balance;
    type RuntimeEvent = RuntimeEvent;
    type DustRemoval = ();
    type ExistentialDeposit = ExistentialDeposit;
    type AccountStore = System;
    type WeightInfo = ();
    type MaxLocks = ();
    type MaxReserves = ();
    type ReserveIdentifier = ();
}

impl pswap_distribution::Config for Runtime {
    const PSWAP_BURN_PERCENT: Percent = Percent::from_percent(3);
    type RuntimeEvent = RuntimeEvent;
    type GetIncentiveAssetId = GetIncentiveAssetId;
    type GetTBCDAssetId = GetBuyBackAssetId;
    type LiquidityProxy = ();
    type CompatBalance = Balance;
    type GetDefaultSubscriptionFrequency = GetDefaultSubscriptionFrequency;
    type GetBurnUpdateFrequency = GetBurnUpdateFrequency;
    type GetTechnicalAccountId = GetPswapDistributionAccountId;
    type EnsureDEXManager = ();
    type OnPswapBurnedAggregator = ();
    type WeightInfo = ();
    type GetParliamentAccountId = GetParliamentAccountId;
    type PoolXykPallet = PoolXYK;
    type BuyBackHandler = ();
    type DexInfoProvider = dex_manager::Pallet<Runtime>;
}

impl price_tools::Config for Runtime {
    type RuntimeEvent = RuntimeEvent;
    type LiquidityProxy = ();
    type TradingPairSourceManager = trading_pair::Pallet<Runtime>;
    type WeightInfo = price_tools::weights::SubstrateWeight<Runtime>;
}

impl demeter_farming_platform::Config for Runtime {
    type RuntimeEvent = RuntimeEvent;
    type DemeterAssetId = ();
    const BLOCKS_PER_HOUR_AND_A_HALF: BlockNumberFor<Self> = 900;
    type WeightInfo = ();
}

impl pool_xyk::Config for Runtime {
    const MIN_XOR: Balance = balance!(0.0007);
    type RuntimeEvent = RuntimeEvent;
    type PairSwapAction = pool_xyk::PairSwapAction<AssetId, AccountId, TechAccountId>;
    type DepositLiquidityAction =
        pool_xyk::DepositLiquidityAction<AssetId, AccountId, TechAccountId>;
    type WithdrawLiquidityAction =
        pool_xyk::WithdrawLiquidityAction<AssetId, AccountId, TechAccountId>;
    type PolySwapAction = pool_xyk::PolySwapAction<AssetId, AccountId, TechAccountId>;
    type EnsureDEXManager = dex_manager::Pallet<Runtime>;
    type TradingPairSourceManager = trading_pair::Pallet<Runtime>;
    type DexInfoProvider = dex_manager::Pallet<Runtime>;
    type EnsureTradingPairExists = trading_pair::Pallet<Runtime>;
    type EnabledSourcesManager = trading_pair::Pallet<Runtime>;
    type GetFee = GetXykFee;
    type OnPoolCreated = PswapDistribution;
    type OnPoolReservesChanged = ();
    type WeightInfo = ();
    type XSTMarketInfo = ();
    type GetTradingPairRestrictedFlag = GetTradingPairRestrictedFlag;
}

impl pallet_timestamp::Config for Runtime {
    type Moment = Moment;
    type OnTimestampSet = ();
    type MinimumPeriod = MinimumPeriod;
    type WeightInfo = ();
}

impl ceres_liquidity_locker::Config for Runtime {
    const BLOCKS_PER_ONE_DAY: BlockNumberFor<Self> = 14_440;
    type RuntimeEvent = RuntimeEvent;
    type XYKPool = PoolXYK;
    type DemeterFarmingPlatform = DemeterFarmingPlatform;
    type CeresAssetId = ();
    type WeightInfo = ();
}

pub fn set_mock_price<T: Config>(asset_id: &AssetId, price_buy: Balance, price_sell: Balance)
where
    T: price_tools::Config + assets::Config<AssetId = common::AssetId32<PredefinedAssetId>>,
{
    let _ = price_tools::Pallet::<T>::register_asset(asset_id);

    for _ in 0..31 {
        price_tools::Pallet::<T>::incoming_spot_price(
            asset_id.into(),
            price_buy,
            PriceVariant::Buy,
        )
        .expect("Failed to relay spot price");
        price_tools::Pallet::<T>::incoming_spot_price(
            asset_id.into(),
            price_sell,
            PriceVariant::Sell,
        )
        .expect("Failed to relay spot price");
    }
}

pub struct ExtBuilder {
    endowed_accounts: Vec<(AccountId, AssetId, Balance, AssetSymbol, AssetName, u8)>,
    endowed_accounts_with_synthetics:
        Vec<(AccountId, AssetId, Balance, AssetSymbol, AssetName, u8)>,
    dex_list: Vec<(DEXId, DEXInfo<AssetId>)>,
    initial_permission_owners: Vec<(u32, Scope, Vec<AccountId>)>,
    initial_permissions: Vec<(AccountId, Scope, Vec<u32>)>,
    // Vec<(AssetId, Price, Buy fee ratio, Sell fee ratio)>
    initial_prices: Vec<(AssetId, Balance, Balance)>,
}

impl Default for ExtBuilder {
    fn default() -> Self {
        Self {
            endowed_accounts: vec![
                (
                    alice(),
                    USDT,
                    0,
                    AssetSymbol(b"USDT".to_vec()),
                    AssetName(b"Tether USD".to_vec()),
                    DEFAULT_BALANCE_PRECISION,
                ),
                (
                    alice(),
                    XOR,
                    balance!(350000),
                    AssetSymbol(b"XOR".to_vec()),
                    AssetName(b"SORA".to_vec()),
                    DEFAULT_BALANCE_PRECISION,
                ),
                (
                    alice(),
                    VAL,
                    balance!(500000),
                    AssetSymbol(b"VAL".to_vec()),
                    AssetName(b"SORA Validator Token".to_vec()),
                    DEFAULT_BALANCE_PRECISION,
                ),
                (
                    alice(),
                    PSWAP,
                    balance!(0),
                    AssetSymbol(b"PSWAP".to_vec()),
                    AssetName(b"Polkaswap Token".to_vec()),
                    DEFAULT_BALANCE_PRECISION,
                ),
                (
                    alice(),
                    XST,
                    balance!(250000),
                    AssetSymbol(b"XST".to_vec()),
                    AssetName(b"Sora Synthetics".to_vec()),
                    DEFAULT_BALANCE_PRECISION,
                ),
                (
                    alice(),
                    DAI,
                    balance!(100000),
                    AssetSymbol(b"DAI".to_vec()),
                    AssetName(b"DAI".to_vec()),
                    DEFAULT_BALANCE_PRECISION,
                ),
            ],
            endowed_accounts_with_synthetics: vec![(
                alice(),
                XSTUSD,
                balance!(100000),
                AssetSymbol(b"XSTUSD".to_vec()),
                AssetName(b"SORA Synthetic USD".to_vec()),
                DEFAULT_BALANCE_PRECISION,
            )],
            dex_list: vec![(
                DEX_A_ID,
                DEXInfo {
                    base_asset_id: GetBaseAssetId::get(),
                    synthetic_base_asset_id: GetSyntheticBaseAssetId::get(),
                    is_public: true,
                },
            )],
            initial_permission_owners: vec![
                (INIT_DEX, Scope::Unlimited, vec![alice()]),
                (MANAGE_DEX, Scope::Limited(hash(&DEX_A_ID)), vec![alice()]),
            ],
            initial_permissions: vec![
                (alice(), Scope::Unlimited, vec![INIT_DEX]),
                (alice(), Scope::Limited(hash(&DEX_A_ID)), vec![MANAGE_DEX]),
                (
                    assets_owner(),
                    Scope::Unlimited,
                    vec![permissions::MINT, permissions::BURN],
                ),
                (
                    GetXSTPoolPermissionedAccountId::get(),
                    Scope::Unlimited,
                    vec![permissions::MINT, permissions::BURN],
                ),
            ],
            initial_prices: vec![
                (XST, balance!(0.6), balance!(0.5)),
                (DAI, balance!(110), balance!(90)),
                (USDT, balance!(200), balance!(190)),
            ],
        }
    }
}

impl ExtBuilder {
    pub fn new(
        endowed_accounts: Vec<(AccountId, AssetId, Balance, AssetSymbol, AssetName, u8)>,
        endowed_accounts_with_synthetics: Vec<(
            AccountId,
            AssetId,
            Balance,
            AssetSymbol,
            AssetName,
            u8,
        )>,
    ) -> Self {
        Self {
            endowed_accounts,
            endowed_accounts_with_synthetics,
            ..Default::default()
        }
    }

    pub fn build(self) -> sp_io::TestExternalities {
        let mut t = frame_system::GenesisConfig::default()
            .build_storage::<Runtime>()
            .unwrap();

        pallet_balances::GenesisConfig::<Runtime> {
            balances: self
                .endowed_accounts
                .iter()
                .cloned()
                .filter_map(|(account_id, asset_id, balance, ..)| {
                    if asset_id == GetBaseAssetId::get() {
                        Some((account_id, balance))
                    } else {
                        None
                    }
                })
                .chain(vec![(bob(), 0), (assets_owner(), 0)])
                .collect(),
        }
        .assimilate_storage(&mut t)
        .unwrap();

        technical::GenesisConfig::<Runtime> {
            register_tech_accounts: vec![(
                GetXSTPoolPermissionedAccountId::get(),
                GetXSTPoolPermissionedTechAccountId::get(),
            )],
        }
        .assimilate_storage(&mut t)
        .unwrap();

        dex_manager::GenesisConfig::<Runtime> {
            dex_list: self.dex_list,
        }
        .assimilate_storage(&mut t)
        .unwrap();

        permissions::GenesisConfig::<Runtime> {
            initial_permission_owners: self.initial_permission_owners,
            initial_permissions: self.initial_permissions,
        }
        .assimilate_storage(&mut t)
        .unwrap();

        assets::GenesisConfig::<Runtime> {
            endowed_assets: self
                .endowed_accounts
                .iter()
                .cloned()
                .chain(self.endowed_accounts_with_synthetics.iter().cloned())
                .map(|(account_id, asset_id, _, symbol, name, precision)| {
                    (
                        asset_id,
                        account_id,
                        symbol,
                        name,
                        precision,
                        Balance::zero(),
                        true,
                        None,
                        None,
                    )
                })
                .collect(),
        }
        .assimilate_storage(&mut t)
        .unwrap();

        crate::GenesisConfig::<Runtime>::default()
            .assimilate_storage(&mut t)
            .unwrap();

        tokens::GenesisConfig::<Runtime> {
            balances: self
                .endowed_accounts
                .into_iter()
                .chain(self.endowed_accounts_with_synthetics.into_iter())
                .map(|(account_id, asset_id, balance, ..)| (account_id, asset_id, balance))
                .collect(),
        }
        .assimilate_storage(&mut t)
        .unwrap();

        let mut ext: sp_io::TestExternalities = t.into();
        ext.execute_with(|| {
            self.initial_prices
                .into_iter()
                .for_each(|(asset_id, price_buy, price_sell)| {
                    set_mock_price::<Runtime>(&asset_id, price_buy, price_sell)
                })
        });
        ext
    }
}<|MERGE_RESOLUTION|>--- conflicted
+++ resolved
@@ -280,13 +280,9 @@
     type XYKPool = MockLiquiditySource;
     type XSTPool = XSTPool;
     type MulticollateralBondingCurvePool = ();
-<<<<<<< HEAD
     type DexInfoProvider = ();
-    #[cfg(feature = "wip")] // order-book
-=======
 
     #[cfg(feature = "ready-to-test")] // order-book
->>>>>>> 7a7462e8
     type OrderBook = ();
 
     type WeightInfo = ();
