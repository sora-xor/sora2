// This file is part of the SORA network and Polkaswap app.

// Copyright (c) 2020, 2021, Polka Biome Ltd. All rights reserved.
// SPDX-License-Identifier: BSD-4-Clause

// Redistribution and use in source and binary forms, with or without modification,
// are permitted provided that the following conditions are met:

// Redistributions of source code must retain the above copyright notice, this list
// of conditions and the following disclaimer.
// Redistributions in binary form must reproduce the above copyright notice, this
// list of conditions and the following disclaimer in the documentation and/or other
// materials provided with the distribution.
//
// All advertising materials mentioning features or use of this software must display
// the following acknowledgement: This product includes software developed by Polka Biome
// Ltd., SORA, and Polkaswap.
//
// Neither the name of the Polka Biome Ltd. nor the names of its contributors may be used
// to endorse or promote products derived from this software without specific prior written permission.

// THIS SOFTWARE IS PROVIDED BY Polka Biome Ltd. AS IS AND ANY EXPRESS OR IMPLIED WARRANTIES,
// INCLUDING, BUT NOT LIMITED TO, THE IMPLIED WARRANTIES OF MERCHANTABILITY AND FITNESS FOR
// A PARTICULAR PURPOSE ARE DISCLAIMED. IN NO EVENT SHALL Polka Biome Ltd. BE LIABLE FOR ANY
// DIRECT, INDIRECT, INCIDENTAL, SPECIAL, EXEMPLARY, OR CONSEQUENTIAL DAMAGES (INCLUDING,
// BUT NOT LIMITED TO, PROCUREMENT OF SUBSTITUTE GOODS OR SERVICES; LOSS OF USE, DATA, OR PROFITS;
// OR BUSINESS INTERRUPTION) HOWEVER CAUSED AND ON ANY THEORY OF LIABILITY, WHETHER IN CONTRACT,
// STRICT LIABILITY, OR TORT (INCLUDING NEGLIGENCE OR OTHERWISE) ARISING IN ANY WAY OUT OF THE
// USE OF THIS SOFTWARE, EVEN IF ADVISED OF THE POSSIBILITY OF SUCH DAMAGE.

use crate::Config;
use common::mock::{ExistentialDeposits, GetTradingPairRestrictedFlag};
use common::prelude::Balance;
use common::{
    self, balance, fixed, hash, mock_assets_config, mock_common_config, mock_currencies_config,
    mock_frame_system_config, mock_pallet_balances_config, mock_technical_config,
    mock_tokens_config, Amount, AssetId32, AssetName, AssetSymbol, DEXInfo, Fixed, FromGenericPair,
    DAI, DEFAULT_BALANCE_PRECISION, PSWAP, USDT, VAL, XOR, XST, XSTUSD,
};
use currencies::BasicCurrencyAdapter;
use frame_support::traits::{Everything, GenesisBuild};
use frame_support::weights::Weight;
use frame_support::{construct_runtime, parameter_types};
use frame_system::pallet_prelude::BlockNumberFor;
use hex_literal::hex;
use permissions::{Scope, INIT_DEX, MANAGE_DEX};
use sp_core::crypto::AccountId32;
use sp_core::H256;
use sp_runtime::testing::Header;
use sp_runtime::traits::{BlakeTwo256, IdentityLookup, Zero};
use sp_runtime::{Perbill, Percent};

pub type AccountId = AccountId32;
pub type BlockNumber = u64;
pub type TechAccountId = common::TechAccountId<AccountId, TechAssetId, DEXId>;
type TechAssetId = common::TechAssetId<common::PredefinedAssetId>;
pub type AssetId = AssetId32<common::PredefinedAssetId>;
type DEXId = common::DEXId;
type UncheckedExtrinsic = frame_system::mocking::MockUncheckedExtrinsic<Runtime>;
type Block = frame_system::mocking::MockBlock<Runtime>;
type Moment = u64;

pub fn alice() -> AccountId {
    AccountId32::from([1u8; 32])
}

pub fn bob() -> AccountId {
    AccountId32::from([2u8; 32])
}

pub fn assets_owner() -> AccountId {
    AccountId32::from([3u8; 32])
}

pub const DEX_A_ID: DEXId = DEXId::Polkaswap;

parameter_types! {
    pub const BlockHashCount: u64 = 250;
    pub const MaximumBlockWeight: Weight = Weight::from_parts(1024, 0);
    pub const MaximumBlockLength: u32 = 2 * 1024;
    pub const AvailableBlockRatio: Perbill = Perbill::from_percent(75);
    pub const GetDefaultFee: u16 = 30;
    pub const GetDefaultProtocolFee: u16 = 0;
    pub const GetBaseAssetId: AssetId = XOR;
    pub const GetSyntheticBaseAssetId: AssetId = XST;
<<<<<<< HEAD
    pub const ExistentialDeposit: u128 = 1;
=======
>>>>>>> e907ed12
    pub const TransferFee: u128 = 0;
    pub const CreationFee: u128 = 0;
    pub const TransactionByteFee: u128 = 1;
    pub const GetNumSamples: usize = 40;
    pub GetIncentiveAssetId: AssetId = common::AssetId32::from_bytes(hex!("0200050000000000000000000000000000000000000000000000000000000000").into());
    pub GetPswapDistributionAccountId: AccountId = AccountId32::from([151; 32]);
    pub const GetDefaultSubscriptionFrequency: BlockNumber = 10;
    pub const GetBurnUpdateFrequency: BlockNumber = 14400;
    pub GetParliamentAccountId: AccountId = AccountId32::from([152; 32]);
    pub GetXykFee: Fixed = fixed!(0.003);
    pub const MinimumPeriod: u64 = 5;
    pub const GetBandRateStalePeriod: Moment = 60*5*1000; // 5 minutes
    pub const GetBandRateStaleBlockPeriod: u64 = 600; // 1 hour
    pub GetXSTPoolPermissionedTechAccountId: TechAccountId = {
        let tech_account_id = TechAccountId::from_generic_pair(
            xst::TECH_ACCOUNT_PREFIX.to_vec(),
            xst::TECH_ACCOUNT_PERMISSIONED.to_vec(),
        );
        tech_account_id
    };
    pub GetXSTPoolPermissionedAccountId: AccountId = {
        let tech_account_id = GetXSTPoolPermissionedTechAccountId::get();
        let account_id =
            technical::Pallet::<Runtime>::tech_account_id_to_account_id(&tech_account_id)
                .expect("Failed to get ordinary account id for technical account id.");
        account_id
    };
    pub const GetSyntheticBaseBuySellLimit: Balance = balance!(10000000000000);
    pub GetXykIrreducibleReservePercent: Percent = Percent::from_percent(1);
}

construct_runtime! {
    pub enum Runtime where
        Block = Block,
        NodeBlock = Block,
        UncheckedExtrinsic = UncheckedExtrinsic,
    {
        System: frame_system::{Pallet, Call, Config, Storage, Event<T>},
        DexManager: dex_manager::{Pallet, Call, Storage},
        TradingPair: trading_pair::{Pallet, Call, Storage, Event<T>},
        MockLiquiditySource: mock_liquidity_source::<Instance1>::{Pallet, Call, Config<T>, Storage},
        Tokens: tokens::{Pallet, Call, Config<T>, Storage, Event<T>},
        Timestamp: pallet_timestamp::{Pallet, Call, Storage, Inherent},
        Currencies: currencies::{Pallet, Call, Storage},
        Assets: assets::{Pallet, Call, Config<T>, Storage, Event<T>},
        Permissions: permissions::{Pallet, Call, Config<T>, Storage, Event<T>},
        Technical: technical::{Pallet, Call, Storage, Event<T>},
        Balances: pallet_balances::{Pallet, Call, Storage, Event<T>},
        PoolXYK: pool_xyk::{Pallet, Call, Storage, Event<T>},
        XSTPool: xst::{Pallet, Call, Storage, Event<T>},
        PswapDistribution: pswap_distribution::{Pallet, Call, Storage, Event<T>},
        DEXApi: dex_api::{Pallet, Call, Storage, Config, Event<T>},
        Band: band::{Pallet, Call, Storage, Event<T>},
        OracleProxy: oracle_proxy::{Pallet, Call, Storage, Event<T>},
        CeresLiquidityLocker: ceres_liquidity_locker::{Pallet, Call, Storage, Event<T>},
        DemeterFarmingPlatform: demeter_farming_platform::{Pallet, Call, Storage, Event<T>},
        PriceTools: price_tools::{Pallet, Call, Storage, Event<T>}
    }
}

mock_technical_config!(Runtime, pool_xyk::PolySwapAction<DEXId, AssetId, AccountId, TechAccountId>);
mock_currencies_config!(Runtime);
mock_pallet_balances_config!(Runtime);
mock_frame_system_config!(Runtime);
mock_common_config!(Runtime);
mock_tokens_config!(Runtime);
mock_assets_config!(Runtime);

impl dex_manager::Config for Runtime {}

impl trading_pair::Config for Runtime {
    type RuntimeEvent = RuntimeEvent;
    type EnsureDEXManager = dex_manager::Pallet<Runtime>;
    type DexInfoProvider = dex_manager::Pallet<Runtime>;
    type WeightInfo = ();
    type AssetInfoProvider = assets::Pallet<Runtime>;
}

impl mock_liquidity_source::Config<mock_liquidity_source::Instance1> for Runtime {
    type GetFee = ();
    type EnsureDEXManager = ();
    type EnsureTradingPairExists = ();
    type DexInfoProvider = dex_manager::Pallet<Runtime>;
}

impl xst::Config for Runtime {
    type RuntimeEvent = RuntimeEvent;
    type GetSyntheticBaseAssetId = GetSyntheticBaseAssetId;
    type GetXSTPoolPermissionedTechAccountId = GetXSTPoolPermissionedTechAccountId;
    type EnsureDEXManager = dex_manager::Pallet<Runtime>;
    type PriceToolsPallet = price_tools::Pallet<Runtime>;
    type Oracle = OracleProxy;
    type Symbol = <Runtime as band::Config>::Symbol;
    type GetSyntheticBaseBuySellLimit = GetSyntheticBaseBuySellLimit;
    type TradingPairSourceManager = trading_pair::Pallet<Runtime>;
    type WeightInfo = ();
    type AssetInfoProvider = assets::Pallet<Runtime>;
}

impl band::Config for Runtime {
    type RuntimeEvent = RuntimeEvent;
    type Symbol = common::SymbolName;
    type WeightInfo = ();
    type OnNewSymbolsRelayedHook = OracleProxy;
    type Time = Timestamp;
    type GetBandRateStalePeriod = GetBandRateStalePeriod;
    type GetBandRateStaleBlockPeriod = GetBandRateStaleBlockPeriod;
    type OnSymbolDisabledHook = XSTPool;
    type MaxRelaySymbols = frame_support::traits::ConstU32<100>;
}

impl oracle_proxy::Config for Runtime {
    type RuntimeEvent = RuntimeEvent;
    type WeightInfo = ();
    type Symbol = <Runtime as band::Config>::Symbol;
    type BandChainOracle = Band;
}

parameter_types! {
    pub const GetBuyBackAssetId: AssetId = XST;
}

impl dex_api::Config for Runtime {
    type RuntimeEvent = RuntimeEvent;
    type MockLiquiditySource = ();
    type MockLiquiditySource2 = ();
    type MockLiquiditySource3 = ();
    type MockLiquiditySource4 = ();
    type XYKPool = MockLiquiditySource;
    type XSTPool = XSTPool;
    type MulticollateralBondingCurvePool = ();
    type DexInfoProvider = ();
    type OrderBook = ();
    type WeightInfo = ();
}

impl permissions::Config for Runtime {
    type RuntimeEvent = RuntimeEvent;
}

impl pswap_distribution::Config for Runtime {
    const PSWAP_BURN_PERCENT: Percent = Percent::from_percent(3);
    type RuntimeEvent = RuntimeEvent;
    type GetIncentiveAssetId = GetIncentiveAssetId;
    type LiquidityProxy = ();
    type CompatBalance = Balance;
    type GetDefaultSubscriptionFrequency = GetDefaultSubscriptionFrequency;
    type GetBurnUpdateFrequency = GetBurnUpdateFrequency;
    type GetTechnicalAccountId = GetPswapDistributionAccountId;
    type EnsureDEXManager = ();
    type OnPswapBurnedAggregator = ();
    type WeightInfo = ();
    type GetParliamentAccountId = GetParliamentAccountId;
    type PoolXykPallet = PoolXYK;
    type GetTBCDAssetId = GetSyntheticBaseAssetId;
    type BuyBackHandler = ();
    type DexInfoProvider = dex_manager::Pallet<Runtime>;
    type GetChameleonPoolBaseAssetId = common::mock::GetChameleonPoolBaseAssetId;
    type AssetInfoProvider = assets::Pallet<Runtime>;
}

impl demeter_farming_platform::Config for Runtime {
    type RuntimeEvent = RuntimeEvent;
    type DemeterAssetId = ();
    const BLOCKS_PER_HOUR_AND_A_HALF: BlockNumberFor<Self> = 900;
    type WeightInfo = ();
    type AssetInfoProvider = assets::Pallet<Runtime>;
}

impl pool_xyk::Config for Runtime {
    const MIN_XOR: Balance = balance!(0.0007);
    type RuntimeEvent = RuntimeEvent;
    type PairSwapAction = pool_xyk::PairSwapAction<DEXId, AssetId, AccountId, TechAccountId>;
    type DepositLiquidityAction =
        pool_xyk::DepositLiquidityAction<AssetId, AccountId, TechAccountId>;
    type WithdrawLiquidityAction =
        pool_xyk::WithdrawLiquidityAction<AssetId, AccountId, TechAccountId>;
    type PolySwapAction = pool_xyk::PolySwapAction<DEXId, AssetId, AccountId, TechAccountId>;
    type EnsureDEXManager = dex_manager::Pallet<Runtime>;
    type TradingPairSourceManager = trading_pair::Pallet<Runtime>;
    type DexInfoProvider = dex_manager::Pallet<Runtime>;
    type EnsureTradingPairExists = trading_pair::Pallet<Runtime>;
    type EnabledSourcesManager = trading_pair::Pallet<Runtime>;
    type GetFee = GetXykFee;
    type OnPoolCreated = PswapDistribution;
    type OnPoolReservesChanged = ();
    type XSTMarketInfo = ();
    type GetTradingPairRestrictedFlag = GetTradingPairRestrictedFlag;
    type GetChameleonPool = common::mock::GetChameleonPool;
    type GetChameleonPoolBaseAssetId = common::mock::GetChameleonPoolBaseAssetId;
    type AssetInfoProvider = assets::Pallet<Runtime>;
    type IrreducibleReserve = GetXykIrreducibleReservePercent;
    type WeightInfo = ();
}
impl pallet_timestamp::Config for Runtime {
    type Moment = Moment;
    type OnTimestampSet = ();
    type MinimumPeriod = MinimumPeriod;
    type WeightInfo = ();
}

impl Config for Runtime {}

impl ceres_liquidity_locker::Config for Runtime {
    const BLOCKS_PER_ONE_DAY: BlockNumberFor<Self> = 14_440;
    type RuntimeEvent = RuntimeEvent;
    type XYKPool = PoolXYK;
    type DemeterFarmingPlatform = DemeterFarmingPlatform;
    type CeresAssetId = ();
    type WeightInfo = ();
}

impl price_tools::Config for Runtime {
    type RuntimeEvent = RuntimeEvent;
    type LiquidityProxy = ();
    type TradingPairSourceManager = ();
    type WeightInfo = ();
}

pub struct ExtBuilder {
    endowed_accounts: Vec<(AccountId, AssetId, Balance, AssetSymbol, AssetName, u8)>,
    endowed_accounts_with_synthetics:
        Vec<(AccountId, AssetId, Balance, AssetSymbol, AssetName, u8)>,
    dex_list: Vec<(DEXId, DEXInfo<AssetId>)>,
    initial_permission_owners: Vec<(u32, Scope, Vec<AccountId>)>,
    initial_permissions: Vec<(AccountId, Scope, Vec<u32>)>,
}

impl Default for ExtBuilder {
    fn default() -> Self {
        Self {
            endowed_accounts: vec![
                (
                    alice(),
                    USDT,
                    0,
                    AssetSymbol(b"USDT".to_vec()),
                    AssetName(b"Tether USD".to_vec()),
                    DEFAULT_BALANCE_PRECISION,
                ),
                (
                    alice(),
                    XOR,
                    balance!(350000),
                    AssetSymbol(b"XOR".to_vec()),
                    AssetName(b"SORA".to_vec()),
                    DEFAULT_BALANCE_PRECISION,
                ),
                (
                    alice(),
                    VAL,
                    balance!(500000),
                    AssetSymbol(b"VAL".to_vec()),
                    AssetName(b"SORA Validator Token".to_vec()),
                    DEFAULT_BALANCE_PRECISION,
                ),
                (
                    alice(),
                    PSWAP,
                    balance!(0),
                    AssetSymbol(b"PSWAP".to_vec()),
                    AssetName(b"Polkaswap Token".to_vec()),
                    DEFAULT_BALANCE_PRECISION,
                ),
                (
                    alice(),
                    XST,
                    balance!(250000),
                    AssetSymbol(b"XST".to_vec()),
                    AssetName(b"Sora Synthetics".to_vec()),
                    DEFAULT_BALANCE_PRECISION,
                ),
                (
                    alice(),
                    DAI,
                    balance!(100000),
                    AssetSymbol(b"DAI".to_vec()),
                    AssetName(b"DAI".to_vec()),
                    DEFAULT_BALANCE_PRECISION,
                ),
            ],
            endowed_accounts_with_synthetics: vec![(
                alice(),
                XSTUSD,
                balance!(100000),
                AssetSymbol(b"XSTUSD".to_vec()),
                AssetName(b"SORA Synthetic USD".to_vec()),
                DEFAULT_BALANCE_PRECISION,
            )],
            dex_list: vec![(
                DEX_A_ID,
                DEXInfo {
                    base_asset_id: GetBaseAssetId::get(),
                    synthetic_base_asset_id: GetSyntheticBaseAssetId::get(),
                    is_public: true,
                },
            )],
            initial_permission_owners: vec![
                (INIT_DEX, Scope::Unlimited, vec![alice()]),
                (MANAGE_DEX, Scope::Limited(hash(&DEX_A_ID)), vec![alice()]),
            ],
            initial_permissions: vec![
                (alice(), Scope::Unlimited, vec![INIT_DEX]),
                (alice(), Scope::Limited(hash(&DEX_A_ID)), vec![MANAGE_DEX]),
                (
                    assets_owner(),
                    Scope::Unlimited,
                    vec![permissions::MINT, permissions::BURN],
                ),
                (
                    GetXSTPoolPermissionedAccountId::get(),
                    Scope::Unlimited,
                    vec![permissions::MINT, permissions::BURN],
                ),
            ],
        }
    }
}

impl ExtBuilder {
    pub fn build(self) -> sp_io::TestExternalities {
        let mut t = frame_system::GenesisConfig::default()
            .build_storage::<Runtime>()
            .unwrap();

        pallet_balances::GenesisConfig::<Runtime> {
            balances: self
                .endowed_accounts
                .iter()
                .cloned()
                .filter_map(|(account_id, asset_id, balance, ..)| {
                    if asset_id == GetBaseAssetId::get() {
                        Some((account_id, balance))
                    } else {
                        None
                    }
                })
                .chain(vec![(bob(), 0), (assets_owner(), 0)])
                .collect(),
        }
        .assimilate_storage(&mut t)
        .unwrap();

        dex_manager::GenesisConfig::<Runtime> {
            dex_list: self.dex_list,
        }
        .assimilate_storage(&mut t)
        .unwrap();

        technical::GenesisConfig::<Runtime> {
            register_tech_accounts: vec![(
                GetXSTPoolPermissionedAccountId::get(),
                GetXSTPoolPermissionedTechAccountId::get(),
            )],
        }
        .assimilate_storage(&mut t)
        .unwrap();

        permissions::GenesisConfig::<Runtime> {
            initial_permission_owners: self.initial_permission_owners,
            initial_permissions: self.initial_permissions,
        }
        .assimilate_storage(&mut t)
        .unwrap();

        assets::GenesisConfig::<Runtime> {
            endowed_assets: self
                .endowed_accounts
                .iter()
                .cloned()
                .chain(self.endowed_accounts_with_synthetics.iter().cloned())
                .map(|(account_id, asset_id, _, symbol, name, precision)| {
                    (
                        asset_id,
                        account_id,
                        symbol,
                        name,
                        precision,
                        Balance::zero(),
                        true,
                        None,
                        None,
                    )
                })
                .collect(),
        }
        .assimilate_storage(&mut t)
        .unwrap();

        xst::GenesisConfig::<Runtime>::default()
            .assimilate_storage(&mut t)
            .unwrap();

        tokens::GenesisConfig::<Runtime> {
            balances: self
                .endowed_accounts
                .into_iter()
                .chain(self.endowed_accounts_with_synthetics.into_iter())
                .map(|(account_id, asset_id, balance, ..)| (account_id, asset_id, balance))
                .collect(),
        }
        .assimilate_storage(&mut t)
        .unwrap();

        t.into()
    }
}<|MERGE_RESOLUTION|>--- conflicted
+++ resolved
@@ -83,10 +83,6 @@
     pub const GetDefaultProtocolFee: u16 = 0;
     pub const GetBaseAssetId: AssetId = XOR;
     pub const GetSyntheticBaseAssetId: AssetId = XST;
-<<<<<<< HEAD
-    pub const ExistentialDeposit: u128 = 1;
-=======
->>>>>>> e907ed12
     pub const TransferFee: u128 = 0;
     pub const CreationFee: u128 = 0;
     pub const TransactionByteFee: u128 = 1;
