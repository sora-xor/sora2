// This file is part of the SORA network and Polkaswap app.

// Copyright (c) 2020, 2021, Polka Biome Ltd. All rights reserved.
// SPDX-License-Identifier: BSD-4-Clause

// Redistribution and use in source and binary forms, with or without modification,
// are permitted provided that the following conditions are met:

// Redistributions of source code must retain the above copyright notice, this list
// of conditions and the following disclaimer.
// Redistributions in binary form must reproduce the above copyright notice, this
// list of conditions and the following disclaimer in the documentation and/or other
// materials provided with the distribution.
//
// All advertising materials mentioning features or use of this software must display
// the following acknowledgement: This product includes software developed by Polka Biome
// Ltd., SORA, and Polkaswap.
//
// Neither the name of the Polka Biome Ltd. nor the names of its contributors may be used
// to endorse or promote products derived from this software without specific prior written permission.

// THIS SOFTWARE IS PROVIDED BY Polka Biome Ltd. AS IS AND ANY EXPRESS OR IMPLIED WARRANTIES,
// INCLUDING, BUT NOT LIMITED TO, THE IMPLIED WARRANTIES OF MERCHANTABILITY AND FITNESS FOR
// A PARTICULAR PURPOSE ARE DISCLAIMED. IN NO EVENT SHALL Polka Biome Ltd. BE LIABLE FOR ANY
// DIRECT, INDIRECT, INCIDENTAL, SPECIAL, EXEMPLARY, OR CONSEQUENTIAL DAMAGES (INCLUDING,
// BUT NOT LIMITED TO, PROCUREMENT OF SUBSTITUTE GOODS OR SERVICES; LOSS OF USE, DATA, OR PROFITS;
// OR BUSINESS INTERRUPTION) HOWEVER CAUSED AND ON ANY THEORY OF LIABILITY, WHETHER IN CONTRACT,
// STRICT LIABILITY, OR TORT (INCLUDING NEGLIGENCE OR OTHERWISE) ARISING IN ANY WAY OUT OF THE
// USE OF THIS SOFTWARE, EVEN IF ADVISED OF THE POSSIBILITY OF SUCH DAMAGE.

//! Regulated Assets module benchmarking.
#![cfg(feature = "runtime-benchmarks")]
#![cfg(feature = "wip")] // DEFI-R

use codec::Decode;
use frame_benchmarking::benchmarks;
use frame_system::EventRecord;
use frame_system::RawOrigin;
use hex_literal::hex;
use sp_std::prelude::*;

use super::*;

use common::{AssetManager, AssetName, AssetSymbol, Balance, DEFAULT_BALANCE_PRECISION};

// Support Functions
fn asset_owner<T: Config>() -> T::AccountId {
    let bytes = hex!("d43593c715fdd31c61141abd04a99fd6822c8558854ccde39a5684e7a56da27d");
    T::AccountId::decode(&mut &bytes[..]).expect("Failed to decode account ID")
}

fn assert_last_event<T: Config>(generic_event: <T as Config>::RuntimeEvent) {
    let events = frame_system::Pallet::<T>::events();
    let system_event: <T as frame_system::Config>::RuntimeEvent = generic_event.into();
    // compare to the last event record
    let EventRecord { event, .. } = &events[events.len() - 1];
    assert_eq!(event, &system_event);
}

fn add_asset<T: Config>() -> AssetIdOf<T> {
    let owner = asset_owner::<T>();
    frame_system::Pallet::<T>::inc_providers(&owner);

    T::AssetManager::register_from(
        &owner,
        AssetSymbol(b"TOKEN".to_vec()),
        AssetName(b"TOKEN".to_vec()),
        DEFAULT_BALANCE_PRECISION,
        Balance::from(0u32),
        true,
        None,
        None,
    )
    .expect("Failed to register asset")
}

benchmarks! {
    regulate_asset {
        let owner = asset_owner::<T>();
        let owner_origin: <T as frame_system::Config>::RuntimeOrigin = RawOrigin::Signed(owner).into();
        let asset_id = add_asset::<T>();
    }: {
        Pallet::<T>::regulate_asset(owner_origin, asset_id).unwrap();
    }
    verify{
        assert_last_event::<T>(Event::AssetRegulated{
                asset_id
            }.into()
        );
    }

    issue_sbt{
        let owner = asset_owner::<T>();
<<<<<<< HEAD
=======
        frame_system::Pallet::<T>::inc_providers(&owner);
>>>>>>> 472f12da
        let owner_origin: <T as frame_system::Config>::RuntimeOrigin = RawOrigin::Signed(owner).into();
        let asset_name =  AssetName(b"Soulbound Token".to_vec());
        let asset_symbol = AssetSymbol(b"SBT".to_vec());
<<<<<<< HEAD
        let bounded_vec_assets = BoundedVec::try_from(vec![asset_id]).unwrap();
        Pallet::<T>::regulate_asset(owner_origin.clone(), asset_id).unwrap();
=======

>>>>>>> 472f12da
    }: {
        Pallet::<T>::issue_sbt(
            owner_origin,
            asset_symbol,
            asset_name.clone(),
            None,
            None,
            None,
<<<<<<< HEAD
            None,
            bounded_vec_assets.clone(),
=======
>>>>>>> 472f12da
        ).unwrap();
    }

    set_sbt_expiration {
        let owner = asset_owner::<T>();
        let owner_origin: <T as frame_system::Config>::RuntimeOrigin = RawOrigin::Signed(owner.clone()).into();
        let asset_id = add_asset::<T>();
        let asset_name =  AssetName(b"Soulbound Token".to_vec());
        let asset_symbol = AssetSymbol(b"SBT".to_vec());

        Pallet::<T>::regulate_asset(owner_origin.clone(), asset_id).unwrap();
        Pallet::<T>::issue_sbt(
            owner_origin.clone(),
            asset_symbol,
            asset_name,
            None,
            None,
            None,
        ).unwrap();

        let (sbt_asset_id, _) = SoulboundAsset::<T>::iter().next().unwrap();

    }: {

        Pallet::<T>::set_sbt_expiration(owner_origin.clone(), owner,  sbt_asset_id, Some(T::Moment::from(100_u32)))?;

    }
    verify{
        assert_last_event::<T>(Event::SBTExpirationUpdated {
             sbt_asset_id,
             old_expires_at: None,
             new_expires_at: Some(T::Moment::from(100_u32))
            }.into()
        );
    }

    bind_regulated_asset_to_sbt {
        let owner = asset_owner::<T>();
        let owner_origin: <T as frame_system::Config>::RuntimeOrigin = RawOrigin::Signed(owner).into();
        let asset_id = add_asset::<T>();
        let asset_name =  AssetName(b"Soulbound Token".to_vec());
        let asset_symbol = AssetSymbol(b"SBT".to_vec());

<<<<<<< HEAD
        assert_last_event::<T>(Event::SoulboundTokenIssued {
             asset_id: *sbt_asset_id,
             owner: asset_owner::<T>(),
             expires_at: None,
             issued_at: pallet_timestamp::Pallet::<T>::now(),
             external_url: None,
             image: None,
             allowed_assets:  vec![asset_id]
=======
        Pallet::<T>::regulate_asset(owner_origin.clone(), asset_id).unwrap();
        Pallet::<T>::issue_sbt(
            owner_origin.clone(),
            asset_symbol,
            asset_name,
            None,
            None,
            None,
        ).unwrap();

        let (sbt_asset_id, _) = SoulboundAsset::<T>::iter().next().unwrap();

    }: {

        Pallet::<T>::bind_regulated_asset_to_sbt(owner_origin.clone(),sbt_asset_id, asset_id).unwrap();
    }
    verify{
        assert_last_event::<T>(Event::RegulatedAssetBoundToSBT {
             sbt_asset_id,
             regulated_asset_id: asset_id
>>>>>>> 472f12da
            }.into()
        );
    }

    update_sbt_expiration {
        let owner = asset_owner::<T>();
        let owner_origin: <T as frame_system::Config>::RuntimeOrigin = RawOrigin::Signed(owner).into();
        let asset_id = add_asset::<T>();
        let asset_name =  AssetName(b"Soulbound Token".to_vec());
        let asset_symbol = AssetSymbol(b"SBT".to_vec());
        let bounded_vec_assets = BoundedVec::try_from(vec![asset_id]).unwrap();
        Pallet::<T>::regulate_asset(owner_origin.clone(), asset_id).unwrap();
        Pallet::<T>::issue_sbt(
            owner_origin.clone(),
            asset_symbol,
            asset_name,
            None,
            None,
            None,
            None,
            bounded_vec_assets,
        ).unwrap();
        let sbts = Pallet::<T>::sbts_by_asset(asset_id);

    }: {
        let sbt_asset_id = sbts.first().ok_or("No SBT asset found").unwrap();
        Pallet::<T>::update_sbt_expiration(owner_origin.clone(), *sbt_asset_id, Some(T::Moment::from(100_u32)))?;

    }
    verify{
        let sbt_asset_id = sbts.first().ok_or("No SBT asset found").unwrap();

        assert_last_event::<T>(Event::SBTExpirationUpdated {
             asset_id: *sbt_asset_id,
             old_expires_at: None,
             new_expires_at: Some(T::Moment::from(100_u32))
            }.into()
        );
    }

    impl_benchmark_test_suite!(
        Pallet,
        crate::mock::new_test_ext(),
        crate::mock::TestRuntime
    );
}<|MERGE_RESOLUTION|>--- conflicted
+++ resolved
@@ -91,19 +91,11 @@
 
     issue_sbt{
         let owner = asset_owner::<T>();
-<<<<<<< HEAD
-=======
         frame_system::Pallet::<T>::inc_providers(&owner);
->>>>>>> 472f12da
-        let owner_origin: <T as frame_system::Config>::RuntimeOrigin = RawOrigin::Signed(owner).into();
-        let asset_name =  AssetName(b"Soulbound Token".to_vec());
-        let asset_symbol = AssetSymbol(b"SBT".to_vec());
-<<<<<<< HEAD
-        let bounded_vec_assets = BoundedVec::try_from(vec![asset_id]).unwrap();
-        Pallet::<T>::regulate_asset(owner_origin.clone(), asset_id).unwrap();
-=======
-
->>>>>>> 472f12da
+        let owner_origin: <T as frame_system::Config>::RuntimeOrigin = RawOrigin::Signed(owner).into();
+        let asset_name =  AssetName(b"Soulbound Token".to_vec());
+        let asset_symbol = AssetSymbol(b"SBT".to_vec());
+
     }: {
         Pallet::<T>::issue_sbt(
             owner_origin,
@@ -112,11 +104,6 @@
             None,
             None,
             None,
-<<<<<<< HEAD
-            None,
-            bounded_vec_assets.clone(),
-=======
->>>>>>> 472f12da
         ).unwrap();
     }
 
@@ -160,16 +147,6 @@
         let asset_name =  AssetName(b"Soulbound Token".to_vec());
         let asset_symbol = AssetSymbol(b"SBT".to_vec());
 
-<<<<<<< HEAD
-        assert_last_event::<T>(Event::SoulboundTokenIssued {
-             asset_id: *sbt_asset_id,
-             owner: asset_owner::<T>(),
-             expires_at: None,
-             issued_at: pallet_timestamp::Pallet::<T>::now(),
-             external_url: None,
-             image: None,
-             allowed_assets:  vec![asset_id]
-=======
         Pallet::<T>::regulate_asset(owner_origin.clone(), asset_id).unwrap();
         Pallet::<T>::issue_sbt(
             owner_origin.clone(),
@@ -190,7 +167,6 @@
         assert_last_event::<T>(Event::RegulatedAssetBoundToSBT {
              sbt_asset_id,
              regulated_asset_id: asset_id
->>>>>>> 472f12da
             }.into()
         );
     }
