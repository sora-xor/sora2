// This file is part of the SORA network and Polkaswap app.

// Copyright (c) 2020, 2021, Polka Biome Ltd. All rights reserved.
// SPDX-License-Identifier: BSD-4-Clause

// Redistribution and use in source and binary forms, with or without modification,
// are permitted provided that the following conditions are met:

// Redistributions of source code must retain the above copyright notice, this list
// of conditions and the following disclaimer.
// Redistributions in binary form must reproduce the above copyright notice, this
// list of conditions and the following disclaimer in the documentation and/or other
// materials provided with the distribution.
//
// All advertising materials mentioning features or use of this software must display
// the following acknowledgement: This product includes software developed by Polka Biome
// Ltd., SORA, and Polkaswap.
//
// Neither the name of the Polka Biome Ltd. nor the names of its contributors may be used
// to endorse or promote products derived from this software without specific prior written permission.

// THIS SOFTWARE IS PROVIDED BY Polka Biome Ltd. AS IS AND ANY EXPRESS OR IMPLIED WARRANTIES,
// INCLUDING, BUT NOT LIMITED TO, THE IMPLIED WARRANTIES OF MERCHANTABILITY AND FITNESS FOR
// A PARTICULAR PURPOSE ARE DISCLAIMED. IN NO EVENT SHALL Polka Biome Ltd. BE LIABLE FOR ANY
// DIRECT, INDIRECT, INCIDENTAL, SPECIAL, EXEMPLARY, OR CONSEQUENTIAL DAMAGES (INCLUDING,
// BUT NOT LIMITED TO, PROCUREMENT OF SUBSTITUTE GOODS OR SERVICES; LOSS OF USE, DATA, OR PROFITS;
// OR BUSINESS INTERRUPTION) HOWEVER CAUSED AND ON ANY THEORY OF LIABILITY, WHETHER IN CONTRACT,
// STRICT LIABILITY, OR TORT (INCLUDING NEGLIGENCE OR OTHERWISE) ARISING IN ANY WAY OUT OF THE
// USE OF THIS SOFTWARE, EVEN IF ADVISED OF THE POSSIBILITY OF SUCH DAMAGE.

use crate::{self as trading_pair, Config};
use common::mock::ExistentialDeposits;
use common::prelude::{Balance, DEXInfo};
use common::{
<<<<<<< HEAD
    hash, mock_pallet_balances_config, mock_tokens_config, AssetId32, AssetName, AssetSymbol,
    BalancePrecision, ContentSource, Description, DEFAULT_BALANCE_PRECISION, DOT, KSM, PSWAP, VAL,
    XOR, XST, XSTUSD,
=======
    hash, mock_common_config, mock_currencies_config, mock_frame_system_config,
    mock_pallet_balances_config, AssetId32, AssetName, AssetSymbol, BalancePrecision,
    ContentSource, Description, DEFAULT_BALANCE_PRECISION, DOT, KSM, PSWAP, VAL, XOR, XST, XSTUSD,
>>>>>>> 1e81c0f8
};
use currencies::BasicCurrencyAdapter;
use frame_support::traits::{Everything, GenesisBuild};
use frame_support::weights::Weight;
use frame_support::{construct_runtime, parameter_types};
use frame_system;
use permissions::{Scope, INIT_DEX, MANAGE_DEX};
use sp_core::H256;
use sp_runtime::testing::Header;
use sp_runtime::traits::{BlakeTwo256, IdentityLookup, Zero};
use sp_runtime::Perbill;

type UncheckedExtrinsic = frame_system::mocking::MockUncheckedExtrinsic<Runtime>;
type Block = frame_system::mocking::MockBlock<Runtime>;

construct_runtime! {
    pub enum Runtime where
        Block = Block,
        NodeBlock = Block,
        UncheckedExtrinsic = UncheckedExtrinsic,
    {
        System: frame_system::{Pallet, Call, Config, Storage, Event<T>},
        TradingPair: trading_pair::{Pallet, Call, Config<T>, Storage, Event<T>},
        Tokens: tokens::{Pallet, Call, Config<T>, Storage, Event<T>},
        Currencies: currencies::{Pallet, Call, Storage},
        Assets: assets::{Pallet, Call, Config<T>, Storage, Event<T>},
        Balances: pallet_balances::{Pallet, Call, Storage, Event<T>},
        Permissions: permissions::{Pallet, Call, Config<T>, Storage, Event<T>},
        DexManager: dex_manager::{Pallet, Call, Config<T>, Storage},
    }
}

pub type AccountId = u128;
pub type BlockNumber = u64;
pub type Amount = i128;

pub const ALICE: AccountId = 1;
pub const BUY_BACK_ACCOUNT: AccountId = 23;
pub const DEX_ID: DEXId = 0;
type AssetId = AssetId32<common::PredefinedAssetId>;

parameter_types! {
    pub const BlockHashCount: u64 = 250;
    pub const MaximumBlockWeight: Weight = Weight::from_parts(1024, 0);
    pub const MaximumBlockLength: u32 = 2 * 1024;
    pub const AvailableBlockRatio: Perbill = Perbill::from_percent(75);
}

mock_pallet_balances_config!(Runtime);
mock_currencies_config!(Runtime);
mock_frame_system_config!(Runtime);
mock_common_config!(Runtime);

impl Config for Runtime {
    type RuntimeEvent = RuntimeEvent;
    type EnsureDEXManager = dex_manager::Pallet<Runtime>;
    type DexInfoProvider = dex_manager::Pallet<Runtime>;
    type WeightInfo = ();
    type AssetInfoProvider = assets::Pallet<Runtime>;
}

mock_tokens_config!(Runtime);

parameter_types! {
    pub const GetBaseAssetId: AssetId = XOR;
}

type DEXId = u32;

parameter_types! {
    pub const GetBuyBackAssetId: AssetId = XST;
    pub GetBuyBackSupplyAssets: Vec<AssetId> = vec![VAL, PSWAP];
    pub const GetBuyBackPercentage: u8 = 10;
    pub const GetBuyBackAccountId: AccountId = BUY_BACK_ACCOUNT;
    pub const GetBuyBackDexId: DEXId = 0;
}

impl assets::Config for Runtime {
    type RuntimeEvent = RuntimeEvent;
    type ExtraAccountId = AccountId;
    type ExtraAssetRecordArg =
        common::AssetIdExtraAssetRecordArg<DEXId, common::LiquiditySourceType, AccountId>;
    type AssetId = AssetId;
    type GetBaseAssetId = GetBaseAssetId;
    type GetBuyBackAssetId = GetBuyBackAssetId;
    type GetBuyBackSupplyAssets = GetBuyBackSupplyAssets;
    type GetBuyBackPercentage = GetBuyBackPercentage;
    type GetBuyBackAccountId = GetBuyBackAccountId;
    type GetBuyBackDexId = GetBuyBackDexId;
    type BuyBackLiquidityProxy = ();
    type Currency = currencies::Pallet<Runtime>;
    type GetTotalBalance = ();
    type WeightInfo = ();
    type AssetRegulator = permissions::Pallet<Runtime>;
}

impl permissions::Config for Runtime {
    type RuntimeEvent = RuntimeEvent;
}

impl dex_manager::Config for Runtime {}

pub struct ExtBuilder {
    endowed_assets: Vec<(
        AssetId,
        AccountId,
        AssetSymbol,
        AssetName,
        BalancePrecision,
        Balance,
        bool,
        Option<ContentSource>,
        Option<Description>,
    )>,
    endowed_accounts: Vec<(AccountId, AssetId, Balance)>,
    dex_list: Vec<(DEXId, DEXInfo<AssetId>)>,
    initial_permission_owners: Vec<(u32, Scope, Vec<AccountId>)>,
    initial_permissions: Vec<(AccountId, Scope, Vec<u32>)>,
}

impl ExtBuilder {
    pub fn without_initialized_dex() -> Self {
        Self {
            endowed_assets: vec![
                (
                    XOR,
                    ALICE,
                    AssetSymbol(b"XOR".to_vec()),
                    AssetName(b"SORA".to_vec()),
                    DEFAULT_BALANCE_PRECISION,
                    Balance::from(0u32),
                    true,
                    None,
                    None,
                ),
                (
                    DOT,
                    ALICE,
                    AssetSymbol(b"DOT".to_vec()),
                    AssetName(b"Polkadot".to_vec()),
                    DEFAULT_BALANCE_PRECISION,
                    Balance::from(0u32),
                    true,
                    None,
                    None,
                ),
                (
                    KSM,
                    ALICE,
                    AssetSymbol(b"KSM".to_vec()),
                    AssetName(b"Kusama".to_vec()),
                    DEFAULT_BALANCE_PRECISION,
                    Balance::from(0u32),
                    true,
                    None,
                    None,
                ),
            ],
            endowed_accounts: vec![],
            dex_list: vec![],
            initial_permission_owners: vec![],
            initial_permissions: vec![],
        }
    }
}

impl Default for ExtBuilder {
    fn default() -> Self {
        Self {
            endowed_assets: vec![
                (
                    XOR,
                    ALICE,
                    AssetSymbol(b"XOR".to_vec()),
                    AssetName(b"SORA".to_vec()),
                    DEFAULT_BALANCE_PRECISION,
                    Balance::zero(),
                    true,
                    None,
                    None,
                ),
                (
                    DOT,
                    ALICE,
                    AssetSymbol(b"DOT".to_vec()),
                    AssetName(b"Polkadot".to_vec()),
                    DEFAULT_BALANCE_PRECISION,
                    Balance::zero(),
                    true,
                    None,
                    None,
                ),
                (
                    KSM,
                    ALICE,
                    AssetSymbol(b"KSM".to_vec()),
                    AssetName(b"Kusama".to_vec()),
                    DEFAULT_BALANCE_PRECISION,
                    Balance::zero(),
                    true,
                    None,
                    None,
                ),
                (
                    XSTUSD,
                    ALICE,
                    AssetSymbol(b"XSTUSD".to_vec()),
                    AssetName(b"XSTUSD".to_vec()),
                    DEFAULT_BALANCE_PRECISION,
                    Balance::zero(),
                    true,
                    None,
                    None,
                ),
            ],
            endowed_accounts: vec![],
            dex_list: vec![
                (
                    DEX_ID,
                    DEXInfo {
                        base_asset_id: XOR,
                        synthetic_base_asset_id: XST,
                        is_public: true,
                    },
                ),
                (
                    1,
                    DEXInfo {
                        base_asset_id: XSTUSD,
                        synthetic_base_asset_id: XST,
                        is_public: true,
                    },
                ),
            ],
            initial_permission_owners: vec![
                (INIT_DEX, Scope::Unlimited, vec![ALICE]),
                (MANAGE_DEX, Scope::Limited(hash(&DEX_ID)), vec![ALICE]),
            ],
            initial_permissions: vec![
                (ALICE, Scope::Unlimited, vec![INIT_DEX]),
                (ALICE, Scope::Limited(hash(&DEX_ID)), vec![MANAGE_DEX]),
            ],
        }
    }
}

impl ExtBuilder {
    pub fn build(self) -> sp_io::TestExternalities {
        let mut t = frame_system::GenesisConfig::default()
            .build_storage::<Runtime>()
            .unwrap();

        pallet_balances::GenesisConfig::<Runtime> {
            balances: vec![(ALICE, 0)],
        }
        .assimilate_storage(&mut t)
        .unwrap();

        permissions::GenesisConfig::<Runtime> {
            initial_permission_owners: self.initial_permission_owners,
            initial_permissions: self.initial_permissions,
        }
        .assimilate_storage(&mut t)
        .unwrap();

        assets::GenesisConfig::<Runtime> {
            endowed_assets: self.endowed_assets,
        }
        .assimilate_storage(&mut t)
        .unwrap();

        tokens::GenesisConfig::<Runtime> {
            balances: self.endowed_accounts,
        }
        .assimilate_storage(&mut t)
        .unwrap();

        dex_manager::GenesisConfig::<Runtime> {
            dex_list: self.dex_list,
        }
        .assimilate_storage(&mut t)
        .unwrap();

        t.into()
    }
}<|MERGE_RESOLUTION|>--- conflicted
+++ resolved
@@ -32,15 +32,10 @@
 use common::mock::ExistentialDeposits;
 use common::prelude::{Balance, DEXInfo};
 use common::{
-<<<<<<< HEAD
-    hash, mock_pallet_balances_config, mock_tokens_config, AssetId32, AssetName, AssetSymbol,
+    hash, mock_common_config, mock_currencies_config, mock_frame_system_config,
+    mock_pallet_balances_config, mock_tokens_config, AssetId32, AssetName, AssetSymbol,
     BalancePrecision, ContentSource, Description, DEFAULT_BALANCE_PRECISION, DOT, KSM, PSWAP, VAL,
     XOR, XST, XSTUSD,
-=======
-    hash, mock_common_config, mock_currencies_config, mock_frame_system_config,
-    mock_pallet_balances_config, AssetId32, AssetName, AssetSymbol, BalancePrecision,
-    ContentSource, Description, DEFAULT_BALANCE_PRECISION, DOT, KSM, PSWAP, VAL, XOR, XST, XSTUSD,
->>>>>>> 1e81c0f8
 };
 use currencies::BasicCurrencyAdapter;
 use frame_support::traits::{Everything, GenesisBuild};
@@ -93,6 +88,7 @@
 mock_currencies_config!(Runtime);
 mock_frame_system_config!(Runtime);
 mock_common_config!(Runtime);
+mock_tokens_config!(Runtime);
 
 impl Config for Runtime {
     type RuntimeEvent = RuntimeEvent;
@@ -101,8 +97,6 @@
     type WeightInfo = ();
     type AssetInfoProvider = assets::Pallet<Runtime>;
 }
-
-mock_tokens_config!(Runtime);
 
 parameter_types! {
     pub const GetBaseAssetId: AssetId = XOR;
