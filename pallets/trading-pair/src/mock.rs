// This file is part of the SORA network and Polkaswap app.

// Copyright (c) 2020, 2021, Polka Biome Ltd. All rights reserved.
// SPDX-License-Identifier: BSD-4-Clause

// Redistribution and use in source and binary forms, with or without modification,
// are permitted provided that the following conditions are met:

// Redistributions of source code must retain the above copyright notice, this list
// of conditions and the following disclaimer.
// Redistributions in binary form must reproduce the above copyright notice, this
// list of conditions and the following disclaimer in the documentation and/or other
// materials provided with the distribution.
//
// All advertising materials mentioning features or use of this software must display
// the following acknowledgement: This product includes software developed by Polka Biome
// Ltd., SORA, and Polkaswap.
//
// Neither the name of the Polka Biome Ltd. nor the names of its contributors may be used
// to endorse or promote products derived from this software without specific prior written permission.

// THIS SOFTWARE IS PROVIDED BY Polka Biome Ltd. AS IS AND ANY EXPRESS OR IMPLIED WARRANTIES,
// INCLUDING, BUT NOT LIMITED TO, THE IMPLIED WARRANTIES OF MERCHANTABILITY AND FITNESS FOR
// A PARTICULAR PURPOSE ARE DISCLAIMED. IN NO EVENT SHALL Polka Biome Ltd. BE LIABLE FOR ANY
// DIRECT, INDIRECT, INCIDENTAL, SPECIAL, EXEMPLARY, OR CONSEQUENTIAL DAMAGES (INCLUDING,
// BUT NOT LIMITED TO, PROCUREMENT OF SUBSTITUTE GOODS OR SERVICES; LOSS OF USE, DATA, OR PROFITS;
// OR BUSINESS INTERRUPTION) HOWEVER CAUSED AND ON ANY THEORY OF LIABILITY, WHETHER IN CONTRACT,
// STRICT LIABILITY, OR TORT (INCLUDING NEGLIGENCE OR OTHERWISE) ARISING IN ANY WAY OUT OF THE
// USE OF THIS SOFTWARE, EVEN IF ADVISED OF THE POSSIBILITY OF SUCH DAMAGE.

use crate::{self as trading_pair, Config};
use common::mock::ExistentialDeposits;
use common::prelude::{Balance, DEXInfo};
use common::{
<<<<<<< HEAD
    hash, mock_common_config, mock_pallet_balances_config, AssetId32, AssetName, AssetSymbol,
    BalancePrecision, ContentSource, Description, DEFAULT_BALANCE_PRECISION, DOT, KSM, PSWAP, VAL,
    XOR, XST, XSTUSD,
=======
    hash, mock_currencies_config, mock_frame_system_config, mock_pallet_balances_config, AssetId32,
    AssetName, AssetSymbol, BalancePrecision, ContentSource, Description,
    DEFAULT_BALANCE_PRECISION, DOT, KSM, PSWAP, VAL, XOR, XST, XSTUSD,
>>>>>>> 1def84be
};
use currencies::BasicCurrencyAdapter;
use frame_support::traits::{Everything, GenesisBuild};
use frame_support::weights::Weight;
use frame_support::{construct_runtime, parameter_types};
use frame_system;
use permissions::{Scope, INIT_DEX, MANAGE_DEX};
use sp_core::H256;
use sp_runtime::testing::Header;
use sp_runtime::traits::{BlakeTwo256, IdentityLookup, Zero};
use sp_runtime::Perbill;

type UncheckedExtrinsic = frame_system::mocking::MockUncheckedExtrinsic<Runtime>;
type Block = frame_system::mocking::MockBlock<Runtime>;

construct_runtime! {
    pub enum Runtime where
        Block = Block,
        NodeBlock = Block,
        UncheckedExtrinsic = UncheckedExtrinsic,
    {
        System: frame_system::{Pallet, Call, Config, Storage, Event<T>},
        TradingPair: trading_pair::{Pallet, Call, Config<T>, Storage, Event<T>},
        Tokens: tokens::{Pallet, Call, Config<T>, Storage, Event<T>},
        Currencies: currencies::{Pallet, Call, Storage},
        Assets: assets::{Pallet, Call, Config<T>, Storage, Event<T>},
        Balances: pallet_balances::{Pallet, Call, Storage, Event<T>},
        Permissions: permissions::{Pallet, Call, Config<T>, Storage, Event<T>},
        DexManager: dex_manager::{Pallet, Call, Config<T>, Storage},
    }
}

pub type AccountId = u128;
pub type BlockNumber = u64;
pub type Amount = i128;

pub const ALICE: AccountId = 1;
pub const BUY_BACK_ACCOUNT: AccountId = 23;
pub const DEX_ID: DEXId = 0;
type AssetId = AssetId32<common::PredefinedAssetId>;

parameter_types! {
    pub const BlockHashCount: u64 = 250;
    pub const MaximumBlockWeight: Weight = Weight::from_parts(1024, 0);
    pub const MaximumBlockLength: u32 = 2 * 1024;
    pub const AvailableBlockRatio: Perbill = Perbill::from_percent(75);
}

mock_pallet_balances_config!(Runtime);
mock_currencies_config!(Runtime);
mock_frame_system_config!(Runtime);

impl Config for Runtime {
    type RuntimeEvent = RuntimeEvent;
    type EnsureDEXManager = dex_manager::Pallet<Runtime>;
    type DexInfoProvider = dex_manager::Pallet<Runtime>;
    type WeightInfo = ();
    type AssetInfoProvider = assets::Pallet<Runtime>;
}

impl tokens::Config for Runtime {
    type RuntimeEvent = RuntimeEvent;
    type Balance = Balance;
    type Amount = Amount;
    type CurrencyId = <Runtime as assets::Config>::AssetId;
    type WeightInfo = ();
    type ExistentialDeposits = ExistentialDeposits;
    type CurrencyHooks = ();
    type MaxLocks = ();
    type MaxReserves = ();
    type ReserveIdentifier = ();
    type DustRemovalWhitelist = Everything;
}

parameter_types! {
    pub const GetBaseAssetId: AssetId = XOR;
}

type DEXId = u32;

mock_common_config!(Runtime);

parameter_types! {
    pub const GetBuyBackAssetId: AssetId = XST;
    pub GetBuyBackSupplyAssets: Vec<AssetId> = vec![VAL, PSWAP];
    pub const GetBuyBackPercentage: u8 = 10;
    pub const GetBuyBackAccountId: AccountId = BUY_BACK_ACCOUNT;
    pub const GetBuyBackDexId: DEXId = 0;
}

impl assets::Config for Runtime {
    type RuntimeEvent = RuntimeEvent;
    type ExtraAccountId = AccountId;
    type ExtraAssetRecordArg =
        common::AssetIdExtraAssetRecordArg<DEXId, common::LiquiditySourceType, AccountId>;
    type AssetId = AssetId;
    type GetBaseAssetId = GetBaseAssetId;
    type GetBuyBackAssetId = GetBuyBackAssetId;
    type GetBuyBackSupplyAssets = GetBuyBackSupplyAssets;
    type GetBuyBackPercentage = GetBuyBackPercentage;
    type GetBuyBackAccountId = GetBuyBackAccountId;
    type GetBuyBackDexId = GetBuyBackDexId;
    type BuyBackLiquidityProxy = ();
    type Currency = currencies::Pallet<Runtime>;
    type GetTotalBalance = ();
    type WeightInfo = ();
    type AssetRegulator = permissions::Pallet<Runtime>;
}

impl permissions::Config for Runtime {
    type RuntimeEvent = RuntimeEvent;
}

impl dex_manager::Config for Runtime {}

pub struct ExtBuilder {
    endowed_assets: Vec<(
        AssetId,
        AccountId,
        AssetSymbol,
        AssetName,
        BalancePrecision,
        Balance,
        bool,
        Option<ContentSource>,
        Option<Description>,
    )>,
    endowed_accounts: Vec<(AccountId, AssetId, Balance)>,
    dex_list: Vec<(DEXId, DEXInfo<AssetId>)>,
    initial_permission_owners: Vec<(u32, Scope, Vec<AccountId>)>,
    initial_permissions: Vec<(AccountId, Scope, Vec<u32>)>,
}

impl ExtBuilder {
    pub fn without_initialized_dex() -> Self {
        Self {
            endowed_assets: vec![
                (
                    XOR,
                    ALICE,
                    AssetSymbol(b"XOR".to_vec()),
                    AssetName(b"SORA".to_vec()),
                    DEFAULT_BALANCE_PRECISION,
                    Balance::from(0u32),
                    true,
                    None,
                    None,
                ),
                (
                    DOT,
                    ALICE,
                    AssetSymbol(b"DOT".to_vec()),
                    AssetName(b"Polkadot".to_vec()),
                    DEFAULT_BALANCE_PRECISION,
                    Balance::from(0u32),
                    true,
                    None,
                    None,
                ),
                (
                    KSM,
                    ALICE,
                    AssetSymbol(b"KSM".to_vec()),
                    AssetName(b"Kusama".to_vec()),
                    DEFAULT_BALANCE_PRECISION,
                    Balance::from(0u32),
                    true,
                    None,
                    None,
                ),
            ],
            endowed_accounts: vec![],
            dex_list: vec![],
            initial_permission_owners: vec![],
            initial_permissions: vec![],
        }
    }
}

impl Default for ExtBuilder {
    fn default() -> Self {
        Self {
            endowed_assets: vec![
                (
                    XOR,
                    ALICE,
                    AssetSymbol(b"XOR".to_vec()),
                    AssetName(b"SORA".to_vec()),
                    DEFAULT_BALANCE_PRECISION,
                    Balance::zero(),
                    true,
                    None,
                    None,
                ),
                (
                    DOT,
                    ALICE,
                    AssetSymbol(b"DOT".to_vec()),
                    AssetName(b"Polkadot".to_vec()),
                    DEFAULT_BALANCE_PRECISION,
                    Balance::zero(),
                    true,
                    None,
                    None,
                ),
                (
                    KSM,
                    ALICE,
                    AssetSymbol(b"KSM".to_vec()),
                    AssetName(b"Kusama".to_vec()),
                    DEFAULT_BALANCE_PRECISION,
                    Balance::zero(),
                    true,
                    None,
                    None,
                ),
                (
                    XSTUSD,
                    ALICE,
                    AssetSymbol(b"XSTUSD".to_vec()),
                    AssetName(b"XSTUSD".to_vec()),
                    DEFAULT_BALANCE_PRECISION,
                    Balance::zero(),
                    true,
                    None,
                    None,
                ),
            ],
            endowed_accounts: vec![],
            dex_list: vec![
                (
                    DEX_ID,
                    DEXInfo {
                        base_asset_id: XOR,
                        synthetic_base_asset_id: XST,
                        is_public: true,
                    },
                ),
                (
                    1,
                    DEXInfo {
                        base_asset_id: XSTUSD,
                        synthetic_base_asset_id: XST,
                        is_public: true,
                    },
                ),
            ],
            initial_permission_owners: vec![
                (INIT_DEX, Scope::Unlimited, vec![ALICE]),
                (MANAGE_DEX, Scope::Limited(hash(&DEX_ID)), vec![ALICE]),
            ],
            initial_permissions: vec![
                (ALICE, Scope::Unlimited, vec![INIT_DEX]),
                (ALICE, Scope::Limited(hash(&DEX_ID)), vec![MANAGE_DEX]),
            ],
        }
    }
}

impl ExtBuilder {
    pub fn build(self) -> sp_io::TestExternalities {
        let mut t = frame_system::GenesisConfig::default()
            .build_storage::<Runtime>()
            .unwrap();

        pallet_balances::GenesisConfig::<Runtime> {
            balances: vec![(ALICE, 0)],
        }
        .assimilate_storage(&mut t)
        .unwrap();

        permissions::GenesisConfig::<Runtime> {
            initial_permission_owners: self.initial_permission_owners,
            initial_permissions: self.initial_permissions,
        }
        .assimilate_storage(&mut t)
        .unwrap();

        assets::GenesisConfig::<Runtime> {
            endowed_assets: self.endowed_assets,
        }
        .assimilate_storage(&mut t)
        .unwrap();

        tokens::GenesisConfig::<Runtime> {
            balances: self.endowed_accounts,
        }
        .assimilate_storage(&mut t)
        .unwrap();

        dex_manager::GenesisConfig::<Runtime> {
            dex_list: self.dex_list,
        }
        .assimilate_storage(&mut t)
        .unwrap();

        t.into()
    }
}<|MERGE_RESOLUTION|>--- conflicted
+++ resolved
@@ -32,15 +32,9 @@
 use common::mock::ExistentialDeposits;
 use common::prelude::{Balance, DEXInfo};
 use common::{
-<<<<<<< HEAD
-    hash, mock_common_config, mock_pallet_balances_config, AssetId32, AssetName, AssetSymbol,
-    BalancePrecision, ContentSource, Description, DEFAULT_BALANCE_PRECISION, DOT, KSM, PSWAP, VAL,
-    XOR, XST, XSTUSD,
-=======
-    hash, mock_currencies_config, mock_frame_system_config, mock_pallet_balances_config, AssetId32,
-    AssetName, AssetSymbol, BalancePrecision, ContentSource, Description,
-    DEFAULT_BALANCE_PRECISION, DOT, KSM, PSWAP, VAL, XOR, XST, XSTUSD,
->>>>>>> 1def84be
+    hash, mock_common_config, mock_currencies_config, mock_frame_system_config,
+    mock_pallet_balances_config, AssetId32, AssetName, AssetSymbol, BalancePrecision,
+    ContentSource, Description, DEFAULT_BALANCE_PRECISION, DOT, KSM, PSWAP, VAL, XOR, XST, XSTUSD,
 };
 use currencies::BasicCurrencyAdapter;
 use frame_support::traits::{Everything, GenesisBuild};
@@ -92,6 +86,7 @@
 mock_pallet_balances_config!(Runtime);
 mock_currencies_config!(Runtime);
 mock_frame_system_config!(Runtime);
+mock_common_config!(Runtime);
 
 impl Config for Runtime {
     type RuntimeEvent = RuntimeEvent;
@@ -120,8 +115,6 @@
 }
 
 type DEXId = u32;
-
-mock_common_config!(Runtime);
 
 parameter_types! {
     pub const GetBuyBackAssetId: AssetId = XST;
