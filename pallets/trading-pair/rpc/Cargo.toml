[package]
name = "trading-pair-rpc"
version = "0.1.0"
edition = "2021"
authors = ['Polka Biome Ltd. <jihoon@tutanota.de>']
license = "BSD-4-Clause"
homepage = 'https://sora.org'
repository = 'https://github.com/sora-xor/sora2-network'

[dependencies]
codec = { package = "parity-scale-codec", version = "3" }
jsonrpsee = { version = "0.16.2", features = ["server", "macros"] }
<<<<<<< HEAD
sp-runtime = { git = "https://github.com/paritytech/polkadot-sdk.git", branch = "release-polkadot-v1.1.0", default-features = false }
sp-api = { git = "https://github.com/paritytech/polkadot-sdk.git", branch = "release-polkadot-v1.1.0", default-features = false }
sp-blockchain = { git = "https://github.com/paritytech/polkadot-sdk.git", branch = "release-polkadot-v1.1.0", default-features = false }
sp-std = { git = "https://github.com/paritytech/polkadot-sdk.git", branch = "release-polkadot-v1.1.0", default-features = false }
sp-core = { git = "https://github.com/paritytech/polkadot-sdk.git", branch = "release-polkadot-v1.1.0", default-features = false }
sp-rpc = { git = "https://github.com/paritytech/polkadot-sdk.git", branch = "release-polkadot-v1.1.0", default-features = false }
trading-pair-runtime-api = { path = "../runtime-api" }
common = { path = "../../../common" }
=======
sp-runtime = { git = "https://github.com/sora-xor/substrate.git", branch = "polkadot-v0.9.38", default-features = false }
sp-api = { git = "https://github.com/sora-xor/substrate.git", branch = "polkadot-v0.9.38", default-features = false }
sp-blockchain = { git = "https://github.com/sora-xor/substrate.git", branch = "polkadot-v0.9.38", default-features = false }
sp-std = { git = "https://github.com/sora-xor/substrate.git", branch = "polkadot-v0.9.38", default-features = false }
trading-pair-runtime-api = { path = "../runtime-api" }
>>>>>>> e907ed12
<|MERGE_RESOLUTION|>--- conflicted
+++ resolved
@@ -10,19 +10,10 @@
 [dependencies]
 codec = { package = "parity-scale-codec", version = "3" }
 jsonrpsee = { version = "0.16.2", features = ["server", "macros"] }
-<<<<<<< HEAD
-sp-runtime = { git = "https://github.com/paritytech/polkadot-sdk.git", branch = "release-polkadot-v1.1.0", default-features = false }
-sp-api = { git = "https://github.com/paritytech/polkadot-sdk.git", branch = "release-polkadot-v1.1.0", default-features = false }
-sp-blockchain = { git = "https://github.com/paritytech/polkadot-sdk.git", branch = "release-polkadot-v1.1.0", default-features = false }
-sp-std = { git = "https://github.com/paritytech/polkadot-sdk.git", branch = "release-polkadot-v1.1.0", default-features = false }
-sp-core = { git = "https://github.com/paritytech/polkadot-sdk.git", branch = "release-polkadot-v1.1.0", default-features = false }
-sp-rpc = { git = "https://github.com/paritytech/polkadot-sdk.git", branch = "release-polkadot-v1.1.0", default-features = false }
-trading-pair-runtime-api = { path = "../runtime-api" }
-common = { path = "../../../common" }
-=======
-sp-runtime = { git = "https://github.com/sora-xor/substrate.git", branch = "polkadot-v0.9.38", default-features = false }
-sp-api = { git = "https://github.com/sora-xor/substrate.git", branch = "polkadot-v0.9.38", default-features = false }
-sp-blockchain = { git = "https://github.com/sora-xor/substrate.git", branch = "polkadot-v0.9.38", default-features = false }
-sp-std = { git = "https://github.com/sora-xor/substrate.git", branch = "polkadot-v0.9.38", default-features = false }
-trading-pair-runtime-api = { path = "../runtime-api" }
->>>>>>> e907ed12
+sp-runtime = { git = "https://github.com/sora-xor/polkadot-sdk.git", branch = "release-polkadot-v1.1.0", default-features = false }
+sp-api = { git = "https://github.com/sora-xor/polkadot-sdk.git", branch = "release-polkadot-v1.1.0", default-features = false }
+sp-blockchain = { git = "https://github.com/sora-xor/polkadot-sdk.git", branch = "release-polkadot-v1.1.0", default-features = false }
+sp-std = { git = "https://github.com/sora-xor/polkadot-sdk.git", branch = "release-polkadot-v1.1.0", default-features = false }
+sp-core = { git = "https://github.com/sora-xor/polkadot-sdk.git", branch = "release-polkadot-v1.1.0", default-features = false }
+sp-rpc = { git = "https://github.com/sora-xor/polkadot-sdk.git", branch = "release-polkadot-v1.1.0", default-features = false }
+trading-pair-runtime-api = { path = "../runtime-api" }