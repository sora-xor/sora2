// This file is part of the SORA network and Polkaswap app.

// Copyright (c) 2020, 2021, Polka Biome Ltd. All rights reserved.
// SPDX-License-Identifier: BSD-4-Clause

// Redistribution and use in source and binary forms, with or without modification,
// are permitted provided that the following conditions are met:

// Redistributions of source code must retain the above copyright notice, this list
// of conditions and the following disclaimer.
// Redistributions in binary form must reproduce the above copyright notice, this
// list of conditions and the following disclaimer in the documentation and/or other
// materials provided with the distribution.
//
// All advertising materials mentioning features or use of this software must display
// the following acknowledgement: This product includes software developed by Polka Biome
// Ltd., SORA, and Polkaswap.
//
// Neither the name of the Polka Biome Ltd. nor the names of its contributors may be used
// to endorse or promote products derived from this software without specific prior written permission.

// THIS SOFTWARE IS PROVIDED BY Polka Biome Ltd. AS IS AND ANY EXPRESS OR IMPLIED WARRANTIES,
// INCLUDING, BUT NOT LIMITED TO, THE IMPLIED WARRANTIES OF MERCHANTABILITY AND FITNESS FOR
// A PARTICULAR PURPOSE ARE DISCLAIMED. IN NO EVENT SHALL Polka Biome Ltd. BE LIABLE FOR ANY
// DIRECT, INDIRECT, INCIDENTAL, SPECIAL, EXEMPLARY, OR CONSEQUENTIAL DAMAGES (INCLUDING,
// BUT NOT LIMITED TO, PROCUREMENT OF SUBSTITUTE GOODS OR SERVICES; LOSS OF USE, DATA, OR PROFITS;
// OR BUSINESS INTERRUPTION) HOWEVER CAUSED AND ON ANY THEORY OF LIABILITY, WHETHER IN CONTRACT,
// STRICT LIABILITY, OR TORT (INCLUDING NEGLIGENCE OR OTHERWISE) ARISING IN ANY WAY OUT OF THE
// USE OF THIS SOFTWARE, EVEN IF ADVISED OF THE POSSIBILITY OF SUCH DAMAGE.

use crate::{Config, Pallet, ReferrerBalances, Referrers};
use codec::Decode;
use common::weights::constants::SMALL_FEE;
use common::{balance, XOR};
use frame_benchmarking::benchmarks;
use frame_system::RawOrigin;
use hex_literal::hex;
use sp_std::prelude::*;
use traits::currency::MultiCurrency;

fn alice<T: Config>() -> T::AccountId {
    let bytes = hex!("d43593c715fdd31c61141abd04a99fd6822c8558854ccde39a5684e7a56da27d");
    T::AccountId::decode(&mut &bytes[..]).expect("Failed to decode account ID")
}

fn bob<T: Config>() -> T::AccountId {
    let bytes = hex!("d43593c715fdd31c61141abd04a99fd6822c8558854ccde39a5684e7a56da27f");
    T::AccountId::decode(&mut &bytes[..]).expect("Failed to decode account ID")
}

benchmarks! {
    reserve {
        let caller = alice::<T>();
        T::Currency::deposit(XOR.into(), &caller, balance!(50000)).unwrap();
    }: {
        Pallet::<T>::reserve(RawOrigin::Signed(alice::<T>()).into(), SMALL_FEE).unwrap();
    }
    verify {
        assert_eq!(ReferrerBalances::<T>::get(&alice::<T>()), Some(SMALL_FEE));
    }

    unreserve {
        let caller = alice::<T>();
        T::Currency::deposit(XOR.into(), &caller, balance!(50000)).unwrap();
        Pallet::<T>::reserve(RawOrigin::Signed(alice::<T>()).into(), SMALL_FEE).unwrap();
    }: {
        Pallet::<T>::unreserve(RawOrigin::Signed(alice::<T>()).into(), SMALL_FEE).unwrap();
    }
    verify {
<<<<<<< HEAD
        assert_eq!(ReferrerBalances::<T>::get(&alice::<T>()), Some(0));
        assert_eq!(assets::Pallet::<T>::free_balance(&XOR.into(), &alice::<T>()), Ok(balance!(50000)));
=======
        assert_eq!(ReferrerBalances::<T>::get(&alice::<T>()), None);
        assert_eq!(assets::Module::<T>::free_balance(&XOR.into(), &alice::<T>()), Ok(balance!(50000)));
>>>>>>> 7f1b2d96
    }

    set_referrer {
        let alice = alice::<T>();
        let bob = bob::<T>();
    }: {
        Pallet::<T>::set_referrer(RawOrigin::Signed(alice.clone()).into(), bob.clone()).unwrap();
    }
    verify {
        assert_eq!(Referrers::<T>::get(&alice), Some(bob));
    }
}

#[cfg(test)]
mod tests {
    use super::*;
    use crate::mock::{self, Runtime};
    use frame_support::assert_ok;

    #[test]
    fn test_benchmarks_reserve() {
        mock::test_ext().execute_with(|| {
            assert_ok!(test_benchmark_reserve::<Runtime>());
            assert_ok!(test_benchmark_set_referrer::<Runtime>());
            assert_ok!(test_benchmark_unreserve::<Runtime>());
        });
    }
}<|MERGE_RESOLUTION|>--- conflicted
+++ resolved
@@ -67,13 +67,8 @@
         Pallet::<T>::unreserve(RawOrigin::Signed(alice::<T>()).into(), SMALL_FEE).unwrap();
     }
     verify {
-<<<<<<< HEAD
-        assert_eq!(ReferrerBalances::<T>::get(&alice::<T>()), Some(0));
+        assert_eq!(ReferrerBalances::<T>::get(&alice::<T>()), None);
         assert_eq!(assets::Pallet::<T>::free_balance(&XOR.into(), &alice::<T>()), Ok(balance!(50000)));
-=======
-        assert_eq!(ReferrerBalances::<T>::get(&alice::<T>()), None);
-        assert_eq!(assets::Module::<T>::free_balance(&XOR.into(), &alice::<T>()), Ok(balance!(50000)));
->>>>>>> 7f1b2d96
     }
 
     set_referrer {
@@ -85,20 +80,10 @@
     verify {
         assert_eq!(Referrers::<T>::get(&alice), Some(bob));
     }
-}
 
-#[cfg(test)]
-mod tests {
-    use super::*;
-    use crate::mock::{self, Runtime};
-    use frame_support::assert_ok;
-
-    #[test]
-    fn test_benchmarks_reserve() {
-        mock::test_ext().execute_with(|| {
-            assert_ok!(test_benchmark_reserve::<Runtime>());
-            assert_ok!(test_benchmark_set_referrer::<Runtime>());
-            assert_ok!(test_benchmark_unreserve::<Runtime>());
-        });
-    }
+    impl_benchmark_test_suite!(
+        Pallet,
+        crate::mock::test_ext(),
+        crate::mock::Runtime
+    );
 }