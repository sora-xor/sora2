#![cfg(test)]

use crate::*;
use common::mock::{ExistentialDeposits, GetTradingPairRestrictedFlag};
use common::prelude::Balance;
pub use common::TechAssetId as Tas;
use common::{
<<<<<<< HEAD
    balance, fixed, hash, mock_currencies_config, mock_pallet_balances_config,
=======
    balance, fixed, hash, mock_frame_system_config, mock_pallet_balances_config,
>>>>>>> b2a9d843
    mock_technical_config, DEXId, DEXInfo, Fixed, CERES_ASSET_ID, DEMETER_ASSET_ID, PSWAP, TBCD,
    VAL, XOR, XST,
};
use currencies::BasicCurrencyAdapter;
use frame_support::traits::{Everything, GenesisBuild};
use frame_support::weights::Weight;
use frame_support::{construct_runtime, parameter_types};
use frame_system;
use frame_system::pallet_prelude::BlockNumberFor;
use permissions::{Scope, MANAGE_DEX};
use sp_core::H256;
use sp_runtime::testing::Header;
use sp_runtime::traits::{BlakeTwo256, IdentityLookup};
use sp_runtime::{Perbill, Percent};

pub type BlockNumber = u64;
pub type AccountId = u128;
pub type Amount = i128;
pub type AssetId = common::AssetId32<common::PredefinedAssetId>;
pub type TechAssetId = common::TechAssetId<common::PredefinedAssetId>;
pub type TechAccountId = common::TechAccountId<AccountId, TechAssetId, DEXId>;
type UncheckedExtrinsic = frame_system::mocking::MockUncheckedExtrinsic<Runtime>;
type Block = frame_system::mocking::MockBlock<Runtime>;

construct_runtime! {
    pub enum Runtime where
        Block = Block,
        NodeBlock = Block,
        UncheckedExtrinsic = UncheckedExtrinsic,
    {
        System: frame_system::{Pallet, Call, Config, Storage, Event<T>},
        Assets: assets::{Pallet, Call, Config<T>, Storage, Event<T>},
        Tokens: tokens::{Pallet, Call, Config<T>, Storage, Event<T>},
        Timestamp: pallet_timestamp::{Pallet, Call, Storage, Inherent},
        Currencies: currencies::{Pallet, Call, Storage},
        Balances: pallet_balances::{Pallet, Call, Storage, Event<T>},
        DexManager: dex_manager::{Pallet, Call, Config<T>, Storage},
        TradingPair: trading_pair::{Pallet, Call, Config<T>, Storage, Event<T>},
        Permissions: permissions::{Pallet, Call, Config<T>, Storage, Event<T>},
        Technical: technical::{Pallet, Call, Config<T>, Storage, Event<T>},
        PoolXYK: pool_xyk::{Pallet, Call, Storage, Event<T>},
        PswapDistribution: pswap_distribution::{Pallet, Call, Config<T>, Storage, Event<T>},
        MBCPool: multicollateral_bonding_curve_pool::{Pallet, Call, Config<T>, Storage, Event<T>},
        VestedRewards: vested_rewards::{Pallet, Call, Storage, Event<T>},
        CeresLiquidityLocker: ceres_liquidity_locker::{Pallet, Call, Storage, Event<T>},
        DemeterFarmingPlatform: demeter_farming_platform::{Pallet, Call, Storage, Event<T>}
    }
}

pub const ALICE: AccountId = 1;
pub const BOB: AccountId = 2;
pub const BUY_BACK_ACCOUNT: AccountId = 23;
pub const DEX_A_ID: DEXId = DEXId::Polkaswap;

mock_technical_config!(Runtime, pool_xyk::PolySwapAction<DEXId, AssetId, AccountId, TechAccountId>);
mock_currencies_config!(Runtime);
mock_pallet_balances_config!(Runtime);

parameter_types! {
    pub const BlockHashCount: u64 = 250;
    pub const MaximumBlockWeight: Weight = Weight::from_parts(1024, 1);
    pub const MaximumBlockLength: u32 = 2 * 1024;
    pub const AvailableBlockRatio: Perbill = Perbill::from_percent(75);
    pub GetXykFee: Fixed = fixed!(0.003);
    pub GetIncentiveAssetId: AssetId = common::PSWAP.into();
    pub const GetDefaultSubscriptionFrequency: BlockNumber = 10;
    pub const GetBurnUpdateFrequency: BlockNumber = 14400;
    pub GetParliamentAccountId: AccountId = 100;
    pub GetPswapDistributionAccountId: AccountId = 101;
    pub GetMarketMakerRewardsAccountId: AccountId = 102;
    pub GetBondingCurveRewardsAccountId: AccountId = 103;
    pub GetFarmingRewardsAccountId: AccountId = 104;
    pub GetCrowdloanRewardsAccountId: AccountId = 105;
    pub const MinimumPeriod: u64 = 5;
}

mock_frame_system_config!(Runtime);

parameter_types! {
    pub const DemeterAssetId: AssetId = DEMETER_ASSET_ID;
}

impl demeter_farming_platform::Config for Runtime {
    type RuntimeEvent = RuntimeEvent;
    type DemeterAssetId = DemeterAssetId;
    const BLOCKS_PER_HOUR_AND_A_HALF: BlockNumberFor<Self> = 900;
    type WeightInfo = ();
    type AssetInfoProvider = assets::Pallet<Runtime>;
}

parameter_types! {
    pub const GetBaseAssetId: AssetId = XOR;
}

parameter_types! {
    pub const GetBuyBackAssetId: AssetId = TBCD;
    pub GetBuyBackSupplyAssets: Vec<AssetId> = vec![VAL, PSWAP];
    pub const GetBuyBackPercentage: u8 = 10;
    pub const GetBuyBackAccountId: AccountId = BUY_BACK_ACCOUNT;
    pub const GetBuyBackDexId: DEXId = DEXId::Polkaswap;
    pub GetTBCBuyBackTBCDPercent: Fixed = fixed!(0.025);
    pub GetXykIrreducibleReservePercent: Percent = Percent::from_percent(1);
    pub GetTbcIrreducibleReservePercent: Percent = Percent::from_percent(1);
}

impl assets::Config for Runtime {
    type RuntimeEvent = RuntimeEvent;
    type ExtraAccountId = AccountId;
    type ExtraAssetRecordArg =
        common::AssetIdExtraAssetRecordArg<DEXId, common::LiquiditySourceType, AccountId>;
    type AssetId = AssetId;
    type GetBaseAssetId = GetBaseAssetId;
    type GetBuyBackAssetId = GetBuyBackAssetId;
    type GetBuyBackSupplyAssets = GetBuyBackSupplyAssets;
    type GetBuyBackPercentage = GetBuyBackPercentage;
    type GetBuyBackAccountId = GetBuyBackAccountId;
    type GetBuyBackDexId = GetBuyBackDexId;
    type BuyBackLiquidityProxy = ();
    type Currency = currencies::Pallet<Runtime>;
    type GetTotalBalance = ();
    type WeightInfo = ();
    type AssetRegulator = permissions::Pallet<Runtime>;
}

impl common::Config for Runtime {
    type DEXId = DEXId;
    type LstId = common::LiquiditySourceType;
    type AssetManager = assets::Pallet<Runtime>;
    type MultiCurrency = currencies::Pallet<Runtime>;
}

impl permissions::Config for Runtime {
    type RuntimeEvent = RuntimeEvent;
}

impl dex_manager::Config for Runtime {}

impl trading_pair::Config for Runtime {
    type RuntimeEvent = RuntimeEvent;
    type EnsureDEXManager = dex_manager::Pallet<Runtime>;
    type DexInfoProvider = dex_manager::Pallet<Runtime>;
    type WeightInfo = ();
    type AssetInfoProvider = assets::Pallet<Runtime>;
}

impl pool_xyk::Config for Runtime {
    const MIN_XOR: Balance = balance!(0.0007);
    type RuntimeEvent = RuntimeEvent;
    type PairSwapAction = pool_xyk::PairSwapAction<DEXId, AssetId, AccountId, TechAccountId>;
    type DepositLiquidityAction =
        pool_xyk::DepositLiquidityAction<AssetId, AccountId, TechAccountId>;
    type WithdrawLiquidityAction =
        pool_xyk::WithdrawLiquidityAction<AssetId, AccountId, TechAccountId>;
    type PolySwapAction = pool_xyk::PolySwapAction<DEXId, AssetId, AccountId, TechAccountId>;
    type EnsureDEXManager = dex_manager::Pallet<Runtime>;
    type TradingPairSourceManager = trading_pair::Pallet<Runtime>;
    type DexInfoProvider = dex_manager::Pallet<Runtime>;
    type EnsureTradingPairExists = trading_pair::Pallet<Runtime>;
    type EnabledSourcesManager = trading_pair::Pallet<Runtime>;
    type GetFee = GetXykFee;
    type OnPoolCreated = PswapDistribution;
    type OnPoolReservesChanged = ();
    type XSTMarketInfo = ();
    type GetTradingPairRestrictedFlag = GetTradingPairRestrictedFlag;
    type GetChameleonPool = common::mock::GetChameleonPool;
    type GetChameleonPoolBaseAssetId = common::mock::GetChameleonPoolBaseAssetId;
    type AssetInfoProvider = assets::Pallet<Runtime>;
    type IrreducibleReserve = GetXykIrreducibleReservePercent;
    type WeightInfo = ();
}
parameter_types! {
    pub const CeresAssetId: AssetId = CERES_ASSET_ID;
}

impl pallet_timestamp::Config for Runtime {
    type Moment = u64;
    type OnTimestampSet = ();
    type MinimumPeriod = MinimumPeriod;
    type WeightInfo = ();
}

impl ceres_liquidity_locker::Config for Runtime {
    const BLOCKS_PER_ONE_DAY: BlockNumberFor<Self> = 14400;
    type RuntimeEvent = RuntimeEvent;
    type XYKPool = PoolXYK;
    type DemeterFarmingPlatform = DemeterFarmingPlatform;
    type CeresAssetId = CeresAssetId;
    type WeightInfo = ();
}

impl multicollateral_bonding_curve_pool::Config for Runtime {
    const RETRY_DISTRIBUTION_FREQUENCY: BlockNumber = 1000;
    type RuntimeEvent = RuntimeEvent;
    type LiquidityProxy = ();
    type EnsureDEXManager = dex_manager::Pallet<Runtime>;
    type EnsureTradingPairExists = trading_pair::Pallet<Runtime>;
    type PriceToolsPallet = ();
    type VestedRewardsPallet = VestedRewards;
    type TradingPairSourceManager = trading_pair::Pallet<Runtime>;
    type BuyBackHandler = ();
    type BuyBackTBCDPercent = GetTBCBuyBackTBCDPercent;
    type AssetInfoProvider = assets::Pallet<Runtime>;
    type IrreducibleReserve = GetTbcIrreducibleReservePercent;
    type WeightInfo = ();
}

impl vested_rewards::Config for Runtime {
    const BLOCKS_PER_DAY: BlockNumberFor<Self> = 14400;
    type RuntimeEvent = RuntimeEvent;
    type GetMarketMakerRewardsAccountId = GetMarketMakerRewardsAccountId;
    type GetBondingCurveRewardsAccountId = GetBondingCurveRewardsAccountId;
    type GetFarmingRewardsAccountId = GetFarmingRewardsAccountId;
    type WeightInfo = ();
    type AssetInfoProvider = assets::Pallet<Runtime>;
}

impl pswap_distribution::Config for Runtime {
    type RuntimeEvent = RuntimeEvent;
    const PSWAP_BURN_PERCENT: Percent = Percent::from_percent(3);
    type GetIncentiveAssetId = GetIncentiveAssetId;
    type GetTBCDAssetId = GetBuyBackAssetId;
    type LiquidityProxy = ();
    type CompatBalance = Balance;
    type GetDefaultSubscriptionFrequency = GetDefaultSubscriptionFrequency;
    type GetBurnUpdateFrequency = GetBurnUpdateFrequency;
    type GetTechnicalAccountId = GetPswapDistributionAccountId;
    type EnsureDEXManager = ();
    type OnPswapBurnedAggregator = ();
    type WeightInfo = ();
    type GetParliamentAccountId = GetParliamentAccountId;
    type PoolXykPallet = PoolXYK;
    type BuyBackHandler = ();
    type DexInfoProvider = dex_manager::Pallet<Runtime>;
    type GetChameleonPoolBaseAssetId = common::mock::GetChameleonPoolBaseAssetId;
    type AssetInfoProvider = assets::Pallet<Runtime>;
}

impl tokens::Config for Runtime {
    type RuntimeEvent = RuntimeEvent;
    type Balance = Balance;
    type Amount = Amount;
    type CurrencyId = AssetId;
    type WeightInfo = ();
    type ExistentialDeposits = ExistentialDeposits;
    type CurrencyHooks = ();
    type MaxLocks = ();
    type MaxReserves = ();
    type ReserveIdentifier = ();
    type DustRemovalWhitelist = Everything;
}

pub struct ExtBuilder {
    initial_dex_list: Vec<(DEXId, DEXInfo<AssetId>)>,
    endowed_accounts: Vec<(AccountId, AssetId, Balance)>,
    initial_permission_owners: Vec<(u32, Scope, Vec<AccountId>)>,
    initial_permissions: Vec<(AccountId, Scope, Vec<u32>)>,
}

impl Default for ExtBuilder {
    fn default() -> Self {
        Self {
            initial_dex_list: vec![(
                DEX_A_ID,
                DEXInfo {
                    base_asset_id: XOR,
                    synthetic_base_asset_id: XST,
                    is_public: true,
                },
            )],
            endowed_accounts: vec![
                (ALICE, CERES_ASSET_ID.into(), balance!(1000)),
                (BOB, CERES_ASSET_ID.into(), balance!(500)),
            ],
            initial_permission_owners: vec![(
                MANAGE_DEX,
                Scope::Limited(hash(&DEX_A_ID)),
                vec![BOB],
            )],
            initial_permissions: vec![(ALICE, Scope::Limited(hash(&DEX_A_ID)), vec![MANAGE_DEX])],
        }
    }
}

impl ExtBuilder {
    pub fn build(self) -> sp_io::TestExternalities {
        let mut t = SystemConfig::default().build_storage::<Runtime>().unwrap();

        dex_manager::GenesisConfig::<Runtime> {
            dex_list: self.initial_dex_list,
        }
        .assimilate_storage(&mut t)
        .unwrap();

        TokensConfig {
            balances: self.endowed_accounts,
        }
        .assimilate_storage(&mut t)
        .unwrap();

        permissions::GenesisConfig::<Runtime> {
            initial_permission_owners: self.initial_permission_owners,
            initial_permissions: self.initial_permissions,
        }
        .assimilate_storage(&mut t)
        .unwrap();

        t.into()
    }
}<|MERGE_RESOLUTION|>--- conflicted
+++ resolved
@@ -5,13 +5,9 @@
 use common::prelude::Balance;
 pub use common::TechAssetId as Tas;
 use common::{
-<<<<<<< HEAD
-    balance, fixed, hash, mock_currencies_config, mock_pallet_balances_config,
-=======
-    balance, fixed, hash, mock_frame_system_config, mock_pallet_balances_config,
->>>>>>> b2a9d843
-    mock_technical_config, DEXId, DEXInfo, Fixed, CERES_ASSET_ID, DEMETER_ASSET_ID, PSWAP, TBCD,
-    VAL, XOR, XST,
+    balance, fixed, hash, mock_currencies_config, mock_frame_system_config,
+    mock_pallet_balances_config, mock_technical_config, DEXId, DEXInfo, Fixed, CERES_ASSET_ID,
+    DEMETER_ASSET_ID, PSWAP, TBCD, VAL, XOR, XST,
 };
 use currencies::BasicCurrencyAdapter;
 use frame_support::traits::{Everything, GenesisBuild};
@@ -67,6 +63,7 @@
 mock_technical_config!(Runtime, pool_xyk::PolySwapAction<DEXId, AssetId, AccountId, TechAccountId>);
 mock_currencies_config!(Runtime);
 mock_pallet_balances_config!(Runtime);
+mock_frame_system_config!(Runtime);
 
 parameter_types! {
     pub const BlockHashCount: u64 = 250;
@@ -85,8 +82,6 @@
     pub GetCrowdloanRewardsAccountId: AccountId = 105;
     pub const MinimumPeriod: u64 = 5;
 }
-
-mock_frame_system_config!(Runtime);
 
 parameter_types! {
     pub const DemeterAssetId: AssetId = DEMETER_ASSET_ID;
