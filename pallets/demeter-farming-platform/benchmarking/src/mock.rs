#![cfg(test)]

use crate::*;
use common::mock::{ExistentialDeposits, GetTradingPairRestrictedFlag};
use common::prelude::Balance;
pub use common::TechAssetId as Tas;
use common::{
<<<<<<< HEAD
    balance, fixed, hash, mock_pallet_balances_config, mock_technical_config, mock_tokens_config,
    DEXId, DEXInfo, Fixed, CERES_ASSET_ID, DEMETER_ASSET_ID, PSWAP, TBCD, VAL, XOR, XST,
=======
    balance, fixed, hash, mock_common_config, mock_currencies_config, mock_frame_system_config,
    mock_pallet_balances_config, mock_technical_config, DEXId, DEXInfo, Fixed, CERES_ASSET_ID,
    DEMETER_ASSET_ID, PSWAP, TBCD, VAL, XOR, XST,
>>>>>>> 1e81c0f8
};
use currencies::BasicCurrencyAdapter;
use frame_support::traits::{Everything, GenesisBuild};
use frame_support::weights::Weight;
use frame_support::{construct_runtime, parameter_types};
use frame_system;
use frame_system::pallet_prelude::BlockNumberFor;
use permissions::{Scope, MANAGE_DEX};
use sp_core::H256;
use sp_runtime::testing::Header;
use sp_runtime::traits::{BlakeTwo256, IdentityLookup};
use sp_runtime::{Perbill, Percent};

pub type BlockNumber = u64;
pub type AccountId = u128;
pub type Amount = i128;
pub type AssetId = common::AssetId32<common::PredefinedAssetId>;
pub type TechAssetId = common::TechAssetId<common::PredefinedAssetId>;
pub type TechAccountId = common::TechAccountId<AccountId, TechAssetId, DEXId>;
type UncheckedExtrinsic = frame_system::mocking::MockUncheckedExtrinsic<Runtime>;
type Block = frame_system::mocking::MockBlock<Runtime>;

construct_runtime! {
    pub enum Runtime where
        Block = Block,
        NodeBlock = Block,
        UncheckedExtrinsic = UncheckedExtrinsic,
    {
        System: frame_system::{Pallet, Call, Config, Storage, Event<T>},
        Assets: assets::{Pallet, Call, Config<T>, Storage, Event<T>},
        Tokens: tokens::{Pallet, Call, Config<T>, Storage, Event<T>},
        Timestamp: pallet_timestamp::{Pallet, Call, Storage, Inherent},
        Currencies: currencies::{Pallet, Call, Storage},
        Balances: pallet_balances::{Pallet, Call, Storage, Event<T>},
        DexManager: dex_manager::{Pallet, Call, Config<T>, Storage},
        TradingPair: trading_pair::{Pallet, Call, Config<T>, Storage, Event<T>},
        Permissions: permissions::{Pallet, Call, Config<T>, Storage, Event<T>},
        Technical: technical::{Pallet, Call, Config<T>, Storage, Event<T>},
        PoolXYK: pool_xyk::{Pallet, Call, Storage, Event<T>},
        PswapDistribution: pswap_distribution::{Pallet, Call, Config<T>, Storage, Event<T>},
        MBCPool: multicollateral_bonding_curve_pool::{Pallet, Call, Config<T>, Storage, Event<T>},
        VestedRewards: vested_rewards::{Pallet, Call, Storage, Event<T>},
        CeresLiquidityLocker: ceres_liquidity_locker::{Pallet, Call, Storage, Event<T>},
        DemeterFarmingPlatform: demeter_farming_platform::{Pallet, Call, Storage, Event<T>}
    }
}

pub const ALICE: AccountId = 1;
pub const BOB: AccountId = 2;
pub const BUY_BACK_ACCOUNT: AccountId = 23;
pub const DEX_A_ID: DEXId = DEXId::Polkaswap;

mock_technical_config!(Runtime, pool_xyk::PolySwapAction<DEXId, AssetId, AccountId, TechAccountId>);
mock_currencies_config!(Runtime);
mock_pallet_balances_config!(Runtime);
mock_frame_system_config!(Runtime);
mock_common_config!(Runtime);

parameter_types! {
    pub const BlockHashCount: u64 = 250;
    pub const MaximumBlockWeight: Weight = Weight::from_parts(1024, 1);
    pub const MaximumBlockLength: u32 = 2 * 1024;
    pub const AvailableBlockRatio: Perbill = Perbill::from_percent(75);
    pub GetXykFee: Fixed = fixed!(0.003);
    pub GetIncentiveAssetId: AssetId = common::PSWAP.into();
    pub const GetDefaultSubscriptionFrequency: BlockNumber = 10;
    pub const GetBurnUpdateFrequency: BlockNumber = 14400;
    pub GetParliamentAccountId: AccountId = 100;
    pub GetPswapDistributionAccountId: AccountId = 101;
    pub GetMarketMakerRewardsAccountId: AccountId = 102;
    pub GetBondingCurveRewardsAccountId: AccountId = 103;
    pub GetFarmingRewardsAccountId: AccountId = 104;
    pub GetCrowdloanRewardsAccountId: AccountId = 105;
    pub const MinimumPeriod: u64 = 5;
}

parameter_types! {
    pub const DemeterAssetId: AssetId = DEMETER_ASSET_ID;
}

impl demeter_farming_platform::Config for Runtime {
    type RuntimeEvent = RuntimeEvent;
    type DemeterAssetId = DemeterAssetId;
    const BLOCKS_PER_HOUR_AND_A_HALF: BlockNumberFor<Self> = 900;
    type WeightInfo = ();
    type AssetInfoProvider = assets::Pallet<Runtime>;
}

parameter_types! {
    pub const GetBaseAssetId: AssetId = XOR;
}

parameter_types! {
    pub const GetBuyBackAssetId: AssetId = TBCD;
    pub GetBuyBackSupplyAssets: Vec<AssetId> = vec![VAL, PSWAP];
    pub const GetBuyBackPercentage: u8 = 10;
    pub const GetBuyBackAccountId: AccountId = BUY_BACK_ACCOUNT;
    pub const GetBuyBackDexId: DEXId = DEXId::Polkaswap;
    pub GetTBCBuyBackTBCDPercent: Fixed = fixed!(0.025);
    pub GetXykIrreducibleReservePercent: Percent = Percent::from_percent(1);
    pub GetTbcIrreducibleReservePercent: Percent = Percent::from_percent(1);
}

impl assets::Config for Runtime {
    type RuntimeEvent = RuntimeEvent;
    type ExtraAccountId = AccountId;
    type ExtraAssetRecordArg =
        common::AssetIdExtraAssetRecordArg<DEXId, common::LiquiditySourceType, AccountId>;
    type AssetId = AssetId;
    type GetBaseAssetId = GetBaseAssetId;
    type GetBuyBackAssetId = GetBuyBackAssetId;
    type GetBuyBackSupplyAssets = GetBuyBackSupplyAssets;
    type GetBuyBackPercentage = GetBuyBackPercentage;
    type GetBuyBackAccountId = GetBuyBackAccountId;
    type GetBuyBackDexId = GetBuyBackDexId;
    type BuyBackLiquidityProxy = ();
    type Currency = currencies::Pallet<Runtime>;
    type GetTotalBalance = ();
    type WeightInfo = ();
    type AssetRegulator = permissions::Pallet<Runtime>;
}

impl permissions::Config for Runtime {
    type RuntimeEvent = RuntimeEvent;
}

impl dex_manager::Config for Runtime {}

impl trading_pair::Config for Runtime {
    type RuntimeEvent = RuntimeEvent;
    type EnsureDEXManager = dex_manager::Pallet<Runtime>;
    type DexInfoProvider = dex_manager::Pallet<Runtime>;
    type WeightInfo = ();
    type AssetInfoProvider = assets::Pallet<Runtime>;
}

impl pool_xyk::Config for Runtime {
    const MIN_XOR: Balance = balance!(0.0007);
    type RuntimeEvent = RuntimeEvent;
    type PairSwapAction = pool_xyk::PairSwapAction<DEXId, AssetId, AccountId, TechAccountId>;
    type DepositLiquidityAction =
        pool_xyk::DepositLiquidityAction<AssetId, AccountId, TechAccountId>;
    type WithdrawLiquidityAction =
        pool_xyk::WithdrawLiquidityAction<AssetId, AccountId, TechAccountId>;
    type PolySwapAction = pool_xyk::PolySwapAction<DEXId, AssetId, AccountId, TechAccountId>;
    type EnsureDEXManager = dex_manager::Pallet<Runtime>;
    type TradingPairSourceManager = trading_pair::Pallet<Runtime>;
    type DexInfoProvider = dex_manager::Pallet<Runtime>;
    type EnsureTradingPairExists = trading_pair::Pallet<Runtime>;
    type EnabledSourcesManager = trading_pair::Pallet<Runtime>;
    type GetFee = GetXykFee;
    type OnPoolCreated = PswapDistribution;
    type OnPoolReservesChanged = ();
    type XSTMarketInfo = ();
    type GetTradingPairRestrictedFlag = GetTradingPairRestrictedFlag;
    type GetChameleonPool = common::mock::GetChameleonPool;
    type GetChameleonPoolBaseAssetId = common::mock::GetChameleonPoolBaseAssetId;
    type AssetInfoProvider = assets::Pallet<Runtime>;
    type IrreducibleReserve = GetXykIrreducibleReservePercent;
    type WeightInfo = ();
}
parameter_types! {
    pub const CeresAssetId: AssetId = CERES_ASSET_ID;
}

impl pallet_timestamp::Config for Runtime {
    type Moment = u64;
    type OnTimestampSet = ();
    type MinimumPeriod = MinimumPeriod;
    type WeightInfo = ();
}

impl ceres_liquidity_locker::Config for Runtime {
    const BLOCKS_PER_ONE_DAY: BlockNumberFor<Self> = 14400;
    type RuntimeEvent = RuntimeEvent;
    type XYKPool = PoolXYK;
    type DemeterFarmingPlatform = DemeterFarmingPlatform;
    type CeresAssetId = CeresAssetId;
    type WeightInfo = ();
}

impl multicollateral_bonding_curve_pool::Config for Runtime {
    const RETRY_DISTRIBUTION_FREQUENCY: BlockNumber = 1000;
    type RuntimeEvent = RuntimeEvent;
    type LiquidityProxy = ();
    type EnsureDEXManager = dex_manager::Pallet<Runtime>;
    type EnsureTradingPairExists = trading_pair::Pallet<Runtime>;
    type PriceToolsPallet = ();
    type VestedRewardsPallet = VestedRewards;
    type TradingPairSourceManager = trading_pair::Pallet<Runtime>;
    type BuyBackHandler = ();
    type BuyBackTBCDPercent = GetTBCBuyBackTBCDPercent;
    type AssetInfoProvider = assets::Pallet<Runtime>;
    type IrreducibleReserve = GetTbcIrreducibleReservePercent;
    type WeightInfo = ();
}

impl vested_rewards::Config for Runtime {
    const BLOCKS_PER_DAY: BlockNumberFor<Self> = 14400;
    type RuntimeEvent = RuntimeEvent;
    type GetMarketMakerRewardsAccountId = GetMarketMakerRewardsAccountId;
    type GetBondingCurveRewardsAccountId = GetBondingCurveRewardsAccountId;
    type GetFarmingRewardsAccountId = GetFarmingRewardsAccountId;
    type WeightInfo = ();
    type AssetInfoProvider = assets::Pallet<Runtime>;
}

impl pswap_distribution::Config for Runtime {
    type RuntimeEvent = RuntimeEvent;
    const PSWAP_BURN_PERCENT: Percent = Percent::from_percent(3);
    type GetIncentiveAssetId = GetIncentiveAssetId;
    type GetTBCDAssetId = GetBuyBackAssetId;
    type LiquidityProxy = ();
    type CompatBalance = Balance;
    type GetDefaultSubscriptionFrequency = GetDefaultSubscriptionFrequency;
    type GetBurnUpdateFrequency = GetBurnUpdateFrequency;
    type GetTechnicalAccountId = GetPswapDistributionAccountId;
    type EnsureDEXManager = ();
    type OnPswapBurnedAggregator = ();
    type WeightInfo = ();
    type GetParliamentAccountId = GetParliamentAccountId;
    type PoolXykPallet = PoolXYK;
    type BuyBackHandler = ();
    type DexInfoProvider = dex_manager::Pallet<Runtime>;
    type GetChameleonPoolBaseAssetId = common::mock::GetChameleonPoolBaseAssetId;
    type AssetInfoProvider = assets::Pallet<Runtime>;
}

<<<<<<< HEAD
mock_technical_config!(Runtime, pool_xyk::PolySwapAction<DEXId, AssetId, AccountId, TechAccountId>);

mock_tokens_config!(Runtime);
=======
impl tokens::Config for Runtime {
    type RuntimeEvent = RuntimeEvent;
    type Balance = Balance;
    type Amount = Amount;
    type CurrencyId = AssetId;
    type WeightInfo = ();
    type ExistentialDeposits = ExistentialDeposits;
    type CurrencyHooks = ();
    type MaxLocks = ();
    type MaxReserves = ();
    type ReserveIdentifier = ();
    type DustRemovalWhitelist = Everything;
}
>>>>>>> 1e81c0f8

pub struct ExtBuilder {
    initial_dex_list: Vec<(DEXId, DEXInfo<AssetId>)>,
    endowed_accounts: Vec<(AccountId, AssetId, Balance)>,
    initial_permission_owners: Vec<(u32, Scope, Vec<AccountId>)>,
    initial_permissions: Vec<(AccountId, Scope, Vec<u32>)>,
}

impl Default for ExtBuilder {
    fn default() -> Self {
        Self {
            initial_dex_list: vec![(
                DEX_A_ID,
                DEXInfo {
                    base_asset_id: XOR,
                    synthetic_base_asset_id: XST,
                    is_public: true,
                },
            )],
            endowed_accounts: vec![
                (ALICE, CERES_ASSET_ID.into(), balance!(1000)),
                (BOB, CERES_ASSET_ID.into(), balance!(500)),
            ],
            initial_permission_owners: vec![(
                MANAGE_DEX,
                Scope::Limited(hash(&DEX_A_ID)),
                vec![BOB],
            )],
            initial_permissions: vec![(ALICE, Scope::Limited(hash(&DEX_A_ID)), vec![MANAGE_DEX])],
        }
    }
}

impl ExtBuilder {
    pub fn build(self) -> sp_io::TestExternalities {
        let mut t = SystemConfig::default().build_storage::<Runtime>().unwrap();

        dex_manager::GenesisConfig::<Runtime> {
            dex_list: self.initial_dex_list,
        }
        .assimilate_storage(&mut t)
        .unwrap();

        TokensConfig {
            balances: self.endowed_accounts,
        }
        .assimilate_storage(&mut t)
        .unwrap();

        permissions::GenesisConfig::<Runtime> {
            initial_permission_owners: self.initial_permission_owners,
            initial_permissions: self.initial_permissions,
        }
        .assimilate_storage(&mut t)
        .unwrap();

        t.into()
    }
}<|MERGE_RESOLUTION|>--- conflicted
+++ resolved
@@ -5,14 +5,9 @@
 use common::prelude::Balance;
 pub use common::TechAssetId as Tas;
 use common::{
-<<<<<<< HEAD
-    balance, fixed, hash, mock_pallet_balances_config, mock_technical_config, mock_tokens_config,
-    DEXId, DEXInfo, Fixed, CERES_ASSET_ID, DEMETER_ASSET_ID, PSWAP, TBCD, VAL, XOR, XST,
-=======
     balance, fixed, hash, mock_common_config, mock_currencies_config, mock_frame_system_config,
-    mock_pallet_balances_config, mock_technical_config, DEXId, DEXInfo, Fixed, CERES_ASSET_ID,
-    DEMETER_ASSET_ID, PSWAP, TBCD, VAL, XOR, XST,
->>>>>>> 1e81c0f8
+    mock_pallet_balances_config, mock_technical_config, mock_tokens_config, DEXId, DEXInfo, Fixed,
+    CERES_ASSET_ID, DEMETER_ASSET_ID, PSWAP, TBCD, VAL, XOR, XST,
 };
 use currencies::BasicCurrencyAdapter;
 use frame_support::traits::{Everything, GenesisBuild};
@@ -70,6 +65,7 @@
 mock_pallet_balances_config!(Runtime);
 mock_frame_system_config!(Runtime);
 mock_common_config!(Runtime);
+mock_tokens_config!(Runtime);
 
 parameter_types! {
     pub const BlockHashCount: u64 = 250;
@@ -240,26 +236,6 @@
     type GetChameleonPoolBaseAssetId = common::mock::GetChameleonPoolBaseAssetId;
     type AssetInfoProvider = assets::Pallet<Runtime>;
 }
-
-<<<<<<< HEAD
-mock_technical_config!(Runtime, pool_xyk::PolySwapAction<DEXId, AssetId, AccountId, TechAccountId>);
-
-mock_tokens_config!(Runtime);
-=======
-impl tokens::Config for Runtime {
-    type RuntimeEvent = RuntimeEvent;
-    type Balance = Balance;
-    type Amount = Amount;
-    type CurrencyId = AssetId;
-    type WeightInfo = ();
-    type ExistentialDeposits = ExistentialDeposits;
-    type CurrencyHooks = ();
-    type MaxLocks = ();
-    type MaxReserves = ();
-    type ReserveIdentifier = ();
-    type DustRemovalWhitelist = Everything;
-}
->>>>>>> 1e81c0f8
 
 pub struct ExtBuilder {
     initial_dex_list: Vec<(DEXId, DEXInfo<AssetId>)>,
