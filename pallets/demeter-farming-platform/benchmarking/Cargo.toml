--- conflicted
+++ resolved
@@ -18,22 +18,13 @@
     "derive",
 ] }
 scale-info = { version = "2", default-features = false, features = ["derive"] }
-<<<<<<< HEAD
-frame-benchmarking = { git = "https://github.com/paritytech/polkadot-sdk.git", branch = "release-polkadot-v1.1.0", default-features = false }
-frame-support = { git = "https://github.com/paritytech/polkadot-sdk.git", branch = "release-polkadot-v1.1.0", default-features = false }
-frame-system = { git = "https://github.com/paritytech/polkadot-sdk.git", branch = "release-polkadot-v1.1.0", default-features = false }
-sp-std = { git = "https://github.com/paritytech/polkadot-sdk.git", branch = "release-polkadot-v1.1.0", default-features = false }
-sp-runtime = { git = "https://github.com/paritytech/polkadot-sdk.git", branch = "release-polkadot-v1.1.0", default-features = false }
-sp-core = { git = "https://github.com/paritytech/polkadot-sdk.git", branch = "release-polkadot-v1.1.0", default-features = false }
-sp-arithmetic = { git = "https://github.com/paritytech/polkadot-sdk.git", branch = "release-polkadot-v1.1.0", default-features = false }
-=======
-frame-benchmarking = { git = "https://github.com/sora-xor/substrate.git", branch = "polkadot-v0.9.38", default-features = false }
-frame-support = { git = "https://github.com/sora-xor/substrate.git", branch = "polkadot-v0.9.38", default-features = false }
-frame-system = { git = "https://github.com/sora-xor/substrate.git", branch = "polkadot-v0.9.38", default-features = false }
-sp-std = { git = "https://github.com/sora-xor/substrate.git", branch = "polkadot-v0.9.38", default-features = false }
-sp-runtime = { git = "https://github.com/sora-xor/substrate.git", branch = "polkadot-v0.9.38", default-features = false }
-sp-core = { git = "https://github.com/sora-xor/substrate.git", branch = "polkadot-v0.9.38", default-features = false }
->>>>>>> e907ed12
+frame-benchmarking = { git = "https://github.com/sora-xor/polkadot-sdk.git", branch = "release-polkadot-v1.1.0", default-features = false }
+frame-support = { git = "https://github.com/sora-xor/polkadot-sdk.git", branch = "release-polkadot-v1.1.0", default-features = false }
+frame-system = { git = "https://github.com/sora-xor/polkadot-sdk.git", branch = "release-polkadot-v1.1.0", default-features = false }
+sp-std = { git = "https://github.com/sora-xor/polkadot-sdk.git", branch = "release-polkadot-v1.1.0", default-features = false }
+sp-runtime = { git = "https://github.com/sora-xor/polkadot-sdk.git", branch = "release-polkadot-v1.1.0", default-features = false }
+sp-core = { git = "https://github.com/sora-xor/polkadot-sdk.git", branch = "release-polkadot-v1.1.0", default-features = false }
+sp-arithmetic = { git = "https://github.com/sora-xor/polkadot-sdk.git", branch = "release-polkadot-v1.1.0", default-features = false }
 common = { path = "../../../common", default-features = false }
 ceres-liquidity-locker = { path = "../../ceres-liquidity-locker", default-features = false }
 demeter-farming-platform = { path = "../../demeter-farming-platform", default-features = false }
@@ -44,21 +35,16 @@
 vested-rewards = { path = "../../vested-rewards", default-features = false }
 trading-pair = { path = "../../trading-pair", default-features = false }
 technical = { path = "../../technical", default-features = false }
-pallet-timestamp = { git = "https://github.com/paritytech/polkadot-sdk.git", branch = "release-polkadot-v1.1.0", default-features = false }
+pallet-timestamp = { git = "https://github.com/sora-xor/polkadot-sdk.git", branch = "release-polkadot-v1.1.0", default-features = false }
 hex-literal = "0.4.1"
 
 [dev-dependencies]
 assets = { path = "../../assets" }
 common = { path = "../../../common", features = ["test"] }
 ceres-liquidity-locker = { path = "../../ceres-liquidity-locker" }
-<<<<<<< HEAD
 serde = { version = "1.0.101", features = ["derive"] }
-sp-io = { git = "https://github.com/paritytech/polkadot-sdk.git", branch = "release-polkadot-v1.1.0" }
-pallet-balances = { git = "https://github.com/paritytech/polkadot-sdk.git", branch = "release-polkadot-v1.1.0" }
-=======
-sp-io = { git = "https://github.com/sora-xor/substrate.git", branch = "polkadot-v0.9.38" }
-pallet-balances = { git = "https://github.com/sora-xor/substrate.git", branch = "polkadot-v0.9.38" }
->>>>>>> e907ed12
+sp-io = { git = "https://github.com/sora-xor/polkadot-sdk.git", branch = "release-polkadot-v1.1.0" }
+pallet-balances = { git = "https://github.com/sora-xor/polkadot-sdk.git", branch = "release-polkadot-v1.1.0" }
 currencies = { git = "https://github.com/open-web3-stack/open-runtime-module-library.git", package = "orml-currencies" }
 tokens = { git = "https://github.com/open-web3-stack/open-runtime-module-library.git", package = "orml-tokens" }
 vested-rewards = { path = "../../vested-rewards" }
@@ -79,6 +65,7 @@
     'frame-benchmarking/std',
     'sp-std/std',
     'sp-core/std',
+    'sp-runtime/std',
     'common/std',
     'assets/std',
     'ceres-liquidity-locker/std',
