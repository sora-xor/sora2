--- conflicted
+++ resolved
@@ -39,21 +39,12 @@
 [dev-dependencies]
 assets = { path = "../assets" }
 common = { path = "../../common", features = ["test"] }
-<<<<<<< HEAD
-ceres-liquidity-locker = { path = "../ceres-liquidity-locker", default-features = false }
-demeter-farming-platform = { path = ".", default-features = false }
-currencies = { git = "https://github.com/open-web3-stack/open-runtime-module-library.git", package = "orml-currencies", default-features = false }
-sp-io = { git = "https://github.com/paritytech/substrate.git", branch = "polkadot-v0.9.25", default-features = false }
-tokens = { git = "https://github.com/open-web3-stack/open-runtime-module-library.git", package = "orml-tokens", default-features = false }
-pallet-balances = { git = "https://github.com/paritytech/substrate.git", branch = "polkadot-v0.9.25", default-features = false }
-=======
 ceres-liquidity-locker = { path = "../ceres-liquidity-locker" }
 demeter-farming-platform = { path = "." }
 currencies = { git = "https://github.com/open-web3-stack/open-runtime-module-library.git", package = "orml-currencies" }
 sp-io = { git = "https://github.com/paritytech/substrate.git", branch = "polkadot-v0.9.25" }
 tokens = { git = "https://github.com/open-web3-stack/open-runtime-module-library.git", package = "orml-tokens" }
 pallet-balances = { git = "https://github.com/paritytech/substrate.git", branch = "polkadot-v0.9.25" }
->>>>>>> 568d7eee
 permissions = { path = "../permissions" }
 technical = { path = "../technical" }
 pool-xyk = { path = "../pool-xyk" }
