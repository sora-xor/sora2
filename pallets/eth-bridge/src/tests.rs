--- conflicted
+++ resolved
@@ -9,18 +9,6 @@
 };
 use crate::types::{Bytes, Log, Transaction};
 use crate::{
-<<<<<<< HEAD
-    majority, types, Address, AssetConfig, AssetKind, BridgeStatus, ContractEvent,
-    IncomingPreRequest, IncomingRequest, IncomingRequestKind, OffchainRequest, OutgoingRequest,
-    OutgoingTransfer, RequestStatus, SignatureParams,
-};
-use codec::{Decode, Encode};
-use common::prelude::Balance;
-use common::{
-    balance, eth, AssetId, AssetId32, AssetSymbol, DEFAULT_BALANCE_PRECISION, DOT, KSM, USDT, VAL,
-    XOR,
-};
-=======
     majority, types, Address, AssetKind, BridgeStatus, ContractEvent, IncomingMetaRequestKind,
     IncomingRequest, IncomingRequestKind, IncomingTransactionRequestKind,
     LoadIncomingTransactionRequest, OffchainRequest, OutgoingRequest, OutgoingTransfer,
@@ -28,8 +16,10 @@
 };
 use codec::{Decode, Encode};
 use common::prelude::Balance;
-use common::{balance, eth, AssetId, AssetId32, AssetName, AssetSymbol, DOT, KSM, USDT, VAL, XOR};
->>>>>>> 506aca02
+use common::{
+    balance, eth, AssetId, AssetId32, AssetName, AssetSymbol, DEFAULT_BALANCE_PRECISION, DOT, KSM,
+    USDT, VAL, XOR,
+};
 use frame_support::sp_runtime::app_crypto::sp_core::crypto::AccountId32;
 use frame_support::sp_runtime::app_crypto::sp_core::{self, ecdsa, sr25519, Pair, Public};
 use frame_support::sp_runtime::traits::IdentifyAccount;
