--- conflicted
+++ resolved
@@ -44,13 +44,8 @@
 use common::mock::{ExistentialDeposits, WeightToFixedFee};
 use common::prelude::Balance;
 use common::{
-<<<<<<< HEAD
-    mock_assets_config, Amount, AssetId32, AssetName, AssetSymbol, DEXId, LiquiditySourceType,
-    PredefinedAssetId, DEFAULT_BALANCE_PRECISION, PSWAP, VAL, XOR, XST,
-=======
-    mock_pallet_balances_config, Amount, AssetId32, AssetName, AssetSymbol, DEXId,
-    LiquiditySourceType, PredefinedAssetId, DEFAULT_BALANCE_PRECISION, VAL, XOR, XST,
->>>>>>> 6ac1313e
+    mock_assets_config, mock_pallet_balances_config, Amount, AssetId32, AssetName, AssetSymbol,
+    DEXId, LiquiditySourceType, PredefinedAssetId, DEFAULT_BALANCE_PRECISION, PSWAP, VAL, XOR, XST,
 };
 use core::cell::RefCell;
 use currencies::BasicCurrencyAdapter;
@@ -378,28 +373,7 @@
     pub const GetBuyBackAssetId: AssetId = XST;
 }
 
-<<<<<<< HEAD
 mock_assets_config!(Runtime);
-=======
-impl assets::Config for Runtime {
-    type RuntimeEvent = RuntimeEvent;
-    type ExtraAccountId = [u8; 32];
-    type ExtraAssetRecordArg =
-        common::AssetIdExtraAssetRecordArg<DEXId, LiquiditySourceType, [u8; 32]>;
-    type AssetId = common::AssetId32<PredefinedAssetId>;
-    type GetBaseAssetId = GetBaseAssetId;
-    type GetBuyBackAssetId = GetBuyBackAssetId;
-    type GetBuyBackSupplyAssets = GetBuyBackSupplyAssets;
-    type GetBuyBackPercentage = GetBuyBackPercentage;
-    type GetBuyBackAccountId = GetBuyBackAccountId;
-    type GetBuyBackDexId = GetBuyBackDexId;
-    type BuyBackLiquidityProxy = ();
-    type Currency = currencies::Pallet<Runtime>;
-    type GetTotalBalance = ();
-    type WeightInfo = ();
-    type AssetRegulator = permissions::Pallet<Runtime>;
-}
->>>>>>> 6ac1313e
 
 impl common::Config for Runtime {
     type DEXId = DEXId;
