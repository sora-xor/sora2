--- conflicted
+++ resolved
@@ -44,14 +44,9 @@
 use common::mock::{ExistentialDeposits, WeightToFixedFee};
 use common::prelude::Balance;
 use common::{
-<<<<<<< HEAD
-    mock_currencies_config, mock_pallet_balances_config, Amount, AssetId32, AssetName, AssetSymbol,
-    DEXId, LiquiditySourceType, PredefinedAssetId, DEFAULT_BALANCE_PRECISION, VAL, XOR, XST,
-=======
-    mock_frame_system_config, mock_pallet_balances_config, Amount, AssetId32, AssetName,
-    AssetSymbol, DEXId, LiquiditySourceType, PredefinedAssetId, DEFAULT_BALANCE_PRECISION, VAL,
-    XOR, XST,
->>>>>>> b2a9d843
+    mock_currencies_config, mock_frame_system_config, mock_pallet_balances_config, Amount,
+    AssetId32, AssetName, AssetSymbol, DEXId, LiquiditySourceType, PredefinedAssetId,
+    DEFAULT_BALANCE_PRECISION, VAL, XOR, XST,
 };
 use core::cell::RefCell;
 use currencies::BasicCurrencyAdapter;
@@ -280,39 +275,9 @@
     }
 }
 
-<<<<<<< HEAD
 mock_pallet_balances_config!(Runtime);
 mock_currencies_config!(Runtime);
-
-impl frame_system::Config for Runtime {
-    type BaseCallFilter = Everything;
-    type BlockWeights = ();
-    type BlockLength = ();
-    type RuntimeOrigin = RuntimeOrigin;
-    type RuntimeCall = RuntimeCall;
-    type Index = u64;
-    type BlockNumber = u64;
-    type Hash = H256;
-    type Hashing = BlakeTwo256;
-    type AccountId = AccountId;
-    type Lookup = IdentityLookup<Self::AccountId>;
-    type Header = Header;
-    type RuntimeEvent = RuntimeEvent;
-    type BlockHashCount = BlockHashCount;
-    type DbWeight = ();
-    type Version = ();
-    type PalletInfo = PalletInfo;
-    type AccountData = pallet_balances::AccountData<Balance>;
-    type OnNewAccount = ();
-    type OnKilledAccount = ();
-    type SystemWeightInfo = ();
-    type SS58Prefix = ();
-    type OnSetCode = ();
-    type MaxConsumers = frame_support::traits::ConstU32<65536>;
-}
-=======
 mock_frame_system_config!(Runtime);
->>>>>>> b2a9d843
 
 impl<T: SigningTypes> frame_system::offchain::SignMessage<T> for Runtime {
     type SignatureData = ();
