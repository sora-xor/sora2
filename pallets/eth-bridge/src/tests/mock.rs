// This file is part of the SORA network and Polkaswap app.

// Copyright (c) 2020, 2021, Polka Biome Ltd. All rights reserved.
// SPDX-License-Identifier: BSD-4-Clause

// Redistribution and use in source and binary forms, with or without modification,
// are permitted provided that the following conditions are met:

// Redistributions of source code must retain the above copyright notice, this list
// of conditions and the following disclaimer.
// Redistributions in binary form must reproduce the above copyright notice, this
// list of conditions and the following disclaimer in the documentation and/or other
// materials provided with the distribution.
//
// All advertising materials mentioning features or use of this software must display
// the following acknowledgement: This product includes software developed by Polka Biome
// Ltd., SORA, and Polkaswap.
//
// Neither the name of the Polka Biome Ltd. nor the names of its contributors may be used
// to endorse or promote products derived from this software without specific prior written permission.

// THIS SOFTWARE IS PROVIDED BY Polka Biome Ltd. AS IS AND ANY EXPRESS OR IMPLIED WARRANTIES,
// INCLUDING, BUT NOT LIMITED TO, THE IMPLIED WARRANTIES OF MERCHANTABILITY AND FITNESS FOR
// A PARTICULAR PURPOSE ARE DISCLAIMED. IN NO EVENT SHALL Polka Biome Ltd. BE LIABLE FOR ANY
// DIRECT, INDIRECT, INCIDENTAL, SPECIAL, EXEMPLARY, OR CONSEQUENTIAL DAMAGES (INCLUDING,
// BUT NOT LIMITED TO, PROCUREMENT OF SUBSTITUTE GOODS OR SERVICES; LOSS OF USE, DATA, OR PROFITS;
// OR BUSINESS INTERRUPTION) HOWEVER CAUSED AND ON ANY THEORY OF LIABILITY, WHETHER IN CONTRACT,
// STRICT LIABILITY, OR TORT (INCLUDING NEGLIGENCE OR OTHERWISE) ARISING IN ANY WAY OUT OF THE
// USE OF THIS SOFTWARE, EVEN IF ADVISED OF THE POSSIBILITY OF SUCH DAMAGE.

// Creating mock Runtime here

use crate::offchain::SignedTransactionData;
use crate::types::{
    SubstrateBlockLimited, SubstrateHeaderLimited, SubstrateSignedBlockLimited, U64,
};
use crate::{
    AssetConfig, Config, NetworkConfig, NodeParams, CONFIRMATION_INTERVAL, STORAGE_ETH_NODE_PARAMS,
    STORAGE_FAILED_PENDING_TRANSACTIONS_KEY, STORAGE_NETWORK_IDS_KEY, STORAGE_PEER_SECRET_KEY,
    STORAGE_PENDING_TRANSACTIONS_KEY, STORAGE_SUB_NODE_URL_KEY,
    STORAGE_SUB_TO_HANDLE_FROM_HEIGHT_KEY, SUBSTRATE_HANDLE_BLOCK_COUNT_PER_BLOCK,
};
use codec::{Codec, Decode, Encode};
use common::mock::{ExistentialDeposits, WeightToFixedFee};
use common::prelude::Balance;
use common::{
<<<<<<< HEAD
    mock_assets_config, mock_pallet_balances_config, Amount, AssetId32, AssetName, AssetSymbol,
    DEXId, LiquiditySourceType, PredefinedAssetId, DEFAULT_BALANCE_PRECISION, PSWAP, VAL, XOR, XST,
=======
    mock_common_config, mock_currencies_config, mock_frame_system_config,
    mock_pallet_balances_config, mock_tokens_config, Amount, AssetId32, AssetName, AssetSymbol,
    DEXId, LiquiditySourceType, PredefinedAssetId, DEFAULT_BALANCE_PRECISION, VAL, XOR, XST,
>>>>>>> 1ea4b2d0
};
use core::cell::RefCell;
use currencies::BasicCurrencyAdapter;
use frame_support::dispatch::{DispatchInfo, GetDispatchInfo, Pays, UnfilteredDispatchable};
use frame_support::sp_io::TestExternalities;
use frame_support::sp_runtime::app_crypto::sp_core;
use frame_support::sp_runtime::app_crypto::sp_core::crypto::AccountId32;
use frame_support::sp_runtime::app_crypto::sp_core::offchain::{OffchainDbExt, TransactionPoolExt};
use frame_support::sp_runtime::app_crypto::sp_core::{ecdsa, sr25519, Pair, Public};
use frame_support::sp_runtime::offchain::http;
use frame_support::sp_runtime::offchain::testing::{
    OffchainState, PoolState, TestOffchainExt, TestTransactionPoolExt,
};
use frame_support::sp_runtime::serde::{Serialize, Serializer};
use frame_support::sp_runtime::testing::Header;
use frame_support::sp_runtime::traits::{
    self, Applyable, BlakeTwo256, Checkable, DispatchInfoOf, Dispatchable, IdentifyAccount,
    IdentityLookup, PostDispatchInfoOf, SignedExtension, ValidateUnsigned, Verify,
};
use frame_support::sp_runtime::transaction_validity::{
    TransactionSource, TransactionValidity, TransactionValidityError,
};
use frame_support::sp_runtime::{
    self, ApplyExtrinsicResultWithInfo, MultiSignature, MultiSigner, Perbill,
};
use frame_support::traits::{Everything, GenesisBuild, Get, PrivilegeCmp};
use frame_support::weights::Weight;
use frame_support::{construct_runtime, parameter_types};
use frame_system::offchain::{Account, SigningTypes};
use frame_system::EnsureRoot;
use hex_literal::hex;
use parking_lot::RwLock;
use rustc_hex::ToHex;
use sp_core::offchain::{OffchainStorage, OffchainWorkerExt};
use sp_core::{H160, H256};
use sp_keystore::testing::KeyStore;
use sp_keystore::{KeystoreExt, SyncCryptoStore};
use sp_std::cmp::Ordering;
use sp_std::collections::btree_map::BTreeMap;
use sp_std::collections::btree_set::BTreeSet;
use sp_std::fmt::Debug;
use sp_std::str::FromStr;
use sp_std::sync::Arc;
use std::borrow::Cow;
use std::collections::HashMap;
use {crate as eth_bridge, frame_system};

/// An index to a block.
pub type BlockNumber = u64;

pub type Signature = MultiSignature;

/// Some way of identifying an account on the chain. We intentionally make it equivalent
/// to the public key of our transaction signing scheme.
pub type AccountId = AccountId32;
pub type AssetId = AssetId32<PredefinedAssetId>;
type UncheckedExtrinsic = frame_system::mocking::MockUncheckedExtrinsic<Runtime>;
type Block = frame_system::mocking::MockBlock<Runtime>;

parameter_types! {
    pub const GetBaseAssetId: AssetId = XOR;
    pub const DepositBase: u64 = 1;
    pub const DepositFactor: u64 = 1;
    pub const MaxSignatories: u16 = 4;
    pub const UnsignedPriority: u64 = 100;
    pub const EthNetworkId: <Runtime as Config>::NetworkId = 0;
}

#[derive(PartialEq, Eq, Clone, Encode, Decode, Debug, scale_info::TypeInfo)]
pub struct MyTestXt<RuntimeCall, Extra> {
    /// Signature of the extrinsic.
    pub signature: Option<(AccountId, Extra)>,
    /// RuntimeCall of the extrinsic.
    pub call: RuntimeCall,
}

parity_util_mem::malloc_size_of_is_0!(any: MyTestXt<RuntimeCall, Extra>);

impl<RuntimeCall: Codec + Sync + Send, Context, Extra> Checkable<Context>
    for MyTestXt<RuntimeCall, Extra>
{
    type Checked = Self;
    fn check(self, _c: &Context) -> Result<Self::Checked, TransactionValidityError> {
        Ok(self)
    }

    #[cfg(feature = "try-runtime")]
    fn unchecked_into_checked_i_know_what_i_am_doing(
        self,
        _c: &Context,
    ) -> Result<Self::Checked, TransactionValidityError> {
        unreachable!();
    }
}

impl<RuntimeCall: Codec + Sync + Send, Extra> traits::Extrinsic for MyTestXt<RuntimeCall, Extra> {
    type Call = RuntimeCall;
    type SignaturePayload = (AccountId, Extra);

    fn is_signed(&self) -> Option<bool> {
        Some(self.signature.is_some())
    }

    fn new(c: RuntimeCall, sig: Option<Self::SignaturePayload>) -> Option<Self> {
        Some(MyTestXt {
            signature: sig,
            call: c,
        })
    }
}

impl SignedExtension for MyExtra {
    const IDENTIFIER: &'static str = "testextension";
    type AccountId = AccountId;
    type Call = RuntimeCall;
    type AdditionalSigned = ();
    type Pre = ();

    fn additional_signed(&self) -> Result<Self::AdditionalSigned, TransactionValidityError> {
        Ok(())
    }

    fn pre_dispatch(
        self,
        _who: &Self::AccountId,
        _call: &Self::Call,
        _info: &DispatchInfoOf<Self::Call>,
        _len: usize,
    ) -> Result<Self::Pre, TransactionValidityError> {
        Ok(())
    }
}

impl<Origin, RuntimeCall, Extra> Applyable for MyTestXt<RuntimeCall, Extra>
where
    RuntimeCall: 'static
        + Sized
        + Send
        + Sync
        + Clone
        + Eq
        + Codec
        + Debug
        + Dispatchable<RuntimeOrigin = Origin>,
    Extra: SignedExtension<AccountId = AccountId, Call = RuntimeCall>,
    Origin: From<Option<AccountId32>>,
{
    type Call = RuntimeCall;

    /// Checks to see if this is a valid *transaction*. It returns information on it if so.
    fn validate<U: ValidateUnsigned<Call = Self::Call>>(
        &self,
        _source: TransactionSource,
        _info: &DispatchInfoOf<Self::Call>,
        _len: usize,
    ) -> TransactionValidity {
        Ok(Default::default())
    }

    /// Executes all necessary logic needed prior to dispatch and deconstructs into function call,
    /// index and sender.
    fn apply<U: ValidateUnsigned<Call = Self::Call>>(
        self,
        info: &DispatchInfoOf<Self::Call>,
        len: usize,
    ) -> ApplyExtrinsicResultWithInfo<PostDispatchInfoOf<Self::Call>> {
        let maybe_who = if let Some((who, extra)) = self.signature {
            Extra::pre_dispatch(extra, &who, &self.call, info, len)?;
            Some(who)
        } else {
            Extra::pre_dispatch_unsigned(&self.call, info, len)?;
            None
        };

        Ok(self.call.dispatch(maybe_who.into()))
    }
}

impl<RuntimeCall, Extra> Serialize for MyTestXt<RuntimeCall, Extra>
where
    MyTestXt<RuntimeCall, Extra>: Encode,
{
    fn serialize<S>(&self, seq: S) -> Result<S::Ok, S::Error>
    where
        S: Serializer,
    {
        self.using_encoded(|bytes| seq.serialize_bytes(bytes))
    }
}

impl<RuntimeCall: Encode, Extra: Encode> GetDispatchInfo for MyTestXt<RuntimeCall, Extra> {
    fn get_dispatch_info(&self) -> DispatchInfo {
        // for testing: weight == size.
        DispatchInfo {
            weight: Weight::from_parts(self.encode().len() as u64, 0),
            pays_fee: Pays::No,
            ..Default::default()
        }
    }
}

#[derive(Debug, Clone, Copy, PartialEq, Eq, Encode, Decode, scale_info::TypeInfo)]
pub struct MyExtra;
pub type TestExtrinsic = MyTestXt<RuntimeCall, MyExtra>;

parameter_types! {
    pub const BlockHashCount: u64 = 250;
    pub const MaximumBlockWeight: Weight = Weight::from_parts(1024, 0);
    pub const MaximumBlockLength: u32 = 2 * 1024;
    pub const AvailableBlockRatio: Perbill = Perbill::from_percent(75);
    pub const RemovePendingOutgoingRequestsAfter: BlockNumber = 100;
    pub const TrackPendingIncomingRequestsAfter: (BlockNumber, u64) = (0, 0);
    pub const SchedulerMaxWeight: Weight = Weight::from_parts(1024, 0);
}

pub struct RemoveTemporaryPeerAccountId;
impl Get<Vec<(AccountId, H160)>> for RemoveTemporaryPeerAccountId {
    fn get() -> Vec<(AccountId, H160)> {
        vec![(
            AccountId32::new(hex!(
                "0000000000000000000000000000000000000000000000000000000000000001"
            )),
            H160(hex!("0000000000000000000000000000000000000001")),
        )]
    }
}

mock_pallet_balances_config!(Runtime);
mock_currencies_config!(Runtime);
mock_frame_system_config!(Runtime);
mock_common_config!(Runtime);
mock_tokens_config!(Runtime);

impl<T: SigningTypes> frame_system::offchain::SignMessage<T> for Runtime {
    type SignatureData = ();

    fn sign_message(&self, _message: &[u8]) -> Self::SignatureData {
        unimplemented!()
    }

    fn sign<TPayload, F>(&self, _f: F) -> Self::SignatureData
    where
        F: Fn(&Account<T>) -> TPayload,
        TPayload: frame_system::offchain::SignedPayload<T>,
    {
        unimplemented!()
    }
}

impl<LocalCall> frame_system::offchain::CreateSignedTransaction<LocalCall> for Runtime
where
    RuntimeCall: From<LocalCall>,
{
    fn create_transaction<C: frame_system::offchain::AppCrypto<Self::Public, Self::Signature>>(
        call: RuntimeCall,
        _public: <Signature as Verify>::Signer,
        account: <Runtime as frame_system::Config>::AccountId,
        _index: <Runtime as frame_system::Config>::Index,
    ) -> Option<(
        RuntimeCall,
        <TestExtrinsic as sp_runtime::traits::Extrinsic>::SignaturePayload,
    )> {
        Some((call, (account, MyExtra {})))
    }
}

impl frame_system::offchain::SigningTypes for Runtime {
    type Public = <Signature as Verify>::Signer;
    type Signature = Signature;
}

impl<C> frame_system::offchain::SendTransactionTypes<C> for Runtime
where
    RuntimeCall: From<C>,
{
    type Extrinsic = TestExtrinsic;
    type OverarchingCall = RuntimeCall;
}

parameter_types! {
    pub const GetBuyBackAssetId: AssetId = XST;
}

mock_assets_config!(Runtime);

impl permissions::Config for Runtime {
    type RuntimeEvent = RuntimeEvent;
}

impl bridge_multisig::Config for Runtime {
    type RuntimeEvent = RuntimeEvent;
    type RuntimeCall = RuntimeCall;
    type Currency = Balances;
    type DepositBase = DepositBase;
    type DepositFactor = DepositFactor;
    type MaxSignatories = MaxSignatories;
    type WeightInfo = ();
}

impl pallet_sudo::Config for Runtime {
    type RuntimeEvent = RuntimeEvent;
    type RuntimeCall = RuntimeCall;
}

/// Used the compare the privilege of an origin inside the scheduler.
pub struct OriginPrivilegeCmp;

impl PrivilegeCmp<OriginCaller> for OriginPrivilegeCmp {
    fn cmp_privilege(left: &OriginCaller, right: &OriginCaller) -> Option<Ordering> {
        if left == right {
            return Some(Ordering::Equal);
        }

        match (left, right) {
            // Root is greater than anything.
            (OriginCaller::system(frame_system::RawOrigin::Root), _) => Some(Ordering::Greater),
            // For every other origin we don't care, as they are not used for `ScheduleOrigin`.
            _ => None,
        }
    }
}

impl pallet_scheduler::Config for Runtime {
    type RuntimeEvent = RuntimeEvent;
    type RuntimeOrigin = RuntimeOrigin;
    type PalletsOrigin = OriginCaller;
    type RuntimeCall = RuntimeCall;
    type MaximumWeight = SchedulerMaxWeight;
    type ScheduleOrigin = EnsureRoot<AccountId>;
    type MaxScheduledPerBlock = ();
    type WeightInfo = ();
    type OriginPrivilegeCmp = OriginPrivilegeCmp;
    type Preimages = ();
}

impl crate::Config for Runtime {
    type RuntimeEvent = RuntimeEvent;
    type PeerId = crate::offchain::crypto::TestAuthId;
    type RuntimeCall = RuntimeCall;
    type NetworkId = u32;
    type GetEthNetworkId = EthNetworkId;
    type WeightInfo = ();
    type Mock = State;
    type WeightToFee = WeightToFixedFee;
    type MessageStatusNotifier = ();
    type BridgeAssetLockChecker = ();
    type AssetInfoProvider = assets::Pallet<Runtime>;
}

impl sp_runtime::traits::ExtrinsicMetadata for TestExtrinsic {
    const VERSION: u8 = 1;
    type SignedExtensions = ();
}

construct_runtime!(
    pub enum Runtime where
        Block = Block,
        NodeBlock = Block,
        UncheckedExtrinsic = UncheckedExtrinsic
    {
        System: frame_system::{Pallet, Call, Config, Storage, Event<T>},
        Balances: pallet_balances::{Pallet, Call, Storage, Config<T>, Event<T>},
        Multisig: bridge_multisig::{Pallet, Call, Storage, Config<T>, Event<T>},
        Tokens: tokens::{Pallet, Call, Storage, Config<T>, Event<T>},
        Currencies: currencies::{Pallet, Call, Storage},
        Assets: assets::{Pallet, Call, Storage, Config<T>, Event<T>},
        Permissions: permissions::{Pallet, Call, Storage, Config<T>, Event<T>},
        Sudo: pallet_sudo::{Pallet, Call, Storage, Config<T>, Event<T>},
        EthBridge: eth_bridge::{Pallet, Call, Storage, Config<T>, Event<T>},
        Scheduler: pallet_scheduler::{Pallet, Call, Storage, Event<T>},
    }
);

pub type SubstrateAccountId = <<Signature as Verify>::Signer as IdentifyAccount>::AccountId;

pub trait Mock {
    fn on_request(pending_request: &http::PendingRequest, url: &str, body: Cow<'_, str>);
    fn should_fail_send_signed_transaction() -> bool;
}

thread_local! {
    pub static RESPONSES: RefCell<Vec<Vec<u8>>> = RefCell::new(Vec::new());
    pub static OFFCHAIN_STATE: RefCell<Option<Arc<RwLock<OffchainState>>>> = RefCell::new(None);
    pub static SHOULD_FAIL_SEND_SIGNED_TRANSACTION: RefCell<bool> = RefCell::new(false);
}

fn push_response(data: Vec<u8>) {
    RESPONSES.with(|ref_cell| {
        ref_cell.borrow_mut().push(data);
    });
}

fn json_rpc_response<T: Serialize>(value: T) -> jsonrpc_core::Response {
    use jsonrpc_core::{Output, Response, Success};
    Response::Single(Output::Success(Success {
        jsonrpc: Some(jsonrpc_core::Version::V2),
        result: serde_json::to_value(value).unwrap(),
        id: jsonrpc_core::Id::Num(0),
    }))
}

fn push_json_rpc_response<T: Serialize>(value: T) {
    let json_rpc_response = json_rpc_response(value);
    push_response(serde_json::to_vec(&json_rpc_response).unwrap());
}

pub struct State {
    pub networks: HashMap<u32, ExtendedNetworkConfig>,
    pub authority_account_id: AccountId32,
    pub pool_state: Arc<RwLock<PoolState>>,
    pub offchain_state: Arc<RwLock<OffchainState>>,
    responses: Vec<Vec<u8>>,
}

impl Mock for State {
    fn on_request(pending_request: &http::PendingRequest, url: &str, body: Cow<'_, str>) {
        OFFCHAIN_STATE.with(|oc_state_ref_cell| {
            RESPONSES.with(|ref_cell| {
                let oc_state_opt = oc_state_ref_cell.borrow();
                let mut offchain_state = oc_state_opt.as_ref().unwrap().write();
                let mut responses = ref_cell.borrow_mut();
                assert!(
                    !responses.is_empty(),
                    "expected response to {}:\n{}",
                    url,
                    body
                );
                let response = responses.remove(0);
                offchain_state
                    .requests
                    .get_mut(&pending_request.id)
                    .unwrap()
                    .response = Some(response);
            });
        });
    }

    fn should_fail_send_signed_transaction() -> bool {
        SHOULD_FAIL_SEND_SIGNED_TRANSACTION.with(|x| *x.borrow())
    }
}

impl State {
    pub fn push_response_raw(&mut self, data: Vec<u8>) {
        self.responses.push(data);
    }

    pub fn push_response<T: Serialize>(&mut self, value: T) {
        let data = serde_json::to_vec(&json_rpc_response(value)).unwrap();
        self.push_response_raw(data);
    }

    pub fn run_next_offchain_with_params(
        &mut self,
        sidechain_height: u64,
        finalized_thischain_height: BlockNumber,
        dispatch_txs: bool,
    ) {
        let finalized_block_hash = H256([0; 32]);
        // Thischain finalized head.
        push_json_rpc_response(finalized_block_hash);
        let sub_block_number = frame_system::Pallet::<Runtime>::block_number();
        frame_system::Pallet::<Runtime>::set_block_number(sub_block_number + 1);
        // Thischain finalized header.
        push_json_rpc_response(SubstrateHeaderLimited {
            parent_hash: Default::default(),
            number: finalized_thischain_height.into(),
            state_root: Default::default(),
            extrinsics_root: Default::default(),
            digest: (),
        });
        // Thischain block.
        let from_block = self
            .storage_read::<BlockNumber>(STORAGE_SUB_TO_HANDLE_FROM_HEIGHT_KEY)
            .unwrap_or(finalized_thischain_height);
        let handle_count = if finalized_thischain_height < from_block {
            0
        } else {
            (finalized_thischain_height - from_block + 1)
                .min(SUBSTRATE_HANDLE_BLOCK_COUNT_PER_BLOCK as u64)
        };
        for _ in 0..handle_count {
            push_json_rpc_response(finalized_block_hash);
            push_json_rpc_response(SubstrateSignedBlockLimited {
                block: SubstrateBlockLimited {
                    header: SubstrateHeaderLimited {
                        parent_hash: Default::default(),
                        number: finalized_thischain_height.into(),
                        state_root: Default::default(),
                        extrinsics_root: Default::default(),
                        digest: (),
                    },
                    extrinsics: vec![],
                },
            });
        }
        // Sidechain height.
        push_json_rpc_response(U64::from(sidechain_height));

        let mut responses = Vec::new();
        std::mem::swap(&mut self.responses, &mut responses);
        for resp in responses {
            push_response(resp);
        }
        EthBridge::offchain();
        if dispatch_txs {
            self.dispatch_offchain_transactions();
        }
    }

    pub fn run_next_offchain_and_dispatch_txs(&mut self) {
        self.run_next_offchain_with_params(
            CONFIRMATION_INTERVAL,
            frame_system::Pallet::<Runtime>::block_number() + 1,
            true,
        );
    }

    fn dispatch_offchain_transactions(&self) {
        let mut txs = Vec::new();
        let mut guard = self.pool_state.write();
        std::mem::swap(&mut guard.transactions, &mut txs);
        for tx in txs {
            let e = TestExtrinsic::decode(&mut &*tx).unwrap();
            let (who, _) = e.signature.unwrap();
            let call = e.call;
            // In reality you would do `e.apply`, but this is a test. we assume we don't care
            // about validation etc.
            let origin = Some(who).into();
            // set_caller_from
            println!("{:?} {:?}", origin, call);
            if let Err(e) = call.dispatch_bypass_filter(origin) {
                eprintln!("call dispatch error {:?}", e);
            }
        }
    }

    pub fn storage_read_or_default<T: Decode + Default>(&self, key: &[u8]) -> T {
        self.storage_read(key).unwrap_or_default()
    }

    pub fn storage_read<T: Decode + Default>(&self, key: &[u8]) -> Option<T> {
        self.offchain_state
            .read()
            .persistent_storage
            .get(key)
            .and_then(|x| Decode::decode(&mut &x[..]).ok())
    }

    pub fn storage_remove(&self, key: &[u8]) {
        self.offchain_state
            .write()
            .persistent_storage
            .remove(b"", key);
    }

    pub fn pending_txs(&self) -> BTreeMap<H256, SignedTransactionData<Runtime>> {
        self.storage_read_or_default(STORAGE_PENDING_TRANSACTIONS_KEY)
    }

    pub fn failed_pending_txs(&self) -> BTreeMap<H256, SignedTransactionData<Runtime>> {
        self.storage_read_or_default(STORAGE_FAILED_PENDING_TRANSACTIONS_KEY)
    }

    pub fn substrate_to_handle_from_height(&self) -> BlockNumber {
        self.storage_read_or_default(STORAGE_SUB_TO_HANDLE_FROM_HEIGHT_KEY)
    }

    pub fn set_should_fail_send_signed_transactions(&self, flag: bool) {
        SHOULD_FAIL_SEND_SIGNED_TRANSACTION.with(|x| *x.borrow_mut() = flag);
    }
}

#[derive(Clone, Debug)]
pub struct ExtendedNetworkConfig {
    pub ocw_keypairs: Vec<(MultiSigner, AccountId32, [u8; 32])>,
    pub config: NetworkConfig<Runtime>,
}

pub struct ExtBuilder {
    pub networks: HashMap<u32, ExtendedNetworkConfig>,
    last_network_id: u32,
    root_account_id: AccountId32,
}

impl Default for ExtBuilder {
    fn default() -> Self {
        let mut builder = Self {
            networks: Default::default(),
            last_network_id: Default::default(),
            root_account_id: get_account_id_from_seed::<sr25519::Public>("Alice"),
        };
        builder.add_network(
            vec![
                AssetConfig::Thischain { id: PSWAP.into() },
                AssetConfig::Sidechain {
                    id: XOR.into(),
                    sidechain_id: sp_core::H160::from_str(
                        "40fd72257597aa14c7231a7b1aaa29fce868f677",
                    )
                    .unwrap(),
                    owned: true,
                    precision: DEFAULT_BALANCE_PRECISION,
                },
                AssetConfig::Sidechain {
                    id: VAL.into(),
                    sidechain_id: sp_core::H160::from_str(
                        "3f9feac97e5feb15d8bf98042a9a01b515da3dfb",
                    )
                    .unwrap(),
                    owned: true,
                    precision: DEFAULT_BALANCE_PRECISION,
                },
            ],
            Some(vec![
                (XOR.into(), common::balance!(350000)),
                (VAL.into(), common::balance!(33900000)),
            ]),
            Some(4),
            Default::default(),
        );
        builder
    }
}

impl ExtBuilder {
    pub fn new() -> Self {
        Self {
            networks: Default::default(),
            last_network_id: Default::default(),
            root_account_id: get_account_id_from_seed::<sr25519::Public>("Alice"),
        }
    }

    pub fn add_currency(&mut self, network_id: u32, currency: AssetConfig<AssetId>) {
        self.networks
            .get_mut(&network_id)
            .unwrap()
            .config
            .assets
            .push(currency);
    }

    pub fn add_network(
        &mut self,
        assets: Vec<AssetConfig<AssetId>>,
        reserves: Option<Vec<(AssetId, Balance)>>,
        peers_num: Option<usize>,
        contract_address: H160,
    ) -> u32 {
        let net_id = self.last_network_id;
        let multisig_account_id = bridge_multisig::Pallet::<Runtime>::multi_account_id(
            &self.root_account_id,
            1,
            net_id as u64 + 10,
        );
        let peers_keys = gen_peers_keys(&format!("OCW{}", net_id), peers_num.unwrap_or(4));
        self.networks.insert(
            net_id,
            ExtendedNetworkConfig {
                config: NetworkConfig {
                    initial_peers: peers_keys.iter().map(|(_, id, _)| id).cloned().collect(),
                    bridge_account_id: multisig_account_id.clone(),
                    assets,
                    bridge_contract_address: contract_address,
                    reserves: reserves.unwrap_or_default(),
                },
                ocw_keypairs: peers_keys,
            },
        );
        self.last_network_id += 1;
        net_id
    }

    pub fn build(self) -> (TestExternalities, State) {
        let (offchain, offchain_state) = TestOffchainExt::new();
        let (pool, pool_state) = TestTransactionPoolExt::new();
        let authority_account_id =
            bridge_multisig::Pallet::<Runtime>::multi_account_id(&self.root_account_id, 1, 0);

        let mut bridge_accounts = Vec::new();
        let mut bridge_network_configs = Vec::new();
        let mut endowed_accounts: Vec<(_, AssetId, _)> = Vec::new();
        let network_ids: Vec<_> = self.networks.iter().map(|(id, _)| *id).collect();
        let mut networks: Vec<_> = self.networks.clone().into_iter().collect();
        networks.sort_by(|(x, _), (y, _)| x.cmp(y));
        let mut offchain_guard = offchain.0.write();
        let offchain_storage = &mut offchain_guard.persistent_storage;
        for (net_id, ext_network) in networks {
            let key = format!("{}-{:?}", STORAGE_ETH_NODE_PARAMS, net_id);
            offchain_storage.set(
                b"",
                key.as_bytes(),
                &NodeParams {
                    url: "http://eth.node".to_string(),
                    credentials: None,
                }
                .encode(),
            );
            bridge_network_configs.push(ext_network.config.clone());
            endowed_accounts.extend(ext_network.config.assets.iter().cloned().map(
                |asset_config| {
                    (
                        ext_network.config.bridge_account_id.clone(),
                        asset_config.asset_id().clone(),
                        0,
                    )
                },
            ));
            endowed_accounts.extend(ext_network.config.reserves.iter().cloned().map(
                |(asset_id, _balance)| (ext_network.config.bridge_account_id.clone(), asset_id, 0),
            ));
            bridge_accounts.push((
                ext_network.config.bridge_account_id.clone(),
                bridge_multisig::MultisigAccount::new(
                    ext_network
                        .ocw_keypairs
                        .iter()
                        .map(|x| x.1.clone())
                        .collect(),
                ),
            ));
        }
        offchain_storage.set(b"", STORAGE_NETWORK_IDS_KEY, &network_ids.encode());
        offchain_storage.set(
            b"",
            STORAGE_SUB_NODE_URL_KEY,
            &String::from("http://sub.node").encode(),
        );
        let ocw_keys = &self.networks[&0].ocw_keypairs[0];
        offchain_storage.set(
            b"",
            STORAGE_PEER_SECRET_KEY,
            &Vec::from(ocw_keys.2).encode(),
        );
        drop(offchain_guard);
        let key_store = KeyStore::new();
        key_store
            .insert_unknown(
                crate::KEY_TYPE,
                &format!("0x{}", ocw_keys.2.to_hex::<String>()),
                ocw_keys.0.as_ref(),
            )
            .unwrap();

        // pallet_balances and orml_tokens no longer accept duplicate elements.
        let mut unique_endowed_accounts: Vec<(_, AssetId, _)> = Vec::new();
        for acc in endowed_accounts {
            if let Some(unique_acc) = unique_endowed_accounts.iter_mut().find(|a| a.1 == acc.1) {
                unique_acc.2 += acc.2;
            } else {
                unique_endowed_accounts.push(acc);
            }
        }
        let endowed_accounts = unique_endowed_accounts;

        let endowed_assets: BTreeSet<_> = endowed_accounts
            .iter()
            .map(|x| {
                (
                    x.1,
                    self.root_account_id.clone(),
                    AssetSymbol(b"T".to_vec()),
                    AssetName(b"T".to_vec()),
                    DEFAULT_BALANCE_PRECISION,
                    Balance::from(0u32),
                    true,
                    None,
                    None,
                )
            })
            .collect();

        let mut storage = frame_system::GenesisConfig::default()
            .build_storage::<Runtime>()
            .unwrap();

        let mut balances: Vec<_> = endowed_accounts
            .iter()
            .map(|(acc, ..)| acc)
            .chain(vec![&self.root_account_id, &authority_account_id])
            .map(|x| (x.clone(), Balance::from(0u32)))
            .collect();
        balances.extend(bridge_accounts.iter().map(|(acc, _)| (acc.clone(), 0)));
        for (_net_id, ext_network) in &self.networks {
            balances.extend(ext_network.ocw_keypairs.iter().map(|x| (x.1.clone(), 0)));
        }
        balances.sort_by_key(|x| x.0.clone());
        balances.dedup_by_key(|x| x.0.clone());
        BalancesConfig { balances }
            .assimilate_storage(&mut storage)
            .unwrap();

        if !endowed_accounts.is_empty() {
            SudoConfig {
                key: Some(endowed_accounts[0].0.clone()),
            }
            .assimilate_storage(&mut storage)
            .unwrap();
        }

        MultisigConfig {
            accounts: bridge_accounts,
        }
        .assimilate_storage(&mut storage)
        .unwrap();

        PermissionsConfig {
            initial_permission_owners: vec![],
            initial_permissions: Vec::new(),
        }
        .assimilate_storage(&mut storage)
        .unwrap();

        TokensConfig {
            balances: endowed_accounts.clone(),
        }
        .assimilate_storage(&mut storage)
        .unwrap();

        AssetsConfig {
            endowed_assets: endowed_assets.into_iter().collect(),
        }
        .assimilate_storage(&mut storage)
        .unwrap();

        EthBridgeConfig {
            networks: bridge_network_configs,
            authority_account: Some(authority_account_id.clone()),
            val_master_contract_address: sp_core::H160::from_str(
                "47e229aa491763038f6a505b4f85d8eb463f0962",
            )
            .unwrap(),
            xor_master_contract_address: sp_core::H160::from_str(
                "12c6a709925783f49fcca0b398d13b0d597e6e1c",
            )
            .unwrap(),
        }
        .assimilate_storage(&mut storage)
        .unwrap();
        let mut t = TestExternalities::from(storage);
        t.register_extension(OffchainDbExt::new(offchain.clone()));
        t.register_extension(OffchainWorkerExt::new(offchain));
        t.register_extension(TransactionPoolExt::new(pool));
        t.register_extension(KeystoreExt(Arc::new(key_store)));
        t.execute_with(|| System::set_block_number(1));

        let state = State {
            networks: self.networks,
            authority_account_id,
            pool_state,
            offchain_state,
            responses: vec![],
        };
        OFFCHAIN_STATE.with(|x| *x.borrow_mut() = Some(state.offchain_state.clone()));
        state.set_should_fail_send_signed_transactions(false);
        (t, state)
    }
}

pub fn get_from_seed<TPublic: Public>(seed: &str) -> <TPublic::Pair as Pair>::Public {
    TPublic::Pair::from_string(&format!("//{}", seed), None)
        .expect("static values are valid; qed")
        .public()
}

pub type AccountPublic = <Signature as Verify>::Signer;

/// Helper function to generate an account ID from seed
pub fn get_account_id_from_seed<TPublic: Public>(seed: &str) -> SubstrateAccountId
where
    AccountPublic: From<<TPublic::Pair as Pair>::Public>,
{
    AccountPublic::from(get_from_seed::<TPublic>(seed)).into_account()
}

pub fn gen_peers_keys(
    prefix: &str,
    peers_num: usize,
) -> Vec<(AccountPublic, AccountId32, [u8; 32])> {
    (0..peers_num)
        .map(|i| {
            let kp = ecdsa::Pair::from_string(&format!("//{}{}", prefix, i), None).unwrap();
            let signer = AccountPublic::from(kp.public());
            (signer.clone(), signer.into_account(), kp.seed())
        })
        .collect()
}<|MERGE_RESOLUTION|>--- conflicted
+++ resolved
@@ -44,14 +44,9 @@
 use common::mock::{ExistentialDeposits, WeightToFixedFee};
 use common::prelude::Balance;
 use common::{
-<<<<<<< HEAD
-    mock_assets_config, mock_pallet_balances_config, Amount, AssetId32, AssetName, AssetSymbol,
-    DEXId, LiquiditySourceType, PredefinedAssetId, DEFAULT_BALANCE_PRECISION, PSWAP, VAL, XOR, XST,
-=======
-    mock_common_config, mock_currencies_config, mock_frame_system_config,
+    mock_assets_config, mock_common_config, mock_currencies_config, mock_frame_system_config,
     mock_pallet_balances_config, mock_tokens_config, Amount, AssetId32, AssetName, AssetSymbol,
-    DEXId, LiquiditySourceType, PredefinedAssetId, DEFAULT_BALANCE_PRECISION, VAL, XOR, XST,
->>>>>>> 1ea4b2d0
+    DEXId, PredefinedAssetId, DEFAULT_BALANCE_PRECISION, PSWAP, VAL, XOR, XST,
 };
 use core::cell::RefCell;
 use currencies::BasicCurrencyAdapter;
@@ -284,6 +279,7 @@
 mock_frame_system_config!(Runtime);
 mock_common_config!(Runtime);
 mock_tokens_config!(Runtime);
+mock_assets_config!(Runtime);
 
 impl<T: SigningTypes> frame_system::offchain::SignMessage<T> for Runtime {
     type SignatureData = ();
@@ -334,8 +330,6 @@
 parameter_types! {
     pub const GetBuyBackAssetId: AssetId = XST;
 }
-
-mock_assets_config!(Runtime);
 
 impl permissions::Config for Runtime {
     type RuntimeEvent = RuntimeEvent;
