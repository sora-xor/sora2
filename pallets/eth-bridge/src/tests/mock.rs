--- conflicted
+++ resolved
@@ -262,10 +262,7 @@
     pub const MaximumBlockWeight: Weight = Weight::from_parts(1024, 0);
     pub const MaximumBlockLength: u32 = 2 * 1024;
     pub const AvailableBlockRatio: Perbill = Perbill::from_percent(75);
-<<<<<<< HEAD
     pub const ExistentialDeposit: u128 = 1;
-=======
->>>>>>> e907ed12
     pub const RemovePendingOutgoingRequestsAfter: BlockNumber = 100;
     pub const TrackPendingIncomingRequestsAfter: (BlockNumber, u64) = (0, 0);
     pub const SchedulerMaxWeight: Weight = Weight::from_parts(1024, 0);
@@ -283,40 +280,12 @@
     }
 }
 
-<<<<<<< HEAD
-impl frame_system::Config for Runtime {
-    type BaseCallFilter = Everything;
-    type BlockWeights = ();
-    type BlockLength = ();
-    type Block = Block;
-    type RuntimeOrigin = RuntimeOrigin;
-    type RuntimeCall = RuntimeCall;
-    type Nonce = u64;
-    type Hash = H256;
-    type Hashing = BlakeTwo256;
-    type AccountId = AccountId;
-    type Lookup = IdentityLookup<Self::AccountId>;
-    type RuntimeEvent = RuntimeEvent;
-    type BlockHashCount = BlockHashCount;
-    type DbWeight = ();
-    type Version = ();
-    type PalletInfo = PalletInfo;
-    type AccountData = pallet_balances::AccountData<Balance>;
-    type OnNewAccount = ();
-    type OnKilledAccount = ();
-    type SystemWeightInfo = ();
-    type SS58Prefix = ();
-    type OnSetCode = ();
-    type MaxConsumers = frame_support::traits::ConstU32<65536>;
-}
-=======
-mock_pallet_balances_config!(Runtime);
+/* mock_pallet_balances_config!(Runtime); */
 mock_currencies_config!(Runtime);
 mock_frame_system_config!(Runtime);
 mock_common_config!(Runtime);
 mock_tokens_config!(Runtime);
 mock_assets_config!(Runtime);
->>>>>>> e907ed12
 
 impl<T: SigningTypes> frame_system::offchain::SignMessage<T> for Runtime {
     type SignatureData = ();
@@ -371,8 +340,6 @@
     type Extrinsic = TestExtrinsic;
     type OverarchingCall = RuntimeCall;
 }
-
-<<<<<<< HEAD
 impl pallet_balances::Config for Runtime {
     /// The type for recording an account's balance.
     type Balance = Balance;
@@ -391,29 +358,6 @@
     type MaxFreezes = ();
 }
 
-impl tokens::Config for Runtime {
-    type RuntimeEvent = RuntimeEvent;
-    type Balance = Balance;
-    type Amount = Amount;
-    type CurrencyId = <Runtime as assets::Config>::AssetId;
-    type WeightInfo = ();
-    type ExistentialDeposits = ExistentialDeposits;
-    type CurrencyHooks = ();
-    type MaxLocks = ();
-    type MaxReserves = ();
-    type ReserveIdentifier = ();
-    type DustRemovalWhitelist = Everything;
-}
-
-impl currencies::Config for Runtime {
-    type MultiCurrency = Tokens;
-    type NativeCurrency = BasicCurrencyAdapter<Runtime, Balances, Amount, BlockNumber>;
-    type GetNativeCurrencyId = <Runtime as assets::Config>::GetBaseAssetId;
-    type WeightInfo = ();
-}
-
-=======
->>>>>>> e907ed12
 parameter_types! {
     pub const GetBuyBackAssetId: AssetId = XST;
 }
