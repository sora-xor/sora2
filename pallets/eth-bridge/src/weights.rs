// This file is part of the SORA network and Polkaswap app.

// Copyright (c) 2020, 2021, Polka Biome Ltd. All rights reserved.
// SPDX-License-Identifier: BSD-4-Clause

// Redistribution and use in source and binary forms, with or without modification,
// are permitted provided that the following conditions are met:

// Redistributions of source code must retain the above copyright notice, this list
// of conditions and the following disclaimer.
// Redistributions in binary form must reproduce the above copyright notice, this
// list of conditions and the following disclaimer in the documentation and/or other
// materials provided with the distribution.
//
// All advertising materials mentioning features or use of this software must display
// the following acknowledgement: This product includes software developed by Polka Biome
// Ltd., SORA, and Polkaswap.
//
// Neither the name of the Polka Biome Ltd. nor the names of its contributors may be used
// to endorse or promote products derived from this software without specific prior written permission.

// THIS SOFTWARE IS PROVIDED BY Polka Biome Ltd. AS IS AND ANY EXPRESS OR IMPLIED WARRANTIES,
// INCLUDING, BUT NOT LIMITED TO, THE IMPLIED WARRANTIES OF MERCHANTABILITY AND FITNESS FOR
// A PARTICULAR PURPOSE ARE DISCLAIMED. IN NO EVENT SHALL Polka Biome Ltd. BE LIABLE FOR ANY
// DIRECT, INDIRECT, INCIDENTAL, SPECIAL, EXEMPLARY, OR CONSEQUENTIAL DAMAGES (INCLUDING,
// BUT NOT LIMITED TO, PROCUREMENT OF SUBSTITUTE GOODS OR SERVICES; LOSS OF USE, DATA, OR PROFITS;
// OR BUSINESS INTERRUPTION) HOWEVER CAUSED AND ON ANY THEORY OF LIABILITY, WHETHER IN CONTRACT,
// STRICT LIABILITY, OR TORT (INCLUDING NEGLIGENCE OR OTHERWISE) ARISING IN ANY WAY OUT OF THE
// USE OF THIS SOFTWARE, EVEN IF ADVISED OF THE POSSIBILITY OF SUCH DAMAGE.

use common::weights::constants::EXTRINSIC_FIXED_WEIGHT;
use core::marker::PhantomData;
use frame_support::traits::Get;
use frame_support::weights::Weight;

pub struct WeightInfo<T>(PhantomData<T>);

impl<T: frame_system::Config> crate::WeightInfo for WeightInfo<T> {
    fn transfer_to_sidechain() -> Weight {
        (184_744_000 as Weight)
            .saturating_add(T::DbWeight::get().reads(11 as Weight))
            .saturating_add(T::DbWeight::get().writes(7 as Weight))
    }
    fn request_from_sidechain() -> Weight {
        (68_727_000 as Weight)
            .saturating_add(T::DbWeight::get().reads(6 as Weight))
            .saturating_add(T::DbWeight::get().writes(5 as Weight))
    }
    fn register_incoming_request() -> Weight {
        (92_566_000 as Weight)
            .saturating_add(T::DbWeight::get().reads(6 as Weight))
            .saturating_add(T::DbWeight::get().writes(7 as Weight))
    }
    fn finalize_incoming_request() -> Weight {
        (144_529_000 as Weight)
            .saturating_add(T::DbWeight::get().reads(7 as Weight))
            .saturating_add(T::DbWeight::get().writes(4 as Weight))
    }
    fn approve_request() -> Weight {
        (610_585_000 as Weight)
            .saturating_add(T::DbWeight::get().reads(8 as Weight))
            .saturating_add(T::DbWeight::get().writes(1 as Weight))
    }
    fn approve_request_finalize() -> Weight {
        (704_162_000 as Weight)
            .saturating_add(T::DbWeight::get().reads(13 as Weight))
            .saturating_add(T::DbWeight::get().writes(4 as Weight))
    }
    fn abort_request() -> Weight {
        (93_998_000 as Weight)
            .saturating_add(T::DbWeight::get().reads(6 as Weight))
            .saturating_add(T::DbWeight::get().writes(3 as Weight))
    }
    fn register_bridge() -> Weight {
        Default::default()
    }
    fn add_asset() -> Weight {
        Default::default()
    }
    fn add_sidechain_token() -> Weight {
        Default::default()
    }
<<<<<<< HEAD
    fn transfer_to_sidechain() -> Weight {
        (1_244_777_000 as Weight)
            .saturating_add(T::DbWeight::get().reads(14 as Weight))
            .saturating_add(T::DbWeight::get().writes(7 as Weight))
    }
    fn request_from_sidechain() -> Weight {
        (310_784_000 as Weight)
            .saturating_add(T::DbWeight::get().reads(6 as Weight))
            .saturating_add(T::DbWeight::get().writes(5 as Weight))
    }
=======
>>>>>>> 3c20c18b
    fn add_peer() -> Weight {
        Default::default()
    }
    fn remove_peer() -> Weight {
        Default::default()
    }
    fn force_add_peer() -> Weight {
        Default::default()
    }
    fn prepare_for_migration() -> Weight {
        Default::default()
    }
    fn migrate() -> Weight {
        Default::default()
    }
<<<<<<< HEAD
    fn register_incoming_request() -> Weight {
        (720_660_000 as Weight)
            .saturating_add(T::DbWeight::get().reads(6 as Weight))
            .saturating_add(T::DbWeight::get().writes(7 as Weight))
    }
    fn finalize_incoming_request() -> Weight {
        (1_187_607_000 as Weight)
            .saturating_add(T::DbWeight::get().reads(9 as Weight))
            .saturating_add(T::DbWeight::get().writes(4 as Weight))
    }
    fn approve_request() -> Weight {
        (19_640_054_000 as Weight)
            .saturating_add(T::DbWeight::get().reads(8 as Weight))
            .saturating_add(T::DbWeight::get().writes(1 as Weight))
    }
    fn approve_request_finalize() -> Weight {
        (20_243_062_000 as Weight)
            .saturating_add(T::DbWeight::get().reads(13 as Weight))
            .saturating_add(T::DbWeight::get().writes(4 as Weight))
    }
    fn abort_request() -> Weight {
        (776_940_000 as Weight)
            .saturating_add(T::DbWeight::get().reads(8 as Weight))
            .saturating_add(T::DbWeight::get().writes(3 as Weight))
    }
=======
>>>>>>> 3c20c18b
}

impl crate::WeightInfo for () {
    fn register_bridge() -> Weight {
        EXTRINSIC_FIXED_WEIGHT
    }
    fn add_asset() -> Weight {
        EXTRINSIC_FIXED_WEIGHT
    }
    fn add_sidechain_token() -> Weight {
        EXTRINSIC_FIXED_WEIGHT
    }
    fn transfer_to_sidechain() -> Weight {
        10 * EXTRINSIC_FIXED_WEIGHT
    }
    fn request_from_sidechain() -> Weight {
        EXTRINSIC_FIXED_WEIGHT
    }
    fn add_peer() -> Weight {
        EXTRINSIC_FIXED_WEIGHT
    }
    fn remove_peer() -> Weight {
        EXTRINSIC_FIXED_WEIGHT
    }
    fn force_add_peer() -> Weight {
        EXTRINSIC_FIXED_WEIGHT
    }
    fn prepare_for_migration() -> Weight {
        EXTRINSIC_FIXED_WEIGHT
    }
    fn migrate() -> Weight {
        EXTRINSIC_FIXED_WEIGHT
    }
    fn register_incoming_request() -> Weight {
        EXTRINSIC_FIXED_WEIGHT
    }
    fn finalize_incoming_request() -> Weight {
        EXTRINSIC_FIXED_WEIGHT
    }
    fn approve_request() -> Weight {
        EXTRINSIC_FIXED_WEIGHT
    }
    fn approve_request_finalize() -> Weight {
        EXTRINSIC_FIXED_WEIGHT
    }
    fn abort_request() -> Weight {
        EXTRINSIC_FIXED_WEIGHT
    }
}<|MERGE_RESOLUTION|>--- conflicted
+++ resolved
@@ -37,51 +37,6 @@
 
 impl<T: frame_system::Config> crate::WeightInfo for WeightInfo<T> {
     fn transfer_to_sidechain() -> Weight {
-        (184_744_000 as Weight)
-            .saturating_add(T::DbWeight::get().reads(11 as Weight))
-            .saturating_add(T::DbWeight::get().writes(7 as Weight))
-    }
-    fn request_from_sidechain() -> Weight {
-        (68_727_000 as Weight)
-            .saturating_add(T::DbWeight::get().reads(6 as Weight))
-            .saturating_add(T::DbWeight::get().writes(5 as Weight))
-    }
-    fn register_incoming_request() -> Weight {
-        (92_566_000 as Weight)
-            .saturating_add(T::DbWeight::get().reads(6 as Weight))
-            .saturating_add(T::DbWeight::get().writes(7 as Weight))
-    }
-    fn finalize_incoming_request() -> Weight {
-        (144_529_000 as Weight)
-            .saturating_add(T::DbWeight::get().reads(7 as Weight))
-            .saturating_add(T::DbWeight::get().writes(4 as Weight))
-    }
-    fn approve_request() -> Weight {
-        (610_585_000 as Weight)
-            .saturating_add(T::DbWeight::get().reads(8 as Weight))
-            .saturating_add(T::DbWeight::get().writes(1 as Weight))
-    }
-    fn approve_request_finalize() -> Weight {
-        (704_162_000 as Weight)
-            .saturating_add(T::DbWeight::get().reads(13 as Weight))
-            .saturating_add(T::DbWeight::get().writes(4 as Weight))
-    }
-    fn abort_request() -> Weight {
-        (93_998_000 as Weight)
-            .saturating_add(T::DbWeight::get().reads(6 as Weight))
-            .saturating_add(T::DbWeight::get().writes(3 as Weight))
-    }
-    fn register_bridge() -> Weight {
-        Default::default()
-    }
-    fn add_asset() -> Weight {
-        Default::default()
-    }
-    fn add_sidechain_token() -> Weight {
-        Default::default()
-    }
-<<<<<<< HEAD
-    fn transfer_to_sidechain() -> Weight {
         (1_244_777_000 as Weight)
             .saturating_add(T::DbWeight::get().reads(14 as Weight))
             .saturating_add(T::DbWeight::get().writes(7 as Weight))
@@ -91,24 +46,6 @@
             .saturating_add(T::DbWeight::get().reads(6 as Weight))
             .saturating_add(T::DbWeight::get().writes(5 as Weight))
     }
-=======
->>>>>>> 3c20c18b
-    fn add_peer() -> Weight {
-        Default::default()
-    }
-    fn remove_peer() -> Weight {
-        Default::default()
-    }
-    fn force_add_peer() -> Weight {
-        Default::default()
-    }
-    fn prepare_for_migration() -> Weight {
-        Default::default()
-    }
-    fn migrate() -> Weight {
-        Default::default()
-    }
-<<<<<<< HEAD
     fn register_incoming_request() -> Weight {
         (720_660_000 as Weight)
             .saturating_add(T::DbWeight::get().reads(6 as Weight))
@@ -134,8 +71,30 @@
             .saturating_add(T::DbWeight::get().reads(8 as Weight))
             .saturating_add(T::DbWeight::get().writes(3 as Weight))
     }
-=======
->>>>>>> 3c20c18b
+    fn register_bridge() -> Weight {
+        Default::default()
+    }
+    fn add_asset() -> Weight {
+        Default::default()
+    }
+    fn add_sidechain_token() -> Weight {
+        Default::default()
+    }
+    fn add_peer() -> Weight {
+        Default::default()
+    }
+    fn remove_peer() -> Weight {
+        Default::default()
+    }
+    fn force_add_peer() -> Weight {
+        Default::default()
+    }
+    fn prepare_for_migration() -> Weight {
+        Default::default()
+    }
+    fn migrate() -> Weight {
+        Default::default()
+    }
 }
 
 impl crate::WeightInfo for () {
