--- conflicted
+++ resolved
@@ -1179,11 +1179,7 @@
         let contract_address: EthAddress = crate::BridgeContractAddress::<T>::get(&self.network_id);
         let signature_version = BridgeSignatureVersions::<T>::get(self.network_id);
         let raw = match signature_version {
-<<<<<<< HEAD
-            BridgeSignatureVersion::V1 | BridgeSignatureVersion::V2 => encode_packed(&[
-=======
             BridgeSignatureVersion::V1 | BridgeSignatureVersion::V2 => ethabi::encode_packed(&[
->>>>>>> f21c9c14
                 Token::Address(types::EthAddress::from(contract_address.0)),
                 Token::Address(types::EthAddress::from(self.new_contract_address.0)),
                 Token::FixedBytes(tx_hash.0.to_vec()),
