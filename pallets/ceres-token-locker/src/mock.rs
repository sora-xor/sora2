--- conflicted
+++ resolved
@@ -3,9 +3,9 @@
 use common::prelude::Balance;
 use common::{
     balance, fixed, mock_assets_config, mock_common_config, mock_currencies_config,
-    mock_frame_system_config, mock_pallet_balances_config, mock_technical_config,
-    mock_tokens_config, AssetId32, AssetName, AssetSymbol, BalancePrecision, ContentSource,
-    Description, Fixed, CERES_ASSET_ID, PSWAP, TBCD,
+    mock_frame_system_config, mock_pallet_balances_config, mock_pallet_timestamp_config,
+    mock_permissions_config, mock_technical_config, mock_tokens_config, AssetId32, AssetName,
+    AssetSymbol, BalancePrecision, ContentSource, Description, Fixed, CERES_ASSET_ID, PSWAP, TBCD,
 };
 use currencies::BasicCurrencyAdapter;
 use frame_support::traits::{Everything, GenesisBuild, Hooks};
@@ -21,6 +21,7 @@
 use sp_runtime::{BuildStorage, Perbill, Percent};
 
 pub type TechAccountId = common::TechAccountId<AccountId, TechAssetId, DEXId>;
+pub type Moment = u64;
 type TechAssetId = common::TechAssetId<common::PredefinedAssetId>;
 type DEXId = common::DEXId;
 type UncheckedExtrinsic = frame_system::mocking::MockUncheckedExtrinsic<Runtime>;
@@ -59,8 +60,10 @@
 
 mock_technical_config!(Runtime, pool_xyk::PolySwapAction<DEXId, AssetId, AccountId, TechAccountId>);
 mock_currencies_config!(Runtime);
-mock_pallet_balances_config!(Runtime);
+// mock_pallet_balances_config!(Runtime);
 mock_frame_system_config!(Runtime);
+mock_permissions_config!(Runtime);
+mock_pallet_timestamp_config!(Runtime);
 mock_common_config!(Runtime);
 mock_tokens_config!(Runtime);
 mock_assets_config!(Runtime);
@@ -76,37 +79,7 @@
     pub const GetBurnUpdateFrequency: BlockNumber = 14400;
     pub GetParliamentAccountId: AccountId = AccountId32::from([100; 32]);
     pub GetPswapDistributionAccountId: AccountId = AccountId32::from([101; 32]);
-    pub const MinimumPeriod: u64 = 5;
-<<<<<<< HEAD
-}
-
-impl frame_system::Config for Runtime {
-    type BaseCallFilter = Everything;
-    type BlockWeights = ();
-    type BlockLength = ();
-    type RuntimeOrigin = RuntimeOrigin;
-    type RuntimeCall = RuntimeCall;
-    type Nonce = u64;
-    type Block = Block;
-    type Hash = H256;
-    type Hashing = BlakeTwo256;
-    type AccountId = AccountId;
-    type Lookup = IdentityLookup<Self::AccountId>;
-    type RuntimeEvent = RuntimeEvent;
-    type BlockHashCount = BlockHashCount;
-    type DbWeight = ();
-    type Version = ();
-    type PalletInfo = PalletInfo;
-    type AccountData = pallet_balances::AccountData<Balance>;
-    type OnNewAccount = ();
-    type OnKilledAccount = ();
-    type SystemWeightInfo = ();
-    type SS58Prefix = ();
-    type OnSetCode = ();
-    type MaxConsumers = frame_support::traits::ConstU32<65536>;
-=======
     pub GetXykIrreducibleReservePercent: Percent = Percent::from_percent(1);
->>>>>>> e907ed12
 }
 
 parameter_types! {
@@ -123,10 +96,6 @@
 parameter_types! {
     pub const GetBaseAssetId: AssetId = CERES_ASSET_ID;
     pub const GetBuyBackAssetId: AssetId = TBCD;
-}
-
-impl permissions::Config for Runtime {
-    type RuntimeEvent = RuntimeEvent;
 }
 
 impl dex_manager::Config for Runtime {}
@@ -185,50 +154,12 @@
     type AssetInfoProvider = assets::Pallet<Runtime>;
 }
 
-impl pallet_timestamp::Config for Runtime {
-    type Moment = u64;
-    type OnTimestampSet = ();
-    type MinimumPeriod = MinimumPeriod;
-    type WeightInfo = ();
-}
-
 impl ceres_liquidity_locker::Config for Runtime {
     const BLOCKS_PER_ONE_DAY: BlockNumberFor<Self> = 14_440;
     type RuntimeEvent = RuntimeEvent;
     type XYKPool = PoolXYK;
     type DemeterFarmingPlatform = DemeterFarmingPlatform;
     type CeresAssetId = ();
-    type WeightInfo = ();
-}
-
-<<<<<<< HEAD
-impl technical::Config for Runtime {
-    type RuntimeEvent = RuntimeEvent;
-    type TechAssetId = TechAssetId;
-    type TechAccountId = TechAccountId;
-    type Trigger = ();
-    type Condition = ();
-    type SwapAction = pool_xyk::PolySwapAction<DEXId, AssetId, AccountId, TechAccountId>;
-}
-
-impl tokens::Config for Runtime {
-    type RuntimeEvent = RuntimeEvent;
-    type Balance = Balance;
-    type Amount = Amount;
-    type CurrencyId = AssetId;
-    type WeightInfo = ();
-    type ExistentialDeposits = ExistentialDeposits;
-    type CurrencyHooks = ();
-    type MaxLocks = ();
-    type MaxReserves = ();
-    type ReserveIdentifier = ();
-    type DustRemovalWhitelist = Everything;
-}
-
-impl currencies::Config for Runtime {
-    type MultiCurrency = Tokens;
-    type NativeCurrency = BasicCurrencyAdapter<Runtime, Balances, Amount, BlockNumber>;
-    type GetNativeCurrencyId = <Runtime as assets::Config>::GetBaseAssetId;
     type WeightInfo = ();
 }
 
@@ -255,8 +186,6 @@
     type MaxFreezes = ();
 }
 
-=======
->>>>>>> e907ed12
 pub struct ExtBuilder {
     endowed_assets: Vec<(
         AssetId,
