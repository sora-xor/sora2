--- conflicted
+++ resolved
@@ -71,15 +71,12 @@
     use crate::{migrations, PollInfo, StorageVersion, VotingInfo, WeightInfo};
     use common::prelude::Balance;
     use common::BoundedString;
-<<<<<<< HEAD
-=======
     use common::{AssetIdOf, AssetManager};
-    use frame_support::log;
->>>>>>> e907ed12
     use frame_support::pallet_prelude::OptionQuery;
     use frame_support::pallet_prelude::ValueQuery;
     use frame_support::pallet_prelude::*;
     use frame_support::sp_runtime::traits::AccountIdConversion;
+    use sp_tracing::{info, error};
     use frame_support::transactional;
     use frame_support::PalletId;
     use frame_system::ensure_signed;
@@ -414,12 +411,12 @@
         fn on_runtime_upgrade() -> Weight {
             if Self::pallet_storage_version() == StorageVersion::V2 {
                 sp_runtime::runtime_logger::RuntimeLogger::init();
-                log::info!(
+                info!(
                     "Applying migration to version 2: Migrating to open governance - version 3"
                 );
 
                 if let Err(err) = common::with_transaction(migrations::migrate::<T>) {
-                    log::error!("Failed to migrate: {}", err);
+                    error!("Failed to migrate: {}", err);
                 } else {
                     PalletStorageVersion::<T>::put(StorageVersion::V3);
                 }
