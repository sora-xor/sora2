use crate::{self as ceres_governance_platform};
use common::mock::{ExistentialDeposits, GetTradingPairRestrictedFlag};
use common::prelude::Balance;
use common::{
<<<<<<< HEAD
    balance, fixed, mock_common_config, mock_pallet_balances_config, mock_technical_config,
    AssetId32, AssetName, AssetSymbol, BalancePrecision, ContentSource, Description, Fixed,
    CERES_ASSET_ID, PSWAP, TBCD, VAL,
=======
    balance, fixed, mock_currencies_config, mock_frame_system_config, mock_pallet_balances_config,
    mock_technical_config, AssetId32, AssetName, AssetSymbol, BalancePrecision, ContentSource,
    Description, Fixed, CERES_ASSET_ID, PSWAP, TBCD, VAL,
>>>>>>> 1def84be
};
use currencies::BasicCurrencyAdapter;
use frame_support::traits::{Everything, GenesisBuild, Hooks};
use frame_support::weights::Weight;
use frame_support::{construct_runtime, parameter_types};
use frame_system::pallet_prelude::BlockNumberFor;
use sp_core::H256;
use sp_runtime::testing::Header;
use sp_runtime::traits::{BlakeTwo256, IdentityLookup, Zero};
use sp_runtime::{Perbill, Percent};

pub type TechAccountId = common::TechAccountId<AccountId, TechAssetId, DEXId>;
type TechAssetId = common::TechAssetId<common::PredefinedAssetId>;
type DEXId = common::DEXId;
type UncheckedExtrinsic = frame_system::mocking::MockUncheckedExtrinsic<Runtime>;
type Block = frame_system::mocking::MockBlock<Runtime>;

construct_runtime! {
    pub enum Runtime where
        Block = Block,
        NodeBlock = Block,
        UncheckedExtrinsic = UncheckedExtrinsic,
    {
        System: frame_system::{Pallet, Call, Config, Storage, Event<T>},
        Assets: assets::{Pallet, Call, Config<T>, Storage, Event<T>},
        Timestamp: pallet_timestamp::{Pallet, Call, Storage, Inherent},
        Tokens: tokens::{Pallet, Call, Config<T>, Storage, Event<T>},
        Currencies: currencies::{Pallet, Call, Storage},
        Balances: pallet_balances::{Pallet, Call, Storage, Event<T>},
        DexManager: dex_manager::{Pallet, Call, Config<T>, Storage},
        Permissions: permissions::{Pallet, Call, Config<T>, Storage, Event<T>},
        Technical: technical::{Pallet, Call, Config<T>, Storage, Event<T>},
        PoolXYK: pool_xyk::{Pallet, Call, Storage, Event<T>},
        PswapDistribution: pswap_distribution::{Pallet, Call, Config<T>, Storage, Event<T>},
        CeresLiquidityLocker: ceres_liquidity_locker::{Pallet, Call, Storage, Event<T>},
        CeresGovernancePlatform: ceres_governance_platform::{Pallet, Call, Storage, Event<T>},
        DemeterFarmingPlatform: demeter_farming_platform::{Pallet, Call, Storage, Event<T>},
    }
}

pub type AccountId = u128;
pub type BlockNumber = u64;
pub type Amount = i128;
pub type AssetId = AssetId32<common::PredefinedAssetId>;

pub const ALICE: AccountId = 1;
pub const BOB: AccountId = 2;
pub const BUY_BACK_ACCOUNT: AccountId = 23;

mock_technical_config!(Runtime, pool_xyk::PolySwapAction<DEXId, AssetId, AccountId, TechAccountId>);
mock_pallet_balances_config!(Runtime);
mock_currencies_config!(Runtime);
mock_frame_system_config!(Runtime);

parameter_types! {
    pub const BlockHashCount: u64 = 250;
    pub const MaximumBlockWeight: Weight = Weight::from_parts(1024, 0);
    pub const MaximumBlockLength: u32 = 2 * 1024;
    pub const AvailableBlockRatio: Perbill = Perbill::from_percent(75);
    pub GetXykFee: Fixed = fixed!(0.003);
    pub GetIncentiveAssetId: AssetId = common::PSWAP;
    pub const GetDefaultSubscriptionFrequency: BlockNumber = 10;
    pub const GetBurnUpdateFrequency: BlockNumber = 14400;
    pub GetParliamentAccountId: AccountId = 100;
    pub GetPswapDistributionAccountId: AccountId = 101;
    pub const MinimumPeriod: u64 = 5;
}

parameter_types! {
    pub const CeresAssetId: AssetId = CERES_ASSET_ID;
}

impl crate::Config for Runtime {
    type RuntimeEvent = RuntimeEvent;
    type WeightInfo = ();
    type StringLimit = StringLimit;
    type OptionsLimit = OptionsLimit;
    type TitleLimit = TitleLimit;
    type DescriptionLimit = DescriptionLimit;
}

parameter_types! {
    pub const GetBaseAssetId: AssetId = CERES_ASSET_ID;
    pub const GetBuyBackAssetId: AssetId = TBCD;
    pub GetBuyBackSupplyAssets: Vec<AssetId> = vec![VAL, PSWAP];
    pub const GetBuyBackPercentage: u8 = 10;
    pub const GetBuyBackAccountId: AccountId = BUY_BACK_ACCOUNT;
    pub const GetBuyBackDexId: DEXId = DEXId::Polkaswap;
    pub GetXykIrreducibleReservePercent: Percent = Percent::from_percent(1);
}

impl assets::Config for Runtime {
    type RuntimeEvent = RuntimeEvent;
    type ExtraAccountId = AccountId;
    type ExtraAssetRecordArg =
        common::AssetIdExtraAssetRecordArg<common::DEXId, common::LiquiditySourceType, AccountId>;
    type AssetId = AssetId;
    type GetBaseAssetId = GetBaseAssetId;
    type GetBuyBackAssetId = GetBuyBackAssetId;
    type GetBuyBackSupplyAssets = GetBuyBackSupplyAssets;
    type GetBuyBackPercentage = GetBuyBackPercentage;
    type GetBuyBackAccountId = GetBuyBackAccountId;
    type GetBuyBackDexId = GetBuyBackDexId;
    type BuyBackLiquidityProxy = ();
    type Currency = currencies::Pallet<Runtime>;
    type GetTotalBalance = ();
    type WeightInfo = ();
    type AssetRegulator = permissions::Pallet<Runtime>;
}

mock_common_config!(Runtime);

impl permissions::Config for Runtime {
    type RuntimeEvent = RuntimeEvent;
}

impl dex_manager::Config for Runtime {}

impl demeter_farming_platform::Config for Runtime {
    type RuntimeEvent = RuntimeEvent;
    type DemeterAssetId = ();
    const BLOCKS_PER_HOUR_AND_A_HALF: BlockNumberFor<Self> = 900;
    type WeightInfo = ();
    type AssetInfoProvider = assets::Pallet<Runtime>;
}

impl pool_xyk::Config for Runtime {
    const MIN_XOR: Balance = balance!(0.0007);
    type RuntimeEvent = RuntimeEvent;
    type PairSwapAction = pool_xyk::PairSwapAction<DEXId, AssetId, AccountId, TechAccountId>;
    type DepositLiquidityAction =
        pool_xyk::DepositLiquidityAction<AssetId, AccountId, TechAccountId>;
    type WithdrawLiquidityAction =
        pool_xyk::WithdrawLiquidityAction<AssetId, AccountId, TechAccountId>;
    type PolySwapAction = pool_xyk::PolySwapAction<DEXId, AssetId, AccountId, TechAccountId>;
    type EnsureDEXManager = dex_manager::Pallet<Runtime>;
    type TradingPairSourceManager = ();
    type DexInfoProvider = dex_manager::Pallet<Runtime>;
    type EnsureTradingPairExists = ();
    type EnabledSourcesManager = ();
    type GetFee = GetXykFee;
    type OnPoolCreated = PswapDistribution;
    type OnPoolReservesChanged = ();
    type XSTMarketInfo = ();
    type GetTradingPairRestrictedFlag = GetTradingPairRestrictedFlag;
    type GetChameleonPool = common::mock::GetChameleonPool;
    type GetChameleonPoolBaseAssetId = common::mock::GetChameleonPoolBaseAssetId;
    type AssetInfoProvider = assets::Pallet<Runtime>;
    type IrreducibleReserve = GetXykIrreducibleReservePercent;
    type WeightInfo = ();
}

impl pallet_timestamp::Config for Runtime {
    type Moment = u64;
    type OnTimestampSet = ();
    type MinimumPeriod = MinimumPeriod;
    type WeightInfo = ();
}

impl ceres_liquidity_locker::Config for Runtime {
    const BLOCKS_PER_ONE_DAY: BlockNumberFor<Self> = 14_440;
    type RuntimeEvent = RuntimeEvent;
    type XYKPool = PoolXYK;
    type DemeterFarmingPlatform = DemeterFarmingPlatform;
    type CeresAssetId = ();
    type WeightInfo = ();
}

impl pswap_distribution::Config for Runtime {
    type RuntimeEvent = RuntimeEvent;
    const PSWAP_BURN_PERCENT: Percent = Percent::from_percent(3);
    type GetIncentiveAssetId = GetIncentiveAssetId;
    type GetTBCDAssetId = GetBuyBackAssetId;
    type LiquidityProxy = ();
    type CompatBalance = Balance;
    type GetDefaultSubscriptionFrequency = GetDefaultSubscriptionFrequency;
    type GetBurnUpdateFrequency = GetBurnUpdateFrequency;
    type GetTechnicalAccountId = GetPswapDistributionAccountId;
    type EnsureDEXManager = ();
    type OnPswapBurnedAggregator = ();
    type WeightInfo = ();
    type GetParliamentAccountId = GetParliamentAccountId;
    type PoolXykPallet = PoolXYK;
    type BuyBackHandler = ();
    type DexInfoProvider = dex_manager::Pallet<Runtime>;
    type GetChameleonPoolBaseAssetId = common::mock::GetChameleonPoolBaseAssetId;
    type AssetInfoProvider = assets::Pallet<Runtime>;
}

impl tokens::Config for Runtime {
    type RuntimeEvent = RuntimeEvent;
    type Balance = Balance;
    type Amount = Amount;
    type CurrencyId = AssetId;
    type WeightInfo = ();
    type ExistentialDeposits = ExistentialDeposits;
    type CurrencyHooks = ();
    type MaxLocks = ();
    type MaxReserves = ();
    type ReserveIdentifier = ();
    type DustRemovalWhitelist = Everything;
}

parameter_types! {
    pub const StringLimit: u32 = 64;
    pub const OptionsLimit: u32 = 6;
    pub const TitleLimit: u32 = 128;
    pub const DescriptionLimit: u32 = 4096;
}

#[allow(clippy::type_complexity)]
pub struct ExtBuilder {
    endowed_assets: Vec<(
        AssetId,
        AccountId,
        AssetSymbol,
        AssetName,
        BalancePrecision,
        Balance,
        bool,
        Option<ContentSource>,
        Option<Description>,
    )>,
    endowed_accounts: Vec<(AccountId, AssetId, Balance)>,
}

impl Default for ExtBuilder {
    fn default() -> Self {
        Self {
            endowed_assets: vec![(
                CERES_ASSET_ID,
                ALICE,
                AssetSymbol(b"CERES".to_vec()),
                AssetName(b"Ceres".to_vec()),
                18,
                Balance::zero(),
                true,
                None,
                None,
            )],
            endowed_accounts: vec![
                (ALICE, CERES_ASSET_ID, balance!(3000)),
                (BOB, CERES_ASSET_ID, balance!(500)),
            ],
        }
    }
}

impl ExtBuilder {
    pub fn build(self) -> sp_io::TestExternalities {
        let mut t = SystemConfig::default().build_storage::<Runtime>().unwrap();

        pallet_balances::GenesisConfig::<Runtime> {
            balances: self
                .endowed_accounts
                .iter()
                .map(|(acc, _, balance)| (*acc, *balance))
                .collect(),
        }
        .assimilate_storage(&mut t)
        .unwrap();

        PermissionsConfig {
            initial_permission_owners: vec![],
            initial_permissions: vec![],
        }
        .assimilate_storage(&mut t)
        .unwrap();

        assets::GenesisConfig::<Runtime> {
            endowed_assets: self.endowed_assets,
        }
        .assimilate_storage(&mut t)
        .unwrap();

        TokensConfig {
            balances: self.endowed_accounts,
        }
        .assimilate_storage(&mut t)
        .unwrap();

        t.into()
    }
}

pub fn run_to_block(n: u64) {
    while System::block_number() < n {
        System::on_finalize(System::block_number());
        System::set_block_number(System::block_number() + 1);
        System::on_initialize(System::block_number());
    }
}<|MERGE_RESOLUTION|>--- conflicted
+++ resolved
@@ -2,15 +2,9 @@
 use common::mock::{ExistentialDeposits, GetTradingPairRestrictedFlag};
 use common::prelude::Balance;
 use common::{
-<<<<<<< HEAD
-    balance, fixed, mock_common_config, mock_pallet_balances_config, mock_technical_config,
-    AssetId32, AssetName, AssetSymbol, BalancePrecision, ContentSource, Description, Fixed,
-    CERES_ASSET_ID, PSWAP, TBCD, VAL,
-=======
-    balance, fixed, mock_currencies_config, mock_frame_system_config, mock_pallet_balances_config,
-    mock_technical_config, AssetId32, AssetName, AssetSymbol, BalancePrecision, ContentSource,
-    Description, Fixed, CERES_ASSET_ID, PSWAP, TBCD, VAL,
->>>>>>> 1def84be
+    balance, fixed, mock_common_config, mock_currencies_config, mock_frame_system_config,
+    mock_pallet_balances_config, mock_technical_config, AssetId32, AssetName, AssetSymbol,
+    BalancePrecision, ContentSource, Description, Fixed, CERES_ASSET_ID, PSWAP, TBCD, VAL,
 };
 use currencies::BasicCurrencyAdapter;
 use frame_support::traits::{Everything, GenesisBuild, Hooks};
@@ -64,6 +58,7 @@
 mock_pallet_balances_config!(Runtime);
 mock_currencies_config!(Runtime);
 mock_frame_system_config!(Runtime);
+mock_common_config!(Runtime);
 
 parameter_types! {
     pub const BlockHashCount: u64 = 250;
@@ -120,8 +115,6 @@
     type WeightInfo = ();
     type AssetRegulator = permissions::Pallet<Runtime>;
 }
-
-mock_common_config!(Runtime);
 
 impl permissions::Config for Runtime {
     type RuntimeEvent = RuntimeEvent;
