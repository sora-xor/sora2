--- conflicted
+++ resolved
@@ -283,14 +283,8 @@
 
     #[cfg(feature = "wip")] // Pending Vesting
     fn do_unlock_pending_schedule_by_manager(
-<<<<<<< HEAD
         manager: AccountIdOf<T>,
         dest: AccountIdOf<T>,
-        start: BlockNumberFor<T>,
-=======
-        manager: T::AccountId,
-        dest: T::AccountId,
->>>>>>> 354aee65
         filter_schedule: &mut VestingScheduleOf<T>,
     ) -> DispatchResult {
         // Independent logic for some schedules, so implementation only there
@@ -1106,10 +1100,6 @@
         pub fn unlock_pending_schedule_by_manager(
             origin: OriginFor<T>,
             dest: <T::Lookup as StaticLookup>::Source,
-<<<<<<< HEAD
-            start: Option<BlockNumberFor<T>>,
-=======
->>>>>>> 354aee65
             mut filter_schedule: VestingScheduleOf<T>,
         ) -> DispatchResultWithPostInfo {
             let manager = ensure_signed(origin)?;
