--- conflicted
+++ resolved
@@ -387,12 +387,8 @@
     impl<T: Config> Pallet<T> {
         /// Claim all available PSWAP rewards by account signing this transaction.
         #[transactional]
-<<<<<<< HEAD
+        #[pallet::call_index(0)]
         #[pallet::weight(<T as Config>::WeightInfo::claim_rewards())]
-=======
-        #[pallet::call_index(0)]
-        #[pallet::weight(<T as Config>::WeightInfo::claim_incentives())]
->>>>>>> 7bf12cd9
 
         pub fn claim_rewards(origin: OriginFor<T>) -> DispatchResultWithPostInfo {
             let who = ensure_signed(origin)?;
