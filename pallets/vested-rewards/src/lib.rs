--- conflicted
+++ resolved
@@ -311,13 +311,8 @@
 
     /// Calculate amount of tokens to send to user
     pub fn calculate_claimable_crowdloan_reward(
-<<<<<<< HEAD
         now: &BlockNumberFor<T>,
-        info: &CrowdloanInfo<T::AssetId, BlockNumberFor<T>, T::AccountId>,
-=======
-        now: &T::BlockNumber,
-        info: &CrowdloanInfo<AssetIdOf<T>, T::BlockNumber, T::AccountId>,
->>>>>>> e907ed12
+        info: &CrowdloanInfo<AssetIdOf<T>, BlockNumberFor<T>, T::AccountId>,
         total_rewards: Balance,
         contribution: Balance,
         rewarded: Balance,
@@ -349,15 +344,9 @@
     /// Returns total amount of tokens sent to user for this crowdloan
     pub fn claim_crowdloan_reward_for_asset(
         user: &T::AccountId,
-<<<<<<< HEAD
         now: &BlockNumberFor<T>,
-        info: &CrowdloanInfo<T::AssetId, BlockNumberFor<T>, T::AccountId>,
-        asset_id: &T::AssetId,
-=======
-        now: &T::BlockNumber,
-        info: &CrowdloanInfo<AssetIdOf<T>, T::BlockNumber, T::AccountId>,
+        info: &CrowdloanInfo<AssetIdOf<T>, BlockNumberFor<T>, T::AccountId>,
         asset_id: &AssetIdOf<T>,
->>>>>>> e907ed12
         total_rewards: Balance,
         contribution: Balance,
         rewarded: Balance,
@@ -421,15 +410,9 @@
 
     pub fn register_crowdloan_unchecked(
         tag: CrowdloanTag,
-<<<<<<< HEAD
         start_block: BlockNumberFor<T>,
         length: BlockNumberFor<T>,
-        rewards: Vec<(T::AssetId, Balance)>,
-=======
-        start_block: T::BlockNumber,
-        length: T::BlockNumber,
         rewards: Vec<(AssetIdOf<T>, Balance)>,
->>>>>>> e907ed12
         contributions: Vec<(T::AccountId, Balance)>,
     ) -> DispatchResult {
         ensure!(
@@ -609,15 +592,9 @@
         pub fn register_crowdloan(
             origin: OriginFor<T>,
             tag: CrowdloanTag,
-<<<<<<< HEAD
             start_block: BlockNumberFor<T>,
             length: BlockNumberFor<T>,
-            rewards: Vec<(T::AssetId, Balance)>,
-=======
-            start_block: T::BlockNumber,
-            length: T::BlockNumber,
             rewards: Vec<(AssetIdOf<T>, Balance)>,
->>>>>>> e907ed12
             contributions: Vec<(T::AccountId, Balance)>,
         ) -> DispatchResultWithPostInfo {
             ensure_root(origin)?;
@@ -702,11 +679,7 @@
         _,
         Blake2_128Concat,
         CrowdloanTag,
-<<<<<<< HEAD
-        CrowdloanInfo<T::AssetId, BlockNumberFor<T>, T::AccountId>,
-=======
-        CrowdloanInfo<AssetIdOf<T>, T::BlockNumber, T::AccountId>,
->>>>>>> e907ed12
+        CrowdloanInfo<AssetIdOf<T>, BlockNumberFor<T>, T::AccountId>,
         OptionQuery,
     >;
 
