--- conflicted
+++ resolved
@@ -228,12 +228,7 @@
             .filter(|schedule| !new_asset_ids.contains(&schedule.asset_id()))
             .map(|schedule| schedule.asset_id())
             .collect();
-<<<<<<< HEAD
-        assets_to_remove.sort();
-        assets_to_remove.dedup();
-=======
-
->>>>>>> b9e400ac
+
         // empty vesting schedules cleanup the storage and unlock the fund
         for asset_id in assets_to_remove {
             T::Currency::remove_lock(VESTING_LOCK_ID, asset_id, who)?;
