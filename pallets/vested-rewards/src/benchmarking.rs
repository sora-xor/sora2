--- conflicted
+++ resolved
@@ -68,8 +68,6 @@
     }
 }
 
-<<<<<<< HEAD
-=======
 fn prepare_rewards_update<T: Config>(
     n: u128,
 ) -> BTreeMap<T::AccountId, BTreeMap<RewardReason, Balance>> {
@@ -87,7 +85,6 @@
     rewards
 }
 
->>>>>>> f21c9c14
 benchmarks! {
     claim_rewards {
         let caller = alice::<T>();
@@ -119,8 +116,6 @@
             balance!(n)
         );
     }
-<<<<<<< HEAD
-=======
 
     update_rewards {
         let n in 0 .. 100;
@@ -134,7 +129,6 @@
             balance!(n) * 2
         );
     }
->>>>>>> f21c9c14
 }
 
 #[cfg(test)]
@@ -148,10 +142,7 @@
         ExtBuilder::default().build().execute_with(|| {
             assert_ok!(Pallet::<Runtime>::test_benchmark_claim_rewards());
             assert_ok!(Pallet::<Runtime>::test_benchmark_distribute_limits());
-<<<<<<< HEAD
-=======
             assert_ok!(Pallet::<Runtime>::test_benchmark_update_rewards());
->>>>>>> f21c9c14
         });
     }
 }