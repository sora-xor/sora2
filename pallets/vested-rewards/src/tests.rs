// This file is part of the SORA network and Polkaswap app.

// Copyright (c) 2020, 2021, Polka Biome Ltd. All rights reserved.
// SPDX-License-Identifier: BSD-4-Clause

// Redistribution and use in source and binary forms, with or without modification,
// are permitted provided that the following conditions are met:

// Redistributions of source code must retain the above copyright notice, this list
// of conditions and the following disclaimer.
// Redistributions in binary form must reproduce the above copyright notice, this
// list of conditions and the following disclaimer in the documentation and/or other
// materials provided with the distribution.
//
// All advertising materials mentioning features or use of this software must display
// the following acknowledgement: This product includes software developed by Polka Biome
// Ltd., SORA, and Polkaswap.
//
// Neither the name of the Polka Biome Ltd. nor the names of its contributors may be used
// to endorse or promote products derived from this software without specific prior written permission.

// THIS SOFTWARE IS PROVIDED BY Polka Biome Ltd. AS IS AND ANY EXPRESS OR IMPLIED WARRANTIES,
// INCLUDING, BUT NOT LIMITED TO, THE IMPLIED WARRANTIES OF MERCHANTABILITY AND FITNESS FOR
// A PARTICULAR PURPOSE ARE DISCLAIMED. IN NO EVENT SHALL Polka Biome Ltd. BE LIABLE FOR ANY
// DIRECT, INDIRECT, INCIDENTAL, SPECIAL, EXEMPLARY, OR CONSEQUENTIAL DAMAGES (INCLUDING,
// BUT NOT LIMITED TO, PROCUREMENT OF SUBSTITUTE GOODS OR SERVICES; LOSS OF USE, DATA, OR PROFITS;
// OR BUSINESS INTERRUPTION) HOWEVER CAUSED AND ON ANY THEORY OF LIABILITY, WHETHER IN CONTRACT,
// STRICT LIABILITY, OR TORT (INCLUDING NEGLIGENCE OR OTHERWISE) ARISING IN ANY WAY OUT OF THE
// USE OF THIS SOFTWARE, EVEN IF ADVISED OF THE POSSIBILITY OF SUCH DAMAGE.

use crate::mock::*;
use crate::{
    Error, MarketMakerInfo, MarketMakingPairs, RewardInfo,
    MARKET_MAKER_REWARDS_DISTRIBUTION_FREQUENCY,
};
use codec::Decode;
use common::{
    balance, Balance, Fixed, OnPswapBurned, PswapRemintInfo, RewardReason, VestedRewardsPallet,
    ETH, PSWAP, XOR, XSTUSD,
};
use frame_support::assert_noop;
use frame_support::pallet_prelude::DispatchError;
use frame_support::traits::OnInitialize;
use std::convert::TryFrom;
use traits::currency::MultiCurrency;

fn deposit_rewards_to_reserves(amount: Balance) {
    Currencies::deposit(PSWAP, &GetBondingCurveRewardsAccountId::get(), amount).unwrap();
    Currencies::deposit(PSWAP, &GetMarketMakerRewardsAccountId::get(), amount).unwrap();
}

fn prepare_mm_pairs() {
    MarketMakingPairs::<Runtime>::insert(&XOR, &ETH, ());
    MarketMakingPairs::<Runtime>::insert(&XSTUSD, &XOR, ());
}

#[test]
fn should_add_market_maker_infos_single_user() {
    let mut ext = ExtBuilder::default().build();
    ext.execute_with(|| {
        prepare_mm_pairs();

        assert_eq!(
            VestedRewards::market_makers_registry(&alice()),
            MarketMakerInfo {
                count: 0,
                volume: balance!(0)
            }
        );

        // first add
        VestedRewards::update_market_maker_records(
            &alice(),
            &XOR,
            balance!(123),
            1,
            &XOR,
            &ETH,
            None,
        )
        .unwrap();
        let expected_1 = MarketMakerInfo {
            count: 1,
            volume: balance!(123),
        };
        assert_eq!(VestedRewards::market_makers_registry(&alice()), expected_1);

        // second add
        VestedRewards::update_market_maker_records(
            &alice(),
            &XOR,
            balance!(123),
            1,
            &XOR,
            &ETH,
            None,
        )
        .unwrap();
        let expected_2 = MarketMakerInfo {
            count: 2,
            volume: balance!(246),
        };
        assert_eq!(
            VestedRewards::market_makers_registry(&alice()),
            expected_2.clone()
        );

        // add with less than 1 xor
        VestedRewards::update_market_maker_records(
            &alice(),
            &XOR,
            balance!(0.9),
            1,
            &XOR,
            &ETH,
            None,
        )
        .unwrap();
        assert_eq!(VestedRewards::market_makers_registry(&alice()), expected_2);

        // add with multiplier
        VestedRewards::update_market_maker_records(
            &alice(),
            &XOR,
            balance!(123),
            2,
            &XOR,
            &ETH,
            None,
        )
        .unwrap();
        let expected_3 = MarketMakerInfo {
            count: 4,
            volume: balance!(492),
        };
        assert_eq!(VestedRewards::market_makers_registry(&alice()), expected_3);
    });
}

#[test]
fn should_add_market_maker_infos_for_xstusd_dex_single_user() {
    let mut ext = ExtBuilder::default().build();
    ext.execute_with(|| {
        prepare_mm_pairs();

        assert_eq!(
            VestedRewards::market_makers_registry(&alice()),
            MarketMakerInfo {
                count: 0,
                volume: balance!(0)
            }
        );

        // first add
        VestedRewards::update_market_maker_records(
            &alice(),
            &XSTUSD,
            balance!(123),
            1,
            &XOR,
            &ETH,
            None,
        )
        .unwrap();
        let expected_1 = MarketMakerInfo {
            count: 1,
            volume: balance!(246),
        };
        assert_eq!(VestedRewards::market_makers_registry(&alice()), expected_1);

        // second add
        VestedRewards::update_market_maker_records(
            &alice(),
            &XSTUSD,
            balance!(123),
            1,
            &XOR,
            &ETH,
            None,
        )
        .unwrap();
        let expected_2 = MarketMakerInfo {
            count: 2,
            volume: balance!(492),
        };
        assert_eq!(
            VestedRewards::market_makers_registry(&alice()),
            expected_2.clone()
        );

        // add with less than 1 xor
        VestedRewards::update_market_maker_records(
            &alice(),
            &XSTUSD,
            balance!(0.45),
            1,
            &XOR,
            &ETH,
            None,
        )
        .unwrap();
        assert_eq!(VestedRewards::market_makers_registry(&alice()), expected_2);

        // add with multiplier
        VestedRewards::update_market_maker_records(
            &alice(),
            &XSTUSD,
            balance!(123),
            2,
            &XOR,
            &ETH,
            None,
        )
        .unwrap();
        let expected_3 = MarketMakerInfo {
            count: 4,
            volume: balance!(984),
        };
        assert_eq!(VestedRewards::market_makers_registry(&alice()), expected_3);
    });
}

#[test]
fn should_add_market_maker_infos_multiple_users() {
    let mut ext = ExtBuilder::default().build();
    ext.execute_with(|| {
        prepare_mm_pairs();

        VestedRewards::update_market_maker_records(
            &alice(),
            &XOR,
            balance!(111),
            1,
            &XOR,
            &ETH,
            None,
        )
        .unwrap();
        VestedRewards::update_market_maker_records(
            &bob(),
            &XOR,
            balance!(111),
            2,
            &XOR,
            &ETH,
            None,
        )
        .unwrap();
        VestedRewards::update_market_maker_records(
            &eve(),
            &XOR,
            balance!(111),
            3,
            &XOR,
            &ETH,
            None,
        )
        .unwrap();
        assert_eq!(
            VestedRewards::market_makers_registry(&alice()),
            MarketMakerInfo {
                count: 1,
                volume: balance!(111)
            }
        );
        assert_eq!(
            VestedRewards::market_makers_registry(&bob()),
            MarketMakerInfo {
                count: 2,
                volume: balance!(222)
            }
        );
        assert_eq!(
            VestedRewards::market_makers_registry(&eve()),
            MarketMakerInfo {
                count: 3,
                volume: balance!(333)
            }
        );
    });
}

#[test]
fn should_add_market_maker_infos_for_xstusd_dex_multiple_users() {
    let mut ext = ExtBuilder::default().build();
    ext.execute_with(|| {
        prepare_mm_pairs();

        VestedRewards::update_market_maker_records(
            &alice(),
            &XSTUSD,
            balance!(111),
            1,
            &XOR,
            &ETH,
            None,
        )
        .unwrap();
        VestedRewards::update_market_maker_records(
            &bob(),
            &XSTUSD,
            balance!(111),
            2,
            &XOR,
            &ETH,
            None,
        )
        .unwrap();
        VestedRewards::update_market_maker_records(
            &eve(),
            &XSTUSD,
            balance!(111),
            3,
            &XOR,
            &ETH,
            None,
        )
        .unwrap();
        assert_eq!(
            VestedRewards::market_makers_registry(&alice()),
            MarketMakerInfo {
                count: 1,
                volume: balance!(222)
            }
        );
        assert_eq!(
            VestedRewards::market_makers_registry(&bob()),
            MarketMakerInfo {
                count: 2,
                volume: balance!(444)
            }
        );
        assert_eq!(
            VestedRewards::market_makers_registry(&eve()),
            MarketMakerInfo {
                count: 3,
                volume: balance!(666)
            }
        );
    });
}

#[test]
fn should_update_market_maker_with_allowed_pair_only() {
    let mut ext = ExtBuilder::default().build();
    ext.execute_with(|| {
        prepare_mm_pairs();

        assert_eq!(
            VestedRewards::market_makers_registry(&alice()),
            MarketMakerInfo {
                count: 0,
                volume: balance!(0)
            }
        );

        // ok
        VestedRewards::update_market_maker_records(
            &alice(),
            &XOR,
            balance!(123),
            1,
            &XOR,
            &ETH,
            None,
        )
        .unwrap();
        let expected = MarketMakerInfo {
            count: 1,
            volume: balance!(123),
        };
        assert_eq!(
            VestedRewards::market_makers_registry(&alice()),
            expected.clone()
        );

        // with intermediate
        VestedRewards::update_market_maker_records(
            &alice(),
            &XOR,
            balance!(123),
            1,
            &XSTUSD,
            &ETH,
            Some(&XOR),
        )
        .unwrap();
        let expected = MarketMakerInfo {
            count: 2,
            volume: balance!(246),
        };
        assert_eq!(
            VestedRewards::market_makers_registry(&alice()),
            expected.clone()
        );

        // not allowed
        VestedRewards::update_market_maker_records(
            &alice(),
            &XOR,
            balance!(123),
            1,
            &ETH,
            &XOR,
            None,
        )
        .unwrap();
        assert_eq!(VestedRewards::market_makers_registry(&alice()), expected);
    });
}

#[test]
fn should_update_market_making_pairs_correctly() {
    let mut ext = ExtBuilder::default().build();
    ext.execute_with(|| {
        prepare_mm_pairs();

        let origin = RuntimeOrigin::none();

        assert_noop!(
            VestedRewards::set_asset_pair(origin.clone(), ETH, XOR, true),
            DispatchError::BadOrigin
        );

        let origin = RuntimeOrigin::root();

        VestedRewards::set_asset_pair(origin.clone(), ETH, XOR, true).unwrap();

        assert!(MarketMakingPairs::<Runtime>::contains_key(&ETH, &XOR));

        // we already have this pair, so it should return an error
        assert_noop!(
            VestedRewards::set_asset_pair(origin.clone(), XOR, ETH, true),
            Error::<Runtime>::MarketMakingPairAlreadyAllowed
        );

        let origin = RuntimeOrigin::none();

        assert_noop!(
            VestedRewards::set_asset_pair(origin.clone(), ETH, XOR, false),
            DispatchError::BadOrigin
        );

        let origin = RuntimeOrigin::root();

        VestedRewards::set_asset_pair(origin.clone(), ETH, XOR, false).unwrap();

        // we don't have this pair anymore, so it should return an error
        assert_noop!(
            VestedRewards::set_asset_pair(origin, ETH, XOR, false),
            Error::<Runtime>::MarketMakingPairAlreadyDisallowed
        );
    });
}

#[test]
fn trying_to_add_market_maker_entry_no_side_effect() {
    let mut ext = ExtBuilder::default().build();
    ext.execute_with(|| {
        prepare_mm_pairs();

        let root_a = frame_support::storage_root(frame_support::StateVersion::V1);
        VestedRewards::update_market_maker_records(
            &alice(),
            &XOR,
            balance!(1),
            1,
            &XOR,
            &ETH,
            None,
        )
        .unwrap();
        let root_b = frame_support::storage_root(frame_support::StateVersion::V1);
        assert_ne!(root_a, root_b);
        // adding record should not add default value explicitly for non-eligible volume
        VestedRewards::update_market_maker_records(
            &alice(),
            &XOR,
            balance!(0.99),
            1,
            &XOR,
            &ETH,
            None,
        )
        .unwrap();
        let root_c = frame_support::storage_root(frame_support::StateVersion::V1);
        assert_eq!(root_b, root_c);
    });
}

#[test]
fn can_claim_crowdloan_reward() {
    let mut ext = ExtBuilder::default().build();
    ext.execute_with(|| {
        use crate::{CrowdloanReward, CrowdloanRewards};

        let tech_account = GetCrowdloanRewardsAccountId::get();
        currencies::Pallet::<Runtime>::update_balance(
            RuntimeOrigin::root(),
            tech_account,
            PSWAP.into(),
            balance!(1000000) as <Runtime as tokens::Config>::Amount,
        )
        .unwrap();

        let mut raw_address = &[
            92, 92, 122, 119, 21, 211, 27, 86, 74, 193, 56, 61, 11, 124, 127, 100, 234, 233, 8,
            200, 238, 178, 238, 40, 215, 84, 140, 255, 219, 251, 115, 41,
        ][..];
        let account =
            <Runtime as frame_system::Config>::AccountId::decode(&mut raw_address).unwrap();
        let pswap_reward = Fixed::try_from(60000).unwrap();

        CrowdloanRewards::<Runtime>::insert(
            &account,
            CrowdloanReward {
                address: raw_address.into(),
                pswap_reward,
                ..Default::default()
            },
        );

        let number_of_days = 20;
        let current_block_number =
            (crate::BLOCKS_PER_DAY * number_of_days + crate::LEASE_START_BLOCK) as u64;

        frame_system::Pallet::<Runtime>::set_block_number(current_block_number);

        crate::Pallet::<Runtime>::claim_crowdloan_rewards(Some(account.clone()).into(), PSWAP)
            .unwrap();

        assert_eq!(
            3773584905660377358480,
            assets::Pallet::<Runtime>::total_balance(&PSWAP, &account).unwrap()
        );

        // second claim for the same period doesn't change the balance

        crate::Pallet::<Runtime>::claim_crowdloan_rewards(Some(account.clone()).into(), PSWAP)
            .unwrap();

        assert_eq!(
            3773584905660377358480,
            assets::Pallet::<Runtime>::total_balance(&PSWAP, &account).unwrap()
        );

        // claim after the end of the lease period

        let current_block_number =
            (crate::BLOCKS_PER_DAY * crate::LEASE_TOTAL_DAYS + crate::LEASE_START_BLOCK) as u64;

        frame_system::Pallet::<Runtime>::set_block_number(current_block_number);

        crate::Pallet::<Runtime>::claim_crowdloan_rewards(Some(account.clone()).into(), PSWAP)
            .unwrap();

        assert_eq!(
            59999999999999999999832,
            assets::Pallet::<Runtime>::total_balance(&PSWAP, &account).unwrap()
        );
    });
}

#[test]
fn crowdloan_reward_period_is_whole_days() {
    let mut ext = ExtBuilder::default().build();
    ext.execute_with(|| {
        use crate::{CrowdloanReward, CrowdloanRewards};

        let tech_account = GetCrowdloanRewardsAccountId::get();
        currencies::Pallet::<Runtime>::update_balance(
            RuntimeOrigin::root(),
            tech_account,
            PSWAP.into(),
            balance!(1000) as <Runtime as tokens::Config>::Amount,
        )
        .unwrap();

        let mut raw_address = &[
            92, 92, 122, 119, 21, 211, 27, 86, 74, 193, 56, 61, 11, 124, 127, 100, 234, 233, 8,
            200, 238, 178, 238, 40, 215, 84, 140, 255, 219, 251, 115, 41,
        ][..];
        let account =
            <Runtime as frame_system::Config>::AccountId::decode(&mut raw_address).unwrap();
        let pswap_reward = Fixed::try_from(100).unwrap();

        CrowdloanRewards::<Runtime>::insert(
            &account,
            CrowdloanReward {
                address: raw_address.into(),
                pswap_reward,
                ..Default::default()
            },
        );

        let number_of_days = 3;
        let half_day = crate::BLOCKS_PER_DAY / 2;
        let current_block_number =
            (crate::BLOCKS_PER_DAY * number_of_days + half_day + crate::LEASE_START_BLOCK) as u64;

        frame_system::Pallet::<Runtime>::set_block_number(current_block_number);

        crate::Pallet::<Runtime>::claim_crowdloan_rewards(Some(account.clone()).into(), PSWAP)
            .unwrap();

        assert_eq!(
            943396226415094338,
            assets::Pallet::<Runtime>::total_balance(&PSWAP, &account).unwrap()
        );

        let current_block_number = current_block_number + (half_day as u64);
        frame_system::Pallet::<Runtime>::set_block_number(current_block_number);
        crate::Pallet::<Runtime>::claim_crowdloan_rewards(Some(account.clone()).into(), PSWAP)
            .unwrap();

        assert_eq!(
            1257861635220125784,
            assets::Pallet::<Runtime>::total_balance(&PSWAP, &account).unwrap()
        );
    });
}

#[test]
fn claiming_single_user() {
    let mut ext = ExtBuilder::default().build();
    ext.execute_with(|| {
        deposit_rewards_to_reserves(balance!(1000));
        VestedRewards::add_tbc_reward(&alice(), balance!(100)).expect("Failed to add reward.");
        VestedRewards::on_pswap_burned(PswapRemintInfo {
            vesting: balance!(12),
            ..Default::default()
        });
        assert_eq!(
            VestedRewards::rewards(&alice()),
            RewardInfo {
                limit: balance!(12),
                total_available: balance!(100),
                rewards: [(RewardReason::BuyOnBondingCurve, balance!(100))]
                    .iter()
                    .cloned()
                    .collect(),
            }
        );
        assert_eq!(Assets::free_balance(&PSWAP, &alice()).unwrap(), balance!(0));
        VestedRewards::claim_rewards(RuntimeOrigin::signed(alice())).expect("Failed to claim");
        assert_eq!(
            VestedRewards::rewards(&alice()),
            RewardInfo {
                limit: balance!(0),
                total_available: balance!(88),
                rewards: [(RewardReason::BuyOnBondingCurve, balance!(88))]
                    .iter()
                    .cloned()
                    .collect(),
            }
        );
        assert_eq!(
            Assets::free_balance(&PSWAP, &alice()).unwrap(),
            balance!(12)
        );
    });
}

#[test]
fn claiming_single_user_multiple_rewards() {
    let mut ext = ExtBuilder::default().build();
    ext.execute_with(|| {
        deposit_rewards_to_reserves(balance!(1000));
        VestedRewards::add_tbc_reward(&alice(), balance!(100)).expect("Failed to add reward.");
        VestedRewards::add_market_maker_reward(&alice(), balance!(200))
            .expect("Failed to add reward.");
        VestedRewards::on_pswap_burned(PswapRemintInfo {
            vesting: balance!(170),
            ..Default::default()
        });
        assert_eq!(
            VestedRewards::rewards(&alice()),
            RewardInfo {
                limit: balance!(170),
                total_available: balance!(300),
                rewards: [
                    (RewardReason::BuyOnBondingCurve, balance!(100)),
                    (RewardReason::MarketMakerVolume, balance!(200))
                ]
                .iter()
                .cloned()
                .collect(),
            }
        );
        assert_eq!(Assets::free_balance(&PSWAP, &alice()).unwrap(), balance!(0));
        VestedRewards::claim_rewards(RuntimeOrigin::signed(alice())).expect("Failed to claim");
        assert_eq!(
            VestedRewards::rewards(&alice()),
            RewardInfo {
                limit: balance!(0),
                total_available: balance!(130),
                rewards: [(RewardReason::MarketMakerVolume, balance!(130))]
                    .iter()
                    .cloned()
                    .collect(),
            }
        );
        assert_eq!(
            Assets::free_balance(&PSWAP, &alice()).unwrap(),
            balance!(170)
        );
    });
}

#[test]
fn claiming_multiple_users() {
    let mut ext = ExtBuilder::default().build();
    ext.execute_with(|| {
        let total_rewards = balance!(1 + 2 + 30 + 40 + 500 + 600);
        deposit_rewards_to_reserves(total_rewards);
        VestedRewards::add_tbc_reward(&alice(), balance!(1)).expect("Failed to add reward.");
        VestedRewards::add_market_maker_reward(&alice(), balance!(2))
            .expect("Failed to add reward.");
        VestedRewards::add_tbc_reward(&bob(), balance!(30)).expect("Failed to add reward.");
        VestedRewards::add_market_maker_reward(&bob(), balance!(40))
            .expect("Failed to add reward.");
        VestedRewards::add_tbc_reward(&eve(), balance!(500)).expect("Failed to add reward.");
        VestedRewards::add_market_maker_reward(&eve(), balance!(600))
            .expect("Failed to add reward.");

        VestedRewards::on_pswap_burned(PswapRemintInfo {
            vesting: total_rewards,
            ..Default::default()
        });
        assert_eq!(
            VestedRewards::rewards(&alice()),
            RewardInfo {
                limit: balance!(3),
                total_available: balance!(3),
                rewards: [
                    (RewardReason::BuyOnBondingCurve, balance!(1)),
                    (RewardReason::MarketMakerVolume, balance!(2))
                ]
                .iter()
                .cloned()
                .collect(),
            }
        );
        assert_eq!(
            VestedRewards::rewards(&bob()),
            RewardInfo {
                limit: balance!(70),
                total_available: balance!(70),
                rewards: [
                    (RewardReason::BuyOnBondingCurve, balance!(30)),
                    (RewardReason::MarketMakerVolume, balance!(40))
                ]
                .iter()
                .cloned()
                .collect(),
            }
        );
        assert_eq!(
            VestedRewards::rewards(&eve()),
            RewardInfo {
                limit: balance!(1100),
                total_available: balance!(1100),
                rewards: [
                    (RewardReason::BuyOnBondingCurve, balance!(500)),
                    (RewardReason::MarketMakerVolume, balance!(600))
                ]
                .iter()
                .cloned()
                .collect(),
            }
        );
        assert_eq!(Assets::free_balance(&PSWAP, &alice()).unwrap(), balance!(0));
        assert_eq!(Assets::free_balance(&PSWAP, &bob()).unwrap(), balance!(0));
        assert_eq!(Assets::free_balance(&PSWAP, &eve()).unwrap(), balance!(0));
        VestedRewards::claim_rewards(RuntimeOrigin::signed(alice())).expect("Failed to claim");
        VestedRewards::claim_rewards(RuntimeOrigin::signed(bob())).expect("Failed to claim");
        VestedRewards::claim_rewards(RuntimeOrigin::signed(eve())).expect("Failed to claim");
        assert_eq!(
            VestedRewards::rewards(&alice()),
            RewardInfo {
                limit: balance!(0),
                total_available: balance!(0),
                rewards: Default::default(),
            }
        );
        assert_eq!(
            VestedRewards::rewards(&bob()),
            RewardInfo {
                limit: balance!(0),
                total_available: balance!(0),
                rewards: Default::default(),
            }
        );
        assert_eq!(
            VestedRewards::rewards(&eve()),
            RewardInfo {
                limit: balance!(0),
                total_available: balance!(0),
                rewards: Default::default(),
            }
        );
        assert_eq!(Assets::free_balance(&PSWAP, &alice()).unwrap(), balance!(3));
        assert_eq!(Assets::free_balance(&PSWAP, &bob()).unwrap(), balance!(70));
        assert_eq!(
            Assets::free_balance(&PSWAP, &eve()).unwrap(),
            balance!(1100)
        );
    });
}

#[test]
fn sequential_claims_until_reserves_are_depleted() {
    let mut ext = ExtBuilder::default().build();
    ext.execute_with(|| {
        deposit_rewards_to_reserves(balance!(60));
        // reward amount greater than reserves is added
        VestedRewards::add_tbc_reward(&alice(), balance!(61)).expect("Failed to add reward.");
        // portion of reward is vested
        VestedRewards::on_pswap_burned(PswapRemintInfo {
            vesting: balance!(10),
            ..Default::default()
        });
        assert_eq!(
            VestedRewards::rewards(&alice()),
            RewardInfo {
                limit: balance!(10),
                total_available: balance!(61),
                rewards: [(RewardReason::BuyOnBondingCurve, balance!(61))]
                    .iter()
                    .cloned()
                    .collect(),
            }
        );
        // no claim yet, another portion of reward is vested
        VestedRewards::on_pswap_burned(PswapRemintInfo {
            vesting: balance!(20),
            ..Default::default()
        });
        assert_eq!(
            VestedRewards::rewards(&alice()),
            RewardInfo {
                limit: balance!(30),
                total_available: balance!(61),
                rewards: [(RewardReason::BuyOnBondingCurve, balance!(61))]
                    .iter()
                    .cloned()
                    .collect(),
            }
        );
        // user claims existing reward
        assert_eq!(Assets::free_balance(&PSWAP, &alice()).unwrap(), balance!(0));
        VestedRewards::claim_rewards(RuntimeOrigin::signed(alice())).expect("Failed to claim");
        assert_eq!(
            VestedRewards::rewards(&alice()),
            RewardInfo {
                limit: balance!(0),
                total_available: balance!(31),
                rewards: [(RewardReason::BuyOnBondingCurve, balance!(31))]
                    .iter()
                    .cloned()
                    .collect(),
            }
        );
        assert_eq!(
            Assets::free_balance(&PSWAP, &alice()).unwrap(),
            balance!(30)
        );
        // remaining portion is vested
        VestedRewards::on_pswap_burned(PswapRemintInfo {
            vesting: balance!(30),
            ..Default::default()
        });
        assert_eq!(
            VestedRewards::rewards(&alice()),
            RewardInfo {
                limit: balance!(30),
                total_available: balance!(31),
                rewards: [(RewardReason::BuyOnBondingCurve, balance!(31))]
                    .iter()
                    .cloned()
                    .collect(),
            }
        );
        // remaining portion is vested
        VestedRewards::on_pswap_burned(PswapRemintInfo {
            vesting: balance!(40),
            ..Default::default()
        });
        assert_eq!(
            VestedRewards::rewards(&alice()),
            RewardInfo {
                limit: balance!(31),
                total_available: balance!(31),
                rewards: [(RewardReason::BuyOnBondingCurve, balance!(31))]
                    .iter()
                    .cloned()
                    .collect(),
            }
        );
        // trying to claim remaining amount, amount is limited because reserves are depleted
        VestedRewards::claim_rewards(RuntimeOrigin::signed(alice())).expect("Failed to claim");
        assert_eq!(
            VestedRewards::rewards(&alice()),
            RewardInfo {
                limit: balance!(1),
                total_available: balance!(1),
                rewards: [(RewardReason::BuyOnBondingCurve, balance!(1))]
                    .iter()
                    .cloned()
                    .collect(),
            }
        );
        assert_eq!(
            Assets::free_balance(&PSWAP, &alice()).unwrap(),
            balance!(60)
        );
<<<<<<< HEAD
        common::assert_noop_transactional!(
            VestedRewards::claim_rewards(RuntimeOrigin::signed(alice())),
=======
        assert_noop!(
            VestedRewards::claim_rewards(Origin::signed(alice())),
>>>>>>> e36aa5f6
            Error::<Runtime>::RewardsSupplyShortage
        );
        assert_eq!(
            VestedRewards::rewards(&alice()),
            RewardInfo {
                limit: balance!(1),
                total_available: balance!(1),
                rewards: [(RewardReason::BuyOnBondingCurve, balance!(1))]
                    .iter()
                    .cloned()
                    .collect(),
            }
        );
        assert_eq!(
            Assets::free_balance(&PSWAP, &alice()).unwrap(),
            balance!(60)
        );
    });
}

#[test]
fn some_rewards_reserves_are_depleted() {
    let mut ext = ExtBuilder::default().build();
    ext.execute_with(|| {
        // deposit pswap only to tbc rewards account
        Currencies::deposit(PSWAP, &GetMarketMakerRewardsAccountId::get(), balance!(100)).unwrap();
        // reward amount greater than reserves is added
        VestedRewards::add_tbc_reward(&alice(), balance!(10)).expect("Failed to add reward.");
        VestedRewards::add_market_maker_reward(&alice(), balance!(20))
            .expect("Failed to add reward.");
        // full amount is vested
        VestedRewards::on_pswap_burned(PswapRemintInfo {
            vesting: balance!(30),
            ..Default::default()
        });
        assert_eq!(
            VestedRewards::rewards(&alice()),
            RewardInfo {
                limit: balance!(30),
                total_available: balance!(30),
                rewards: [
                    (RewardReason::BuyOnBondingCurve, balance!(10)),
                    (RewardReason::MarketMakerVolume, balance!(20))
                ]
                .iter()
                .cloned()
                .collect(),
            }
        );
        VestedRewards::claim_rewards(RuntimeOrigin::signed(alice())).unwrap();
        assert_eq!(
            VestedRewards::rewards(&alice()),
            RewardInfo {
                limit: balance!(10),
                total_available: balance!(10),
                rewards: [(RewardReason::BuyOnBondingCurve, balance!(10))]
                    .iter()
                    .cloned()
                    .collect(),
            }
        );
<<<<<<< HEAD
        common::assert_noop_transactional!(
            VestedRewards::claim_rewards(RuntimeOrigin::signed(alice())),
=======
        assert_noop!(
            VestedRewards::claim_rewards(Origin::signed(alice())),
>>>>>>> e36aa5f6
            Error::<Runtime>::RewardsSupplyShortage
        );
    });
}

#[test]
fn all_rewards_reserves_are_depleted() {
    let mut ext = ExtBuilder::default().build();
    ext.execute_with(|| {
        // no funds are added to reserves
        VestedRewards::add_tbc_reward(&alice(), balance!(10)).expect("Failed to add reward.");
        VestedRewards::add_market_maker_reward(&alice(), balance!(20))
            .expect("Failed to add reward.");
        // full amount is vested
        VestedRewards::on_pswap_burned(PswapRemintInfo {
            vesting: balance!(40),
            ..Default::default()
        });
<<<<<<< HEAD
        common::assert_noop_transactional!(
            VestedRewards::claim_rewards(RuntimeOrigin::signed(alice())),
=======
        assert_noop!(
            VestedRewards::claim_rewards(Origin::signed(alice())),
>>>>>>> e36aa5f6
            Error::<Runtime>::RewardsSupplyShortage
        );
        assert_eq!(
            VestedRewards::rewards(&alice()),
            RewardInfo {
                limit: balance!(30),
                total_available: balance!(30),
                rewards: [
                    (RewardReason::BuyOnBondingCurve, balance!(10)),
                    (RewardReason::MarketMakerVolume, balance!(20))
                ]
                .iter()
                .cloned()
                .collect(),
            }
        );
    });
}

#[test]
fn claiming_without_rewards() {
    let mut ext = ExtBuilder::default().build();
    ext.execute_with(|| {
        // deposit pswap for one user
        Currencies::deposit(
            PSWAP,
            &GetBondingCurveRewardsAccountId::get(),
            balance!(100),
        )
        .unwrap();
        VestedRewards::add_tbc_reward(&alice(), balance!(10)).expect("Failed to add reward.");
        VestedRewards::on_pswap_burned(PswapRemintInfo {
            vesting: balance!(30),
            ..Default::default()
        });
        assert_eq!(
            VestedRewards::rewards(&bob()),
            RewardInfo {
                limit: balance!(0),
                total_available: balance!(0),
                rewards: Default::default(),
            }
        );
<<<<<<< HEAD
        common::assert_noop_transactional!(
            VestedRewards::claim_rewards(RuntimeOrigin::signed(bob())),
            Error::<Runtime>::NothingToClaim
        );
        VestedRewards::add_tbc_reward(&bob(), balance!(10)).expect("Failed to add reward.");
        common::assert_noop_transactional!(
            VestedRewards::claim_rewards(RuntimeOrigin::signed(bob())),
=======
        assert_noop!(
            VestedRewards::claim_rewards(Origin::signed(bob())),
            Error::<Runtime>::NothingToClaim
        );
        VestedRewards::add_tbc_reward(&bob(), balance!(10)).expect("Failed to add reward.");
        assert_noop!(
            VestedRewards::claim_rewards(Origin::signed(bob())),
>>>>>>> e36aa5f6
            Error::<Runtime>::ClaimLimitExceeded
        );
        VestedRewards::on_pswap_burned(PswapRemintInfo {
            vesting: balance!(30),
            ..Default::default()
        });
        assert_eq!(Assets::free_balance(&PSWAP, &bob()).unwrap(), balance!(0));
        VestedRewards::claim_rewards(RuntimeOrigin::signed(bob()))
            .expect("Failed to claim reward.");
        assert_eq!(Assets::free_balance(&PSWAP, &bob()).unwrap(), balance!(10));
    });
}

#[test]
fn empty_reward_entries_are_removed() {
    let mut ext = ExtBuilder::default().build();
    ext.execute_with(|| {
        // deposit pswap for one user
        Currencies::deposit(
            PSWAP,
            &GetBondingCurveRewardsAccountId::get(),
            balance!(100),
        )
        .unwrap();
        Currencies::deposit(PSWAP, &GetMarketMakerRewardsAccountId::get(), balance!(100)).unwrap();
        VestedRewards::add_tbc_reward(&alice(), balance!(10)).expect("Failed to add reward.");
        VestedRewards::add_market_maker_reward(&alice(), balance!(15))
            .expect("Failed to add reward.");
        VestedRewards::on_pswap_burned(PswapRemintInfo {
            vesting: balance!(20),
            ..Default::default()
        });
        assert_eq!(
            VestedRewards::rewards(&alice()),
            RewardInfo {
                limit: balance!(20),
                total_available: balance!(25),
                rewards: [
                    (RewardReason::BuyOnBondingCurve, balance!(10)),
                    (RewardReason::MarketMakerVolume, balance!(15))
                ]
                .iter()
                .cloned()
                .collect(),
            }
        );
        VestedRewards::claim_rewards(RuntimeOrigin::signed(alice())).unwrap();
        // zeroed entry is removed
        assert_eq!(
            VestedRewards::rewards(&alice()),
            RewardInfo {
                limit: balance!(0),
                total_available: balance!(5),
                rewards: [(RewardReason::MarketMakerVolume, balance!(5))]
                    .iter()
                    .cloned()
                    .collect(),
            }
        );
    });
}

#[test]
fn accounts_with_no_rewards_are_removed() {
    let mut ext = ExtBuilder::default().build();
    ext.execute_with(|| {
        // deposit pswap for one user
        Currencies::deposit(
            PSWAP,
            &GetBondingCurveRewardsAccountId::get(),
            balance!(100),
        )
        .unwrap();
        VestedRewards::add_tbc_reward(&alice(), balance!(10)).expect("Failed to add reward.");
        VestedRewards::on_pswap_burned(PswapRemintInfo {
            vesting: balance!(10),
            ..Default::default()
        });
        assert_eq!(
            VestedRewards::rewards(&alice()),
            RewardInfo {
                limit: balance!(10),
                total_available: balance!(10),
                rewards: [(RewardReason::BuyOnBondingCurve, balance!(10))]
                    .iter()
                    .cloned()
                    .collect(),
            }
        );
        let accounts: Vec<_> = crate::Rewards::<Runtime>::iter().collect();
        assert_eq!(accounts.len(), 1);

        VestedRewards::claim_rewards(RuntimeOrigin::signed(alice())).unwrap();
        // account has zeroed values, default is returned on query:
        assert_eq!(
            VestedRewards::rewards(&alice()),
            RewardInfo {
                limit: balance!(0),
                total_available: balance!(0),
                rewards: Default::default(),
            }
        );

        let accounts: Vec<_> = crate::Rewards::<Runtime>::iter().collect();
        assert!(accounts.is_empty());
    });
}

#[test]
fn distributing_with_all_eligible_accounts() {
    let mut ext = ExtBuilder::default().build();
    ext.execute_with(|| {
        prepare_mm_pairs();

        Currencies::deposit(
            PSWAP,
            &GetMarketMakerRewardsAccountId::get(),
            balance!(400000000),
        )
        .unwrap();
        VestedRewards::update_market_maker_records(
            &alice(),
            &XOR,
            balance!(10),
            500,
            &XOR,
            &ETH,
            None,
        )
        .unwrap();
        VestedRewards::update_market_maker_records(
            &bob(),
            &XOR,
            balance!(20),
            1000,
            &XOR,
            &ETH,
            None,
        )
        .unwrap();
        VestedRewards::update_market_maker_records(
            &eve(),
            &XOR,
            balance!(30),
            2000,
            &XOR,
            &ETH,
            None,
        )
        .unwrap();

        for block_n in 1..MARKET_MAKER_REWARDS_DISTRIBUTION_FREQUENCY {
            VestedRewards::on_initialize(block_n.into());
        }
        assert_eq!(
            VestedRewards::rewards(&alice()),
            RewardInfo {
                limit: balance!(0),
                total_available: balance!(0),
                rewards: Default::default(),
            }
        );
        assert_eq!(
            VestedRewards::rewards(&bob()),
            RewardInfo {
                limit: balance!(0),
                total_available: balance!(0),
                rewards: Default::default(),
            }
        );
        assert_eq!(
            VestedRewards::rewards(&eve()),
            RewardInfo {
                limit: balance!(0),
                total_available: balance!(0),
                rewards: Default::default(),
            }
        );
        assert_eq!(
            VestedRewards::market_makers_registry(&alice()),
            MarketMakerInfo {
                count: 500,
                volume: balance!(5000),
            }
        );
        assert_eq!(
            VestedRewards::market_makers_registry(&bob()),
            MarketMakerInfo {
                count: 1000,
                volume: balance!(20000),
            }
        );
        assert_eq!(
            VestedRewards::market_makers_registry(&eve()),
            MarketMakerInfo {
                count: 2000,
                volume: balance!(60000),
            }
        );
        // invoking distribution routine
        VestedRewards::on_initialize(MARKET_MAKER_REWARDS_DISTRIBUTION_FREQUENCY.into());
        let reward_alice = balance!(1176470.588235294117647058);
        let reward_bob = balance!(4705882.352941176470588235);
        let reward_eve = balance!(14117647.058823529411764705);
        assert_eq!(
            VestedRewards::rewards(&alice()),
            RewardInfo {
                limit: balance!(0),
                total_available: reward_alice,
                rewards: [(RewardReason::MarketMakerVolume, reward_alice)]
                    .iter()
                    .cloned()
                    .collect(),
            }
        );
        assert_eq!(
            VestedRewards::rewards(&bob()),
            RewardInfo {
                limit: balance!(0),
                total_available: reward_bob,
                rewards: [(RewardReason::MarketMakerVolume, reward_bob)]
                    .iter()
                    .cloned()
                    .collect(),
            }
        );
        assert_eq!(
            VestedRewards::rewards(&eve()),
            RewardInfo {
                limit: balance!(0),
                total_available: reward_eve,
                rewards: [(RewardReason::MarketMakerVolume, reward_eve)]
                    .iter()
                    .cloned()
                    .collect(),
            }
        );
        // close to 20M but with precision mismatch
        assert_eq!(
            reward_alice + reward_bob + reward_eve,
            balance!(19999999.999999999999999998)
        );
        // values are reset after distribution
        assert_eq!(
            VestedRewards::market_makers_registry(&alice()),
            MarketMakerInfo {
                count: 0,
                volume: balance!(0),
            }
        );
        assert_eq!(
            VestedRewards::market_makers_registry(&bob()),
            MarketMakerInfo {
                count: 0,
                volume: balance!(0),
            }
        );
        assert_eq!(
            VestedRewards::market_makers_registry(&eve()),
            MarketMakerInfo {
                count: 0,
                volume: balance!(0),
            }
        );
    });
}

#[test]
fn distributing_with_partially_eligible_accounts() {
    let mut ext = ExtBuilder::default().build();
    ext.execute_with(|| {
        prepare_mm_pairs();

        let initial_reserve = balance!(400000000);
        Currencies::deposit(
            PSWAP,
            &GetMarketMakerRewardsAccountId::get(),
            initial_reserve,
        )
        .unwrap();
        VestedRewards::update_market_maker_records(
            &alice(),
            &XOR,
            balance!(10),
            499,
            &XOR,
            &ETH,
            None,
        )
        .unwrap();
        VestedRewards::update_market_maker_records(
            &bob(),
            &XOR,
            balance!(0.9),
            1000,
            &XOR,
            &ETH,
            None,
        )
        .unwrap();
        VestedRewards::update_market_maker_records(
            &eve(),
            &XOR,
            balance!(30),
            2000,
            &XOR,
            &ETH,
            None,
        )
        .unwrap();

        for block_n in 1..MARKET_MAKER_REWARDS_DISTRIBUTION_FREQUENCY {
            VestedRewards::on_initialize(block_n.into());
        }
        assert_eq!(
            VestedRewards::market_makers_registry(&alice()),
            MarketMakerInfo {
                count: 499,
                volume: balance!(4990),
            }
        );
        assert_eq!(
            VestedRewards::market_makers_registry(&bob()),
            MarketMakerInfo {
                count: 0,
                volume: balance!(0),
            }
        );
        assert_eq!(
            VestedRewards::market_makers_registry(&eve()),
            MarketMakerInfo {
                count: 2000,
                volume: balance!(60000),
            }
        );
        // invoking distribution routine
        VestedRewards::on_initialize(MARKET_MAKER_REWARDS_DISTRIBUTION_FREQUENCY.into());
        let reward_alice = balance!(0);
        let reward_bob = balance!(0);
        let reward_eve = balance!(20000000);
        assert_eq!(
            VestedRewards::rewards(&alice()),
            RewardInfo {
                limit: balance!(0),
                total_available: reward_alice,
                rewards: Default::default(),
            }
        );
        assert_eq!(
            VestedRewards::rewards(&bob()),
            RewardInfo {
                limit: balance!(0),
                total_available: reward_bob,
                rewards: Default::default(),
            }
        );
        assert_eq!(
            VestedRewards::rewards(&eve()),
            RewardInfo {
                limit: balance!(0),
                total_available: reward_eve,
                rewards: [(RewardReason::MarketMakerVolume, reward_eve)]
                    .iter()
                    .cloned()
                    .collect(),
            }
        );
        assert_eq!(reward_alice + reward_bob + reward_eve, balance!(20000000));
        // values are reset after distribution
        assert_eq!(
            VestedRewards::market_makers_registry(&alice()),
            MarketMakerInfo {
                count: 0,
                volume: balance!(0),
            }
        );
        assert_eq!(
            VestedRewards::market_makers_registry(&bob()),
            MarketMakerInfo {
                count: 0,
                volume: balance!(0),
            }
        );
        assert_eq!(
            VestedRewards::market_makers_registry(&eve()),
            MarketMakerInfo {
                count: 0,
                volume: balance!(0),
            }
        );

        assert_eq!(
            Currencies::free_balance(PSWAP, &GetMarketMakerRewardsAccountId::get()),
            initial_reserve
        );

        // check balance for market makers reserve
        VestedRewards::on_pswap_burned(PswapRemintInfo {
            vesting: reward_eve,
            ..Default::default()
        });
        VestedRewards::claim_rewards(RuntimeOrigin::signed(eve())).unwrap();
        assert_eq!(
            Currencies::free_balance(PSWAP, &GetMarketMakerRewardsAccountId::get()),
            initial_reserve - reward_eve
        );
    });
}

#[test]
fn distributing_with_no_eligible_accounts_is_postponed() {
    let mut ext = ExtBuilder::default().build();
    ext.execute_with(|| {
        prepare_mm_pairs();

        let initial_reserve = balance!(400000000);
        Currencies::deposit(
            PSWAP,
            &GetMarketMakerRewardsAccountId::get(),
            initial_reserve,
        )
        .unwrap();
        VestedRewards::update_market_maker_records(
            &alice(),
            &XOR,
            balance!(0.5),
            10,
            &XOR,
            &ETH,
            None,
        )
        .unwrap();
        VestedRewards::update_market_maker_records(
            &bob(),
            &XOR,
            balance!(0.7),
            20,
            &XOR,
            &ETH,
            None,
        )
        .unwrap();
        VestedRewards::update_market_maker_records(
            &eve(),
            &XOR,
            balance!(0.9),
            30,
            &XOR,
            &ETH,
            None,
        )
        .unwrap();
        for block_n in 1..MARKET_MAKER_REWARDS_DISTRIBUTION_FREQUENCY * 10 {
            VestedRewards::on_initialize(block_n.into());
        }

        assert_eq!(VestedRewards::rewards(&alice()), Default::default());
        assert_eq!(VestedRewards::rewards(&bob()), Default::default());
        assert_eq!(VestedRewards::rewards(&eve()), Default::default());

        assert_eq!(
            VestedRewards::market_makers_registry(&alice()),
            Default::default()
        );
        assert_eq!(
            VestedRewards::market_makers_registry(&bob()),
            Default::default()
        );
        assert_eq!(
            VestedRewards::market_makers_registry(&eve()),
            Default::default()
        );

        assert_eq!(
            Currencies::free_balance(PSWAP, &GetMarketMakerRewardsAccountId::get()),
            initial_reserve
        );
    });
}

#[test]
fn distributing_with_no_accounts_is_postponed() {
    let mut ext = ExtBuilder::default().build();
    ext.execute_with(|| {
        let initial_reserve = balance!(400000000);
        Currencies::deposit(
            PSWAP,
            &GetMarketMakerRewardsAccountId::get(),
            initial_reserve,
        )
        .unwrap();
        for block_n in 1..MARKET_MAKER_REWARDS_DISTRIBUTION_FREQUENCY * 10 {
            VestedRewards::on_initialize(block_n.into());
        }

<<<<<<< HEAD
        common::assert_noop_transactional!(
            VestedRewards::claim_rewards(RuntimeOrigin::signed(alice())),
            Error::<Runtime>::NothingToClaim
        );
        common::assert_noop_transactional!(
            VestedRewards::claim_rewards(RuntimeOrigin::signed(bob())),
            Error::<Runtime>::NothingToClaim
        );
        common::assert_noop_transactional!(
            VestedRewards::claim_rewards(RuntimeOrigin::signed(eve())),
=======
        assert_noop!(
            VestedRewards::claim_rewards(Origin::signed(alice())),
            Error::<Runtime>::NothingToClaim
        );
        assert_noop!(
            VestedRewards::claim_rewards(Origin::signed(bob())),
            Error::<Runtime>::NothingToClaim
        );
        assert_noop!(
            VestedRewards::claim_rewards(Origin::signed(eve())),
>>>>>>> e36aa5f6
            Error::<Runtime>::NothingToClaim
        );

        assert_eq!(
            Currencies::free_balance(PSWAP, &GetMarketMakerRewardsAccountId::get()),
            initial_reserve
        );
    });
}<|MERGE_RESOLUTION|>--- conflicted
+++ resolved
@@ -914,13 +914,8 @@
             Assets::free_balance(&PSWAP, &alice()).unwrap(),
             balance!(60)
         );
-<<<<<<< HEAD
-        common::assert_noop_transactional!(
+        assert_noop!(
             VestedRewards::claim_rewards(RuntimeOrigin::signed(alice())),
-=======
-        assert_noop!(
-            VestedRewards::claim_rewards(Origin::signed(alice())),
->>>>>>> e36aa5f6
             Error::<Runtime>::RewardsSupplyShortage
         );
         assert_eq!(
@@ -982,13 +977,8 @@
                     .collect(),
             }
         );
-<<<<<<< HEAD
-        common::assert_noop_transactional!(
+        assert_noop!(
             VestedRewards::claim_rewards(RuntimeOrigin::signed(alice())),
-=======
-        assert_noop!(
-            VestedRewards::claim_rewards(Origin::signed(alice())),
->>>>>>> e36aa5f6
             Error::<Runtime>::RewardsSupplyShortage
         );
     });
@@ -1007,13 +997,8 @@
             vesting: balance!(40),
             ..Default::default()
         });
-<<<<<<< HEAD
-        common::assert_noop_transactional!(
+        assert_noop!(
             VestedRewards::claim_rewards(RuntimeOrigin::signed(alice())),
-=======
-        assert_noop!(
-            VestedRewards::claim_rewards(Origin::signed(alice())),
->>>>>>> e36aa5f6
             Error::<Runtime>::RewardsSupplyShortage
         );
         assert_eq!(
@@ -1057,23 +1042,13 @@
                 rewards: Default::default(),
             }
         );
-<<<<<<< HEAD
-        common::assert_noop_transactional!(
+        assert_noop!(
             VestedRewards::claim_rewards(RuntimeOrigin::signed(bob())),
             Error::<Runtime>::NothingToClaim
         );
         VestedRewards::add_tbc_reward(&bob(), balance!(10)).expect("Failed to add reward.");
-        common::assert_noop_transactional!(
+        assert_noop!(
             VestedRewards::claim_rewards(RuntimeOrigin::signed(bob())),
-=======
-        assert_noop!(
-            VestedRewards::claim_rewards(Origin::signed(bob())),
-            Error::<Runtime>::NothingToClaim
-        );
-        VestedRewards::add_tbc_reward(&bob(), balance!(10)).expect("Failed to add reward.");
-        assert_noop!(
-            VestedRewards::claim_rewards(Origin::signed(bob())),
->>>>>>> e36aa5f6
             Error::<Runtime>::ClaimLimitExceeded
         );
         VestedRewards::on_pswap_burned(PswapRemintInfo {
@@ -1569,29 +1544,16 @@
             VestedRewards::on_initialize(block_n.into());
         }
 
-<<<<<<< HEAD
-        common::assert_noop_transactional!(
+        assert_noop!(
             VestedRewards::claim_rewards(RuntimeOrigin::signed(alice())),
             Error::<Runtime>::NothingToClaim
         );
-        common::assert_noop_transactional!(
+        assert_noop!(
             VestedRewards::claim_rewards(RuntimeOrigin::signed(bob())),
             Error::<Runtime>::NothingToClaim
         );
-        common::assert_noop_transactional!(
+        assert_noop!(
             VestedRewards::claim_rewards(RuntimeOrigin::signed(eve())),
-=======
-        assert_noop!(
-            VestedRewards::claim_rewards(Origin::signed(alice())),
-            Error::<Runtime>::NothingToClaim
-        );
-        assert_noop!(
-            VestedRewards::claim_rewards(Origin::signed(bob())),
-            Error::<Runtime>::NothingToClaim
-        );
-        assert_noop!(
-            VestedRewards::claim_rewards(Origin::signed(eve())),
->>>>>>> e36aa5f6
             Error::<Runtime>::NothingToClaim
         );
 
