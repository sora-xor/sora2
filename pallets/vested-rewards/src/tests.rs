--- conflicted
+++ resolved
@@ -1577,7 +1577,6 @@
             period_count: 2u32,
             per_period: 10,
         });
-<<<<<<< HEAD
         let schedule_locked =
             VestingScheduleVariant::LinearPendingVestingSchedule(LinearPendingVestingSchedule {
                 asset_id: DOT,
@@ -1587,7 +1586,6 @@
                 period_count: 2u32,
                 per_period: 10,
             });
-=======
         let schedule_ksm = VestingScheduleVariant::LinearVestingSchedule(LinearVestingSchedule {
             asset_id: KSM,
             start: 0u64,
@@ -1595,7 +1593,6 @@
             period_count: 1u32,
             per_period: 10,
         });
->>>>>>> edfcff56
         assert_ok!(VestedRewards::vested_transfer(
             RuntimeOrigin::signed(alice()),
             DOT,
@@ -1606,7 +1603,6 @@
             RuntimeOrigin::signed(alice()),
             DOT,
             bob(),
-<<<<<<< HEAD
             schedule_locked.clone()
         ));
 
@@ -1617,10 +1613,12 @@
             Some(0_u64),
             schedule_locked
         ),);
-=======
+        assert_ok!(VestedRewards::vested_transfer(
+            RuntimeOrigin::signed(alice()),
+            DOT,
+            bob(),
             schedule_ksm
         ));
->>>>>>> edfcff56
 
         run_to_block(11);
         // remain locked if not claimed
