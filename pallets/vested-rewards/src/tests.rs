// This file is part of the SORA network and Polkaswap app.

// Copyright (c) 2020, 2021, Polka Biome Ltd. All rights reserved.
// SPDX-License-Identifier: BSD-4-Clause

// Redistribution and use in source and binary forms, with or without modification,
// are permitted provided that the following conditions are met:

// Redistributions of source code must retain the above copyright notice, this list
// of conditions and the following disclaimer.
// Redistributions in binary form must reproduce the above copyright notice, this
// list of conditions and the following disclaimer in the documentation and/or other
// materials provided with the distribution.
//
// All advertising materials mentioning features or use of this software must display
// the following acknowledgement: This product includes software developed by Polka Biome
// Ltd., SORA, and Polkaswap.
//
// Neither the name of the Polka Biome Ltd. nor the names of its contributors may be used
// to endorse or promote products derived from this software without specific prior written permission.

// THIS SOFTWARE IS PROVIDED BY Polka Biome Ltd. AS IS AND ANY EXPRESS OR IMPLIED WARRANTIES,
// INCLUDING, BUT NOT LIMITED TO, THE IMPLIED WARRANTIES OF MERCHANTABILITY AND FITNESS FOR
// A PARTICULAR PURPOSE ARE DISCLAIMED. IN NO EVENT SHALL Polka Biome Ltd. BE LIABLE FOR ANY
// DIRECT, INDIRECT, INCIDENTAL, SPECIAL, EXEMPLARY, OR CONSEQUENTIAL DAMAGES (INCLUDING,
// BUT NOT LIMITED TO, PROCUREMENT OF SUBSTITUTE GOODS OR SERVICES; LOSS OF USE, DATA, OR PROFITS;
// OR BUSINESS INTERRUPTION) HOWEVER CAUSED AND ON ANY THEORY OF LIABILITY, WHETHER IN CONTRACT,
// STRICT LIABILITY, OR TORT (INCLUDING NEGLIGENCE OR OTHERWISE) ARISING IN ANY WAY OUT OF THE
// USE OF THIS SOFTWARE, EVEN IF ADVISED OF THE POSSIBILITY OF SUCH DAMAGE.
<<<<<<< HEAD
use crate::vesting_currencies::LinearPendingVestingSchedule;
#[cfg(feature = "wip")] // ORML multi asset vesting
=======
>>>>>>> 28a01074
use crate::vesting_currencies::{LinearVestingSchedule, VestingScheduleVariant};
use crate::Error::ArithmeticError;
use crate::{mock::*, CrowdloanInfo, CrowdloanInfos, CrowdloanUserInfo, CrowdloanUserInfos, Event};
use crate::{Error, RewardInfo};
#[cfg(feature = "wip")] // ORML multi asset vesting
use crate::{VestingSchedules, VESTING_LOCK_ID};
use common::mock::charlie;
use common::{
    balance, AssetId32, AssetInfoProvider, Balance, CrowdloanTag, OnPswapBurned, PredefinedAssetId,
    PswapRemintInfo, RewardReason, Vesting, DOT, KSM, PSWAP, VAL, XOR, XSTUSD,
};
use frame_support::traits::{GetStorageVersion, OnRuntimeUpgrade, StorageVersion};
use frame_support::{assert_err, assert_noop, assert_ok};
use frame_system::RawOrigin;
use sp_runtime::traits::Dispatchable;
use tokens::BalanceLock;
use traits::currency::MultiCurrency;

fn deposit_rewards_to_reserves(amount: Balance) {
    Currencies::deposit(PSWAP, &GetBondingCurveRewardsAccountId::get(), amount).unwrap();
    Currencies::deposit(PSWAP, &GetMarketMakerRewardsAccountId::get(), amount).unwrap();
}

pub fn assert_balances(balances: Vec<(AccountId, AssetId32<PredefinedAssetId>, Balance)>) {
    for (account, asset, balance) in balances {
        assert_eq!(
            Assets::total_balance(&asset, &account),
            Ok(balance),
            "balance assert failed, account: {}, asset: {}, balance: {}",
            account,
            asset,
            balance
        );
    }
}

#[test]
fn register_crowdloan_fails() {
    ExtBuilder::default().build().execute_with(|| {
        let tag = CrowdloanTag(b"crowdloan".to_vec().try_into().unwrap());
        assert_err!(
            VestedRewards::register_crowdloan(
                RuntimeOrigin::signed(alice()),
                tag.clone(),
                0,
                100,
                vec![(XOR, balance!(100)), (PSWAP, balance!(1000))],
                vec![(alice(), balance!(5)), (bob(), balance!(15)),],
            ),
            sp_runtime::traits::BadOrigin
        );
        assert_err!(
            VestedRewards::register_crowdloan(
                RuntimeOrigin::root(),
                tag.clone(),
                0,
                100,
                vec![],
                vec![(alice(), balance!(5)), (bob(), balance!(15)),],
            ),
            Error::<Runtime>::WrongCrowdloanInfo
        );
        assert_err!(
            VestedRewards::register_crowdloan(
                RuntimeOrigin::root(),
                tag.clone(),
                0,
                100,
                vec![(XOR, balance!(100)), (PSWAP, balance!(1000))],
                vec![],
            ),
            Error::<Runtime>::WrongCrowdloanInfo
        );
        assert_err!(
            VestedRewards::register_crowdloan(
                RuntimeOrigin::root(),
                tag.clone(),
                0,
                100,
                vec![],
                vec![],
            ),
            Error::<Runtime>::WrongCrowdloanInfo
        );
        assert_ok!(VestedRewards::register_crowdloan(
            RuntimeOrigin::root(),
            tag.clone(),
            0,
            100,
            vec![(XOR, balance!(100)), (PSWAP, balance!(1000))],
            vec![(alice(), balance!(5)), (bob(), balance!(15)),],
        ),);
        assert_err!(
            VestedRewards::register_crowdloan(
                RuntimeOrigin::root(),
                tag.clone(),
                0,
                100,
                vec![(XOR, balance!(100)), (PSWAP, balance!(1000))],
                vec![(alice(), balance!(5)), (bob(), balance!(15)),],
            ),
            Error::<Runtime>::CrowdloanAlreadyExists
        );
    });
}

#[test]
fn can_claim_crowdloan_reward() {
    ExtBuilder::default().build().execute_with(|| {
        const BLOCKS_PER_DAY: u64 = 14400;
        let tag = CrowdloanTag(b"crowdloan".to_vec().try_into().unwrap());
        assert_eq!(CrowdloanUserInfos::<Runtime>::get(alice(), &tag), None);
        assert_ok!(VestedRewards::register_crowdloan(
            RuntimeOrigin::root(),
            tag.clone(),
            BLOCKS_PER_DAY,
            BLOCKS_PER_DAY * 10,
            vec![(XOR, balance!(100)), (PSWAP, balance!(1000))],
            vec![
                (alice(), balance!(5)),
                (bob(), balance!(15)),
                (charlie(), balance!(17)),
            ],
        ));
        assert_eq!(
            CrowdloanUserInfos::<Runtime>::get(alice(), &tag).unwrap(),
            CrowdloanUserInfo {
                contribution: balance!(5),
                rewarded: vec![]
            }
        );
        let crowdloan_info = CrowdloanInfos::<Runtime>::get(&tag).unwrap();
        assert_eq!(
            crowdloan_info,
            CrowdloanInfo {
                total_contribution: balance!(37),
                rewards: vec![(XOR, balance!(100)), (PSWAP, balance!(1000))],
                start_block: BLOCKS_PER_DAY,
                length: BLOCKS_PER_DAY * 10,
                account: AccountId::new(hex_literal::hex!(
                    "54734f90f971a02c609b2d684e61b557de7868ad5b1d7ffb3f91907dd08d728a"
                ))
            }
        );
        assert_balances(vec![
            (alice(), XOR, balance!(0)),
            (alice(), PSWAP, balance!(0)),
        ]);
        // Too early claim
        assert_err!(
            VestedRewards::claim_crowdloan_rewards(RuntimeOrigin::signed(alice()), tag.clone()),
            Error::<Runtime>::CrowdloanRewardsDistributionNotStarted
        );
        assert_balances(vec![
            (alice(), XOR, balance!(0)),
            (alice(), PSWAP, balance!(0)),
        ]);
        frame_system::Pallet::<Runtime>::set_block_number(BLOCKS_PER_DAY * 2);
        // Empty crowdloan tech account
        assert_err!(
            VestedRewards::claim_crowdloan_rewards(RuntimeOrigin::signed(alice()), tag.clone()),
            pallet_balances::Error::<Runtime>::InsufficientBalance
        );
        assert_balances(vec![
            (alice(), XOR, balance!(0)),
            (alice(), PSWAP, balance!(0)),
        ]);
        assert_eq!(
            CrowdloanUserInfos::<Runtime>::get(alice(), &tag).unwrap(),
            CrowdloanUserInfo {
                contribution: balance!(5),
                rewarded: vec![]
            }
        );
        Assets::mint_unchecked(&XOR, &crowdloan_info.account, balance!(100)).unwrap();
        Assets::mint_unchecked(&PSWAP, &crowdloan_info.account, balance!(1000)).unwrap();
        assert_ok!(VestedRewards::claim_crowdloan_rewards(
            RuntimeOrigin::signed(alice()),
            tag.clone()
        ),);
        assert_balances(vec![
            (alice(), XOR, balance!(1.351351351351351350)),
            (alice(), PSWAP, balance!(13.513513513513513500)),
        ]);
        assert_eq!(
            CrowdloanUserInfos::<Runtime>::get(alice(), &tag).unwrap(),
            CrowdloanUserInfo {
                contribution: balance!(5),
                rewarded: vec![
                    (XOR, balance!(1.351351351351351350)),
                    (PSWAP, balance!(13.513513513513513500))
                ]
            }
        );
        frame_system::Pallet::<Runtime>::set_block_number(BLOCKS_PER_DAY * 3 + BLOCKS_PER_DAY / 2);
        assert_ok!(VestedRewards::claim_crowdloan_rewards(
            RuntimeOrigin::signed(alice()),
            tag.clone()
        ),);
        assert_balances(vec![
            (alice(), XOR, balance!(2.702702702702702700)),
            (alice(), PSWAP, balance!(27.027027027027027000)),
        ]);
        assert_eq!(
            CrowdloanUserInfos::<Runtime>::get(alice(), &tag).unwrap(),
            CrowdloanUserInfo {
                contribution: balance!(5),
                rewarded: vec![
                    (XOR, balance!(2.702702702702702700)),
                    (PSWAP, balance!(27.027027027027027000))
                ]
            }
        );
        frame_system::Pallet::<Runtime>::set_block_number(BLOCKS_PER_DAY * 11);
        assert_ok!(VestedRewards::claim_crowdloan_rewards(
            RuntimeOrigin::signed(alice()),
            tag.clone()
        ),);
        assert_ok!(VestedRewards::claim_crowdloan_rewards(
            RuntimeOrigin::signed(bob()),
            tag.clone()
        ),);
        assert_ok!(VestedRewards::claim_crowdloan_rewards(
            RuntimeOrigin::signed(charlie()),
            tag.clone()
        ),);
        assert_balances(vec![
            (alice(), XOR, balance!(13.513513513513513500)),
            (alice(), PSWAP, balance!(135.135135135135135000)),
            (bob(), XOR, balance!(40.540540540540540500)),
            (bob(), PSWAP, balance!(405.40540540540540500)),
            (charlie(), XOR, balance!(45.945945945945945900)),
            (charlie(), PSWAP, balance!(459.45945945945945900)),
            // It's ok to have some dust after distribution because of calculations precision
            (
                crowdloan_info.account.clone(),
                XOR,
                balance!(0.0000000000000001),
            ),
            (
                crowdloan_info.account.clone(),
                PSWAP,
                balance!(0.000000000000001),
            ),
        ]);
        assert_eq!(
            Assets::total_balance(&XOR, &alice()).unwrap()
                + Assets::total_balance(&XOR, &bob()).unwrap()
                + Assets::total_balance(&XOR, &charlie()).unwrap(),
            balance!(99.999999999999999900)
        );
        assert_eq!(
            Assets::total_balance(&PSWAP, &alice()).unwrap()
                + Assets::total_balance(&PSWAP, &bob()).unwrap()
                + Assets::total_balance(&PSWAP, &charlie()).unwrap(),
            balance!(999.999999999999999000)
        );
    });
}

#[test]
fn migration_to_v2_works() {
    ExtBuilder::default().build().execute_with(|| {
        let claim_history = include_str!("../claim_history.json");
        let claim_history: Vec<(AccountId, AssetId32<PredefinedAssetId>, BlockNumber)> =
            serde_json::from_str(claim_history).unwrap();
        for (account, asset, block) in claim_history {
            crate::migrations::v4::CrowdloanClaimHistory::<Runtime>::insert(account, asset, block);
        }
        let crowdloan_rewards = include_str!("../crowdloan_rewards.json");
        let crowdloan_rewards: Vec<crate::migrations::v4::CrowdloanReward> =
            serde_json::from_str(crowdloan_rewards).unwrap();
        for reward in crowdloan_rewards {
            let account = AccountId::new(reward.address.clone().try_into().unwrap());
            crate::migrations::v4::CrowdloanRewards::<Runtime>::insert(account, reward);
        }
        StorageVersion::new(3).put::<crate::Pallet<Runtime>>();
        crate::migrations::v4::Migration::<Runtime>::on_runtime_upgrade();
        assert_eq!(crate::Pallet::<Runtime>::on_chain_storage_version(), 4);
        let info = crate::CrowdloanInfos::<Runtime>::get(CrowdloanTag(
            b"crowdloan".to_vec().try_into().unwrap(),
        ))
        .unwrap();
        assert_eq!(
            info,
            CrowdloanInfo {
                total_contribution: balance!(9653.713265551300000000),
                rewards: vec![
                    (PSWAP, balance!(9363480)),
                    (VAL, balance!(676393)),
                    (XSTUSD, balance!(77050))
                ],
                start_block: 4397212,
                length: 4579200,
                account: AccountId::new(hex_literal::hex!(
                    "54734f90f971a02c609b2d684e61b557de7868ad5b1d7ffb3f91907dd08d728a"
                ))
            }
        )
    });
}

#[test]
fn claiming_single_user() {
    let mut ext = ExtBuilder::default().build();
    ext.execute_with(|| {
        deposit_rewards_to_reserves(balance!(1000));
        VestedRewards::add_tbc_reward(&alice(), balance!(100)).expect("Failed to add reward.");
        VestedRewards::on_pswap_burned(PswapRemintInfo {
            vesting: balance!(12),
            ..Default::default()
        });
        assert_eq!(
            VestedRewards::rewards(&alice()),
            RewardInfo {
                limit: balance!(12),
                total_available: balance!(100),
                rewards: [(RewardReason::BuyOnBondingCurve, balance!(100))]
                    .iter()
                    .cloned()
                    .collect(),
            }
        );
        assert_eq!(Assets::free_balance(&PSWAP, &alice()).unwrap(), balance!(0));
        VestedRewards::claim_rewards(RuntimeOrigin::signed(alice())).expect("Failed to claim");
        assert_eq!(
            VestedRewards::rewards(&alice()),
            RewardInfo {
                limit: balance!(0),
                total_available: balance!(88),
                rewards: [(RewardReason::BuyOnBondingCurve, balance!(88))]
                    .iter()
                    .cloned()
                    .collect(),
            }
        );
        assert_eq!(
            Assets::free_balance(&PSWAP, &alice()).unwrap(),
            balance!(12)
        );
    });
}

#[test]
fn claiming_single_user_multiple_rewards() {
    let mut ext = ExtBuilder::default().build();
    ext.execute_with(|| {
        deposit_rewards_to_reserves(balance!(1000));
        VestedRewards::add_tbc_reward(&alice(), balance!(100)).expect("Failed to add reward.");
        VestedRewards::on_pswap_burned(PswapRemintInfo {
            vesting: balance!(170),
            ..Default::default()
        });
        assert_eq!(
            VestedRewards::rewards(&alice()),
            RewardInfo {
                limit: balance!(100),
                total_available: balance!(100),
                rewards: [(RewardReason::BuyOnBondingCurve, balance!(100)),]
                    .iter()
                    .cloned()
                    .collect(),
            }
        );
        assert_eq!(Assets::free_balance(&PSWAP, &alice()).unwrap(), balance!(0));
        VestedRewards::claim_rewards(RuntimeOrigin::signed(alice())).expect("Failed to claim");
        assert_eq!(
            VestedRewards::rewards(&alice()),
            RewardInfo {
                limit: balance!(0),
                total_available: balance!(0),
                rewards: [].iter().cloned().collect(),
            }
        );
        assert_eq!(
            Assets::free_balance(&PSWAP, &alice()).unwrap(),
            balance!(100)
        );
    });
}

#[test]
fn claiming_multiple_users() {
    let mut ext = ExtBuilder::default().build();
    ext.execute_with(|| {
        let total_rewards = balance!(1 + 2 + 30 + 40 + 500 + 600);
        deposit_rewards_to_reserves(total_rewards);
        VestedRewards::add_tbc_reward(&alice(), balance!(1)).expect("Failed to add reward.");
        VestedRewards::add_tbc_reward(&bob(), balance!(30)).expect("Failed to add reward.");
        VestedRewards::add_tbc_reward(&eve(), balance!(500)).expect("Failed to add reward.");

        VestedRewards::on_pswap_burned(PswapRemintInfo {
            vesting: total_rewards,
            ..Default::default()
        });
        assert_eq!(
            VestedRewards::rewards(&alice()),
            RewardInfo {
                limit: balance!(1),
                total_available: balance!(1),
                rewards: [(RewardReason::BuyOnBondingCurve, balance!(1)),]
                    .iter()
                    .cloned()
                    .collect(),
            }
        );
        assert_eq!(
            VestedRewards::rewards(&bob()),
            RewardInfo {
                limit: balance!(30),
                total_available: balance!(30),
                rewards: [(RewardReason::BuyOnBondingCurve, balance!(30)),]
                    .iter()
                    .cloned()
                    .collect(),
            }
        );
        assert_eq!(
            VestedRewards::rewards(&eve()),
            RewardInfo {
                limit: balance!(500),
                total_available: balance!(500),
                rewards: [(RewardReason::BuyOnBondingCurve, balance!(500)),]
                    .iter()
                    .cloned()
                    .collect(),
            }
        );
        assert_eq!(Assets::free_balance(&PSWAP, &alice()).unwrap(), balance!(0));
        assert_eq!(Assets::free_balance(&PSWAP, &bob()).unwrap(), balance!(0));
        assert_eq!(Assets::free_balance(&PSWAP, &eve()).unwrap(), balance!(0));
        VestedRewards::claim_rewards(RuntimeOrigin::signed(alice())).expect("Failed to claim");
        VestedRewards::claim_rewards(RuntimeOrigin::signed(bob())).expect("Failed to claim");
        VestedRewards::claim_rewards(RuntimeOrigin::signed(eve())).expect("Failed to claim");
        assert_eq!(
            VestedRewards::rewards(&alice()),
            RewardInfo {
                limit: balance!(0),
                total_available: balance!(0),
                rewards: Default::default(),
            }
        );
        assert_eq!(
            VestedRewards::rewards(&bob()),
            RewardInfo {
                limit: balance!(0),
                total_available: balance!(0),
                rewards: Default::default(),
            }
        );
        assert_eq!(
            VestedRewards::rewards(&eve()),
            RewardInfo {
                limit: balance!(0),
                total_available: balance!(0),
                rewards: Default::default(),
            }
        );
        assert_eq!(Assets::free_balance(&PSWAP, &alice()).unwrap(), balance!(1));
        assert_eq!(Assets::free_balance(&PSWAP, &bob()).unwrap(), balance!(30));
        assert_eq!(Assets::free_balance(&PSWAP, &eve()).unwrap(), balance!(500));
    });
}

#[test]
fn sequential_claims_until_reserves_are_depleted() {
    let mut ext = ExtBuilder::default().build();
    ext.execute_with(|| {
        deposit_rewards_to_reserves(balance!(60));
        // reward amount greater than reserves is added
        VestedRewards::add_tbc_reward(&alice(), balance!(61)).expect("Failed to add reward.");
        // portion of reward is vested
        VestedRewards::on_pswap_burned(PswapRemintInfo {
            vesting: balance!(10),
            ..Default::default()
        });
        assert_eq!(
            VestedRewards::rewards(&alice()),
            RewardInfo {
                limit: balance!(10),
                total_available: balance!(61),
                rewards: [(RewardReason::BuyOnBondingCurve, balance!(61))]
                    .iter()
                    .cloned()
                    .collect(),
            }
        );
        // no claim yet, another portion of reward is vested
        VestedRewards::on_pswap_burned(PswapRemintInfo {
            vesting: balance!(20),
            ..Default::default()
        });
        assert_eq!(
            VestedRewards::rewards(&alice()),
            RewardInfo {
                limit: balance!(30),
                total_available: balance!(61),
                rewards: [(RewardReason::BuyOnBondingCurve, balance!(61))]
                    .iter()
                    .cloned()
                    .collect(),
            }
        );
        // user claims existing reward
        assert_eq!(Assets::free_balance(&PSWAP, &alice()).unwrap(), balance!(0));
        VestedRewards::claim_rewards(RuntimeOrigin::signed(alice())).expect("Failed to claim");
        assert_eq!(
            VestedRewards::rewards(&alice()),
            RewardInfo {
                limit: balance!(0),
                total_available: balance!(31),
                rewards: [(RewardReason::BuyOnBondingCurve, balance!(31))]
                    .iter()
                    .cloned()
                    .collect(),
            }
        );
        assert_eq!(
            Assets::free_balance(&PSWAP, &alice()).unwrap(),
            balance!(30)
        );
        // remaining portion is vested
        VestedRewards::on_pswap_burned(PswapRemintInfo {
            vesting: balance!(30),
            ..Default::default()
        });
        assert_eq!(
            VestedRewards::rewards(&alice()),
            RewardInfo {
                limit: balance!(30),
                total_available: balance!(31),
                rewards: [(RewardReason::BuyOnBondingCurve, balance!(31))]
                    .iter()
                    .cloned()
                    .collect(),
            }
        );
        // remaining portion is vested
        VestedRewards::on_pswap_burned(PswapRemintInfo {
            vesting: balance!(40),
            ..Default::default()
        });
        assert_eq!(
            VestedRewards::rewards(&alice()),
            RewardInfo {
                limit: balance!(31),
                total_available: balance!(31),
                rewards: [(RewardReason::BuyOnBondingCurve, balance!(31))]
                    .iter()
                    .cloned()
                    .collect(),
            }
        );
        // trying to claim remaining amount, amount is limited because reserves are depleted
        VestedRewards::claim_rewards(RuntimeOrigin::signed(alice())).expect("Failed to claim");
        assert_eq!(
            VestedRewards::rewards(&alice()),
            RewardInfo {
                limit: balance!(1),
                total_available: balance!(1),
                rewards: [(RewardReason::BuyOnBondingCurve, balance!(1))]
                    .iter()
                    .cloned()
                    .collect(),
            }
        );
        assert_eq!(
            Assets::free_balance(&PSWAP, &alice()).unwrap(),
            balance!(60)
        );
        assert_noop!(
            VestedRewards::claim_rewards(RuntimeOrigin::signed(alice())),
            Error::<Runtime>::RewardsSupplyShortage
        );
        assert_eq!(
            VestedRewards::rewards(&alice()),
            RewardInfo {
                limit: balance!(1),
                total_available: balance!(1),
                rewards: [(RewardReason::BuyOnBondingCurve, balance!(1))]
                    .iter()
                    .cloned()
                    .collect(),
            }
        );
        assert_eq!(
            Assets::free_balance(&PSWAP, &alice()).unwrap(),
            balance!(60)
        );
    });
}

#[test]
fn some_rewards_reserves_are_depleted() {
    let mut ext = ExtBuilder::default().build();
    ext.execute_with(|| {
        Currencies::deposit(PSWAP, &GetBondingCurveRewardsAccountId::get(), balance!(0)).unwrap();
        Currencies::deposit(PSWAP, &GetFarmingRewardsAccountId::get(), balance!(100)).unwrap();

        // reward amount greater than reserves is added
        VestedRewards::add_tbc_reward(&alice(), balance!(10)).expect("Failed to add reward.");
        VestedRewards::add_farming_reward(&alice(), balance!(20)).expect("Failed to add reward.");
        // full amount is vested
        VestedRewards::on_pswap_burned(PswapRemintInfo {
            vesting: balance!(30),
            ..Default::default()
        });
        assert_eq!(
            VestedRewards::rewards(&alice()),
            RewardInfo {
                limit: balance!(30),
                total_available: balance!(30),
                rewards: [
                    (RewardReason::BuyOnBondingCurve, balance!(10)),
                    (RewardReason::LiquidityProvisionFarming, balance!(20))
                ]
                .iter()
                .cloned()
                .collect(),
            }
        );
        VestedRewards::claim_rewards(RuntimeOrigin::signed(alice())).unwrap();
        assert_eq!(
            VestedRewards::rewards(&alice()),
            RewardInfo {
                limit: balance!(10),
                total_available: balance!(10),
                rewards: [(RewardReason::BuyOnBondingCurve, balance!(10))]
                    .iter()
                    .cloned()
                    .collect(),
            }
        );
        assert_noop!(
            VestedRewards::claim_rewards(RuntimeOrigin::signed(alice())),
            Error::<Runtime>::RewardsSupplyShortage
        );
    });
}

#[test]
fn all_rewards_reserves_are_depleted() {
    let mut ext = ExtBuilder::default().build();
    ext.execute_with(|| {
        // no funds are added to reserves
        VestedRewards::add_tbc_reward(&alice(), balance!(10)).expect("Failed to add reward.");

        // full amount is vested
        VestedRewards::on_pswap_burned(PswapRemintInfo {
            vesting: balance!(40),
            ..Default::default()
        });
        assert_noop!(
            VestedRewards::claim_rewards(RuntimeOrigin::signed(alice())),
            Error::<Runtime>::RewardsSupplyShortage
        );
        assert_eq!(
            VestedRewards::rewards(&alice()),
            RewardInfo {
                limit: balance!(10),
                total_available: balance!(10),
                rewards: [(RewardReason::BuyOnBondingCurve, balance!(10)),]
                    .iter()
                    .cloned()
                    .collect(),
            }
        );
    });
}

#[test]
fn claiming_without_rewards() {
    let mut ext = ExtBuilder::default().build();
    ext.execute_with(|| {
        // deposit pswap for one user
        Currencies::deposit(
            PSWAP,
            &GetBondingCurveRewardsAccountId::get(),
            balance!(100),
        )
        .unwrap();
        VestedRewards::add_tbc_reward(&alice(), balance!(10)).expect("Failed to add reward.");
        VestedRewards::on_pswap_burned(PswapRemintInfo {
            vesting: balance!(30),
            ..Default::default()
        });
        assert_eq!(
            VestedRewards::rewards(&bob()),
            RewardInfo {
                limit: balance!(0),
                total_available: balance!(0),
                rewards: Default::default(),
            }
        );
        assert_noop!(
            VestedRewards::claim_rewards(RuntimeOrigin::signed(bob())),
            Error::<Runtime>::NothingToClaim
        );
        VestedRewards::add_tbc_reward(&bob(), balance!(10)).expect("Failed to add reward.");
        assert_noop!(
            VestedRewards::claim_rewards(RuntimeOrigin::signed(bob())),
            Error::<Runtime>::ClaimLimitExceeded
        );
        VestedRewards::on_pswap_burned(PswapRemintInfo {
            vesting: balance!(30),
            ..Default::default()
        });
        assert_eq!(Assets::free_balance(&PSWAP, &bob()).unwrap(), balance!(0));
        VestedRewards::claim_rewards(RuntimeOrigin::signed(bob()))
            .expect("Failed to claim reward.");
        assert_eq!(Assets::free_balance(&PSWAP, &bob()).unwrap(), balance!(10));
    });
}

#[test]
fn empty_reward_entries_are_removed() {
    let mut ext = ExtBuilder::default().build();
    ext.execute_with(|| {
        // deposit pswap for one user
        Currencies::deposit(
            PSWAP,
            &GetBondingCurveRewardsAccountId::get(),
            balance!(100),
        )
        .unwrap();
        Currencies::deposit(PSWAP, &GetMarketMakerRewardsAccountId::get(), balance!(100)).unwrap();
        VestedRewards::add_tbc_reward(&alice(), balance!(10)).expect("Failed to add reward.");

        VestedRewards::on_pswap_burned(PswapRemintInfo {
            vesting: balance!(20),
            ..Default::default()
        });
        assert_eq!(
            VestedRewards::rewards(&alice()),
            RewardInfo {
                limit: balance!(10),
                total_available: balance!(10),
                rewards: [(RewardReason::BuyOnBondingCurve, balance!(10)),]
                    .iter()
                    .cloned()
                    .collect(),
            }
        );
        VestedRewards::claim_rewards(RuntimeOrigin::signed(alice())).unwrap();
        // zeroed entry is removed
        assert_eq!(
            VestedRewards::rewards(&alice()),
            RewardInfo {
                limit: balance!(0),
                total_available: balance!(0),
                rewards: [].iter().cloned().collect(),
            }
        );
    });
}

#[test]
fn accounts_with_no_rewards_are_removed() {
    let mut ext = ExtBuilder::default().build();
    ext.execute_with(|| {
        // deposit pswap for one user
        Currencies::deposit(
            PSWAP,
            &GetBondingCurveRewardsAccountId::get(),
            balance!(100),
        )
        .unwrap();
        VestedRewards::add_tbc_reward(&alice(), balance!(10)).expect("Failed to add reward.");
        VestedRewards::on_pswap_burned(PswapRemintInfo {
            vesting: balance!(10),
            ..Default::default()
        });
        assert_eq!(
            VestedRewards::rewards(&alice()),
            RewardInfo {
                limit: balance!(10),
                total_available: balance!(10),
                rewards: [(RewardReason::BuyOnBondingCurve, balance!(10))]
                    .iter()
                    .cloned()
                    .collect(),
            }
        );
        let accounts: Vec<_> = crate::Rewards::<Runtime>::iter().collect();
        assert_eq!(accounts.len(), 1);

        VestedRewards::claim_rewards(RuntimeOrigin::signed(alice())).unwrap();
        // account has zeroed values, default is returned on query:
        assert_eq!(
            VestedRewards::rewards(&alice()),
            RewardInfo {
                limit: balance!(0),
                total_available: balance!(0),
                rewards: Default::default(),
            }
        );

        let accounts: Vec<_> = crate::Rewards::<Runtime>::iter().collect();
        assert!(accounts.is_empty());
    });
}

#[test]
fn market_maker_reward_pool_migration() {
    let mut ext = ExtBuilder::default().build();
    ext.execute_with(|| {
        let mm_initial_reserve = balance!(400000000);
        let curve_initial_reserve = balance!(400000000);

        Currencies::deposit(
            PSWAP,
            &GetMarketMakerRewardsAccountId::get(),
            mm_initial_reserve,
        )
        .unwrap();

        Currencies::deposit(
            PSWAP,
            &GetBondingCurveRewardsAccountId::get(),
            curve_initial_reserve,
        )
        .unwrap();

        VestedRewards::add_pending_reward(
            &alice(),
            RewardReason::DeprecatedMarketMakerVolume,
            balance!(100),
        )
        .unwrap();
        VestedRewards::add_pending_reward(&alice(), RewardReason::BuyOnBondingCurve, balance!(200))
            .unwrap();

        crate::migrations::move_market_making_rewards_to_liquidity_provider_rewards_pool::<Runtime>(
        );

        assert_eq!(
            Currencies::free_balance(PSWAP, &GetBondingCurveRewardsAccountId::get()),
            mm_initial_reserve + curve_initial_reserve
        );

        assert_eq!(
            VestedRewards::rewards(&alice()),
            RewardInfo {
                limit: balance!(0),
                total_available: balance!(300),
                rewards: [(RewardReason::BuyOnBondingCurve, balance!(300))]
                    .iter()
                    .cloned()
                    .collect(),
            }
        );
    });
}

#[test]
fn update_rewards_works() {
    let mut ext = ExtBuilder::default().build();
    ext.execute_with(|| {
        VestedRewards::add_pending_reward(
            &alice(),
            RewardReason::DeprecatedMarketMakerVolume,
            balance!(100),
        )
        .unwrap();
        VestedRewards::add_pending_reward(
            &alice(),
            RewardReason::LiquidityProvisionFarming,
            balance!(200),
        )
        .unwrap();

        VestedRewards::add_pending_reward(
            &bob(),
            RewardReason::DeprecatedMarketMakerVolume,
            balance!(300),
        )
        .unwrap();
        VestedRewards::add_pending_reward(&bob(), RewardReason::BuyOnBondingCurve, balance!(400))
            .unwrap();

        VestedRewards::add_pending_reward(
            &charlie(),
            RewardReason::DeprecatedMarketMakerVolume,
            balance!(500),
        )
        .unwrap();
        VestedRewards::add_pending_reward(
            &charlie(),
            RewardReason::LiquidityProvisionFarming,
            balance!(600),
        )
        .unwrap();
        assert_eq!(crate::TotalRewards::<Runtime>::get(), balance!(2100));

        crate::migrations::move_market_making_rewards_to_liquidity_provider_rewards_pool::<Runtime>(
        );

        assert_eq!(crate::TotalRewards::<Runtime>::get(), balance!(2100));
        assert_eq!(
            crate::Rewards::<Runtime>::get(&alice()).total_available,
            balance!(300)
        );
        assert_eq!(
            crate::Rewards::<Runtime>::get(&alice()).rewards,
            vec![(RewardReason::LiquidityProvisionFarming, balance!(200))]
                .into_iter()
                .collect()
        );
        assert_eq!(
            crate::Rewards::<Runtime>::get(&bob()).total_available,
            balance!(700)
        );
        assert_eq!(
            crate::Rewards::<Runtime>::get(&bob()).rewards,
            vec![(RewardReason::BuyOnBondingCurve, balance!(700))]
                .into_iter()
                .collect()
        );
        assert_eq!(
            crate::Rewards::<Runtime>::get(&charlie()).total_available,
            balance!(1100)
        );
        assert_eq!(
            crate::Rewards::<Runtime>::get(&charlie()).rewards,
            vec![(RewardReason::LiquidityProvisionFarming, balance!(600))]
                .into_iter()
                .collect()
        );

        let rewards = vec![
            (
                alice(),
                vec![(RewardReason::BuyOnBondingCurve, balance!(100))]
                    .into_iter()
                    .collect(),
            ),
            (
                charlie(),
                vec![(RewardReason::BuyOnBondingCurve, balance!(500))]
                    .into_iter()
                    .collect(),
            ),
        ]
        .into_iter()
        .collect();
        assert_ok!(VestedRewards::update_rewards(
            RawOrigin::Root.into(),
            rewards
        ));

        assert_eq!(crate::TotalRewards::<Runtime>::get(), balance!(2100));
        assert_eq!(
            crate::Rewards::<Runtime>::get(&alice()).total_available,
            balance!(300)
        );
        assert_eq!(
            crate::Rewards::<Runtime>::get(&alice()).rewards,
            vec![
                (RewardReason::LiquidityProvisionFarming, balance!(200)),
                (RewardReason::BuyOnBondingCurve, balance!(100))
            ]
            .into_iter()
            .collect()
        );
        assert_eq!(
            crate::Rewards::<Runtime>::get(&bob()).total_available,
            balance!(700)
        );
        assert_eq!(
            crate::Rewards::<Runtime>::get(&bob()).rewards,
            vec![(RewardReason::BuyOnBondingCurve, balance!(700))]
                .into_iter()
                .collect()
        );
        assert_eq!(
            crate::Rewards::<Runtime>::get(&charlie()).total_available,
            balance!(1100)
        );
        assert_eq!(
            crate::Rewards::<Runtime>::get(&charlie()).rewards,
            vec![
                (RewardReason::LiquidityProvisionFarming, balance!(600)),
                (RewardReason::BuyOnBondingCurve, balance!(500))
            ]
            .into_iter()
            .collect()
        );
    });
}

// Tests for Linear Vesting and Vesting
#[cfg(feature = "wip")] // ORML multi asset vesting
#[cfg(feature = "wip")] // Pending Vesting
#[test]
fn linear_vested_transfer_works() {
    ExtBuilder::default().build().execute_with(|| {
        System::set_block_number(1);

        let schedule = VestingScheduleVariant::LinearVestingSchedule(LinearVestingSchedule {
            asset_id: DOT,
            start: 0u64,
            period: 10u64,
            period_count: 1u32,
            per_period: 100,
        });
        let schedule_locked =
            VestingScheduleVariant::LinearPendingVestingSchedule(LinearPendingVestingSchedule {
                asset_id: DOT,
                manager_id: Some(alice()),
                start: None,
                period: 10u64,
                period_count: 1u32,
                per_period: 100,
            });
        assert_ok!(VestedRewards::vested_transfer(
            RuntimeOrigin::signed(alice()),
            DOT,
            bob(),
            schedule.clone()
        ));
        System::assert_last_event(RuntimeEvent::VestedRewards(
            crate::Event::VestingScheduleAdded {
                from: alice(),
                to: bob(),
                vesting_schedule: schedule.clone(),
            },
        ));
        assert_ok!(VestedRewards::vested_transfer(
            RuntimeOrigin::signed(alice()),
            DOT,
            bob(),
            schedule_locked.clone()
        ));
        System::assert_last_event(RuntimeEvent::VestedRewards(
            crate::Event::VestingScheduleAdded {
                from: alice(),
                to: bob(),
                vesting_schedule: schedule_locked.clone(),
            },
        ));
        assert_eq!(
            VestedRewards::vesting_schedules(&bob()),
            vec![schedule, schedule_locked]
        );
    });
}
#[cfg(feature = "wip")] // ORML multi asset vesting
#[test]
fn self_linear_vesting() {
    ExtBuilder::default().build().execute_with(|| {
        System::set_block_number(1);

        let schedule = VestingScheduleVariant::LinearVestingSchedule(LinearVestingSchedule {
            asset_id: DOT,
            start: 0u64,
            period: 10u64,
            period_count: 1u32,
            per_period: ALICE_BALANCE,
        });

        let schedule_ksm = VestingScheduleVariant::LinearVestingSchedule(LinearVestingSchedule {
            asset_id: KSM,
            start: 0u64,
            period: 10u64,
            period_count: 1u32,
            per_period: ALICE_BALANCE,
        });

        let bad_schedule = VestingScheduleVariant::LinearVestingSchedule(LinearVestingSchedule {
            asset_id: DOT,
            start: 0u64,
            period: 10u64,
            period_count: 1u32,
            per_period: 10 * ALICE_BALANCE,
        });

        assert_noop!(
            VestedRewards::vested_transfer(
                RuntimeOrigin::signed(alice()),
                DOT,
                alice(),
                bad_schedule
            ),
            crate::Error::<Runtime>::InsufficientBalanceToLock
        );

        assert_ok!(VestedRewards::vested_transfer(
            RuntimeOrigin::signed(alice()),
            DOT,
            alice(),
            schedule.clone()
        ));
        assert_ok!(VestedRewards::vested_transfer(
            RuntimeOrigin::signed(alice()),
            KSM,
            alice(),
            schedule_ksm.clone()
        ));

        assert_eq!(
            VestedRewards::vesting_schedules(&alice()),
            vec![schedule.clone(), schedule_ksm.clone()]
        );

        System::assert_last_event(RuntimeEvent::VestedRewards(
            crate::Event::VestingScheduleAdded {
                from: alice(),
                to: alice(),
                vesting_schedule: schedule_ksm,
            },
        ));
    });
}
#[cfg(feature = "wip")] // ORML multi asset vesting
#[cfg(feature = "wip")] // Pending Vesting
#[test]
fn add_new_vesting_schedule_merges_with_current_locked_balance_and_until() {
    ExtBuilder::default().build().execute_with(|| {
        let schedule = VestingScheduleVariant::LinearVestingSchedule(LinearVestingSchedule {
            asset_id: DOT,
            start: 0u64,
            period: 10u64,
            period_count: 2u32,
            per_period: 10,
        });
        assert_ok!(VestedRewards::vested_transfer(
            RuntimeOrigin::signed(alice()),
            DOT,
            bob(),
            schedule
        ));

        let schedule_ksm = VestingScheduleVariant::LinearVestingSchedule(LinearVestingSchedule {
            asset_id: KSM,
            start: 0u64,
            period: 10u64,
            period_count: 2u32,
            per_period: 10,
        });
        assert_ok!(VestedRewards::vested_transfer(
            RuntimeOrigin::signed(alice()),
            KSM,
            bob(),
            schedule_ksm
        ));

        run_to_block(12);

        let another_schedule =
            VestingScheduleVariant::LinearVestingSchedule(LinearVestingSchedule {
                asset_id: DOT,
                start: 10u64,
                period: 13u64,
                period_count: 1u32,
                per_period: 7,
            });

        assert_ok!(VestedRewards::vested_transfer(
            RuntimeOrigin::signed(alice()),
            DOT,
            bob(),
            another_schedule
        ));

        let another_schedule_locked =
            VestingScheduleVariant::LinearPendingVestingSchedule(LinearPendingVestingSchedule {
                asset_id: DOT,
                manager_id: Some(alice()),
                start: None,
                period: 13u64,
                period_count: 1u32,
                per_period: 7,
            });

        assert_ok!(VestedRewards::vested_transfer(
            RuntimeOrigin::signed(alice()),
            DOT,
            bob(),
            another_schedule_locked
        ));

        let another_schedule_ksm =
            VestingScheduleVariant::LinearVestingSchedule(LinearVestingSchedule {
                asset_id: KSM,
                start: 10u64,
                period: 13u64,
                period_count: 1u32,
                per_period: 7,
            });

        assert_ok!(VestedRewards::vested_transfer(
            RuntimeOrigin::signed(alice()),
            KSM,
            bob(),
            another_schedule_ksm
        ));

        assert_eq!(
            Tokens::locks(&bob(), DOT).get(0),
            Some(&BalanceLock {
                id: VESTING_LOCK_ID,
                amount: 24,
            })
        );
        assert_eq!(
            Tokens::locks(&bob(), KSM).get(0),
            Some(&BalanceLock {
                id: VESTING_LOCK_ID,
                amount: 17,
            })
        );
    });
}
#[cfg(feature = "wip")] // ORML multi asset vesting
#[cfg(feature = "wip")] // Pending Vesting
#[test]
fn cannot_use_fund_if_not_claimed_from_linear() {
    ExtBuilder::default().build().execute_with(|| {
        let schedule = VestingScheduleVariant::LinearVestingSchedule(LinearVestingSchedule {
            asset_id: DOT,
            start: 10u64,
            period: 10u64,
            period_count: 1u32,
            per_period: 50,
        });
        assert_ok!(VestedRewards::vested_transfer(
            RuntimeOrigin::signed(alice()),
            DOT,
            bob(),
            schedule
        ));
        let schedule_locked =
            VestingScheduleVariant::LinearPendingVestingSchedule(LinearPendingVestingSchedule {
                asset_id: DOT,
                manager_id: Some(alice()),
                start: None,
                period: 10u64,
                period_count: 1u32,
                per_period: 50,
            });
        assert_ok!(VestedRewards::vested_transfer(
            RuntimeOrigin::signed(alice()),
            DOT,
            bob(),
            schedule_locked
        ));
        assert!(Tokens::ensure_can_withdraw(DOT, &bob(), 51).is_err())
    });
}

#[cfg(feature = "wip")] // Pending Vesting
#[test]
fn linear_vesting_unlock_correct() {
    ExtBuilder::default().build().execute_with(|| {
        let schedule_locked =
            VestingScheduleVariant::LinearPendingVestingSchedule(LinearPendingVestingSchedule {
                asset_id: DOT,
                manager_id: Some(alice()),
                start: None,
                period: 10u64,
                period_count: 1u32,
                per_period: 100,
            });

        let schedule_unlocked =
            VestingScheduleVariant::LinearPendingVestingSchedule(LinearPendingVestingSchedule {
                asset_id: DOT,
                manager_id: None,
                start: Some(12_u64),
                period: 10u64,
                period_count: 1u32,
                per_period: 100,
            });

        assert_ok!(VestedRewards::vested_transfer(
            RuntimeOrigin::signed(alice()),
            DOT,
            bob(),
            schedule_locked.clone()
        ));
        assert_err!(
            VestedRewards::unlock_pending_schedule_by_manager(
                RuntimeOrigin::signed(bob()),
                DOT,
                bob(),
                None,
                schedule_locked.clone(),
            ),
            Error::<Runtime>::PendingScheduleNotExist
        );
        run_to_block(12);
        assert_ok!(VestedRewards::unlock_pending_schedule_by_manager(
            RuntimeOrigin::signed(alice()),
            DOT,
            bob(),
            None,
            schedule_locked,
        ));
        System::assert_last_event(RuntimeEvent::VestedRewards(
            Event::PendingScheduleUnlocked {
                dest: bob(),
                pending_schedule: schedule_unlocked.clone(),
            },
        ));
        assert_eq!(
            VestedRewards::vesting_schedules(&bob()),
            vec![schedule_unlocked]
        );
    })
}

#[cfg(feature = "wip")] // ORML multi asset vesting
#[cfg(feature = "wip")] // Pending Vesting
#[test]
fn linear_vested_transfer_fails_if_zero_period_or_count() {
    ExtBuilder::default().build().execute_with(|| {
        let schedule = VestingScheduleVariant::LinearVestingSchedule(LinearVestingSchedule {
            asset_id: DOT,
            start: 1u64,
            period: 0u64,
            period_count: 1u32,
            per_period: 100,
        });
        let schedule_locked =
            VestingScheduleVariant::LinearPendingVestingSchedule(LinearPendingVestingSchedule {
                asset_id: DOT,
                manager_id: Some(alice()),
                start: None,
                period: 0u64,
                period_count: 1u32,
                per_period: 100,
            });
        assert_noop!(
            VestedRewards::vested_transfer(RuntimeOrigin::signed(alice()), DOT, bob(), schedule),
            Error::<Runtime>::ZeroVestingPeriod
        );
        assert_noop!(
            VestedRewards::vested_transfer(
                RuntimeOrigin::signed(alice()),
                DOT,
                bob(),
                schedule_locked
            ),
            Error::<Runtime>::ZeroVestingPeriod
        );

        let schedule = VestingScheduleVariant::LinearVestingSchedule(LinearVestingSchedule {
            asset_id: DOT,
            start: 1u64,
            period: 1u64,
            period_count: 0u32,
            per_period: 100,
        });
        let schedule_locked =
            VestingScheduleVariant::LinearPendingVestingSchedule(LinearPendingVestingSchedule {
                asset_id: DOT,
                manager_id: Some(alice()),
                start: None,
                period: 1u64,
                period_count: 0u32,
                per_period: 100,
            });
        assert_noop!(
            VestedRewards::vested_transfer(RuntimeOrigin::signed(alice()), DOT, bob(), schedule),
            Error::<Runtime>::ZeroVestingPeriodCount
        );
        assert_noop!(
            VestedRewards::vested_transfer(
                RuntimeOrigin::signed(alice()),
                DOT,
                bob(),
                schedule_locked
            ),
            Error::<Runtime>::ZeroVestingPeriodCount
        );
    });
}
#[cfg(feature = "wip")] // ORML multi asset vesting
#[cfg(feature = "wip")] // Pending Vesting
#[test]
fn vested_transfer_fails_if_transfer_err() {
    ExtBuilder::default().build().execute_with(|| {
        let schedule = VestingScheduleVariant::LinearVestingSchedule(LinearVestingSchedule {
            asset_id: DOT,
            start: 1u64,
            period: 1u64,
            period_count: 1u32,
            per_period: 100,
        });
        let schedule_locked =
            VestingScheduleVariant::LinearPendingVestingSchedule(LinearPendingVestingSchedule {
                asset_id: DOT,
                manager_id: None::<AccountId>,
                start: Some(1_u64),
                period: 1u64,
                period_count: 1u32,
                per_period: 100,
            });
        assert_noop!(
            VestedRewards::vested_transfer(RuntimeOrigin::signed(bob()), DOT, alice(), schedule),
            tokens::Error::<Runtime>::BalanceTooLow
        );
        assert_noop!(
            VestedRewards::vested_transfer(
                RuntimeOrigin::signed(bob()),
                DOT,
                alice(),
                schedule_locked
            ),
            tokens::Error::<Runtime>::BalanceTooLow
        );
    });
}
#[cfg(feature = "wip")] // ORML multi asset vesting
#[cfg(feature = "wip")] // Pending Vesting
#[test]
fn vested_linear_transfer_and_unlock_pending_fails_if_overflow() {
    ExtBuilder::default().build().execute_with(|| {
        let schedule = VestingScheduleVariant::LinearVestingSchedule(LinearVestingSchedule {
            asset_id: DOT,
            start: 1u64,
            period: 1u64,
            period_count: 2u32,
            per_period: Balance::MAX,
        });
        let schedule_locked =
            VestingScheduleVariant::LinearPendingVestingSchedule(LinearPendingVestingSchedule {
                asset_id: DOT,
                manager_id: None::<AccountId>,
                start: Some(1_u64),
                period: 10u64,
                period_count: 1000u32,
                per_period: Balance::MAX,
            });
        assert_noop!(
            VestedRewards::vested_transfer(RuntimeOrigin::signed(alice()), DOT, bob(), schedule),
            ArithmeticError::<Runtime>,
        );
        assert_noop!(
            VestedRewards::vested_transfer(
                RuntimeOrigin::signed(alice()),
                DOT,
                bob(),
                schedule_locked
            ),
            ArithmeticError::<Runtime>,
        );

        let schedule_locked_right =
            VestingScheduleVariant::LinearPendingVestingSchedule(LinearPendingVestingSchedule {
                asset_id: DOT,
                manager_id: Some(alice()),
                start: Some(1_u64),
                period: 1u64,
                period_count: 10u32,
                per_period: 1,
            });
        assert_ok!(VestedRewards::vested_transfer(
            RuntimeOrigin::signed(alice()),
            DOT,
            bob(),
            schedule_locked_right.clone()
        ));
        assert_noop!(
            VestedRewards::unlock_pending_schedule_by_manager(
                RuntimeOrigin::signed(alice()),
                DOT,
                bob(),
                Some(u64::MAX),
                schedule_locked_right
            ),
            ArithmeticError::<Runtime>,
        );

        let another_schedule =
            VestingScheduleVariant::LinearVestingSchedule(LinearVestingSchedule {
                asset_id: DOT,
                start: u64::MAX,
                period: 1u64,
                period_count: 2u32,
                per_period: 1,
            });

        assert_noop!(
            VestedRewards::vested_transfer(
                RuntimeOrigin::signed(alice()),
                DOT,
                bob(),
                another_schedule
            ),
            ArithmeticError::<Runtime>,
        );

        run_to_block(20);
        let schedule_locked_right =
            VestingScheduleVariant::LinearPendingVestingSchedule(LinearPendingVestingSchedule {
                asset_id: DOT,
                manager_id: Some(alice()),
                start: None,
                period: 3689348814741910320u64,
                period_count: 5u32,
                per_period: 1,
            });
        assert_noop!(
            VestedRewards::vested_transfer(
                RuntimeOrigin::signed(alice()),
                DOT,
                bob(),
                schedule_locked_right.clone()
            ),
            Error::<Runtime>::ArithmeticError
        );
    });
}
#[cfg(feature = "wip")] // ORML multi asset vesting
#[test]
fn vested_transfer_check_for_min() {
    ExtBuilder::default().build().execute_with(|| {
        let schedule = VestingScheduleVariant::LinearVestingSchedule(LinearVestingSchedule {
            asset_id: DOT,
            start: 1u64,
            period: 10u64,
            period_count: 1u32,
            per_period: 3,
        });
        assert_noop!(
            VestedRewards::vested_transfer(RuntimeOrigin::signed(bob()), DOT, alice(), schedule),
            Error::<Runtime>::AmountLow
        );
    });
}
#[cfg(feature = "wip")] // ORML multi asset vesting
#[cfg(feature = "wip")] // Pending Vesting
#[test]
fn claim_linear_works() {
    ExtBuilder::default().build().execute_with(|| {
        let schedule = VestingScheduleVariant::LinearVestingSchedule(LinearVestingSchedule {
            asset_id: DOT,
            start: 0u64,
            period: 10u64,
            period_count: 2u32,
            per_period: 10,
        });
        let schedule_locked =
            VestingScheduleVariant::LinearPendingVestingSchedule(LinearPendingVestingSchedule {
                asset_id: DOT,
                manager_id: Some(alice()),
                start: None,
                period: 10u64,
                period_count: 2u32,
                per_period: 10,
            });
        let schedule_ksm = VestingScheduleVariant::LinearVestingSchedule(LinearVestingSchedule {
            asset_id: KSM,
            start: 0u64,
            period: 50u64,
            period_count: 1u32,
            per_period: 10,
        });
        assert_ok!(VestedRewards::vested_transfer(
            RuntimeOrigin::signed(alice()),
            DOT,
            bob(),
            schedule
        ));
        assert_ok!(VestedRewards::vested_transfer(
            RuntimeOrigin::signed(alice()),
            DOT,
            bob(),
            schedule_locked.clone()
        ));

        assert_ok!(VestedRewards::unlock_pending_schedule_by_manager(
            RuntimeOrigin::signed(alice()),
            DOT,
            bob(),
            Some(0_u64),
            schedule_locked
        ),);
        assert_ok!(VestedRewards::vested_transfer(
            RuntimeOrigin::signed(alice()),
            DOT,
            bob(),
            schedule_ksm
        ));

        run_to_block(11);
        // remain locked if not claimed
        assert!(Tokens::transfer(RuntimeOrigin::signed(bob()), alice(), DOT, 20).is_err());
        // unlocked after claiming
        assert_ok!(VestedRewards::claim_unlocked(
            RuntimeOrigin::signed(bob()),
            DOT
        ));
        assert!(VestingSchedules::<Runtime>::contains_key(bob()));
        assert_ok!(Tokens::transfer(
            RuntimeOrigin::signed(bob()),
            alice(),
            DOT,
            20,
        ));
        // more are still locked
        assert!(Tokens::transfer(RuntimeOrigin::signed(bob()), alice(), DOT, 1).is_err());

        run_to_block(21);
        // claim more
        assert_ok!(VestedRewards::claim_unlocked(
            RuntimeOrigin::signed(bob()),
            DOT
        ));
        assert!(VestingSchedules::<Runtime>::contains_key(bob()));
        assert_ok!(Tokens::transfer(
            RuntimeOrigin::signed(bob()),
            alice(),
            DOT,
            20,
        ));
        // all used up
        assert_eq!(Tokens::free_balance(DOT, &bob()), 0);

        // no locks anymore
        assert_eq!(Tokens::locks(bob(), DOT), vec![]);
        run_to_block(50);
        assert_ok!(VestedRewards::claim_unlocked(
            RuntimeOrigin::signed(bob()),
            KSM
        ));
        assert!(!VestingSchedules::<Runtime>::contains_key(bob()));
    });
}
#[cfg(feature = "wip")] // ORML multi asset vesting
#[test]
fn claim_for_works() {
    ExtBuilder::default().build().execute_with(|| {
        let schedule = VestingScheduleVariant::LinearVestingSchedule(LinearVestingSchedule {
            asset_id: DOT,
            start: 0u64,
            period: 10u64,
            period_count: 2u32,
            per_period: 10,
        });

        assert_ok!(VestedRewards::vested_transfer(
            RuntimeOrigin::signed(alice()),
            DOT,
            bob(),
            schedule
        ));

        assert_ok!(VestedRewards::claim_for(
            RuntimeOrigin::signed(alice()),
            DOT,
            bob()
        ));

        assert_eq!(
            Tokens::locks(bob(), DOT).get(0),
            Some(&BalanceLock {
                id: VESTING_LOCK_ID,
                amount: 20,
            })
        );
        assert!(VestingSchedules::<Runtime>::contains_key(&bob()));

        run_to_block(21);

        assert_ok!(VestedRewards::claim_for(
            RuntimeOrigin::signed(alice()),
            DOT,
            bob()
        ));

        // no locks anymore
        assert_eq!(Tokens::locks(bob(), DOT), vec![]);
        assert!(!VestingSchedules::<Runtime>::contains_key(&bob()));
    });
}
#[cfg(feature = "wip")] // ORML multi asset vesting
#[cfg(feature = "wip")] // Pending Vesting
#[test]
fn update_vesting_schedules_works() {
    ExtBuilder::default().build().execute_with(|| {
        let schedule = VestingScheduleVariant::LinearVestingSchedule(LinearVestingSchedule {
            asset_id: DOT,
            start: 0u64,
            period: 10u64,
            period_count: 2u32,
            per_period: 10,
        });
        assert_ok!(VestedRewards::vested_transfer(
            RuntimeOrigin::signed(alice()),
            DOT,
            bob(),
            schedule
        ));

        let schedule_ksm = VestingScheduleVariant::LinearVestingSchedule(LinearVestingSchedule {
            asset_id: KSM,
            start: 0u64,
            period: 10u64,
            period_count: 2u32,
            per_period: 10,
        });
        assert_ok!(VestedRewards::vested_transfer(
            RuntimeOrigin::signed(alice()),
            KSM,
            bob(),
            schedule_ksm
        ));

        let schedule_locked =
            VestingScheduleVariant::LinearPendingVestingSchedule(LinearPendingVestingSchedule {
                asset_id: DOT,
                manager_id: Some(alice()),
                start: None,
                period: 10u64,
                period_count: 2u32,
                per_period: 10,
            });
        assert_ok!(VestedRewards::vested_transfer(
            RuntimeOrigin::signed(alice()),
            DOT,
            bob(),
            schedule_locked
        ));

        let updated_schedule =
            VestingScheduleVariant::LinearVestingSchedule(LinearVestingSchedule {
                asset_id: DOT,
                start: 0u64,
                period: 20u64,
                period_count: 2u32,
                per_period: 10,
            });
        let updated_schedule_locked =
            VestingScheduleVariant::LinearPendingVestingSchedule(LinearPendingVestingSchedule {
                asset_id: DOT,
                manager_id: Some(alice()),
                start: Some(0),
                period: 20u64,
                period_count: 2u32,
                per_period: 5,
            });
        assert_ok!(VestedRewards::update_vesting_schedules(
            RuntimeOrigin::root(),
            bob(),
            vec![updated_schedule, updated_schedule_locked],
        ));

        assert_eq!(Tokens::free_balance(KSM, &bob()), 20);
        assert!(Tokens::locks(bob(), KSM).get(0).is_none());
        run_to_block(11);
        assert_ok!(VestedRewards::claim_unlocked(
            RuntimeOrigin::signed(bob()),
            DOT
        ));
        assert!(Tokens::transfer(RuntimeOrigin::signed(bob()), alice(), DOT, 11).is_err());

        run_to_block(21);
        assert_ok!(VestedRewards::claim_unlocked(
            RuntimeOrigin::signed(bob()),
            DOT
        ));
        assert_ok!(Tokens::transfer(
            RuntimeOrigin::signed(bob()),
            alice(),
            DOT,
            15,
        ));

        // empty vesting schedules cleanup the storage and unlock the fund
        assert!(VestingSchedules::<Runtime>::contains_key(bob()));
        assert_eq!(
            Tokens::locks(bob(), DOT).get(0),
            Some(&BalanceLock {
                id: VESTING_LOCK_ID,
                amount: 15,
            })
        );
        assert_ok!(VestedRewards::update_vesting_schedules(
            RuntimeOrigin::root(),
            bob(),
            vec![]
        ));
        assert!(!VestingSchedules::<Runtime>::contains_key(bob()));
        assert_eq!(Tokens::locks(bob(), DOT), vec![]);
    });
}
#[cfg(feature = "wip")] // ORML multi asset vesting
#[test]
fn multiple_vesting_linear_schedule_claim_works() {
    ExtBuilder::default().build().execute_with(|| {
        let schedule = VestingScheduleVariant::LinearVestingSchedule(LinearVestingSchedule {
            asset_id: DOT,
            start: 0u64,
            period: 10u64,
            period_count: 2u32,
            per_period: 10,
        });
        assert_ok!(VestedRewards::vested_transfer(
            RuntimeOrigin::signed(alice()),
            DOT,
            bob(),
            schedule.clone()
        ));
        let schedule2 = VestingScheduleVariant::LinearVestingSchedule(LinearVestingSchedule {
            asset_id: DOT,
            start: 0u64,
            period: 10u64,
            period_count: 3u32,
            per_period: 10,
        });
        assert_ok!(VestedRewards::vested_transfer(
            RuntimeOrigin::signed(alice()),
            DOT,
            bob(),
            schedule2.clone()
        ));

        assert_eq!(
            VestedRewards::vesting_schedules(&bob()),
            vec![schedule, schedule2.clone()]
        );

        run_to_block(21);

        assert_ok!(VestedRewards::claim_unlocked(
            RuntimeOrigin::signed(bob()),
            DOT
        ));

        assert_eq!(VestedRewards::vesting_schedules(&bob()), vec![schedule2]);

        run_to_block(31);

        assert_ok!(VestedRewards::claim_unlocked(
            RuntimeOrigin::signed(bob()),
            DOT
        ));

        assert!(!VestingSchedules::<Runtime>::contains_key(&bob()));

        assert_eq!(Tokens::locks(bob(), DOT), vec![]);
    });
}
#[cfg(feature = "wip")] // ORML multi asset vesting
#[test]
fn exceeding_maximum_schedules_should_fail() {
    ExtBuilder::default().build().execute_with(|| {
        let schedule = VestingScheduleVariant::LinearVestingSchedule(LinearVestingSchedule {
            asset_id: DOT,
            start: 0u64,
            period: 10u64,
            period_count: 2u32,
            per_period: 10,
        });
        for _ in 0u32..MaxVestingSchedules::get() {
            assert_ok!(VestedRewards::vested_transfer(
                RuntimeOrigin::signed(alice()),
                DOT,
                bob(),
                schedule.clone()
            ));
        }

        let create = RuntimeCall::VestedRewards(crate::Call::<Runtime>::vested_transfer {
            asset_id: DOT,
            dest: bob(),
            schedule: schedule.clone(),
        });
        assert_noop!(
            create.dispatch(RuntimeOrigin::signed(alice())),
            Error::<Runtime>::MaxVestingSchedulesExceeded
        );

        let schedules = vec![
            schedule.clone(),
            schedule.clone(),
            schedule.clone(),
            schedule.clone(),
            schedule.clone(),
            schedule,
        ];

        assert_noop!(
            VestedRewards::update_vesting_schedules(RuntimeOrigin::root(), bob(), schedules),
            Error::<Runtime>::MaxVestingSchedulesExceeded
        );
    });
}
#[cfg(feature = "wip")] // ORML multi asset vesting
#[test]
fn cliff_vesting_linear_works() {
    const VESTING_AMOUNT: Balance = 12;
    const VESTING_PERIOD: u64 = 20;

    ExtBuilder::default().build().execute_with(|| {
        let cliff_schedule = VestingScheduleVariant::LinearVestingSchedule(LinearVestingSchedule {
            asset_id: DOT,
            start: VESTING_PERIOD - 1,
            period: 1,
            period_count: 1,
            per_period: VESTING_AMOUNT,
        });

        let balance_lock = BalanceLock {
            id: VESTING_LOCK_ID,
            amount: VESTING_AMOUNT,
        };

        assert_eq!(Tokens::free_balance(DOT, &bob()), 0);
        assert_ok!(VestedRewards::vested_transfer(
            RuntimeOrigin::signed(alice()),
            DOT,
            bob(),
            cliff_schedule
        ));
        assert_eq!(Tokens::free_balance(DOT, &bob()), VESTING_AMOUNT);
        assert_eq!(Tokens::locks(bob(), DOT), vec![balance_lock.clone()]);

        for i in 1..VESTING_PERIOD {
            run_to_block(i);
            assert_ok!(VestedRewards::claim_unlocked(
                RuntimeOrigin::signed(bob()),
                DOT
            ));
            assert_eq!(Tokens::free_balance(DOT, &bob()), VESTING_AMOUNT);
            assert_eq!(Tokens::locks(bob(), DOT), vec![balance_lock.clone()]);
            assert_noop!(
                Tokens::transfer(RuntimeOrigin::signed(bob()), charlie(), DOT, VESTING_AMOUNT),
                // for new version TokenError::Frozen,
                tokens::Error::<Runtime>::LiquidityRestrictions,
            );
        }

        run_to_block(VESTING_PERIOD);
        assert_ok!(VestedRewards::claim_unlocked(
            RuntimeOrigin::signed(bob()),
            DOT
        ));
        assert!(Tokens::locks(bob(), DOT).is_empty());
        assert_ok!(Tokens::transfer(
            RuntimeOrigin::signed(bob()),
            charlie(),
            DOT,
            VESTING_AMOUNT,
        ));
    });
}<|MERGE_RESOLUTION|>--- conflicted
+++ resolved
@@ -27,12 +27,9 @@
 // OR BUSINESS INTERRUPTION) HOWEVER CAUSED AND ON ANY THEORY OF LIABILITY, WHETHER IN CONTRACT,
 // STRICT LIABILITY, OR TORT (INCLUDING NEGLIGENCE OR OTHERWISE) ARISING IN ANY WAY OUT OF THE
 // USE OF THIS SOFTWARE, EVEN IF ADVISED OF THE POSSIBILITY OF SUCH DAMAGE.
-<<<<<<< HEAD
-use crate::vesting_currencies::LinearPendingVestingSchedule;
-#[cfg(feature = "wip")] // ORML multi asset vesting
-=======
->>>>>>> 28a01074
-use crate::vesting_currencies::{LinearVestingSchedule, VestingScheduleVariant};
+use crate::vesting_currencies::{
+    LinearPendingVestingSchedule, LinearVestingSchedule, VestingScheduleVariant,
+};
 use crate::Error::ArithmeticError;
 use crate::{mock::*, CrowdloanInfo, CrowdloanInfos, CrowdloanUserInfo, CrowdloanUserInfos, Event};
 use crate::{Error, RewardInfo};
