// This file is part of the SORA network and Polkaswap app.

// Copyright (c) 2020, 2021, Polka Biome Ltd. All rights reserved.
// SPDX-License-Identifier: BSD-4-Clause

// Redistribution and use in source and binary forms, with or without modification,
// are permitted provided that the following conditions are met:

// Redistributions of source code must retain the above copyright notice, this list
// of conditions and the following disclaimer.
// Redistributions in binary form must reproduce the above copyright notice, this
// list of conditions and the following disclaimer in the documentation and/or other
// materials provided with the distribution.
//
// All advertising materials mentioning features or use of this software must display
// the following acknowledgement: This product includes software developed by Polka Biome
// Ltd., SORA, and Polkaswap.
//
// Neither the name of the Polka Biome Ltd. nor the names of its contributors may be used
// to endorse or promote products derived from this software without specific prior written permission.

// THIS SOFTWARE IS PROVIDED BY Polka Biome Ltd. AS IS AND ANY EXPRESS OR IMPLIED WARRANTIES,
// INCLUDING, BUT NOT LIMITED TO, THE IMPLIED WARRANTIES OF MERCHANTABILITY AND FITNESS FOR
// A PARTICULAR PURPOSE ARE DISCLAIMED. IN NO EVENT SHALL Polka Biome Ltd. BE LIABLE FOR ANY
// DIRECT, INDIRECT, INCIDENTAL, SPECIAL, EXEMPLARY, OR CONSEQUENTIAL DAMAGES (INCLUDING,
// BUT NOT LIMITED TO, PROCUREMENT OF SUBSTITUTE GOODS OR SERVICES; LOSS OF USE, DATA, OR PROFITS;
// OR BUSINESS INTERRUPTION) HOWEVER CAUSED AND ON ANY THEORY OF LIABILITY, WHETHER IN CONTRACT,
// STRICT LIABILITY, OR TORT (INCLUDING NEGLIGENCE OR OTHERWISE) ARISING IN ANY WAY OUT OF THE
// USE OF THIS SOFTWARE, EVEN IF ADVISED OF THE POSSIBILITY OF SUCH DAMAGE.

use crate::mock::*;
use crate::{Error, RewardInfo};
use codec::Decode;
use common::mock::charlie;
use common::{
    balance, Balance, Fixed, OnPswapBurned, PswapRemintInfo, RewardReason, VestedRewardsPallet,
    PSWAP,
};
<<<<<<< HEAD
use frame_support::assert_noop;
use frame_support::traits::{GetStorageVersion, OnRuntimeUpgrade, StorageVersion};
=======
use frame_support::traits::{GetStorageVersion, OnRuntimeUpgrade, StorageVersion};
use frame_support::{assert_noop, assert_ok};
use frame_system::RawOrigin;
>>>>>>> f21c9c14
use std::convert::TryFrom;
use traits::currency::MultiCurrency;

fn deposit_rewards_to_reserves(amount: Balance) {
    Currencies::deposit(PSWAP, &GetBondingCurveRewardsAccountId::get(), amount).unwrap();
    Currencies::deposit(PSWAP, &GetMarketMakerRewardsAccountId::get(), amount).unwrap();
}

#[test]
fn can_claim_crowdloan_reward() {
    let mut ext = ExtBuilder::default().build();
    ext.execute_with(|| {
        use crate::{CrowdloanReward, CrowdloanRewards};

        let tech_account = GetCrowdloanRewardsAccountId::get();
        currencies::Pallet::<Runtime>::update_balance(
            RuntimeOrigin::root(),
            tech_account,
            PSWAP.into(),
            balance!(1000000) as <Runtime as tokens::Config>::Amount,
        )
        .unwrap();

        let mut raw_address = &[
            92, 92, 122, 119, 21, 211, 27, 86, 74, 193, 56, 61, 11, 124, 127, 100, 234, 233, 8,
            200, 238, 178, 238, 40, 215, 84, 140, 255, 219, 251, 115, 41,
        ][..];
        let account =
            <Runtime as frame_system::Config>::AccountId::decode(&mut raw_address).unwrap();
        let pswap_reward = Fixed::try_from(60000).unwrap();

        CrowdloanRewards::<Runtime>::insert(
            &account,
            CrowdloanReward {
                address: raw_address.into(),
                pswap_reward,
                ..Default::default()
            },
        );

        let number_of_days = 20;
        let current_block_number =
            (crate::BLOCKS_PER_DAY * number_of_days + crate::LEASE_START_BLOCK) as u64;

        frame_system::Pallet::<Runtime>::set_block_number(current_block_number);

        crate::Pallet::<Runtime>::claim_crowdloan_rewards(Some(account.clone()).into(), PSWAP)
            .unwrap();

        assert_eq!(
            3773584905660377358480,
            assets::Pallet::<Runtime>::total_balance(&PSWAP, &account).unwrap()
        );

        // second claim for the same period doesn't change the balance

        crate::Pallet::<Runtime>::claim_crowdloan_rewards(Some(account.clone()).into(), PSWAP)
            .unwrap();

        assert_eq!(
            3773584905660377358480,
            assets::Pallet::<Runtime>::total_balance(&PSWAP, &account).unwrap()
        );

        // claim after the end of the lease period

        let current_block_number =
            (crate::BLOCKS_PER_DAY * crate::LEASE_TOTAL_DAYS + crate::LEASE_START_BLOCK) as u64;

        frame_system::Pallet::<Runtime>::set_block_number(current_block_number);

        crate::Pallet::<Runtime>::claim_crowdloan_rewards(Some(account.clone()).into(), PSWAP)
            .unwrap();

        assert_eq!(
            59999999999999999999832,
            assets::Pallet::<Runtime>::total_balance(&PSWAP, &account).unwrap()
        );
    });
}

#[test]
fn crowdloan_reward_period_is_whole_days() {
    let mut ext = ExtBuilder::default().build();
    ext.execute_with(|| {
        use crate::{CrowdloanReward, CrowdloanRewards};

        let tech_account = GetCrowdloanRewardsAccountId::get();
        currencies::Pallet::<Runtime>::update_balance(
            RuntimeOrigin::root(),
            tech_account,
            PSWAP.into(),
            balance!(1000) as <Runtime as tokens::Config>::Amount,
        )
        .unwrap();

        let mut raw_address = &[
            92, 92, 122, 119, 21, 211, 27, 86, 74, 193, 56, 61, 11, 124, 127, 100, 234, 233, 8,
            200, 238, 178, 238, 40, 215, 84, 140, 255, 219, 251, 115, 41,
        ][..];
        let account =
            <Runtime as frame_system::Config>::AccountId::decode(&mut raw_address).unwrap();
        let pswap_reward = Fixed::try_from(100).unwrap();

        CrowdloanRewards::<Runtime>::insert(
            &account,
            CrowdloanReward {
                address: raw_address.into(),
                pswap_reward,
                ..Default::default()
            },
        );

        let number_of_days = 3;
        let half_day = crate::BLOCKS_PER_DAY / 2;
        let current_block_number =
            (crate::BLOCKS_PER_DAY * number_of_days + half_day + crate::LEASE_START_BLOCK) as u64;

        frame_system::Pallet::<Runtime>::set_block_number(current_block_number);

        crate::Pallet::<Runtime>::claim_crowdloan_rewards(Some(account.clone()).into(), PSWAP)
            .unwrap();

        assert_eq!(
            943396226415094338,
            assets::Pallet::<Runtime>::total_balance(&PSWAP, &account).unwrap()
        );

        let current_block_number = current_block_number + (half_day as u64);
        frame_system::Pallet::<Runtime>::set_block_number(current_block_number);
        crate::Pallet::<Runtime>::claim_crowdloan_rewards(Some(account.clone()).into(), PSWAP)
            .unwrap();

        assert_eq!(
            1257861635220125784,
            assets::Pallet::<Runtime>::total_balance(&PSWAP, &account).unwrap()
        );
    });
}

#[test]
fn migration_v1_2_0_to_v1_2_1_crowdloan_rewards() {
    let mut ext = ExtBuilder::default().build();
    ext.execute_with(|| {
        // we call migration for 1.2.0 to prepare crowdloan rewards
        crate::migrations::add_funds_to_crowdloan_rewards_account::<Runtime>();
        crate::migrations::add_crowdloan_rewards::<Runtime>();

        // this account is known as having issue with getting PSWAP reward
        let mut raw_address = &[
            244, 140, 36, 125, 28, 44, 188, 122, 200, 181, 210, 183, 7, 41, 241, 37, 50, 63, 215,
            126, 240, 94, 36, 196, 65, 157, 70, 8, 127, 46, 122, 14,
        ][..];

        let account =
            <Runtime as frame_system::Config>::AccountId::decode(&mut raw_address).unwrap();

        let current_block_number = (crate::BLOCKS_PER_DAY * 2 + crate::LEASE_START_BLOCK) as u64;

        frame_system::Pallet::<Runtime>::set_block_number(current_block_number);

        crate::Pallet::<Runtime>::claim_crowdloan_rewards(Some(account.clone()).into(), PSWAP)
            .unwrap();

        assert!(crate::CrowdloanClaimHistory::<Runtime>::get(&account, PSWAP) > 0);

        // the claim history is reset after the migration
        StorageVersion::new(1).put::<crate::Pallet<Runtime>>();
        crate::migrations::ResetClaimingForCrowdloadErrors::<Runtime>::on_runtime_upgrade();

        assert_eq!(
            0,
            crate::CrowdloanClaimHistory::<Runtime>::get(&account, PSWAP)
        );
        assert_eq!(
            crate::Pallet::<Runtime>::on_chain_storage_version(),
            StorageVersion::new(2)
        );
    });
}

#[test]
fn claiming_single_user() {
    let mut ext = ExtBuilder::default().build();
    ext.execute_with(|| {
        deposit_rewards_to_reserves(balance!(1000));
        VestedRewards::add_tbc_reward(&alice(), balance!(100)).expect("Failed to add reward.");
        VestedRewards::on_pswap_burned(PswapRemintInfo {
            vesting: balance!(12),
            ..Default::default()
        });
        assert_eq!(
            VestedRewards::rewards(&alice()),
            RewardInfo {
                limit: balance!(12),
                total_available: balance!(100),
                rewards: [(RewardReason::BuyOnBondingCurve, balance!(100))]
                    .iter()
                    .cloned()
                    .collect(),
            }
        );
        assert_eq!(Assets::free_balance(&PSWAP, &alice()).unwrap(), balance!(0));
        VestedRewards::claim_rewards(RuntimeOrigin::signed(alice())).expect("Failed to claim");
        assert_eq!(
            VestedRewards::rewards(&alice()),
            RewardInfo {
                limit: balance!(0),
                total_available: balance!(88),
                rewards: [(RewardReason::BuyOnBondingCurve, balance!(88))]
                    .iter()
                    .cloned()
                    .collect(),
            }
        );
        assert_eq!(
            Assets::free_balance(&PSWAP, &alice()).unwrap(),
            balance!(12)
        );
    });
}

#[test]
fn claiming_single_user_multiple_rewards() {
    let mut ext = ExtBuilder::default().build();
    ext.execute_with(|| {
        deposit_rewards_to_reserves(balance!(1000));
        VestedRewards::add_tbc_reward(&alice(), balance!(100)).expect("Failed to add reward.");
        VestedRewards::on_pswap_burned(PswapRemintInfo {
            vesting: balance!(170),
            ..Default::default()
        });
        assert_eq!(
            VestedRewards::rewards(&alice()),
            RewardInfo {
                limit: balance!(100),
                total_available: balance!(100),
                rewards: [(RewardReason::BuyOnBondingCurve, balance!(100)),]
                    .iter()
                    .cloned()
                    .collect(),
            }
        );
        assert_eq!(Assets::free_balance(&PSWAP, &alice()).unwrap(), balance!(0));
        VestedRewards::claim_rewards(RuntimeOrigin::signed(alice())).expect("Failed to claim");
        assert_eq!(
            VestedRewards::rewards(&alice()),
            RewardInfo {
                limit: balance!(0),
                total_available: balance!(0),
                rewards: [].iter().cloned().collect(),
            }
        );
        assert_eq!(
            Assets::free_balance(&PSWAP, &alice()).unwrap(),
            balance!(100)
        );
    });
}

#[test]
fn claiming_multiple_users() {
    let mut ext = ExtBuilder::default().build();
    ext.execute_with(|| {
        let total_rewards = balance!(1 + 2 + 30 + 40 + 500 + 600);
        deposit_rewards_to_reserves(total_rewards);
        VestedRewards::add_tbc_reward(&alice(), balance!(1)).expect("Failed to add reward.");
        VestedRewards::add_tbc_reward(&bob(), balance!(30)).expect("Failed to add reward.");
        VestedRewards::add_tbc_reward(&eve(), balance!(500)).expect("Failed to add reward.");

        VestedRewards::on_pswap_burned(PswapRemintInfo {
            vesting: total_rewards,
            ..Default::default()
        });
        assert_eq!(
            VestedRewards::rewards(&alice()),
            RewardInfo {
                limit: balance!(1),
                total_available: balance!(1),
                rewards: [(RewardReason::BuyOnBondingCurve, balance!(1)),]
                    .iter()
                    .cloned()
                    .collect(),
            }
        );
        assert_eq!(
            VestedRewards::rewards(&bob()),
            RewardInfo {
                limit: balance!(30),
                total_available: balance!(30),
                rewards: [(RewardReason::BuyOnBondingCurve, balance!(30)),]
                    .iter()
                    .cloned()
                    .collect(),
            }
        );
        assert_eq!(
            VestedRewards::rewards(&eve()),
            RewardInfo {
                limit: balance!(500),
                total_available: balance!(500),
                rewards: [(RewardReason::BuyOnBondingCurve, balance!(500)),]
                    .iter()
                    .cloned()
                    .collect(),
            }
        );
        assert_eq!(Assets::free_balance(&PSWAP, &alice()).unwrap(), balance!(0));
        assert_eq!(Assets::free_balance(&PSWAP, &bob()).unwrap(), balance!(0));
        assert_eq!(Assets::free_balance(&PSWAP, &eve()).unwrap(), balance!(0));
        VestedRewards::claim_rewards(RuntimeOrigin::signed(alice())).expect("Failed to claim");
        VestedRewards::claim_rewards(RuntimeOrigin::signed(bob())).expect("Failed to claim");
        VestedRewards::claim_rewards(RuntimeOrigin::signed(eve())).expect("Failed to claim");
        assert_eq!(
            VestedRewards::rewards(&alice()),
            RewardInfo {
                limit: balance!(0),
                total_available: balance!(0),
                rewards: Default::default(),
            }
        );
        assert_eq!(
            VestedRewards::rewards(&bob()),
            RewardInfo {
                limit: balance!(0),
                total_available: balance!(0),
                rewards: Default::default(),
            }
        );
        assert_eq!(
            VestedRewards::rewards(&eve()),
            RewardInfo {
                limit: balance!(0),
                total_available: balance!(0),
                rewards: Default::default(),
            }
        );
        assert_eq!(Assets::free_balance(&PSWAP, &alice()).unwrap(), balance!(1));
        assert_eq!(Assets::free_balance(&PSWAP, &bob()).unwrap(), balance!(30));
        assert_eq!(Assets::free_balance(&PSWAP, &eve()).unwrap(), balance!(500));
    });
}

#[test]
fn sequential_claims_until_reserves_are_depleted() {
    let mut ext = ExtBuilder::default().build();
    ext.execute_with(|| {
        deposit_rewards_to_reserves(balance!(60));
        // reward amount greater than reserves is added
        VestedRewards::add_tbc_reward(&alice(), balance!(61)).expect("Failed to add reward.");
        // portion of reward is vested
        VestedRewards::on_pswap_burned(PswapRemintInfo {
            vesting: balance!(10),
            ..Default::default()
        });
        assert_eq!(
            VestedRewards::rewards(&alice()),
            RewardInfo {
                limit: balance!(10),
                total_available: balance!(61),
                rewards: [(RewardReason::BuyOnBondingCurve, balance!(61))]
                    .iter()
                    .cloned()
                    .collect(),
            }
        );
        // no claim yet, another portion of reward is vested
        VestedRewards::on_pswap_burned(PswapRemintInfo {
            vesting: balance!(20),
            ..Default::default()
        });
        assert_eq!(
            VestedRewards::rewards(&alice()),
            RewardInfo {
                limit: balance!(30),
                total_available: balance!(61),
                rewards: [(RewardReason::BuyOnBondingCurve, balance!(61))]
                    .iter()
                    .cloned()
                    .collect(),
            }
        );
        // user claims existing reward
        assert_eq!(Assets::free_balance(&PSWAP, &alice()).unwrap(), balance!(0));
        VestedRewards::claim_rewards(RuntimeOrigin::signed(alice())).expect("Failed to claim");
        assert_eq!(
            VestedRewards::rewards(&alice()),
            RewardInfo {
                limit: balance!(0),
                total_available: balance!(31),
                rewards: [(RewardReason::BuyOnBondingCurve, balance!(31))]
                    .iter()
                    .cloned()
                    .collect(),
            }
        );
        assert_eq!(
            Assets::free_balance(&PSWAP, &alice()).unwrap(),
            balance!(30)
        );
        // remaining portion is vested
        VestedRewards::on_pswap_burned(PswapRemintInfo {
            vesting: balance!(30),
            ..Default::default()
        });
        assert_eq!(
            VestedRewards::rewards(&alice()),
            RewardInfo {
                limit: balance!(30),
                total_available: balance!(31),
                rewards: [(RewardReason::BuyOnBondingCurve, balance!(31))]
                    .iter()
                    .cloned()
                    .collect(),
            }
        );
        // remaining portion is vested
        VestedRewards::on_pswap_burned(PswapRemintInfo {
            vesting: balance!(40),
            ..Default::default()
        });
        assert_eq!(
            VestedRewards::rewards(&alice()),
            RewardInfo {
                limit: balance!(31),
                total_available: balance!(31),
                rewards: [(RewardReason::BuyOnBondingCurve, balance!(31))]
                    .iter()
                    .cloned()
                    .collect(),
            }
        );
        // trying to claim remaining amount, amount is limited because reserves are depleted
        VestedRewards::claim_rewards(RuntimeOrigin::signed(alice())).expect("Failed to claim");
        assert_eq!(
            VestedRewards::rewards(&alice()),
            RewardInfo {
                limit: balance!(1),
                total_available: balance!(1),
                rewards: [(RewardReason::BuyOnBondingCurve, balance!(1))]
                    .iter()
                    .cloned()
                    .collect(),
            }
        );
        assert_eq!(
            Assets::free_balance(&PSWAP, &alice()).unwrap(),
            balance!(60)
        );
        assert_noop!(
            VestedRewards::claim_rewards(RuntimeOrigin::signed(alice())),
            Error::<Runtime>::RewardsSupplyShortage
        );
        assert_eq!(
            VestedRewards::rewards(&alice()),
            RewardInfo {
                limit: balance!(1),
                total_available: balance!(1),
                rewards: [(RewardReason::BuyOnBondingCurve, balance!(1))]
                    .iter()
                    .cloned()
                    .collect(),
            }
        );
        assert_eq!(
            Assets::free_balance(&PSWAP, &alice()).unwrap(),
            balance!(60)
        );
    });
}

#[test]
fn some_rewards_reserves_are_depleted() {
    let mut ext = ExtBuilder::default().build();
    ext.execute_with(|| {
        Currencies::deposit(PSWAP, &GetBondingCurveRewardsAccountId::get(), balance!(0)).unwrap();
        Currencies::deposit(PSWAP, &GetFarmingRewardsAccountId::get(), balance!(100)).unwrap();

        // reward amount greater than reserves is added
        VestedRewards::add_tbc_reward(&alice(), balance!(10)).expect("Failed to add reward.");
        VestedRewards::add_farming_reward(&alice(), balance!(20)).expect("Failed to add reward.");
        // full amount is vested
        VestedRewards::on_pswap_burned(PswapRemintInfo {
            vesting: balance!(30),
            ..Default::default()
        });
        assert_eq!(
            VestedRewards::rewards(&alice()),
            RewardInfo {
                limit: balance!(30),
                total_available: balance!(30),
                rewards: [
                    (RewardReason::BuyOnBondingCurve, balance!(10)),
                    (RewardReason::LiquidityProvisionFarming, balance!(20))
                ]
                .iter()
                .cloned()
                .collect(),
            }
        );
        VestedRewards::claim_rewards(RuntimeOrigin::signed(alice())).unwrap();
        assert_eq!(
            VestedRewards::rewards(&alice()),
            RewardInfo {
                limit: balance!(10),
                total_available: balance!(10),
                rewards: [(RewardReason::BuyOnBondingCurve, balance!(10))]
                    .iter()
                    .cloned()
                    .collect(),
            }
        );
        assert_noop!(
            VestedRewards::claim_rewards(RuntimeOrigin::signed(alice())),
            Error::<Runtime>::RewardsSupplyShortage
        );
    });
}

#[test]
fn all_rewards_reserves_are_depleted() {
    let mut ext = ExtBuilder::default().build();
    ext.execute_with(|| {
        // no funds are added to reserves
        VestedRewards::add_tbc_reward(&alice(), balance!(10)).expect("Failed to add reward.");

        // full amount is vested
        VestedRewards::on_pswap_burned(PswapRemintInfo {
            vesting: balance!(40),
            ..Default::default()
        });
        assert_noop!(
            VestedRewards::claim_rewards(RuntimeOrigin::signed(alice())),
            Error::<Runtime>::RewardsSupplyShortage
        );
        assert_eq!(
            VestedRewards::rewards(&alice()),
            RewardInfo {
                limit: balance!(10),
                total_available: balance!(10),
                rewards: [(RewardReason::BuyOnBondingCurve, balance!(10)),]
                    .iter()
                    .cloned()
                    .collect(),
            }
        );
    });
}

#[test]
fn claiming_without_rewards() {
    let mut ext = ExtBuilder::default().build();
    ext.execute_with(|| {
        // deposit pswap for one user
        Currencies::deposit(
            PSWAP,
            &GetBondingCurveRewardsAccountId::get(),
            balance!(100),
        )
        .unwrap();
        VestedRewards::add_tbc_reward(&alice(), balance!(10)).expect("Failed to add reward.");
        VestedRewards::on_pswap_burned(PswapRemintInfo {
            vesting: balance!(30),
            ..Default::default()
        });
        assert_eq!(
            VestedRewards::rewards(&bob()),
            RewardInfo {
                limit: balance!(0),
                total_available: balance!(0),
                rewards: Default::default(),
            }
        );
        assert_noop!(
            VestedRewards::claim_rewards(RuntimeOrigin::signed(bob())),
            Error::<Runtime>::NothingToClaim
        );
        VestedRewards::add_tbc_reward(&bob(), balance!(10)).expect("Failed to add reward.");
        assert_noop!(
            VestedRewards::claim_rewards(RuntimeOrigin::signed(bob())),
            Error::<Runtime>::ClaimLimitExceeded
        );
        VestedRewards::on_pswap_burned(PswapRemintInfo {
            vesting: balance!(30),
            ..Default::default()
        });
        assert_eq!(Assets::free_balance(&PSWAP, &bob()).unwrap(), balance!(0));
        VestedRewards::claim_rewards(RuntimeOrigin::signed(bob()))
            .expect("Failed to claim reward.");
        assert_eq!(Assets::free_balance(&PSWAP, &bob()).unwrap(), balance!(10));
    });
}

#[test]
fn empty_reward_entries_are_removed() {
    let mut ext = ExtBuilder::default().build();
    ext.execute_with(|| {
        // deposit pswap for one user
        Currencies::deposit(
            PSWAP,
            &GetBondingCurveRewardsAccountId::get(),
            balance!(100),
        )
        .unwrap();
        Currencies::deposit(PSWAP, &GetMarketMakerRewardsAccountId::get(), balance!(100)).unwrap();
        VestedRewards::add_tbc_reward(&alice(), balance!(10)).expect("Failed to add reward.");

        VestedRewards::on_pswap_burned(PswapRemintInfo {
            vesting: balance!(20),
            ..Default::default()
        });
        assert_eq!(
            VestedRewards::rewards(&alice()),
            RewardInfo {
                limit: balance!(10),
                total_available: balance!(10),
                rewards: [(RewardReason::BuyOnBondingCurve, balance!(10)),]
                    .iter()
                    .cloned()
                    .collect(),
            }
        );
        VestedRewards::claim_rewards(RuntimeOrigin::signed(alice())).unwrap();
        // zeroed entry is removed
        assert_eq!(
            VestedRewards::rewards(&alice()),
            RewardInfo {
                limit: balance!(0),
                total_available: balance!(0),
                rewards: [].iter().cloned().collect(),
            }
        );
    });
}

#[test]
fn accounts_with_no_rewards_are_removed() {
    let mut ext = ExtBuilder::default().build();
    ext.execute_with(|| {
        // deposit pswap for one user
        Currencies::deposit(
            PSWAP,
            &GetBondingCurveRewardsAccountId::get(),
            balance!(100),
        )
        .unwrap();
        VestedRewards::add_tbc_reward(&alice(), balance!(10)).expect("Failed to add reward.");
        VestedRewards::on_pswap_burned(PswapRemintInfo {
            vesting: balance!(10),
            ..Default::default()
        });
        assert_eq!(
            VestedRewards::rewards(&alice()),
            RewardInfo {
                limit: balance!(10),
                total_available: balance!(10),
                rewards: [(RewardReason::BuyOnBondingCurve, balance!(10))]
                    .iter()
                    .cloned()
                    .collect(),
            }
        );
        let accounts: Vec<_> = crate::Rewards::<Runtime>::iter().collect();
        assert_eq!(accounts.len(), 1);

        VestedRewards::claim_rewards(RuntimeOrigin::signed(alice())).unwrap();
        // account has zeroed values, default is returned on query:
        assert_eq!(
            VestedRewards::rewards(&alice()),
            RewardInfo {
                limit: balance!(0),
                total_available: balance!(0),
                rewards: Default::default(),
            }
        );

        let accounts: Vec<_> = crate::Rewards::<Runtime>::iter().collect();
        assert!(accounts.is_empty());
    });
}

#[test]
fn market_maker_reward_pool_migration() {
    let mut ext = ExtBuilder::default().build();
    ext.execute_with(|| {
        let mm_initial_reserve = balance!(400000000);
        let curve_initial_reserve = balance!(400000000);

        Currencies::deposit(
            PSWAP,
            &GetMarketMakerRewardsAccountId::get(),
            mm_initial_reserve,
<<<<<<< HEAD
=======
        )
        .unwrap();

        Currencies::deposit(
            PSWAP,
            &GetBondingCurveRewardsAccountId::get(),
            curve_initial_reserve,
        )
        .unwrap();

        VestedRewards::add_pending_reward(
            &alice(),
            RewardReason::DeprecatedMarketMakerVolume,
            balance!(100),
>>>>>>> f21c9c14
        )
        .unwrap();
        VestedRewards::add_pending_reward(&alice(), RewardReason::BuyOnBondingCurve, balance!(200))
            .unwrap();

<<<<<<< HEAD
        Currencies::deposit(
            PSWAP,
            &GetBondingCurveRewardsAccountId::get(),
            curve_initial_reserve,
        )
        .unwrap();

        VestedRewards::add_pending_reward(
            &alice(),
            RewardReason::DeprecatedMarketMakerVolume,
            balance!(100),
        )
        .unwrap();
        VestedRewards::add_pending_reward(&alice(), RewardReason::BuyOnBondingCurve, balance!(200))
            .unwrap();
=======
        crate::migrations::move_market_making_rewards_to_liquidity_provider_rewards_pool::<Runtime>(
        );

        assert_eq!(
            Currencies::free_balance(PSWAP, &GetBondingCurveRewardsAccountId::get()),
            mm_initial_reserve + curve_initial_reserve
        );

        assert_eq!(
            VestedRewards::rewards(&alice()),
            RewardInfo {
                limit: balance!(0),
                total_available: balance!(300),
                rewards: [(RewardReason::BuyOnBondingCurve, balance!(300))]
                    .iter()
                    .cloned()
                    .collect(),
            }
        );
    });
}

#[test]
fn update_rewards_works() {
    let mut ext = ExtBuilder::default().build();
    ext.execute_with(|| {
        VestedRewards::add_pending_reward(
            &alice(),
            RewardReason::DeprecatedMarketMakerVolume,
            balance!(100),
        )
        .unwrap();
        VestedRewards::add_pending_reward(
            &alice(),
            RewardReason::LiquidityProvisionFarming,
            balance!(200),
        )
        .unwrap();

        VestedRewards::add_pending_reward(
            &bob(),
            RewardReason::DeprecatedMarketMakerVolume,
            balance!(300),
        )
        .unwrap();
        VestedRewards::add_pending_reward(&bob(), RewardReason::BuyOnBondingCurve, balance!(400))
            .unwrap();

        VestedRewards::add_pending_reward(
            &charlie(),
            RewardReason::DeprecatedMarketMakerVolume,
            balance!(500),
        )
        .unwrap();
        VestedRewards::add_pending_reward(
            &charlie(),
            RewardReason::LiquidityProvisionFarming,
            balance!(600),
        )
        .unwrap();
        assert_eq!(crate::TotalRewards::<Runtime>::get(), balance!(2100));
>>>>>>> f21c9c14

        crate::migrations::move_market_making_rewards_to_liquidity_provider_rewards_pool::<Runtime>(
        );

<<<<<<< HEAD
        assert_eq!(
            Currencies::free_balance(PSWAP, &GetBondingCurveRewardsAccountId::get()),
            mm_initial_reserve + curve_initial_reserve
        );

        assert_eq!(
            VestedRewards::rewards(&alice()),
            RewardInfo {
                limit: balance!(0),
                total_available: balance!(300),
                rewards: [(RewardReason::BuyOnBondingCurve, balance!(300))]
                    .iter()
                    .cloned()
                    .collect(),
            }
        );
=======
        assert_eq!(crate::TotalRewards::<Runtime>::get(), balance!(2100));
        assert_eq!(
            crate::Rewards::<Runtime>::get(&alice()).total_available,
            balance!(300)
        );
        assert_eq!(
            crate::Rewards::<Runtime>::get(&alice()).rewards,
            vec![(RewardReason::LiquidityProvisionFarming, balance!(200))]
                .into_iter()
                .collect()
        );
        assert_eq!(
            crate::Rewards::<Runtime>::get(&bob()).total_available,
            balance!(700)
        );
        assert_eq!(
            crate::Rewards::<Runtime>::get(&bob()).rewards,
            vec![(RewardReason::BuyOnBondingCurve, balance!(700))]
                .into_iter()
                .collect()
        );
        assert_eq!(
            crate::Rewards::<Runtime>::get(&charlie()).total_available,
            balance!(1100)
        );
        assert_eq!(
            crate::Rewards::<Runtime>::get(&charlie()).rewards,
            vec![(RewardReason::LiquidityProvisionFarming, balance!(600))]
                .into_iter()
                .collect()
        );

        let rewards = vec![
            (
                alice(),
                vec![(RewardReason::BuyOnBondingCurve, balance!(100))]
                    .into_iter()
                    .collect(),
            ),
            (
                charlie(),
                vec![(RewardReason::BuyOnBondingCurve, balance!(500))]
                    .into_iter()
                    .collect(),
            ),
        ]
        .into_iter()
        .collect();
        assert_ok!(VestedRewards::update_rewards(
            RawOrigin::Root.into(),
            rewards
        ));

        assert_eq!(crate::TotalRewards::<Runtime>::get(), balance!(2100));
        assert_eq!(
            crate::Rewards::<Runtime>::get(&alice()).total_available,
            balance!(300)
        );
        assert_eq!(
            crate::Rewards::<Runtime>::get(&alice()).rewards,
            vec![
                (RewardReason::LiquidityProvisionFarming, balance!(200)),
                (RewardReason::BuyOnBondingCurve, balance!(100))
            ]
            .into_iter()
            .collect()
        );
        assert_eq!(
            crate::Rewards::<Runtime>::get(&bob()).total_available,
            balance!(700)
        );
        assert_eq!(
            crate::Rewards::<Runtime>::get(&bob()).rewards,
            vec![(RewardReason::BuyOnBondingCurve, balance!(700))]
                .into_iter()
                .collect()
        );
        assert_eq!(
            crate::Rewards::<Runtime>::get(&charlie()).total_available,
            balance!(1100)
        );
        assert_eq!(
            crate::Rewards::<Runtime>::get(&charlie()).rewards,
            vec![
                (RewardReason::LiquidityProvisionFarming, balance!(600)),
                (RewardReason::BuyOnBondingCurve, balance!(500))
            ]
            .into_iter()
            .collect()
        );
>>>>>>> f21c9c14
    });
}<|MERGE_RESOLUTION|>--- conflicted
+++ resolved
@@ -36,14 +36,9 @@
     balance, Balance, Fixed, OnPswapBurned, PswapRemintInfo, RewardReason, VestedRewardsPallet,
     PSWAP,
 };
-<<<<<<< HEAD
-use frame_support::assert_noop;
-use frame_support::traits::{GetStorageVersion, OnRuntimeUpgrade, StorageVersion};
-=======
 use frame_support::traits::{GetStorageVersion, OnRuntimeUpgrade, StorageVersion};
 use frame_support::{assert_noop, assert_ok};
 use frame_system::RawOrigin;
->>>>>>> f21c9c14
 use std::convert::TryFrom;
 use traits::currency::MultiCurrency;
 
@@ -736,8 +731,6 @@
             PSWAP,
             &GetMarketMakerRewardsAccountId::get(),
             mm_initial_reserve,
-<<<<<<< HEAD
-=======
         )
         .unwrap();
 
@@ -752,61 +745,43 @@
             &alice(),
             RewardReason::DeprecatedMarketMakerVolume,
             balance!(100),
->>>>>>> f21c9c14
         )
         .unwrap();
         VestedRewards::add_pending_reward(&alice(), RewardReason::BuyOnBondingCurve, balance!(200))
             .unwrap();
 
-<<<<<<< HEAD
-        Currencies::deposit(
-            PSWAP,
-            &GetBondingCurveRewardsAccountId::get(),
-            curve_initial_reserve,
-        )
-        .unwrap();
-
+        crate::migrations::move_market_making_rewards_to_liquidity_provider_rewards_pool::<Runtime>(
+        );
+
+        assert_eq!(
+            Currencies::free_balance(PSWAP, &GetBondingCurveRewardsAccountId::get()),
+            mm_initial_reserve + curve_initial_reserve
+        );
+
+        assert_eq!(
+            VestedRewards::rewards(&alice()),
+            RewardInfo {
+                limit: balance!(0),
+                total_available: balance!(300),
+                rewards: [(RewardReason::BuyOnBondingCurve, balance!(300))]
+                    .iter()
+                    .cloned()
+                    .collect(),
+            }
+        );
+    });
+}
+
+#[test]
+fn update_rewards_works() {
+    let mut ext = ExtBuilder::default().build();
+    ext.execute_with(|| {
         VestedRewards::add_pending_reward(
             &alice(),
             RewardReason::DeprecatedMarketMakerVolume,
             balance!(100),
         )
         .unwrap();
-        VestedRewards::add_pending_reward(&alice(), RewardReason::BuyOnBondingCurve, balance!(200))
-            .unwrap();
-=======
-        crate::migrations::move_market_making_rewards_to_liquidity_provider_rewards_pool::<Runtime>(
-        );
-
-        assert_eq!(
-            Currencies::free_balance(PSWAP, &GetBondingCurveRewardsAccountId::get()),
-            mm_initial_reserve + curve_initial_reserve
-        );
-
-        assert_eq!(
-            VestedRewards::rewards(&alice()),
-            RewardInfo {
-                limit: balance!(0),
-                total_available: balance!(300),
-                rewards: [(RewardReason::BuyOnBondingCurve, balance!(300))]
-                    .iter()
-                    .cloned()
-                    .collect(),
-            }
-        );
-    });
-}
-
-#[test]
-fn update_rewards_works() {
-    let mut ext = ExtBuilder::default().build();
-    ext.execute_with(|| {
-        VestedRewards::add_pending_reward(
-            &alice(),
-            RewardReason::DeprecatedMarketMakerVolume,
-            balance!(100),
-        )
-        .unwrap();
         VestedRewards::add_pending_reward(
             &alice(),
             RewardReason::LiquidityProvisionFarming,
@@ -836,29 +811,10 @@
         )
         .unwrap();
         assert_eq!(crate::TotalRewards::<Runtime>::get(), balance!(2100));
->>>>>>> f21c9c14
 
         crate::migrations::move_market_making_rewards_to_liquidity_provider_rewards_pool::<Runtime>(
         );
 
-<<<<<<< HEAD
-        assert_eq!(
-            Currencies::free_balance(PSWAP, &GetBondingCurveRewardsAccountId::get()),
-            mm_initial_reserve + curve_initial_reserve
-        );
-
-        assert_eq!(
-            VestedRewards::rewards(&alice()),
-            RewardInfo {
-                limit: balance!(0),
-                total_available: balance!(300),
-                rewards: [(RewardReason::BuyOnBondingCurve, balance!(300))]
-                    .iter()
-                    .cloned()
-                    .collect(),
-            }
-        );
-=======
         assert_eq!(crate::TotalRewards::<Runtime>::get(), balance!(2100));
         assert_eq!(
             crate::Rewards::<Runtime>::get(&alice()).total_available,
@@ -949,6 +905,5 @@
             .into_iter()
             .collect()
         );
->>>>>>> f21c9c14
     });
 }