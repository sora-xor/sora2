// This file is part of the SORA network and Polkaswap app.

// Copyright (c) 2020, 2021, Polka Biome Ltd. All rights reserved.
// SPDX-License-Identifier: BSD-4-Clause

// Redistribution and use in source and binary forms, with or without modification,
// are permitted provided that the following conditions are met:

// Redistributions of source code must retain the above copyright notice, this list
// of conditions and the following disclaimer.
// Redistributions in binary form must reproduce the above copyright notice, this
// list of conditions and the following disclaimer in the documentation and/or other
// materials provided with the distribution.
//
// All advertising materials mentioning features or use of this software must display
// the following acknowledgement: This product includes software developed by Polka Biome
// Ltd., SORA, and Polkaswap.
//
// Neither the name of the Polka Biome Ltd. nor the names of its contributors may be used
// to endorse or promote products derived from this software without specific prior written permission.

// THIS SOFTWARE IS PROVIDED BY Polka Biome Ltd. AS IS AND ANY EXPRESS OR IMPLIED WARRANTIES,
// INCLUDING, BUT NOT LIMITED TO, THE IMPLIED WARRANTIES OF MERCHANTABILITY AND FITNESS FOR
// A PARTICULAR PURPOSE ARE DISCLAIMED. IN NO EVENT SHALL Polka Biome Ltd. BE LIABLE FOR ANY
// DIRECT, INDIRECT, INCIDENTAL, SPECIAL, EXEMPLARY, OR CONSEQUENTIAL DAMAGES (INCLUDING,
// BUT NOT LIMITED TO, PROCUREMENT OF SUBSTITUTE GOODS OR SERVICES; LOSS OF USE, DATA, OR PROFITS;
// OR BUSINESS INTERRUPTION) HOWEVER CAUSED AND ON ANY THEORY OF LIABILITY, WHETHER IN CONTRACT,
// STRICT LIABILITY, OR TORT (INCLUDING NEGLIGENCE OR OTHERWISE) ARISING IN ANY WAY OUT OF THE
// USE OF THIS SOFTWARE, EVEN IF ADVISED OF THE POSSIBILITY OF SUCH DAMAGE.

use crate::mock::*;
use crate::{
<<<<<<< HEAD
    Error, MarketMakerInfo, MarketMakingPairs, RewardInfo,
=======
    migration, Error, MarketMakerInfo, RewardInfo, FARMING_REWARDS,
>>>>>>> 92869fb8
    MARKET_MAKER_REWARDS_DISTRIBUTION_FREQUENCY,
};
use common::{
    balance, Balance, OnPswapBurned, PswapRemintInfo, RewardReason, VestedRewardsPallet, ETH,
    PSWAP, XOR,
};
use frame_support::assert_noop;
use frame_support::pallet_prelude::DispatchError;
use frame_support::traits::OnInitialize;
use sp_std::collections::btree_map::BTreeMap;
use traits::currency::MultiCurrency;

fn deposit_rewards_to_reserves(amount: Balance) {
    Currencies::deposit(PSWAP, &GetBondingCurveRewardsAccountId::get(), amount).unwrap();
    Currencies::deposit(PSWAP, &GetMarketMakerRewardsAccountId::get(), amount).unwrap();
}

fn prepare_mm_pairs() {
    MarketMakingPairs::<Runtime>::insert(&XOR, &ETH, ());
}

#[test]
fn should_add_market_maker_infos_single_user() {
    let mut ext = ExtBuilder::default().build();
    ext.execute_with(|| {
        prepare_mm_pairs();

        assert_eq!(
            VestedRewards::market_makers_registry(&alice()),
            MarketMakerInfo {
                count: 0,
                volume: balance!(0)
            }
        );

        // first add
        VestedRewards::update_market_maker_records(&alice(), balance!(123), 1, &XOR, &ETH).unwrap();
        let expected_1 = MarketMakerInfo {
            count: 1,
            volume: balance!(123),
        };
        assert_eq!(VestedRewards::market_makers_registry(&alice()), expected_1);

        // second add
        VestedRewards::update_market_maker_records(&alice(), balance!(123), 1, &XOR, &ETH).unwrap();
        let expected_2 = MarketMakerInfo {
            count: 2,
            volume: balance!(246),
        };
        assert_eq!(
            VestedRewards::market_makers_registry(&alice()),
            expected_2.clone()
        );

        // add with less than 1 xor
        VestedRewards::update_market_maker_records(&alice(), balance!(0.9), 1, &XOR, &ETH).unwrap();
        assert_eq!(VestedRewards::market_makers_registry(&alice()), expected_2);

        // add with multiplier
        VestedRewards::update_market_maker_records(&alice(), balance!(123), 2, &XOR, &ETH).unwrap();
        let expected_3 = MarketMakerInfo {
            count: 4,
            volume: balance!(492),
        };
        assert_eq!(VestedRewards::market_makers_registry(&alice()), expected_3);
    });
}

#[test]
fn should_add_market_maker_infos_multiple_users() {
    let mut ext = ExtBuilder::default().build();
    ext.execute_with(|| {
        prepare_mm_pairs();

        VestedRewards::update_market_maker_records(&alice(), balance!(111), 1, &XOR, &ETH).unwrap();
        VestedRewards::update_market_maker_records(&bob(), balance!(111), 2, &XOR, &ETH).unwrap();
        VestedRewards::update_market_maker_records(&eve(), balance!(111), 3, &XOR, &ETH).unwrap();
        assert_eq!(
            VestedRewards::market_makers_registry(&alice()),
            MarketMakerInfo {
                count: 1,
                volume: balance!(111)
            }
        );
        assert_eq!(
            VestedRewards::market_makers_registry(&bob()),
            MarketMakerInfo {
                count: 2,
                volume: balance!(222)
            }
        );
        assert_eq!(
            VestedRewards::market_makers_registry(&eve()),
            MarketMakerInfo {
                count: 3,
                volume: balance!(333)
            }
        );
    });
}

#[test]
fn should_update_market_maker_with_allowed_pair_only() {
    let mut ext = ExtBuilder::default().build();
    ext.execute_with(|| {
        prepare_mm_pairs();

        assert_eq!(
            VestedRewards::market_makers_registry(&alice()),
            MarketMakerInfo {
                count: 0,
                volume: balance!(0)
            }
        );

        // ok
        VestedRewards::update_market_maker_records(&alice(), balance!(123), 1, &XOR, &ETH).unwrap();
        let expected_1 = MarketMakerInfo {
            count: 1,
            volume: balance!(123),
        };
        assert_eq!(
            VestedRewards::market_makers_registry(&alice()),
            expected_1.clone()
        );

        // not allowed
        VestedRewards::update_market_maker_records(&alice(), balance!(123), 1, &ETH, &XOR).unwrap();
        assert_eq!(VestedRewards::market_makers_registry(&alice()), expected_1);
    });
}

#[test]
fn should_update_market_making_pairs_correctly() {
    let mut ext = ExtBuilder::default().build();
    ext.execute_with(|| {
        prepare_mm_pairs();

        let origin = Origin::none();

        assert_noop!(
            VestedRewards::allow_mm_pair(origin.clone(), ETH, XOR),
            DispatchError::BadOrigin
        );

        let origin = Origin::root();

        VestedRewards::allow_mm_pair(origin.clone(), ETH, XOR).unwrap();

        assert!(MarketMakingPairs::<Runtime>::contains_key(&ETH, &XOR));

        // we already have this pair, so it should return an error
        assert_noop!(
            VestedRewards::allow_mm_pair(origin.clone(), XOR, ETH),
            Error::<Runtime>::MmPairAlreadyExists
        );

        let origin = Origin::none();

        assert_noop!(
            VestedRewards::disallow_mm_pair(origin.clone(), ETH, XOR),
            DispatchError::BadOrigin
        );

        let origin = Origin::root();

        VestedRewards::disallow_mm_pair(origin.clone(), ETH, XOR).unwrap();

        // we don't have this pair anymore, so it should return an error
        assert_noop!(
            VestedRewards::disallow_mm_pair(origin, ETH, XOR),
            Error::<Runtime>::MmPairNotExist
        );
    });
}

#[test]
fn trying_to_add_market_maker_entry_no_side_effect() {
    let mut ext = ExtBuilder::default().build();
    ext.execute_with(|| {
        prepare_mm_pairs();

        let root_a = frame_support::storage_root();
        VestedRewards::update_market_maker_records(&alice(), balance!(1), 1, &XOR, &ETH).unwrap();
        let root_b = frame_support::storage_root();
        assert_ne!(root_a, root_b);
        // adding record should not add default value explicitly for non-eligible volume
        VestedRewards::update_market_maker_records(&alice(), balance!(0.99), 1, &XOR, &ETH)
            .unwrap();
        let root_c = frame_support::storage_root();
        assert_eq!(root_b, root_c);
    });
}

#[test]
fn migration_v0_1_0_to_v1_1_0_bonding_curve() {
    let mut ext = ExtBuilder::default().build();
    ext.execute_with(|| {
        use crate::{Rewards as VRewards, TotalRewards as VTotalRewards};
        use multicollateral_bonding_curve_pool::Rewards as MBCRewards;

        MBCRewards::<Runtime>::insert(alice(), (balance!(0.5), balance!(100)));
        MBCRewards::<Runtime>::insert(bob(), (balance!(0), balance!(10)));
        MBCRewards::<Runtime>::insert(eve(), (balance!(0.5), balance!(1)));

        assert_eq!(
            MBCRewards::<Runtime>::get(alice()),
            (balance!(0.5), balance!(100))
        );
        assert_eq!(
            MBCRewards::<Runtime>::get(bob()),
            (balance!(0), balance!(10))
        );
        assert_eq!(
            MBCRewards::<Runtime>::get(eve()),
            (balance!(0.5), balance!(1))
        );

        assert_eq!(
            VRewards::<Runtime>::get(alice()),
            crate::RewardInfo {
                limit: 0,
                total_available: 0,
                rewards: BTreeMap::new()
            }
        );
        assert_eq!(
            VRewards::<Runtime>::get(bob()),
            crate::RewardInfo {
                limit: 0,
                total_available: 0,
                rewards: BTreeMap::new()
            }
        );
        assert_eq!(
            VRewards::<Runtime>::get(eve()),
            crate::RewardInfo {
                limit: 0,
                total_available: 0,
                rewards: BTreeMap::new()
            }
        );

        crate::migration::migrate_rewards_from_tbc::<Runtime>();

        assert_eq!(
            MBCRewards::<Runtime>::get(alice()),
            (balance!(0), balance!(0))
        );
        assert_eq!(
            MBCRewards::<Runtime>::get(bob()),
            (balance!(0), balance!(0))
        );
        assert_eq!(
            MBCRewards::<Runtime>::get(eve()),
            (balance!(0), balance!(0))
        );

        assert_eq!(
            VRewards::<Runtime>::get(alice()),
            crate::RewardInfo {
                limit: balance!(0.5),
                total_available: balance!(680),
                rewards: [(RewardReason::BuyOnBondingCurve, balance!(680))]
                    .iter()
                    .cloned()
                    .collect()
            }
        );
        assert_eq!(
            VRewards::<Runtime>::get(bob()),
            crate::RewardInfo {
                limit: balance!(0),
                total_available: balance!(68),
                rewards: [(RewardReason::BuyOnBondingCurve, balance!(68))]
                    .iter()
                    .cloned()
                    .collect()
            }
        );
        assert_eq!(
            VRewards::<Runtime>::get(eve()),
            crate::RewardInfo {
                limit: balance!(0.5),
                total_available: balance!(6.8),
                rewards: [(RewardReason::BuyOnBondingCurve, balance!(6.8))]
                    .iter()
                    .cloned()
                    .collect()
            }
        );
        assert_eq!(
            VTotalRewards::<Runtime>::get(),
            balance!(680) + balance!(68) + balance!(6.8)
        );
    });
}

#[test]
fn migration_v0_1_0_to_v1_1_0_market_makers() {
    let mut ext = ExtBuilder::default().build();
    ext.execute_with(|| {
        use crate::{MarketMakersRegistry, Rewards};

        MarketMakersRegistry::<Runtime>::insert(
            alice(),
            MarketMakerInfo {
                count: 1000,
                volume: balance!(10000),
            },
        );
        MarketMakersRegistry::<Runtime>::insert(
            bob(),
            MarketMakerInfo {
                count: 2000,
                volume: balance!(20000),
            },
        );
        MarketMakersRegistry::<Runtime>::insert(
            eve(),
            MarketMakerInfo {
                count: 3000,
                volume: balance!(30000),
            },
        );

        let snapshot = vec![
            (alice(), 1000, balance!(10000)),
            (bob(), 1500, balance!(15000)),
        ];

        crate::migration::inject_market_makers_first_month_rewards::<Runtime>(snapshot).unwrap();

        // completely depleted
        assert_eq!(
            MarketMakersRegistry::<Runtime>::get(alice()),
            MarketMakerInfo {
                count: 0,
                volume: balance!(0)
            }
        );
        // partially depleted
        assert_eq!(
            MarketMakersRegistry::<Runtime>::get(bob()),
            MarketMakerInfo {
                count: 500,
                volume: balance!(5000)
            }
        );
        // untouched
        assert_eq!(
            MarketMakersRegistry::<Runtime>::get(eve()),
            MarketMakerInfo {
                count: 3000,
                volume: balance!(30000)
            }
        );

        // migrated accounts share 20M PSWAP according to their owned amounts
        assert_eq!(
            Rewards::<Runtime>::get(alice()),
            RewardInfo {
                limit: 0,
                total_available: balance!(8000000),
                rewards: [(RewardReason::MarketMakerVolume, balance!(8000000))]
                    .iter()
                    .cloned()
                    .collect()
            }
        );
        assert_eq!(
            Rewards::<Runtime>::get(bob()),
            RewardInfo {
                limit: 0,
                total_available: balance!(12000000),
                rewards: [(RewardReason::MarketMakerVolume, balance!(12000000))]
                    .iter()
                    .cloned()
                    .collect()
            }
        );
        assert_eq!(
            Rewards::<Runtime>::get(eve()),
            RewardInfo {
                limit: 0,
                total_available: balance!(0),
                rewards: Default::default()
            }
        );
    });
}

#[test]
fn migration_v0_1_0_to_v1_1_0_market_makers_fails_on_underflow() {
    let mut ext = ExtBuilder::default().build();
    ext.execute_with(|| {
        use crate::MarketMakersRegistry;

        let snapshot = vec![(alice(), 1000, balance!(10000))];
        assert_noop!(
            crate::migration::inject_market_makers_first_month_rewards::<Runtime>(snapshot),
            Error::<Runtime>::CantSubtractSnapshot
        );

        MarketMakersRegistry::<Runtime>::insert(
            alice(),
            MarketMakerInfo {
                count: 10,
                volume: balance!(10000),
            },
        );
        let snapshot = vec![(alice(), 1000, balance!(10000))];
        assert_noop!(
            crate::migration::inject_market_makers_first_month_rewards::<Runtime>(snapshot),
            Error::<Runtime>::CantSubtractSnapshot
        );

        MarketMakersRegistry::<Runtime>::insert(
            alice(),
            MarketMakerInfo {
                count: 1000,
                volume: balance!(100),
            },
        );
        let snapshot = vec![(alice(), 1000, balance!(10000))];
        assert_noop!(
            crate::migration::inject_market_makers_first_month_rewards::<Runtime>(snapshot),
            Error::<Runtime>::CantSubtractSnapshot
        );
    });
}

#[test]
fn claiming_single_user() {
    let mut ext = ExtBuilder::default().build();
    ext.execute_with(|| {
        deposit_rewards_to_reserves(balance!(1000));
        VestedRewards::add_tbc_reward(&alice(), balance!(100)).expect("Failed to add reward.");
        VestedRewards::on_pswap_burned(PswapRemintInfo {
            vesting: balance!(12),
            ..Default::default()
        });
        assert_eq!(
            VestedRewards::rewards(&alice()),
            RewardInfo {
                limit: balance!(12),
                total_available: balance!(100),
                rewards: [(RewardReason::BuyOnBondingCurve, balance!(100))]
                    .iter()
                    .cloned()
                    .collect(),
            }
        );
        assert_eq!(Assets::free_balance(&PSWAP, &alice()).unwrap(), balance!(0));
        VestedRewards::claim_rewards(Origin::signed(alice())).expect("Failed to claim");
        assert_eq!(
            VestedRewards::rewards(&alice()),
            RewardInfo {
                limit: balance!(0),
                total_available: balance!(88),
                rewards: [(RewardReason::BuyOnBondingCurve, balance!(88))]
                    .iter()
                    .cloned()
                    .collect(),
            }
        );
        assert_eq!(
            Assets::free_balance(&PSWAP, &alice()).unwrap(),
            balance!(12)
        );
    });
}

#[test]
fn claiming_single_user_multiple_rewards() {
    let mut ext = ExtBuilder::default().build();
    ext.execute_with(|| {
        deposit_rewards_to_reserves(balance!(1000));
        VestedRewards::add_tbc_reward(&alice(), balance!(100)).expect("Failed to add reward.");
        VestedRewards::add_market_maker_reward(&alice(), balance!(200))
            .expect("Failed to add reward.");
        VestedRewards::on_pswap_burned(PswapRemintInfo {
            vesting: balance!(170),
            ..Default::default()
        });
        assert_eq!(
            VestedRewards::rewards(&alice()),
            RewardInfo {
                limit: balance!(170),
                total_available: balance!(300),
                rewards: [
                    (RewardReason::BuyOnBondingCurve, balance!(100)),
                    (RewardReason::MarketMakerVolume, balance!(200))
                ]
                .iter()
                .cloned()
                .collect(),
            }
        );
        assert_eq!(Assets::free_balance(&PSWAP, &alice()).unwrap(), balance!(0));
        VestedRewards::claim_rewards(Origin::signed(alice())).expect("Failed to claim");
        assert_eq!(
            VestedRewards::rewards(&alice()),
            RewardInfo {
                limit: balance!(0),
                total_available: balance!(130),
                rewards: [(RewardReason::MarketMakerVolume, balance!(130))]
                    .iter()
                    .cloned()
                    .collect(),
            }
        );
        assert_eq!(
            Assets::free_balance(&PSWAP, &alice()).unwrap(),
            balance!(170)
        );
    });
}

#[test]
fn claiming_multiple_users() {
    let mut ext = ExtBuilder::default().build();
    ext.execute_with(|| {
        let total_rewards = balance!(1 + 2 + 30 + 40 + 500 + 600);
        deposit_rewards_to_reserves(total_rewards);
        VestedRewards::add_tbc_reward(&alice(), balance!(1)).expect("Failed to add reward.");
        VestedRewards::add_market_maker_reward(&alice(), balance!(2))
            .expect("Failed to add reward.");
        VestedRewards::add_tbc_reward(&bob(), balance!(30)).expect("Failed to add reward.");
        VestedRewards::add_market_maker_reward(&bob(), balance!(40))
            .expect("Failed to add reward.");
        VestedRewards::add_tbc_reward(&eve(), balance!(500)).expect("Failed to add reward.");
        VestedRewards::add_market_maker_reward(&eve(), balance!(600))
            .expect("Failed to add reward.");

        VestedRewards::on_pswap_burned(PswapRemintInfo {
            vesting: total_rewards,
            ..Default::default()
        });
        assert_eq!(
            VestedRewards::rewards(&alice()),
            RewardInfo {
                limit: balance!(3),
                total_available: balance!(3),
                rewards: [
                    (RewardReason::BuyOnBondingCurve, balance!(1)),
                    (RewardReason::MarketMakerVolume, balance!(2))
                ]
                .iter()
                .cloned()
                .collect(),
            }
        );
        assert_eq!(
            VestedRewards::rewards(&bob()),
            RewardInfo {
                limit: balance!(70),
                total_available: balance!(70),
                rewards: [
                    (RewardReason::BuyOnBondingCurve, balance!(30)),
                    (RewardReason::MarketMakerVolume, balance!(40))
                ]
                .iter()
                .cloned()
                .collect(),
            }
        );
        assert_eq!(
            VestedRewards::rewards(&eve()),
            RewardInfo {
                limit: balance!(1100),
                total_available: balance!(1100),
                rewards: [
                    (RewardReason::BuyOnBondingCurve, balance!(500)),
                    (RewardReason::MarketMakerVolume, balance!(600))
                ]
                .iter()
                .cloned()
                .collect(),
            }
        );
        assert_eq!(Assets::free_balance(&PSWAP, &alice()).unwrap(), balance!(0));
        assert_eq!(Assets::free_balance(&PSWAP, &bob()).unwrap(), balance!(0));
        assert_eq!(Assets::free_balance(&PSWAP, &eve()).unwrap(), balance!(0));
        VestedRewards::claim_rewards(Origin::signed(alice())).expect("Failed to claim");
        VestedRewards::claim_rewards(Origin::signed(bob())).expect("Failed to claim");
        VestedRewards::claim_rewards(Origin::signed(eve())).expect("Failed to claim");
        assert_eq!(
            VestedRewards::rewards(&alice()),
            RewardInfo {
                limit: balance!(0),
                total_available: balance!(0),
                rewards: Default::default(),
            }
        );
        assert_eq!(
            VestedRewards::rewards(&bob()),
            RewardInfo {
                limit: balance!(0),
                total_available: balance!(0),
                rewards: Default::default(),
            }
        );
        assert_eq!(
            VestedRewards::rewards(&eve()),
            RewardInfo {
                limit: balance!(0),
                total_available: balance!(0),
                rewards: Default::default(),
            }
        );
        assert_eq!(Assets::free_balance(&PSWAP, &alice()).unwrap(), balance!(3));
        assert_eq!(Assets::free_balance(&PSWAP, &bob()).unwrap(), balance!(70));
        assert_eq!(
            Assets::free_balance(&PSWAP, &eve()).unwrap(),
            balance!(1100)
        );
    });
}

#[test]
fn sequential_claims_until_reserves_are_depleted() {
    let mut ext = ExtBuilder::default().build();
    ext.execute_with(|| {
        deposit_rewards_to_reserves(balance!(60));
        // reward amount greater than reserves is added
        VestedRewards::add_tbc_reward(&alice(), balance!(61)).expect("Failed to add reward.");
        // portion of reward is vested
        VestedRewards::on_pswap_burned(PswapRemintInfo {
            vesting: balance!(10),
            ..Default::default()
        });
        assert_eq!(
            VestedRewards::rewards(&alice()),
            RewardInfo {
                limit: balance!(10),
                total_available: balance!(61),
                rewards: [(RewardReason::BuyOnBondingCurve, balance!(61))]
                    .iter()
                    .cloned()
                    .collect(),
            }
        );
        // no claim yet, another portion of reward is vested
        VestedRewards::on_pswap_burned(PswapRemintInfo {
            vesting: balance!(20),
            ..Default::default()
        });
        assert_eq!(
            VestedRewards::rewards(&alice()),
            RewardInfo {
                limit: balance!(30),
                total_available: balance!(61),
                rewards: [(RewardReason::BuyOnBondingCurve, balance!(61))]
                    .iter()
                    .cloned()
                    .collect(),
            }
        );
        // user claims existing reward
        assert_eq!(Assets::free_balance(&PSWAP, &alice()).unwrap(), balance!(0));
        VestedRewards::claim_rewards(Origin::signed(alice())).expect("Failed to claim");
        assert_eq!(
            VestedRewards::rewards(&alice()),
            RewardInfo {
                limit: balance!(0),
                total_available: balance!(31),
                rewards: [(RewardReason::BuyOnBondingCurve, balance!(31))]
                    .iter()
                    .cloned()
                    .collect(),
            }
        );
        assert_eq!(
            Assets::free_balance(&PSWAP, &alice()).unwrap(),
            balance!(30)
        );
        // remaining portion is vested
        VestedRewards::on_pswap_burned(PswapRemintInfo {
            vesting: balance!(30),
            ..Default::default()
        });
        assert_eq!(
            VestedRewards::rewards(&alice()),
            RewardInfo {
                limit: balance!(30),
                total_available: balance!(31),
                rewards: [(RewardReason::BuyOnBondingCurve, balance!(31))]
                    .iter()
                    .cloned()
                    .collect(),
            }
        );
        // remaining portion is vested
        VestedRewards::on_pswap_burned(PswapRemintInfo {
            vesting: balance!(40),
            ..Default::default()
        });
        assert_eq!(
            VestedRewards::rewards(&alice()),
            RewardInfo {
                limit: balance!(31),
                total_available: balance!(31),
                rewards: [(RewardReason::BuyOnBondingCurve, balance!(31))]
                    .iter()
                    .cloned()
                    .collect(),
            }
        );
        // trying to claim remaining amount, amount is limited because reserves are depleted
        VestedRewards::claim_rewards(Origin::signed(alice())).expect("Failed to claim");
        assert_eq!(
            VestedRewards::rewards(&alice()),
            RewardInfo {
                limit: balance!(1),
                total_available: balance!(1),
                rewards: [(RewardReason::BuyOnBondingCurve, balance!(1))]
                    .iter()
                    .cloned()
                    .collect(),
            }
        );
        assert_eq!(
            Assets::free_balance(&PSWAP, &alice()).unwrap(),
            balance!(60)
        );
        assert_noop!(
            VestedRewards::claim_rewards(Origin::signed(alice())),
            Error::<Runtime>::RewardsSupplyShortage
        );
        assert_eq!(
            VestedRewards::rewards(&alice()),
            RewardInfo {
                limit: balance!(1),
                total_available: balance!(1),
                rewards: [(RewardReason::BuyOnBondingCurve, balance!(1))]
                    .iter()
                    .cloned()
                    .collect(),
            }
        );
        assert_eq!(
            Assets::free_balance(&PSWAP, &alice()).unwrap(),
            balance!(60)
        );
    });
}

#[test]
fn some_rewards_reserves_are_depleted() {
    let mut ext = ExtBuilder::default().build();
    ext.execute_with(|| {
        // deposit pswap only to tbc rewards account
        Currencies::deposit(PSWAP, &GetMarketMakerRewardsAccountId::get(), balance!(100)).unwrap();
        // reward amount greater than reserves is added
        VestedRewards::add_tbc_reward(&alice(), balance!(10)).expect("Failed to add reward.");
        VestedRewards::add_market_maker_reward(&alice(), balance!(20))
            .expect("Failed to add reward.");
        // full amount is vested
        VestedRewards::on_pswap_burned(PswapRemintInfo {
            vesting: balance!(30),
            ..Default::default()
        });
        assert_eq!(
            VestedRewards::rewards(&alice()),
            RewardInfo {
                limit: balance!(30),
                total_available: balance!(30),
                rewards: [
                    (RewardReason::BuyOnBondingCurve, balance!(10)),
                    (RewardReason::MarketMakerVolume, balance!(20))
                ]
                .iter()
                .cloned()
                .collect(),
            }
        );
        VestedRewards::claim_rewards(Origin::signed(alice())).unwrap();
        assert_eq!(
            VestedRewards::rewards(&alice()),
            RewardInfo {
                limit: balance!(10),
                total_available: balance!(10),
                rewards: [(RewardReason::BuyOnBondingCurve, balance!(10))]
                    .iter()
                    .cloned()
                    .collect(),
            }
        );
        assert_noop!(
            VestedRewards::claim_rewards(Origin::signed(alice())),
            Error::<Runtime>::RewardsSupplyShortage
        );
    });
}

#[test]
fn all_rewards_reserves_are_depleted() {
    let mut ext = ExtBuilder::default().build();
    ext.execute_with(|| {
        // no funds are added to reserves
        VestedRewards::add_tbc_reward(&alice(), balance!(10)).expect("Failed to add reward.");
        VestedRewards::add_market_maker_reward(&alice(), balance!(20))
            .expect("Failed to add reward.");
        // full amount is vested
        VestedRewards::on_pswap_burned(PswapRemintInfo {
            vesting: balance!(40),
            ..Default::default()
        });
        assert_noop!(
            VestedRewards::claim_rewards(Origin::signed(alice())),
            Error::<Runtime>::RewardsSupplyShortage
        );
        assert_eq!(
            VestedRewards::rewards(&alice()),
            RewardInfo {
                limit: balance!(30),
                total_available: balance!(30),
                rewards: [
                    (RewardReason::BuyOnBondingCurve, balance!(10)),
                    (RewardReason::MarketMakerVolume, balance!(20))
                ]
                .iter()
                .cloned()
                .collect(),
            }
        );
    });
}

#[test]
fn claiming_without_rewards() {
    let mut ext = ExtBuilder::default().build();
    ext.execute_with(|| {
        // deposit pswap for one user
        Currencies::deposit(
            PSWAP,
            &GetBondingCurveRewardsAccountId::get(),
            balance!(100),
        )
        .unwrap();
        VestedRewards::add_tbc_reward(&alice(), balance!(10)).expect("Failed to add reward.");
        VestedRewards::on_pswap_burned(PswapRemintInfo {
            vesting: balance!(30),
            ..Default::default()
        });
        assert_eq!(
            VestedRewards::rewards(&bob()),
            RewardInfo {
                limit: balance!(0),
                total_available: balance!(0),
                rewards: Default::default(),
            }
        );
        assert_noop!(
            VestedRewards::claim_rewards(Origin::signed(bob())),
            Error::<Runtime>::NothingToClaim
        );
        VestedRewards::add_tbc_reward(&bob(), balance!(10)).expect("Failed to add reward.");
        assert_noop!(
            VestedRewards::claim_rewards(Origin::signed(bob())),
            Error::<Runtime>::ClaimLimitExceeded
        );
        VestedRewards::on_pswap_burned(PswapRemintInfo {
            vesting: balance!(30),
            ..Default::default()
        });
        assert_eq!(Assets::free_balance(&PSWAP, &bob()).unwrap(), balance!(0));
        VestedRewards::claim_rewards(Origin::signed(bob())).expect("Failed to claim reward.");
        assert_eq!(Assets::free_balance(&PSWAP, &bob()).unwrap(), balance!(10));
    });
}

#[test]
fn empty_reward_entries_are_removed() {
    let mut ext = ExtBuilder::default().build();
    ext.execute_with(|| {
        // deposit pswap for one user
        Currencies::deposit(
            PSWAP,
            &GetBondingCurveRewardsAccountId::get(),
            balance!(100),
        )
        .unwrap();
        Currencies::deposit(PSWAP, &GetMarketMakerRewardsAccountId::get(), balance!(100)).unwrap();
        VestedRewards::add_tbc_reward(&alice(), balance!(10)).expect("Failed to add reward.");
        VestedRewards::add_market_maker_reward(&alice(), balance!(15))
            .expect("Failed to add reward.");
        VestedRewards::on_pswap_burned(PswapRemintInfo {
            vesting: balance!(20),
            ..Default::default()
        });
        assert_eq!(
            VestedRewards::rewards(&alice()),
            RewardInfo {
                limit: balance!(20),
                total_available: balance!(25),
                rewards: [
                    (RewardReason::BuyOnBondingCurve, balance!(10)),
                    (RewardReason::MarketMakerVolume, balance!(15))
                ]
                .iter()
                .cloned()
                .collect(),
            }
        );
        VestedRewards::claim_rewards(Origin::signed(alice())).unwrap();
        // zeroed entry is removed
        assert_eq!(
            VestedRewards::rewards(&alice()),
            RewardInfo {
                limit: balance!(0),
                total_available: balance!(5),
                rewards: [(RewardReason::MarketMakerVolume, balance!(5))]
                    .iter()
                    .cloned()
                    .collect(),
            }
        );
    });
}

#[test]
fn accounts_with_no_rewards_are_removed() {
    let mut ext = ExtBuilder::default().build();
    ext.execute_with(|| {
        // deposit pswap for one user
        Currencies::deposit(
            PSWAP,
            &GetBondingCurveRewardsAccountId::get(),
            balance!(100),
        )
        .unwrap();
        VestedRewards::add_tbc_reward(&alice(), balance!(10)).expect("Failed to add reward.");
        VestedRewards::on_pswap_burned(PswapRemintInfo {
            vesting: balance!(10),
            ..Default::default()
        });
        assert_eq!(
            VestedRewards::rewards(&alice()),
            RewardInfo {
                limit: balance!(10),
                total_available: balance!(10),
                rewards: [(RewardReason::BuyOnBondingCurve, balance!(10))]
                    .iter()
                    .cloned()
                    .collect(),
            }
        );
        let accounts: Vec<_> = crate::Rewards::<Runtime>::iter().collect();
        assert_eq!(accounts.len(), 1);

        VestedRewards::claim_rewards(Origin::signed(alice())).unwrap();
        // account has zeroed values, default is returned on query:
        assert_eq!(
            VestedRewards::rewards(&alice()),
            RewardInfo {
                limit: balance!(0),
                total_available: balance!(0),
                rewards: Default::default(),
            }
        );

        let accounts: Vec<_> = crate::Rewards::<Runtime>::iter().collect();
        assert!(accounts.is_empty());
    });
}

#[test]
fn distributing_with_all_eligible_accounts() {
    let mut ext = ExtBuilder::default().build();
    ext.execute_with(|| {
        prepare_mm_pairs();

        Currencies::deposit(
            PSWAP,
            &GetMarketMakerRewardsAccountId::get(),
            balance!(400000000),
        )
        .unwrap();
        VestedRewards::update_market_maker_records(&alice(), balance!(10), 500, &XOR, &ETH)
            .unwrap();
        VestedRewards::update_market_maker_records(&bob(), balance!(20), 1000, &XOR, &ETH).unwrap();
        VestedRewards::update_market_maker_records(&eve(), balance!(30), 2000, &XOR, &ETH).unwrap();

        for block_n in 1..MARKET_MAKER_REWARDS_DISTRIBUTION_FREQUENCY {
            VestedRewards::on_initialize(block_n.into());
        }
        assert_eq!(
            VestedRewards::rewards(&alice()),
            RewardInfo {
                limit: balance!(0),
                total_available: balance!(0),
                rewards: Default::default(),
            }
        );
        assert_eq!(
            VestedRewards::rewards(&bob()),
            RewardInfo {
                limit: balance!(0),
                total_available: balance!(0),
                rewards: Default::default(),
            }
        );
        assert_eq!(
            VestedRewards::rewards(&eve()),
            RewardInfo {
                limit: balance!(0),
                total_available: balance!(0),
                rewards: Default::default(),
            }
        );
        assert_eq!(
            VestedRewards::market_makers_registry(&alice()),
            MarketMakerInfo {
                count: 500,
                volume: balance!(5000),
            }
        );
        assert_eq!(
            VestedRewards::market_makers_registry(&bob()),
            MarketMakerInfo {
                count: 1000,
                volume: balance!(20000),
            }
        );
        assert_eq!(
            VestedRewards::market_makers_registry(&eve()),
            MarketMakerInfo {
                count: 2000,
                volume: balance!(60000),
            }
        );
        // invoking distribution routine
        VestedRewards::on_initialize(MARKET_MAKER_REWARDS_DISTRIBUTION_FREQUENCY.into());
        let reward_alice = balance!(1176470.588235294117647058);
        let reward_bob = balance!(4705882.352941176470588235);
        let reward_eve = balance!(14117647.058823529411764705);
        assert_eq!(
            VestedRewards::rewards(&alice()),
            RewardInfo {
                limit: balance!(0),
                total_available: reward_alice,
                rewards: [(RewardReason::MarketMakerVolume, reward_alice)]
                    .iter()
                    .cloned()
                    .collect(),
            }
        );
        assert_eq!(
            VestedRewards::rewards(&bob()),
            RewardInfo {
                limit: balance!(0),
                total_available: reward_bob,
                rewards: [(RewardReason::MarketMakerVolume, reward_bob)]
                    .iter()
                    .cloned()
                    .collect(),
            }
        );
        assert_eq!(
            VestedRewards::rewards(&eve()),
            RewardInfo {
                limit: balance!(0),
                total_available: reward_eve,
                rewards: [(RewardReason::MarketMakerVolume, reward_eve)]
                    .iter()
                    .cloned()
                    .collect(),
            }
        );
        // close to 20M but with precision mismatch
        assert_eq!(
            reward_alice + reward_bob + reward_eve,
            balance!(19999999.999999999999999998)
        );
        // values are reset after distribution
        assert_eq!(
            VestedRewards::market_makers_registry(&alice()),
            MarketMakerInfo {
                count: 0,
                volume: balance!(0),
            }
        );
        assert_eq!(
            VestedRewards::market_makers_registry(&bob()),
            MarketMakerInfo {
                count: 0,
                volume: balance!(0),
            }
        );
        assert_eq!(
            VestedRewards::market_makers_registry(&eve()),
            MarketMakerInfo {
                count: 0,
                volume: balance!(0),
            }
        );
    });
}

#[test]
fn distributing_with_partially_eligible_accounts() {
    let mut ext = ExtBuilder::default().build();
    ext.execute_with(|| {
        prepare_mm_pairs();

        let initial_reserve = balance!(400000000);
        Currencies::deposit(
            PSWAP,
            &GetMarketMakerRewardsAccountId::get(),
            initial_reserve,
        )
        .unwrap();
        VestedRewards::update_market_maker_records(&alice(), balance!(10), 499, &XOR, &ETH)
            .unwrap();
        VestedRewards::update_market_maker_records(&bob(), balance!(0.9), 1000, &XOR, &ETH)
            .unwrap();
        VestedRewards::update_market_maker_records(&eve(), balance!(30), 2000, &XOR, &ETH).unwrap();

        for block_n in 1..MARKET_MAKER_REWARDS_DISTRIBUTION_FREQUENCY {
            VestedRewards::on_initialize(block_n.into());
        }
        assert_eq!(
            VestedRewards::market_makers_registry(&alice()),
            MarketMakerInfo {
                count: 499,
                volume: balance!(4990),
            }
        );
        assert_eq!(
            VestedRewards::market_makers_registry(&bob()),
            MarketMakerInfo {
                count: 0,
                volume: balance!(0),
            }
        );
        assert_eq!(
            VestedRewards::market_makers_registry(&eve()),
            MarketMakerInfo {
                count: 2000,
                volume: balance!(60000),
            }
        );
        // invoking distribution routine
        VestedRewards::on_initialize(MARKET_MAKER_REWARDS_DISTRIBUTION_FREQUENCY.into());
        let reward_alice = balance!(0);
        let reward_bob = balance!(0);
        let reward_eve = balance!(20000000);
        assert_eq!(
            VestedRewards::rewards(&alice()),
            RewardInfo {
                limit: balance!(0),
                total_available: reward_alice,
                rewards: Default::default(),
            }
        );
        assert_eq!(
            VestedRewards::rewards(&bob()),
            RewardInfo {
                limit: balance!(0),
                total_available: reward_bob,
                rewards: Default::default(),
            }
        );
        assert_eq!(
            VestedRewards::rewards(&eve()),
            RewardInfo {
                limit: balance!(0),
                total_available: reward_eve,
                rewards: [(RewardReason::MarketMakerVolume, reward_eve)]
                    .iter()
                    .cloned()
                    .collect(),
            }
        );
        assert_eq!(reward_alice + reward_bob + reward_eve, balance!(20000000));
        // values are reset after distribution
        assert_eq!(
            VestedRewards::market_makers_registry(&alice()),
            MarketMakerInfo {
                count: 0,
                volume: balance!(0),
            }
        );
        assert_eq!(
            VestedRewards::market_makers_registry(&bob()),
            MarketMakerInfo {
                count: 0,
                volume: balance!(0),
            }
        );
        assert_eq!(
            VestedRewards::market_makers_registry(&eve()),
            MarketMakerInfo {
                count: 0,
                volume: balance!(0),
            }
        );

        assert_eq!(
            Currencies::free_balance(PSWAP, &GetMarketMakerRewardsAccountId::get()),
            initial_reserve
        );

        // check balance for market makers reserve
        VestedRewards::on_pswap_burned(PswapRemintInfo {
            vesting: reward_eve,
            ..Default::default()
        });
        VestedRewards::claim_rewards(Origin::signed(eve())).unwrap();
        assert_eq!(
            Currencies::free_balance(PSWAP, &GetMarketMakerRewardsAccountId::get()),
            initial_reserve - reward_eve
        );
    });
}

#[test]
fn distributing_with_no_eligible_accounts_is_postponed() {
    let mut ext = ExtBuilder::default().build();
    ext.execute_with(|| {
        prepare_mm_pairs();

        let initial_reserve = balance!(400000000);
        Currencies::deposit(
            PSWAP,
            &GetMarketMakerRewardsAccountId::get(),
            initial_reserve,
        )
        .unwrap();
        VestedRewards::update_market_maker_records(&alice(), balance!(0.5), 10, &XOR, &ETH)
            .unwrap();
        VestedRewards::update_market_maker_records(&bob(), balance!(0.7), 20, &XOR, &ETH).unwrap();
        VestedRewards::update_market_maker_records(&eve(), balance!(0.9), 30, &XOR, &ETH).unwrap();
        for block_n in 1..MARKET_MAKER_REWARDS_DISTRIBUTION_FREQUENCY * 10 {
            VestedRewards::on_initialize(block_n.into());
        }

        assert_eq!(VestedRewards::rewards(&alice()), Default::default());
        assert_eq!(VestedRewards::rewards(&bob()), Default::default());
        assert_eq!(VestedRewards::rewards(&eve()), Default::default());

        assert_eq!(
            VestedRewards::market_makers_registry(&alice()),
            Default::default()
        );
        assert_eq!(
            VestedRewards::market_makers_registry(&bob()),
            Default::default()
        );
        assert_eq!(
            VestedRewards::market_makers_registry(&eve()),
            Default::default()
        );

        assert_eq!(
            Currencies::free_balance(PSWAP, &GetMarketMakerRewardsAccountId::get()),
            initial_reserve
        );
    });
}

#[test]
fn distributing_with_no_accounts_is_postponed() {
    let mut ext = ExtBuilder::default().build();
    ext.execute_with(|| {
        let initial_reserve = balance!(400000000);
        Currencies::deposit(
            PSWAP,
            &GetMarketMakerRewardsAccountId::get(),
            initial_reserve,
        )
        .unwrap();
        for block_n in 1..MARKET_MAKER_REWARDS_DISTRIBUTION_FREQUENCY * 10 {
            VestedRewards::on_initialize(block_n.into());
        }

        assert_noop!(
            VestedRewards::claim_rewards(Origin::signed(alice())),
            Error::<Runtime>::NothingToClaim
        );
        assert_noop!(
            VestedRewards::claim_rewards(Origin::signed(bob())),
            Error::<Runtime>::NothingToClaim
        );
        assert_noop!(
            VestedRewards::claim_rewards(Origin::signed(eve())),
            Error::<Runtime>::NothingToClaim
        );

        assert_eq!(
            Currencies::free_balance(PSWAP, &GetMarketMakerRewardsAccountId::get()),
            initial_reserve
        );
    });
}

#[test]
fn adding_funds_to_farming_rewards_account() {
    ExtBuilder::default().build().execute_with(|| {
        assert_eq!(
            Currencies::free_balance(PSWAP, &GetFarmingRewardsAccountId::get()),
            0
        );
        migration::add_funds_to_farming_rewards_account::<Runtime>();
        assert_eq!(
            Currencies::free_balance(PSWAP, &GetFarmingRewardsAccountId::get()),
            FARMING_REWARDS
        );
        VestedRewards::add_farming_reward(&alice(), balance!(100)).expect("failed to add rewards");
        VestedRewards::on_pswap_burned(PswapRemintInfo {
            vesting: balance!(12),
            ..Default::default()
        });
        assert_eq!(
            VestedRewards::rewards(&alice()),
            RewardInfo {
                limit: balance!(12),
                total_available: balance!(100),
                rewards: [(RewardReason::LiquidityProvisionFarming, balance!(100))]
                    .iter()
                    .cloned()
                    .collect(),
            }
        );
        assert_eq!(Assets::free_balance(&PSWAP, &alice()).unwrap(), balance!(0));
        VestedRewards::claim_rewards(Origin::signed(alice())).expect("Failed to claim");
        assert_eq!(
            VestedRewards::rewards(&alice()),
            RewardInfo {
                limit: balance!(0),
                total_available: balance!(88),
                rewards: [(RewardReason::LiquidityProvisionFarming, balance!(88))]
                    .iter()
                    .cloned()
                    .collect(),
            }
        );
        assert_eq!(
            Assets::free_balance(&PSWAP, &alice()).unwrap(),
            balance!(12)
        );
    });
}<|MERGE_RESOLUTION|>--- conflicted
+++ resolved
@@ -30,11 +30,7 @@
 
 use crate::mock::*;
 use crate::{
-<<<<<<< HEAD
-    Error, MarketMakerInfo, MarketMakingPairs, RewardInfo,
-=======
-    migration, Error, MarketMakerInfo, RewardInfo, FARMING_REWARDS,
->>>>>>> 92869fb8
+    migration, Error, MarketMakerInfo, MarketMakingPairs, RewardInfo, FARMING_REWARDS,
     MARKET_MAKER_REWARDS_DISTRIBUTION_FREQUENCY,
 };
 use common::{
