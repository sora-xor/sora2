// This file is part of the SORA network and Polkaswap app.

// Copyright (c) 2020, 2021, Polka Biome Ltd. All rights reserved.
// SPDX-License-Identifier: BSD-4-Clause

// Redistribution and use in source and binary forms, with or without modification,
// are permitted provided that the following conditions are met:

// Redistributions of source code must retain the above copyright notice, this list
// of conditions and the following disclaimer.
// Redistributions in binary form must reproduce the above copyright notice, this
// list of conditions and the following disclaimer in the documentation and/or other
// materials provided with the distribution.
//
// All advertising materials mentioning features or use of this software must display
// the following acknowledgement: This product includes software developed by Polka Biome
// Ltd., SORA, and Polkaswap.
//
// Neither the name of the Polka Biome Ltd. nor the names of its contributors may be used
// to endorse or promote products derived from this software without specific prior written permission.

// THIS SOFTWARE IS PROVIDED BY Polka Biome Ltd. AS IS AND ANY EXPRESS OR IMPLIED WARRANTIES,
// INCLUDING, BUT NOT LIMITED TO, THE IMPLIED WARRANTIES OF MERCHANTABILITY AND FITNESS FOR
// A PARTICULAR PURPOSE ARE DISCLAIMED. IN NO EVENT SHALL Polka Biome Ltd. BE LIABLE FOR ANY
// DIRECT, INDIRECT, INCIDENTAL, SPECIAL, EXEMPLARY, OR CONSEQUENTIAL DAMAGES (INCLUDING,
// BUT NOT LIMITED TO, PROCUREMENT OF SUBSTITUTE GOODS OR SERVICES; LOSS OF USE, DATA, OR PROFITS;
// OR BUSINESS INTERRUPTION) HOWEVER CAUSED AND ON ANY THEORY OF LIABILITY, WHETHER IN CONTRACT,
// STRICT LIABILITY, OR TORT (INCLUDING NEGLIGENCE OR OTHERWISE) ARISING IN ANY WAY OUT OF THE
// USE OF THIS SOFTWARE, EVEN IF ADVISED OF THE POSSIBILITY OF SUCH DAMAGE.

use crate::{Config, Error};
use codec::{Decode, Encode, MaxEncodedLen};
use common::prelude::Balance;
use frame_support::dispatch::TypeInfo;
use frame_support::{ensure, RuntimeDebug};
use sp_core::Get;
use sp_runtime::traits::{AtLeast32Bit, Zero};
use sp_runtime::DispatchError;

pub trait VestingSchedule<BlockNumber, Balance, AssetId: Copy> {
    /// Returns the end of all periods, `None` if calculation overflows.
    fn end(&self) -> Option<BlockNumber>;
    /// Returns all locked amount, `None` if calculation overflows.
    fn total_amount(&self) -> Option<Balance>;
    /// Returns locked amount for a given `time`.
    fn locked_amount(&self, time: BlockNumber) -> Option<common::Balance>;
    fn ensure_valid_vesting_schedule<T: Config>(&self) -> Result<Balance, DispatchError>;
    /// Returns asset id, need to get from enum
    fn asset_id(&self) -> AssetId;
    /// Returns next block for a given `time`, where asset may be unlocked and claimed
    fn next_claim_block<T: Config>(
        &self,
        time: BlockNumber,
    ) -> Result<Option<BlockNumber>, DispatchError>;
    /// Count of claims per Vesting
    fn claims_count(&self) -> u32;
}

#[allow(unused)]
#[derive(Clone, Encode, Decode, PartialEq, Eq, RuntimeDebug, MaxEncodedLen, TypeInfo)]
pub enum VestingScheduleVariant<BlockNumber, AssetId: Copy, AccountId> {
    LinearVestingSchedule(LinearVestingSchedule<BlockNumber, AssetId>),
    LinearPendingVestingSchedule(LinearPendingVestingSchedule<BlockNumber, AssetId, AccountId>),
}

impl<BlockNumber: AtLeast32Bit + Copy, AssetId: Copy, AccountId>
    VestingSchedule<BlockNumber, Balance, AssetId>
    for VestingScheduleVariant<BlockNumber, AssetId, AccountId>
{
    fn end(&self) -> Option<BlockNumber> {
        match self {
            VestingScheduleVariant::LinearVestingSchedule(variant) => variant.end(),
            VestingScheduleVariant::LinearPendingVestingSchedule(variant) => variant.end(),
        }
    }

    fn total_amount(&self) -> Option<Balance> {
        match self {
            VestingScheduleVariant::LinearVestingSchedule(variant) => variant.total_amount(),
            VestingScheduleVariant::LinearPendingVestingSchedule(variant) => variant.total_amount(),
        }
    }

    fn locked_amount(&self, time: BlockNumber) -> Option<Balance> {
        match self {
            VestingScheduleVariant::LinearVestingSchedule(variant) => variant.locked_amount(time),
            VestingScheduleVariant::LinearPendingVestingSchedule(variant) => {
                variant.locked_amount(time)
            }
        }
    }

    fn ensure_valid_vesting_schedule<T: Config>(&self) -> Result<Balance, DispatchError> {
        match self {
            VestingScheduleVariant::LinearVestingSchedule(variant) => {
                variant.ensure_valid_vesting_schedule::<T>()
            }
            VestingScheduleVariant::LinearPendingVestingSchedule(variant) => {
                variant.ensure_valid_vesting_schedule::<T>()
            }
        }
    }

    fn asset_id(&self) -> AssetId {
        match self {
            VestingScheduleVariant::LinearVestingSchedule(variant) => variant.asset_id(),
            VestingScheduleVariant::LinearPendingVestingSchedule(variant) => variant.asset_id(),
<<<<<<< HEAD
        }
    }

    fn next_claim_block<T: Config>(
        &self,
        time: BlockNumber,
    ) -> Result<Option<BlockNumber>, DispatchError> {
        match self {
            VestingScheduleVariant::LinearVestingSchedule(variant) => {
                variant.next_claim_block::<T>(time)
            }
            VestingScheduleVariant::LinearPendingVestingSchedule(variant) => {
                variant.next_claim_block::<T>(time)
            }
        }
    }

    fn claims_count(&self) -> u32 {
        match self {
            VestingScheduleVariant::LinearVestingSchedule(variant) => variant.claims_count(),
            VestingScheduleVariant::LinearPendingVestingSchedule(variant) => variant.claims_count(),
=======
>>>>>>> 27b4d56d
        }
    }
}

/// The vesting schedule.
///
/// Benefits would be granted gradually, `per_period` amount every `period`
/// of blocks after `start`.
#[derive(Clone, Encode, Decode, PartialEq, Eq, RuntimeDebug, MaxEncodedLen, TypeInfo)]
pub struct LinearVestingSchedule<BlockNumber, AssetId: Copy> {
    /// Vesting asset id
    pub asset_id: AssetId,
    /// Vesting starting block
    pub start: BlockNumber,
    /// Number of blocks between vest
    pub period: BlockNumber,
    /// Number of vest
    pub period_count: u32,
    /// Amount of tokens to release per vest
    #[codec(compact)]
    pub per_period: Balance,
}

impl<BlockNumber: AtLeast32Bit + Copy, AssetId: Copy> VestingSchedule<BlockNumber, Balance, AssetId>
    for LinearVestingSchedule<BlockNumber, AssetId>
{
    fn end(&self) -> Option<BlockNumber> {
        // period * period_count + start
        self.period
            .checked_mul(&self.period_count.into())?
            .checked_add(&self.start)
    }

    fn total_amount(&self) -> Option<Balance> {
        self.per_period.checked_mul(self.period_count.into())
    }

    /// Note this func assumes schedule is a valid one(non-zero period and
    /// non-overflow total amount), and it should be guaranteed by callers.
    fn locked_amount(&self, time: BlockNumber) -> Option<Balance> {
        // full = (time - start) / period
        // unrealized = period_count - full
        // per_period * unrealized
        let full = time.saturating_sub(self.start).checked_div(&self.period)?;
        let unrealized = self
            .period_count
            .saturating_sub(full.unique_saturated_into());
        self.per_period.checked_mul(unrealized.into())
    }

    fn ensure_valid_vesting_schedule<T: Config>(&self) -> Result<Balance, DispatchError> {
        ensure!(!self.period.is_zero(), Error::<T>::ZeroVestingPeriod);
        ensure!(
            !self.period_count.is_zero(),
            Error::<T>::ZeroVestingPeriodCount
        );
        ensure!(self.end().is_some(), Error::<T>::ArithmeticError);

        let total = self.total_amount().ok_or(Error::<T>::ArithmeticError)?;

        ensure!(total >= T::MinVestedTransfer::get(), Error::<T>::AmountLow);

        Ok(total)
    }

    fn asset_id(&self) -> AssetId {
        self.asset_id
    }
<<<<<<< HEAD

    fn next_claim_block<T: Config>(
        &self,
        time: BlockNumber,
    ) -> Result<Option<BlockNumber>, DispatchError> {
        // blocks_to_next = start + ((time - start + period) / period) * period
        if self
            .locked_amount(time)
            .ok_or(Error::<T>::ArithmeticError)?
            .is_zero()
        {
            Ok(None)
        } else {
            let next_period = time
                .saturating_sub(self.start)
                .saturating_add(self.period)
                .checked_div(&self.period)
                .ok_or(Error::<T>::ArithmeticError)?;
            if next_period <= self.period {
                Ok(Some(
                    next_period
                        .checked_mul(&self.period)
                        .ok_or(Error::<T>::ArithmeticError)?
                        .checked_add(&self.start)
                        .ok_or(Error::<T>::ArithmeticError)?,
                ))
            } else {
                Ok(None)
            }
        }
    }

    fn claims_count(&self) -> u32 {
        self.period_count
    }
=======
>>>>>>> 27b4d56d
}

/// The vesting schedule.
///
/// Benefits would be granted gradually, `per_period` amount every `period`
/// of blocks after `start`.
#[derive(Clone, Encode, Decode, PartialEq, Eq, RuntimeDebug, MaxEncodedLen, TypeInfo)]
pub struct LinearPendingVestingSchedule<BlockNumber, AssetId: Copy, AccountId> {
    /// Vesting asset id
    pub asset_id: AssetId,
    /// Account Id of the manager, who may stop pending
    pub manager_id: Option<AccountId>,
    /// Vesting starting block
    pub start: Option<BlockNumber>,
    /// Number of blocks between vest
    pub period: BlockNumber,
    /// Number of vest
    pub period_count: u32,
    /// Amount of tokens to release per vest
    #[codec(compact)]
    pub per_period: Balance,
}

impl<BlockNumber: AtLeast32Bit + Copy, AssetId: Copy, AccountId>
    VestingSchedule<BlockNumber, Balance, AssetId>
    for LinearPendingVestingSchedule<BlockNumber, AssetId, AccountId>
{
    fn end(&self) -> Option<BlockNumber> {
        // period * period_count + start
        self.period
            .checked_mul(&self.period_count.into())?
            .checked_add(&self.start?)
    }

    fn total_amount(&self) -> Option<Balance> {
        self.per_period.checked_mul(self.period_count.into())
    }

    /// Note this func assumes schedule is a valid one(non-zero period and
    /// non-overflow total amount), and it should be guaranteed by callers.
    fn locked_amount(&self, time: BlockNumber) -> Option<Balance> {
        if let Some(start) = self.start {
            // full = (time - start) / period
            // unrealized = period_count - full
            // per_period * unrealized
            let full = time.saturating_sub(start).checked_div(&self.period)?;
            let unrealized = self
                .period_count
                .saturating_sub(full.unique_saturated_into());
            self.per_period.checked_mul(unrealized.into())
        } else {
            self.per_period.checked_mul(self.period_count.into())
        }
    }

    fn ensure_valid_vesting_schedule<T: Config>(&self) -> Result<Balance, DispatchError> {
        ensure!(!self.period.is_zero(), Error::<T>::ZeroVestingPeriod);
        ensure!(
            !self.period_count.is_zero(),
            Error::<T>::ZeroVestingPeriodCount
        );
        if self.start.is_some() {
            ensure!(self.end().is_some(), Error::<T>::ArithmeticError);
        }

        let total = self.total_amount().ok_or(Error::<T>::ArithmeticError)?;

        ensure!(total >= T::MinVestedTransfer::get(), Error::<T>::AmountLow);

        Ok(total)
    }

    fn asset_id(&self) -> AssetId {
        self.asset_id
    }
<<<<<<< HEAD

    fn next_claim_block<T: Config>(
        &self,
        time: BlockNumber,
    ) -> Result<Option<BlockNumber>, DispatchError> {
        // blocks_to_next = start + ((time - start + period) / period) * period
        // Check start for None
        if self
            .locked_amount(time)
            .ok_or(Error::<T>::ArithmeticError)?
            .is_zero()
            || self.start.is_none()
        {
            return Ok(None);
        } else {
            let next_period = time
                .saturating_sub(self.start.unwrap())
                .saturating_add(self.period)
                .checked_div(&self.period)
                .ok_or(Error::<T>::ArithmeticError)?;
            if next_period <= self.period {
                Ok(Some(
                    next_period
                        .checked_mul(&self.period)
                        .ok_or(Error::<T>::ArithmeticError)?
                        .checked_add(&self.start.unwrap())
                        .ok_or(Error::<T>::ArithmeticError)?,
                ))
            } else {
                Ok(None)
            }
        }
    }

    fn claims_count(&self) -> u32 {
        self.period_count
    }
=======
>>>>>>> 27b4d56d
}<|MERGE_RESOLUTION|>--- conflicted
+++ resolved
@@ -43,7 +43,7 @@
     /// Returns all locked amount, `None` if calculation overflows.
     fn total_amount(&self) -> Option<Balance>;
     /// Returns locked amount for a given `time`.
-    fn locked_amount(&self, time: BlockNumber) -> Option<common::Balance>;
+    fn locked_amount(&self, time: BlockNumber) -> Option<Balance>;
     fn ensure_valid_vesting_schedule<T: Config>(&self) -> Result<Balance, DispatchError>;
     /// Returns asset id, need to get from enum
     fn asset_id(&self) -> AssetId;
@@ -105,7 +105,6 @@
         match self {
             VestingScheduleVariant::LinearVestingSchedule(variant) => variant.asset_id(),
             VestingScheduleVariant::LinearPendingVestingSchedule(variant) => variant.asset_id(),
-<<<<<<< HEAD
         }
     }
 
@@ -127,8 +126,6 @@
         match self {
             VestingScheduleVariant::LinearVestingSchedule(variant) => variant.claims_count(),
             VestingScheduleVariant::LinearPendingVestingSchedule(variant) => variant.claims_count(),
-=======
->>>>>>> 27b4d56d
         }
     }
 }
@@ -197,7 +194,6 @@
     fn asset_id(&self) -> AssetId {
         self.asset_id
     }
-<<<<<<< HEAD
 
     fn next_claim_block<T: Config>(
         &self,
@@ -233,8 +229,6 @@
     fn claims_count(&self) -> u32 {
         self.period_count
     }
-=======
->>>>>>> 27b4d56d
 }
 
 /// The vesting schedule.
@@ -310,7 +304,6 @@
     fn asset_id(&self) -> AssetId {
         self.asset_id
     }
-<<<<<<< HEAD
 
     fn next_claim_block<T: Config>(
         &self,
@@ -348,6 +341,4 @@
     fn claims_count(&self) -> u32 {
         self.period_count
     }
-=======
->>>>>>> 27b4d56d
 }