[package]
edition = '2021'
authors = ['Polka Biome Ltd. <jihoon@tutanota.de>']
license = "BSD-4-Clause"
homepage = 'https://sora.org'
repository = 'https://github.com/sora-xor/sora2-network'
name = 'vested-rewards'
version = '1.2.1'

[package.metadata.docs.rs]
targets = ['x86_64-unknown-linux-gnu']

[dependencies]
codec = { package = "parity-scale-codec", version = "3", default-features = false, features = [
    "derive",
] }
log = { version = "0.4.20" }
scale-info = { version = "2", default-features = false, features = ["derive"] }
currencies = { git = "https://github.com/open-web3-stack/open-runtime-module-library.git", package = "orml-currencies", default-features = false }
<<<<<<< HEAD
frame-support = { git = "https://github.com/sora-xor/polkadot-sdk.git", branch = "add_sora_substrate_commits", default-features = false }
frame-system = { git = "https://github.com/sora-xor/polkadot-sdk.git", branch = "add_sora_substrate_commits", default-features = false }
frame-benchmarking = { git = "https://github.com/sora-xor/polkadot-sdk.git", branch = "add_sora_substrate_commits", default-features = false, optional = true }
hex-literal = { version = "0.4.1" }
serde = { version = "1.0.101", features = ["derive"], default-features = false }
sp-core = { git = "https://github.com/sora-xor/polkadot-sdk.git", branch = "add_sora_substrate_commits", default-features = false }
sp-io = { git = "https://github.com/sora-xor/polkadot-sdk.git", branch = "add_sora_substrate_commits", default-features = false }
sp-std = { git = "https://github.com/sora-xor/polkadot-sdk.git", branch = "add_sora_substrate_commits", default-features = false }
=======
frame-support = { git = "https://github.com/sora-xor/polkadot-sdk.git", branch = "polkadot-v1.1.0", default-features = false }
frame-system = { git = "https://github.com/sora-xor/polkadot-sdk.git", branch = "polkadot-v1.1.0", default-features = false }
frame-benchmarking = { git = "https://github.com/sora-xor/polkadot-sdk.git", branch = "polkadot-v1.1.0", default-features = false, optional = true }
hex-literal = { version = "0.4.1" }
serde = { version = "1.0.101", features = ["derive"], default-features = false }
sp-core = { git = "https://github.com/sora-xor/polkadot-sdk.git", branch = "polkadot-v1.1.0", default-features = false }
sp-io = { git = "https://github.com/sora-xor/polkadot-sdk.git", branch = "polkadot-v1.1.0", default-features = false }
sp-std = { git = "https://github.com/sora-xor/polkadot-sdk.git", branch = "polkadot-v1.1.0", default-features = false }
>>>>>>> 87a5efdc
tokens = { git = "https://github.com/open-web3-stack/open-runtime-module-library.git", package = "orml-tokens", default-features = false }
traits = { git = "https://github.com/open-web3-stack/open-runtime-module-library.git", package = "orml-traits", default-features = false }
common = { path = "../../common", default-features = false }
dex-manager = { path = "../dex-manager", default-features = false }
<<<<<<< HEAD
sp-runtime = { git = "https://github.com/sora-xor/polkadot-sdk.git", branch = "add_sora_substrate_commits", default-features = false }
=======
sp-runtime = { git = "https://github.com/sora-xor/polkadot-sdk.git", branch = "polkadot-v1.1.0", default-features = false }
>>>>>>> 87a5efdc
hex = { version = "0.4", default-features = false, features = ["serde"] }
multicollateral-bonding-curve-pool = { path = "../multicollateral-bonding-curve-pool", default-features = false }
serde_bytes = { version = "0.11", default-features = false, features = [
    "alloc",
] }
serde_json = { version = "1.0", default-features = false }
technical = { path = "../technical", default-features = false }
<<<<<<< HEAD
pallet-timestamp = { git = "https://github.com/sora-xor/polkadot-sdk.git", branch = "add_sora_substrate_commits", default-features = false }
itertools = { version = "0.10.5", default-features = false }

[dev-dependencies]
pallet-balances = { git = "https://github.com/sora-xor/polkadot-sdk.git", branch = "add_sora_substrate_commits" }
=======
pallet-timestamp = { git = "https://github.com/sora-xor/polkadot-sdk.git", branch = "polkadot-v1.1.0", default-features = false }
itertools = { version = "0.10.5", default-features = false }

[dev-dependencies]
pallet-balances = { git = "https://github.com/sora-xor/polkadot-sdk.git", branch = "polkadot-v1.1.0" }
>>>>>>> 87a5efdc
assets = { path = "../assets" }
common = { path = "../../common", features = ["test"] }
ceres-liquidity-locker = { path = "../ceres-liquidity-locker", default-features = false }
demeter-farming-platform = { path = "../demeter-farming-platform", default-features = false }
dex-manager = { path = "../dex-manager" }
permissions = { path = "../permissions" }
pool-xyk = { path = "../pool-xyk" }
pswap-distribution = { path = "../pswap-distribution" }
technical = { path = "../technical" }

[features]
default = ['std']
std = [
    'codec/std',
    "scale-info/std",
    'currencies/std',
    'frame-support/std',
    'frame-system/std',
    'hex/std',
    'multicollateral-bonding-curve-pool/std',
    'serde/std',
    'serde_bytes/std',
    'serde_json/std',
    'sp-core/std',
    'sp-io/std',
    'sp-runtime/std',
    'sp-std/std',
    'tokens/std',
    'traits/std',
]
runtime-benchmarks = [
    "frame-benchmarking",
    "frame-system/runtime-benchmarks",
    "frame-support/runtime-benchmarks",
]
private-net = []

try-runtime = ["frame-support/try-runtime"]<|MERGE_RESOLUTION|>--- conflicted
+++ resolved
@@ -17,16 +17,6 @@
 log = { version = "0.4.20" }
 scale-info = { version = "2", default-features = false, features = ["derive"] }
 currencies = { git = "https://github.com/open-web3-stack/open-runtime-module-library.git", package = "orml-currencies", default-features = false }
-<<<<<<< HEAD
-frame-support = { git = "https://github.com/sora-xor/polkadot-sdk.git", branch = "add_sora_substrate_commits", default-features = false }
-frame-system = { git = "https://github.com/sora-xor/polkadot-sdk.git", branch = "add_sora_substrate_commits", default-features = false }
-frame-benchmarking = { git = "https://github.com/sora-xor/polkadot-sdk.git", branch = "add_sora_substrate_commits", default-features = false, optional = true }
-hex-literal = { version = "0.4.1" }
-serde = { version = "1.0.101", features = ["derive"], default-features = false }
-sp-core = { git = "https://github.com/sora-xor/polkadot-sdk.git", branch = "add_sora_substrate_commits", default-features = false }
-sp-io = { git = "https://github.com/sora-xor/polkadot-sdk.git", branch = "add_sora_substrate_commits", default-features = false }
-sp-std = { git = "https://github.com/sora-xor/polkadot-sdk.git", branch = "add_sora_substrate_commits", default-features = false }
-=======
 frame-support = { git = "https://github.com/sora-xor/polkadot-sdk.git", branch = "polkadot-v1.1.0", default-features = false }
 frame-system = { git = "https://github.com/sora-xor/polkadot-sdk.git", branch = "polkadot-v1.1.0", default-features = false }
 frame-benchmarking = { git = "https://github.com/sora-xor/polkadot-sdk.git", branch = "polkadot-v1.1.0", default-features = false, optional = true }
@@ -35,16 +25,11 @@
 sp-core = { git = "https://github.com/sora-xor/polkadot-sdk.git", branch = "polkadot-v1.1.0", default-features = false }
 sp-io = { git = "https://github.com/sora-xor/polkadot-sdk.git", branch = "polkadot-v1.1.0", default-features = false }
 sp-std = { git = "https://github.com/sora-xor/polkadot-sdk.git", branch = "polkadot-v1.1.0", default-features = false }
->>>>>>> 87a5efdc
 tokens = { git = "https://github.com/open-web3-stack/open-runtime-module-library.git", package = "orml-tokens", default-features = false }
 traits = { git = "https://github.com/open-web3-stack/open-runtime-module-library.git", package = "orml-traits", default-features = false }
 common = { path = "../../common", default-features = false }
 dex-manager = { path = "../dex-manager", default-features = false }
-<<<<<<< HEAD
-sp-runtime = { git = "https://github.com/sora-xor/polkadot-sdk.git", branch = "add_sora_substrate_commits", default-features = false }
-=======
 sp-runtime = { git = "https://github.com/sora-xor/polkadot-sdk.git", branch = "polkadot-v1.1.0", default-features = false }
->>>>>>> 87a5efdc
 hex = { version = "0.4", default-features = false, features = ["serde"] }
 multicollateral-bonding-curve-pool = { path = "../multicollateral-bonding-curve-pool", default-features = false }
 serde_bytes = { version = "0.11", default-features = false, features = [
@@ -52,19 +37,11 @@
 ] }
 serde_json = { version = "1.0", default-features = false }
 technical = { path = "../technical", default-features = false }
-<<<<<<< HEAD
-pallet-timestamp = { git = "https://github.com/sora-xor/polkadot-sdk.git", branch = "add_sora_substrate_commits", default-features = false }
-itertools = { version = "0.10.5", default-features = false }
-
-[dev-dependencies]
-pallet-balances = { git = "https://github.com/sora-xor/polkadot-sdk.git", branch = "add_sora_substrate_commits" }
-=======
 pallet-timestamp = { git = "https://github.com/sora-xor/polkadot-sdk.git", branch = "polkadot-v1.1.0", default-features = false }
 itertools = { version = "0.10.5", default-features = false }
 
 [dev-dependencies]
 pallet-balances = { git = "https://github.com/sora-xor/polkadot-sdk.git", branch = "polkadot-v1.1.0" }
->>>>>>> 87a5efdc
 assets = { path = "../assets" }
 common = { path = "../../common", features = ["test"] }
 ceres-liquidity-locker = { path = "../ceres-liquidity-locker", default-features = false }
