--- conflicted
+++ resolved
@@ -30,12 +30,7 @@
 
 use frame_support::{assert_noop, assert_ok};
 
-<<<<<<< HEAD
-use common::{balance, RewardReason, DOT, PSWAP, VAL, XOR, XSTUSD};
-=======
 use common::{balance, DEXId, RewardReason, DOT, PSWAP, VAL, XOR, XSTUSD};
-use frame_support::log::debug;
->>>>>>> e907ed12
 use frame_system;
 use frame_system::RawOrigin;
 use log::debug;
