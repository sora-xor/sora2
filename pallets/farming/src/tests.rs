use crate::mock::*;
use crate::FarmId;
use common::{
    balance,
    prelude::{Balance, SwapAmount},
    AssetSymbol, ToFeeAccount, DOT, PSWAP, XOR,
};
use frame_support::{assert_noop, assert_ok};

impl crate::Module<Runtime> {
    fn run_to_block(n: u64) {
        while System::block_number() < n {
            //crate::Module::<Runtime>::on_finalize(System::block_number());
            System::set_block_number(System::block_number() + 1);
            crate::Module::<Runtime>::perform_per_block_update(System::block_number());
        }
    }

    fn preset01(
        tests: Vec<
            fn(
                crate::mock::DEXId,
                AssetId,
                AssetId,
                common::TradingPair<crate::mock::TechAssetId>,
                crate::mock::TechAccountId,
                crate::mock::TechAccountId,
                AccountId,
                AccountId,
                AssetId,
                FarmId,
            ) -> (),
        >,
    ) {
        let mut ext = ExtBuilder::default().build();
        let dex_id = DEX_A_ID;
        let gt: crate::mock::AssetId = XOR;
        let bp: crate::mock::AssetId = DOT;

        ext.execute_with(|| {
            assert_ok!(assets::Module::<Runtime>::register_asset_id(
                ALICE(),
                XOR,
                AssetSymbol(b"XOR".to_vec()),
                18,
                Balance::from(0u32),
                true,
            ));

            assert_ok!(assets::Module::<Runtime>::register_asset_id(
                ALICE(),
                DOT,
                AssetSymbol(b"DOT".to_vec()),
                18,
                Balance::from(0u32),
                true,
            ));

<<<<<<< HEAD
            assert_ok!(trading_pair::Module::<Testtime>::register(
=======
            assert_ok!(dex_manager::Module::<Runtime>::initialize_dex(
                Origin::signed(BOB()),
                dex_id.clone(),
                XOR,
                BOB(),
                true,
            ));

            assert_ok!(trading_pair::Module::<Runtime>::register(
>>>>>>> e882a267
                Origin::signed(BOB()),
                dex_id.clone(),
                XOR,
                DOT
            ));

            assert_ok!(pool_xyk::Module::<Runtime>::initialize_pool(
                Origin::signed(BOB()),
                dex_id.clone(),
                XOR,
                DOT,
            ));

            let (tpair, tech_acc_id) =
                pool_xyk::Module::<Runtime>::tech_account_from_dex_and_asset_pair(
                    dex_id.clone(),
                    XOR,
                    DOT,
                )
                .unwrap();

            let fee_acc = tech_acc_id.clone().to_fee_account().unwrap();
            let repr: AccountId =
                technical::Module::<Runtime>::tech_account_id_to_account_id(&tech_acc_id).unwrap();
            let fee_repr: AccountId =
                technical::Module::<Runtime>::tech_account_id_to_account_id(&fee_acc).unwrap();
            let mark_asset =
                pool_xyk::Module::<Runtime>::get_marking_asset_repr(&tech_acc_id).unwrap();

            assert_ok!(assets::Module::<Runtime>::mint_to(
                &gt,
                &ALICE(),
                &ALICE(),
                balance!(900000)
            ));

            assert_ok!(assets::Module::<Runtime>::mint_to(
                &gt,
                &ALICE(),
                &BOB(),
                balance!(900000)
            ));

            assert_eq!(
                assets::Module::<Runtime>::free_balance(&gt, &ALICE()).unwrap(),
                balance!(900000),
            );
            assert_eq!(
                assets::Module::<Runtime>::free_balance(&bp, &ALICE()).unwrap(),
                balance!(2000000),
            );
            assert_eq!(
                assets::Module::<Runtime>::free_balance(&gt, &repr.clone()).unwrap(),
                0
            );

            assert_eq!(
                assets::Module::<Runtime>::free_balance(&bp, &repr.clone()).unwrap(),
                0
            );
            assert_eq!(
                assets::Module::<Runtime>::free_balance(&gt, &fee_repr.clone()).unwrap(),
                0
            );

            let farm_id = crate::Module::<Runtime>::create_unchecked(ALICE(), XOR, PSWAP)
                .unwrap()
                .unwrap();

            for test in &tests {
                test(
                    dex_id.clone(),
                    gt.clone(),
                    bp.clone(),
                    tpair.clone(),
                    tech_acc_id.clone(),
                    fee_acc.clone(),
                    repr.clone(),
                    fee_repr.clone(),
                    mark_asset.clone(),
                    farm_id.clone(),
                );
            }
        });
    }

    fn preset02(
        tests: Vec<
            fn(
                crate::mock::DEXId,
                AssetId,
                AssetId,
                common::TradingPair<crate::mock::TechAssetId>,
                crate::mock::TechAccountId,
                crate::mock::TechAccountId,
                AccountId,
                AccountId,
                AssetId,
                FarmId,
            ) -> (),
        >,
    ) {
        let mut new_tests: Vec<
            fn(
                crate::mock::DEXId,
                AssetId,
                AssetId,
                common::TradingPair<crate::mock::TechAssetId>,
                crate::mock::TechAccountId,
                crate::mock::TechAccountId,
                AccountId,
                AccountId,
                AssetId,
                FarmId,
            ) -> (),
        > = vec![
            |dex_id, _, _, _, _, _, _, _, _mark_asset_id: AssetId, _farm_id: FarmId| {
                assert_ok!(pool_xyk::Module::<Runtime>::deposit_liquidity(
                    Origin::signed(ALICE()),
                    dex_id,
                    XOR,
                    DOT,
                    balance!(360000),
                    balance!(144000),
                    balance!(36000),
                    balance!(14400),
                ));

                assert_ok!(pool_xyk::Module::<Runtime>::deposit_liquidity(
                    Origin::signed(BOB()),
                    dex_id,
                    XOR,
                    DOT,
                    balance!(360000),
                    balance!(144000),
                    balance!(36000),
                    balance!(14400),
                ));
            },
        ];
        let mut tests_to_add = tests.clone();
        new_tests.append(&mut tests_to_add);
        crate::Module::<Runtime>::preset01(new_tests);
    }
}

#[test]
fn one_farmer_working_with_farm_cascade() {
    crate::Module::<Runtime>::preset02(vec![
        |dex_id,
         _gt,
         _bp,
         _,
         _,
         _,
         _repr: AccountId,
         _fee_repr: AccountId,
         mark_asset: AssetId,
         farm_id: FarmId| {
            crate::Module::<Runtime>::run_to_block(2000);

            assert_ok!(crate::Module::<Runtime>::lock_to_farm(
                Origin::signed(ALICE()),
                dex_id,
                farm_id,
                mark_asset,
                balance!(10000),
            ));

            crate::Module::<Runtime>::run_to_block(3000);
            let a = Origin::signed(ALICE());
            assert_eq!(
                crate::Module::<Runtime>::discover_claim(a, farm_id).unwrap(),
                103975138541464779121884
            );

            crate::Module::<Runtime>::run_to_block(5000);

            assert_ok!(pool_xyk::Module::<Runtime>::swap_pair(
                Origin::signed(ALICE()),
                ALICE(),
                dex_id,
                XOR,
                DOT,
                SwapAmount::WithDesiredOutput {
                    desired_amount_out: balance!(33000),
                    max_amount_in: balance!(99999999),
                }
            ));

            crate::Module::<Runtime>::run_to_block(6000);
            assert_eq!(
                crate::Module::<Runtime>::discover_claim(Origin::signed(ALICE()), farm_id,)
                    .unwrap(),
                103978267222392724771206
            );

            assert_ok!(crate::Module::<Runtime>::unlock_from_farm(
                Origin::signed(ALICE()),
                dex_id,
                farm_id,
                Some(mark_asset),
                Some(balance!(1000)),
            ));

            crate::Module::<Runtime>::run_to_block(20000);

            assert_ok!(crate::Module::<Runtime>::lock_to_farm(
                Origin::signed(ALICE()),
                dex_id,
                farm_id,
                mark_asset,
                balance!(1000),
            ));

            crate::Module::<Runtime>::run_to_block(30000);

            assert_ok!(crate::Module::<Runtime>::claim(
                Origin::signed(ALICE()),
                farm_id,
                Some(balance!(10)),
            ));

            crate::Module::<Runtime>::run_to_block(35000);

            assert_ok!(crate::Module::<Runtime>::lock_to_farm(
                Origin::signed(ALICE()),
                dex_id,
                farm_id,
                mark_asset,
                balance!(1000),
            ));

            crate::Module::<Runtime>::run_to_block(50000);

            assert_ok!(crate::Module::<Runtime>::claim(
                Origin::signed(ALICE()),
                farm_id,
                None,
            ));

            assert_noop!(
                crate::Module::<Runtime>::claim(
                    Origin::signed(ALICE()),
                    farm_id,
                    Some(balance!(1)),
                ),
                crate::Error::<Runtime>::NothingToClaim
            );

            crate::Module::<Runtime>::run_to_block(60000);

            assert_noop!(
                crate::Module::<Runtime>::claim(
                    Origin::signed(ALICE()),
                    farm_id,
                    Some(balance!(999)),
                ),
                crate::Error::<Runtime>::AmountIsOutOfAvailableValue
            );
        },
    ]);
}

#[test]
fn two_farmers_working_with_farm_cascade() {
    crate::Module::<Runtime>::preset02(vec![
        |dex_id,
         _gt,
         _bp,
         _,
         _,
         _,
         _repr: AccountId,
         _fee_repr: AccountId,
         mark_asset: AssetId,
         farm_id: FarmId| {
            crate::Module::<Runtime>::run_to_block(2000);

            assert_ok!(crate::Module::<Runtime>::lock_to_farm(
                Origin::signed(ALICE()),
                dex_id,
                farm_id,
                mark_asset,
                balance!(10000),
            ));

            assert_ok!(crate::Module::<Runtime>::lock_to_farm(
                Origin::signed(BOB()),
                dex_id,
                farm_id,
                mark_asset,
                balance!(10000),
            ));

            crate::Module::<Runtime>::run_to_block(3000);
            assert_eq!(
                crate::Module::<Runtime>::discover_claim(Origin::signed(ALICE()), farm_id,)
                    .unwrap(),
                51987569270732389560942
            );

            crate::Module::<Runtime>::run_to_block(3000);
            assert_eq!(
                crate::Module::<Runtime>::discover_claim(Origin::signed(BOB()), farm_id,).unwrap(),
                51987569270732389560942
            );

            crate::Module::<Runtime>::run_to_block(5000);

            assert_ok!(pool_xyk::Module::<Runtime>::swap_pair(
                Origin::signed(ALICE()),
                ALICE(),
                dex_id,
                XOR,
                DOT,
                SwapAmount::WithDesiredOutput {
                    desired_amount_out: balance!(33000),
                    max_amount_in: balance!(99999999),
                }
            ));

            assert_ok!(pool_xyk::Module::<Runtime>::swap_pair(
                Origin::signed(ALICE()),
                BOB(),
                dex_id,
                XOR,
                DOT,
                SwapAmount::WithDesiredOutput {
                    desired_amount_out: balance!(33000),
                    max_amount_in: balance!(99999999),
                }
            ));

            crate::Module::<Runtime>::run_to_block(6000);

            assert_eq!(
                crate::Module::<Runtime>::discover_claim(Origin::signed(ALICE()), farm_id,)
                    .unwrap(),
                51989133611196362385603
            );

            assert_eq!(
                crate::Module::<Runtime>::discover_claim(Origin::signed(BOB()), farm_id,).unwrap(),
                51989133611196362385603
            );

            assert_ok!(crate::Module::<Runtime>::unlock_from_farm(
                Origin::signed(ALICE()),
                dex_id,
                farm_id,
                Some(mark_asset),
                Some(balance!(1000)),
            ));

            assert_ok!(crate::Module::<Runtime>::unlock_from_farm(
                Origin::signed(BOB()),
                dex_id,
                farm_id,
                Some(mark_asset),
                Some(balance!(1000)),
            ));

            crate::Module::<Runtime>::run_to_block(20000);
            assert_eq!(
                crate::Module::<Runtime>::discover_claim(Origin::signed(ALICE()), farm_id,)
                    .unwrap(),
                52451700702476025417273
            );
            assert_eq!(
                crate::Module::<Runtime>::discover_claim(Origin::signed(BOB()), farm_id,).unwrap(),
                52451700702476025417273
            );

            crate::Module::<Runtime>::run_to_block(21000);
            assert_eq!(
                crate::Module::<Runtime>::discover_claim(Origin::signed(ALICE()), farm_id,)
                    .unwrap(),
                52487858899033049591217
            );
            assert_eq!(
                crate::Module::<Runtime>::discover_claim(Origin::signed(BOB()), farm_id,).unwrap(),
                52487858899033049591217
            );

            crate::Module::<Runtime>::run_to_block(22000);
            assert_eq!(
                crate::Module::<Runtime>::discover_claim(Origin::signed(ALICE()), farm_id,)
                    .unwrap(),
                52505454948186526233939
            );
            assert_eq!(
                crate::Module::<Runtime>::discover_claim(Origin::signed(BOB()), farm_id,).unwrap(),
                52505454948186526233939
            );

            crate::Module::<Runtime>::run_to_block(23000);
            assert_eq!(
                crate::Module::<Runtime>::discover_claim(Origin::signed(ALICE()), farm_id,)
                    .unwrap(),
                52530526066639891663368
            );
            assert_eq!(
                crate::Module::<Runtime>::discover_claim(Origin::signed(BOB()), farm_id,).unwrap(),
                52530526066639891663368
            );

            assert_ok!(crate::Module::<Runtime>::lock_to_farm(
                Origin::signed(ALICE()),
                dex_id,
                farm_id,
                mark_asset,
                balance!(1000),
            ));

            assert_ok!(crate::Module::<Runtime>::lock_to_farm(
                Origin::signed(BOB()),
                dex_id,
                farm_id,
                mark_asset,
                balance!(1500),
            ));

            crate::Module::<Runtime>::run_to_block(24000);
            assert_eq!(
                crate::Module::<Runtime>::discover_claim(Origin::signed(ALICE()), farm_id,)
                    .unwrap(),
                52473261848944591846985
            );
            assert_eq!(
                crate::Module::<Runtime>::discover_claim(Origin::signed(BOB()), farm_id,).unwrap(),
                52645211368930210402144
            );

            crate::Module::<Runtime>::run_to_block(25000);
            assert_eq!(
                crate::Module::<Runtime>::discover_claim(Origin::signed(ALICE()), farm_id,)
                    .unwrap(),
                52415419296342604706870
            );
            assert_eq!(
                crate::Module::<Runtime>::discover_claim(Origin::signed(BOB()), farm_id,).unwrap(),
                52742419572690985932385
            );

            crate::Module::<Runtime>::run_to_block(29000);
            assert_eq!(
                crate::Module::<Runtime>::discover_claim(Origin::signed(ALICE()), farm_id,)
                    .unwrap(),
                52261271263478340093362
            );
            assert_eq!(
                crate::Module::<Runtime>::discover_claim(Origin::signed(BOB()), farm_id,).unwrap(),
                53081592068137254514308
            );

            crate::Module::<Runtime>::run_to_block(30000);
            assert_eq!(
                crate::Module::<Runtime>::discover_claim(Origin::signed(ALICE()), farm_id,)
                    .unwrap(),
                52245597363990619535308
            );
            assert_eq!(
                crate::Module::<Runtime>::discover_claim(Origin::signed(BOB()), farm_id,).unwrap(),
                53165260016667738554569
            );

            assert_ok!(crate::Module::<Runtime>::claim(
                Origin::signed(ALICE()),
                farm_id,
                Some(balance!(10)),
            ));

            assert_ok!(crate::Module::<Runtime>::claim(
                Origin::signed(BOB()),
                farm_id,
                Some(balance!(40000)),
            ));

            assert_eq!(
                crate::Module::<Runtime>::discover_claim(Origin::signed(ALICE()), farm_id,)
                    .unwrap(),
                52235597363990619534674
            );
            assert_eq!(
                crate::Module::<Runtime>::discover_claim(Origin::signed(BOB()), farm_id,).unwrap(),
                13165260016667738554690
            );

            crate::Module::<Runtime>::run_to_block(35000);

            assert_ok!(crate::Module::<Runtime>::lock_to_farm(
                Origin::signed(ALICE()),
                dex_id,
                farm_id,
                mark_asset,
                balance!(1000),
            ));

            assert_ok!(crate::Module::<Runtime>::lock_to_farm(
                Origin::signed(BOB()),
                dex_id,
                farm_id,
                mark_asset,
                balance!(1000),
            ));

            crate::Module::<Runtime>::run_to_block(50000);
            assert_eq!(
                crate::Module::<Runtime>::discover_claim(Origin::signed(ALICE()), farm_id,)
                    .unwrap(),
                40716972520757701551844
            );
            assert_eq!(
                crate::Module::<Runtime>::discover_claim(Origin::signed(BOB()), farm_id,).unwrap(),
                25369990980909847626935
            );

            assert_ok!(crate::Module::<Runtime>::claim(
                Origin::signed(ALICE()),
                farm_id,
                None,
            ));

            assert_ok!(crate::Module::<Runtime>::claim(
                Origin::signed(BOB()),
                farm_id,
                None,
            ));

            assert_noop!(
                crate::Module::<Runtime>::claim(
                    Origin::signed(ALICE()),
                    farm_id,
                    Some(balance!(1)),
                ),
                crate::Error::<Runtime>::NothingToClaim
            );

            assert_noop!(
                crate::Module::<Runtime>::claim(Origin::signed(BOB()), farm_id, Some(balance!(1))),
                crate::Error::<Runtime>::NothingToClaim
            );

            crate::Module::<Runtime>::run_to_block(60000);

            assert_noop!(
                crate::Module::<Runtime>::claim(
                    Origin::signed(ALICE()),
                    farm_id,
                    Some(balance!(999)),
                ),
                crate::Error::<Runtime>::AmountIsOutOfAvailableValue
            );

            assert_noop!(
                crate::Module::<Runtime>::claim(
                    Origin::signed(BOB()),
                    farm_id,
                    Some(balance!(999)),
                ),
                crate::Error::<Runtime>::AmountIsOutOfAvailableValue
            );
        },
    ]);
}

#[test]
fn unlock_exact() {
    crate::Module::<Runtime>::preset02(vec![
        |dex_id, _gt, _bp, _, _, _, _, _, mark_asset: AssetId, farm_id: FarmId| {
            assert_ok!(crate::Module::<Runtime>::lock_to_farm(
                Origin::signed(ALICE()),
                dex_id,
                farm_id,
                mark_asset,
                balance!(10000),
            ));
            assert_ok!(crate::Module::<Runtime>::unlock_from_farm(
                Origin::signed(ALICE()),
                dex_id,
                farm_id,
                Some(mark_asset),
                Some(balance!(10000)),
            ));
            assert_noop!(
                crate::Module::<Runtime>::unlock_from_farm(
                    Origin::signed(ALICE()),
                    dex_id,
                    farm_id,
                    Some(mark_asset),
                    Some(balance!(1)),
                ),
                crate::Error::<Runtime>::CalculationOrOperationWithFarmingStateIsFailed
            );
        },
    ]);
}

#[test]
fn unlock_more_than_exist_must_fail() {
    crate::Module::<Runtime>::preset02(vec![
        |dex_id, _gt, _bp, _, _, _, _, _, mark_asset: AssetId, farm_id: FarmId| {
            assert_ok!(crate::Module::<Runtime>::lock_to_farm(
                Origin::signed(ALICE()),
                dex_id,
                farm_id,
                mark_asset,
                10_000u32.into(),
            ));
            assert_noop!(
                crate::Module::<Runtime>::unlock_from_farm(
                    Origin::signed(ALICE()),
                    dex_id,
                    farm_id,
                    Some(mark_asset),
                    Some(10_001u32.into()),
                ),
                crate::Error::<Runtime>::CalculationOrOperationWithFarmingStateIsFailed
            );
        },
    ]);
}

#[test]
fn unlock_all_for_asset() {
    crate::Module::<Runtime>::preset02(vec![
        |dex_id, _gt, _bp, _, _, _, _, _, mark_asset: AssetId, farm_id: FarmId| {
            assert_ok!(crate::Module::<Runtime>::lock_to_farm(
                Origin::signed(ALICE()),
                dex_id,
                farm_id,
                mark_asset,
                10_000u32.into(),
            ));
            assert_ok!(crate::Module::<Runtime>::unlock_from_farm(
                Origin::signed(ALICE()),
                dex_id,
                farm_id,
                Some(mark_asset),
                None,
            ));
            assert_noop!(
                crate::Module::<Runtime>::unlock_from_farm(
                    Origin::signed(ALICE()),
                    dex_id,
                    farm_id,
                    Some(mark_asset),
                    Some(balance!(1)),
                ),
                crate::Error::<Runtime>::CalculationOrOperationWithFarmingStateIsFailed
            );
        },
    ]);
}

#[test]
fn unlock_all_assets() {
    crate::Module::<Runtime>::preset02(vec![
        |dex_id, _gt, _bp, _, _, _, _, _, mark_asset: AssetId, farm_id: FarmId| {
            assert_ok!(crate::Module::<Runtime>::lock_to_farm(
                Origin::signed(ALICE()),
                dex_id,
                farm_id,
                mark_asset,
                10_000u32.into(),
            ));
            assert_ok!(crate::Module::<Runtime>::unlock_from_farm(
                Origin::signed(ALICE()),
                dex_id,
                farm_id,
                None,
                None,
            ));
            assert_noop!(
                crate::Module::<Runtime>::unlock_from_farm(
                    Origin::signed(ALICE()),
                    dex_id,
                    farm_id,
                    Some(mark_asset),
                    Some(balance!(1)),
                ),
                crate::Error::<Runtime>::CalculationOrOperationWithFarmingStateIsFailed
            );
        },
    ]);
}<|MERGE_RESOLUTION|>--- conflicted
+++ resolved
@@ -56,19 +56,7 @@
                 true,
             ));
 
-<<<<<<< HEAD
-            assert_ok!(trading_pair::Module::<Testtime>::register(
-=======
-            assert_ok!(dex_manager::Module::<Runtime>::initialize_dex(
-                Origin::signed(BOB()),
-                dex_id.clone(),
-                XOR,
-                BOB(),
-                true,
-            ));
-
             assert_ok!(trading_pair::Module::<Runtime>::register(
->>>>>>> e882a267
                 Origin::signed(BOB()),
                 dex_id.clone(),
                 XOR,
