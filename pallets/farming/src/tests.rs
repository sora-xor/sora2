--- conflicted
+++ resolved
@@ -36,40 +36,23 @@
 use vested_rewards::Rewards;
 
 use crate::mock::{
-<<<<<<< HEAD
-    self, run_to_block, AssetId, ExtBuilder, Runtime, RuntimeOrigin, ALICE, BOB, CHARLIE, DEX_A_ID,
-    REFRESH_FREQUENCY, VESTING_FREQUENCY,
-=======
-    self, run_to_block, AssetId, DEXId, ExtBuilder, Origin, Runtime, ALICE, BOB, CHARLIE, DAVE,
-    DEX_A_ID, DEX_B_ID, EVE, REFRESH_FREQUENCY, VESTING_FREQUENCY,
->>>>>>> e5a34a64
+    self, run_to_block, AssetId, DEXId, ExtBuilder, Runtime, RuntimeOrigin, ALICE, BOB, CHARLIE,
+    DAVE, DEX_A_ID, DEX_B_ID, EVE, REFRESH_FREQUENCY, VESTING_FREQUENCY,
 };
 use crate::{PoolFarmer, PoolFarmers};
 
 fn init_pool(dex_id: DEXId, base_asset: AssetId, other_asset: AssetId) {
     assert_ok!(trading_pair::Pallet::<Runtime>::register(
-<<<<<<< HEAD
         RuntimeOrigin::signed(BOB()),
-        DEX_A_ID,
-        XOR,
-=======
-        Origin::signed(BOB()),
         dex_id,
         base_asset,
->>>>>>> e5a34a64
         other_asset
     ));
 
     assert_ok!(pool_xyk::Pallet::<Runtime>::initialize_pool(
-<<<<<<< HEAD
         RuntimeOrigin::signed(BOB()),
-        DEX_A_ID,
-        XOR,
-=======
-        Origin::signed(BOB()),
         dex_id,
         base_asset,
->>>>>>> e5a34a64
         other_asset,
     ));
 }
@@ -109,11 +92,7 @@
         // Add liquidity before the first refresh
         {
             assert_ok!(pool_xyk::Pallet::<Runtime>::deposit_liquidity(
-<<<<<<< HEAD
-                RuntimeOrigin::signed(ALICE()),
-                dex_id,
-=======
-                Origin::signed(EVE()),
+                RuntimeOrigin::signed(EVE()),
                 DEX_A_ID,
                 XOR,
                 XSTUSD,
@@ -124,7 +103,7 @@
             ));
 
             assert_ok!(pool_xyk::Pallet::<Runtime>::deposit_liquidity(
-                Origin::signed(EVE()),
+                RuntimeOrigin::signed(EVE()),
                 DEX_B_ID,
                 XSTUSD,
                 VAL,
@@ -135,9 +114,8 @@
             ));
 
             assert_ok!(pool_xyk::Pallet::<Runtime>::deposit_liquidity(
-                Origin::signed(ALICE()),
+                RuntimeOrigin::signed(ALICE()),
                 DEX_A_ID,
->>>>>>> e5a34a64
                 XOR,
                 DOT,
                 balance!(1.1),
@@ -147,13 +125,8 @@
             ));
 
             assert_ok!(pool_xyk::Pallet::<Runtime>::deposit_liquidity(
-<<<<<<< HEAD
                 RuntimeOrigin::signed(BOB()),
-                dex_id,
-=======
-                Origin::signed(BOB()),
                 DEX_A_ID,
->>>>>>> e5a34a64
                 XOR,
                 DOT,
                 balance!(1.1),
@@ -163,13 +136,8 @@
             ));
 
             assert_ok!(pool_xyk::Pallet::<Runtime>::deposit_liquidity(
-<<<<<<< HEAD
                 RuntimeOrigin::signed(ALICE()),
-                dex_id,
-=======
-                Origin::signed(ALICE()),
                 DEX_A_ID,
->>>>>>> e5a34a64
                 XOR,
                 PSWAP,
                 balance!(1.1),
@@ -179,7 +147,7 @@
             ));
 
             assert_ok!(pool_xyk::Pallet::<Runtime>::deposit_liquidity(
-                Origin::signed(ALICE()),
+                RuntimeOrigin::signed(ALICE()),
                 DEX_B_ID,
                 XSTUSD,
                 VAL,
@@ -190,7 +158,7 @@
             ));
 
             assert_ok!(pool_xyk::Pallet::<Runtime>::deposit_liquidity(
-                Origin::signed(DAVE()),
+                RuntimeOrigin::signed(DAVE()),
                 DEX_B_ID,
                 XSTUSD,
                 PSWAP,
