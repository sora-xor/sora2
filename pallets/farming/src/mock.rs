--- conflicted
+++ resolved
@@ -33,11 +33,7 @@
 use common::prelude::Balance;
 use common::{
     balance, fixed, hash, AssetName, AssetSymbol, DEXInfo, Fixed, DEFAULT_BALANCE_PRECISION, DOT,
-<<<<<<< HEAD
-    PSWAP, VAL, XOR, XST,
-=======
     PSWAP, VAL, XOR, XST, XSTUSD,
->>>>>>> e5a34a64
 };
 use currencies::BasicCurrencyAdapter;
 use frame_support::traits::{Everything, GenesisBuild, OnFinalize, OnInitialize, PrivilegeCmp};
@@ -407,29 +403,6 @@
             CLAIM_FROM_FARM,
         ];
         Self {
-<<<<<<< HEAD
-            initial_dex_list: vec![(
-                DEX_A_ID,
-                DEXInfo {
-                    base_asset_id: XOR,
-                    synthetic_base_asset_id: XST,
-                    is_public: true,
-                },
-            )],
-            endowed_accounts: vec![
-                (ALICE(), DOT, balance!(2000000)),
-                (ALICE(), PSWAP, balance!(2000000)),
-                (BOB(), DOT, balance!(2000000)),
-                (BOB(), PSWAP, balance!(2000000)),
-                (CHARLIE(), DOT, balance!(2000000)),
-                (CHARLIE(), PSWAP, balance!(2000000)),
-                (DAVE(), DOT, balance!(2000000)),
-                (DAVE(), PSWAP, balance!(2000000)),
-                (EVE(), DOT, balance!(2000000)),
-                (EVE(), PSWAP, balance!(2000000)),
-                (FERDIE(), DOT, balance!(2000000)),
-                (FERDIE(), PSWAP, balance!(2000000)),
-=======
             initial_dex_list: vec![
                 (
                     DEX_A_ID,
@@ -447,7 +420,6 @@
                         is_public: true,
                     },
                 ),
->>>>>>> e5a34a64
             ],
             endowed_accounts: [DOT, PSWAP, VAL, XSTUSD]
                 .into_iter()
