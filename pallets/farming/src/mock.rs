// This file is part of the SORA network and Polkaswap app.

// Copyright (c) 2020, 2021, Polka Biome Ltd. All rights reserved.
// SPDX-License-Identifier: BSD-4-Clause

// Redistribution and use in source and binary forms, with or without modification,
// are permitted provided that the following conditions are met:

// Redistributions of source code must retain the above copyright notice, this list
// of conditions and the following disclaimer.
// Redistributions in binary form must reproduce the above copyright notice, this
// list of conditions and the following disclaimer in the documentation and/or other
// materials provided with the distribution.
//
// All advertising materials mentioning features or use of this software must display
// the following acknowledgement: This product includes software developed by Polka Biome
// Ltd., SORA, and Polkaswap.
//
// Neither the name of the Polka Biome Ltd. nor the names of its contributors may be used
// to endorse or promote products derived from this software without specific prior written permission.

// THIS SOFTWARE IS PROVIDED BY Polka Biome Ltd. AS IS AND ANY EXPRESS OR IMPLIED WARRANTIES,
// INCLUDING, BUT NOT LIMITED TO, THE IMPLIED WARRANTIES OF MERCHANTABILITY AND FITNESS FOR
// A PARTICULAR PURPOSE ARE DISCLAIMED. IN NO EVENT SHALL Polka Biome Ltd. BE LIABLE FOR ANY
// DIRECT, INDIRECT, INCIDENTAL, SPECIAL, EXEMPLARY, OR CONSEQUENTIAL DAMAGES (INCLUDING,
// BUT NOT LIMITED TO, PROCUREMENT OF SUBSTITUTE GOODS OR SERVICES; LOSS OF USE, DATA, OR PROFITS;
// OR BUSINESS INTERRUPTION) HOWEVER CAUSED AND ON ANY THEORY OF LIABILITY, WHETHER IN CONTRACT,
// STRICT LIABILITY, OR TORT (INCLUDING NEGLIGENCE OR OTHERWISE) ARISING IN ANY WAY OUT OF THE
// USE OF THIS SOFTWARE, EVEN IF ADVISED OF THE POSSIBILITY OF SUCH DAMAGE.

use crate::{self as farming, Config};
use common::mock::ExistentialDeposits;
use common::prelude::Balance;
use common::{
    balance, fixed, hash, AssetName, AssetSymbol, DEXInfo, Fixed, DEFAULT_BALANCE_PRECISION, DOT,
    PSWAP, VAL, XOR,
};
use currencies::BasicCurrencyAdapter;
use frame_support::traits::{Everything, GenesisBuild, OnFinalize, OnInitialize, PrivilegeCmp};
use frame_support::weights::Weight;
use frame_support::{construct_runtime, parameter_types};
use frame_system::pallet_prelude::BlockNumberFor;
use frame_system::EnsureRoot;
use permissions::*;
use sp_core::crypto::AccountId32;
use sp_core::H256;
use sp_runtime::testing::Header;
use sp_runtime::traits::{BlakeTwo256, IdentityLookup};
use sp_runtime::Perbill;
use sp_std::cmp::Ordering;
use sp_std::marker::PhantomData;

pub use common::mock::*;
pub use common::TechAssetId as Tas;
pub use common::TechPurpose::*;

pub type DEXId = u32;
pub type BlockNumber = u64;
pub type AccountId = AccountId32;
pub type Amount = i128;
pub type TechAssetId = common::TechAssetId<common::PredefinedAssetId>;
pub type AssetId = common::AssetId32<common::PredefinedAssetId>;
pub type TechAccountId = common::TechAccountId<AccountId, TechAssetId, DEXId>;
type UncheckedExtrinsic = frame_system::mocking::MockUncheckedExtrinsic<Runtime>;
type Block = frame_system::mocking::MockBlock<Runtime>;

pub const PSWAP_PER_DAY: Balance = balance!(2500000);
pub const REFRESH_FREQUENCY: BlockNumberFor<Runtime> = 1200;
pub const VESTING_COEFF: u32 = 3;
pub const VESTING_FREQUENCY: BlockNumberFor<Runtime> = 3600;
pub const BLOCKS_PER_DAY: BlockNumberFor<Runtime> = 14_440;

#[allow(non_snake_case)]
pub fn ALICE() -> AccountId {
    AccountId32::from([1; 32])
}

#[allow(non_snake_case)]
pub fn BOB() -> AccountId {
    AccountId32::from([2; 32])
}

#[allow(non_snake_case)]
pub fn CHARLIE() -> AccountId {
    AccountId32::from([3; 32])
}

#[allow(non_snake_case)]
pub fn DAVE() -> AccountId {
    AccountId32::from([4; 32])
}

#[allow(non_snake_case)]
pub fn EVE() -> AccountId {
    AccountId32::from([5; 32])
}

#[allow(non_snake_case)]
pub fn FERDIE() -> AccountId {
    AccountId32::from([6; 32])
}

pub const DEX_A_ID: DEXId = 0;

parameter_types! {
    pub const BlockHashCount: u64 = 250;
    pub const MaximumBlockWeight: Weight = 1024;
    pub const MaximumBlockLength: u32 = 2 * 1024;
    pub const AvailableBlockRatio: Perbill = Perbill::from_percent(75);
    pub const GetBaseAssetId: AssetId = common::AssetId32 { code: [2, 0, 0, 0, 0, 0, 0, 0, 0, 0, 0, 0, 0, 0, 0, 0, 0, 0, 0, 0, 0, 0, 0, 0, 0, 0, 0, 0, 0, 0, 0, 0], phantom: PhantomData };
    pub const ExistentialDeposit: u128 = 0;
    pub GetPswapDistributionAccountId: AccountId = AccountId32::from([3; 32]);
    pub const GetDefaultSubscriptionFrequency: BlockNumber = 10;
    pub const GetBurnUpdateFrequency: BlockNumber = 14400;
    pub GetIncentiveAssetId: AssetId = common::PSWAP.into();
    pub GetParliamentAccountId: AccountId = AccountId32::from([8; 32]);
    pub RewardDoublingAssets: Vec<AssetId> = vec![VAL.into(), PSWAP.into()];
    pub GetXykFee: Fixed = fixed!(0.003);
    pub GetTeamReservesAccountId: AccountId = AccountId32::from([11; 32]);
    pub const SchedulerMaxWeight: Weight = 1024;
}

construct_runtime! {
    pub enum Runtime where
        Block = Block,
        NodeBlock = Block,
        UncheckedExtrinsic = UncheckedExtrinsic,
    {
<<<<<<< HEAD
        System: frame_system::{Pallet, Call, Config, Storage, Event<T>},
        Permissions: permissions::{Pallet, Call, Config<T>, Storage, Event<T>},
        DexManager: dex_manager::{Pallet, Call, Config<T>, Storage},
        TradingPair: trading_pair::{Pallet, Call, Config<T>, Storage, Event<T>},
        Balances: pallet_balances::{Pallet, Call, Storage, Event<T>},
        Tokens: tokens::{Pallet, Call, Config<T>, Storage, Event<T>},
        Currencies: currencies::{Pallet, Call, Storage, Event<T>},
        Assets: assets::{Pallet, Call, Config<T>, Storage, Event<T>},
        Technical: technical::{Pallet, Call, Config<T>, Storage, Event<T>},
        PoolXYK: pool_xyk::{Pallet, Call, Storage, Event<T>},
        PswapDistribution: pswap_distribution::{Pallet, Call, Config<T>, Storage, Event<T>},
        MBCPool: multicollateral_bonding_curve_pool::{Pallet, Call, Storage, Event<T>},
        VestedRewards: vested_rewards::{Pallet, Storage, Event<T>},
        Scheduler: pallet_scheduler::{Pallet, Call, Storage, Event<T>},

        Farming: farming::{Pallet, Storage},
=======
        System: frame_system::{Module, Call, Config, Storage, Event<T>},
        Permissions: permissions::{Module, Call, Config<T>, Storage, Event<T>},
        DexManager: dex_manager::{Module, Call, Config<T>, Storage},
        TradingPair: trading_pair::{Module, Call, Config<T>, Storage, Event<T>},
        Balances: pallet_balances::{Module, Call, Storage, Event<T>},
        Tokens: tokens::{Module, Call, Config<T>, Storage, Event<T>},
        Currencies: currencies::{Module, Call, Storage, Event<T>},
        Assets: assets::{Module, Call, Config<T>, Storage, Event<T>},
        Technical: technical::{Module, Call, Config<T>, Storage, Event<T>},
        PoolXYK: pool_xyk::{Module, Call, Storage, Event<T>},
        PswapDistribution: pswap_distribution::{Module, Call, Config<T>, Storage, Event<T>},
        MBCPool: multicollateral_bonding_curve_pool::{Module, Call, Storage, Event<T>},
        VestedRewards: vested_rewards::{Module, Storage, Event<T>},
        Scheduler: pallet_scheduler::{Module, Call, Storage, Event<T>},
        Farming: farming::{Module, Call, Storage},
        CeresLiquidityLocker: ceres_liquidity_locker::{Module, Call, Storage, Event<T>},
>>>>>>> ff314775
    }
}

impl frame_system::Config for Runtime {
    type BaseCallFilter = Everything;
    type BlockWeights = ();
    type BlockLength = ();
    type Origin = Origin;
    type Call = Call;
    type Index = u64;
    type BlockNumber = u64;
    type Hash = H256;
    type Hashing = BlakeTwo256;
    type AccountId = AccountId;
    type Lookup = IdentityLookup<Self::AccountId>;
    type Header = Header;
    type Event = Event;
    type BlockHashCount = BlockHashCount;
    type DbWeight = ();
    type Version = ();
    type AccountData = pallet_balances::AccountData<Balance>;
    type OnNewAccount = ();
    type OnKilledAccount = ();
    type SystemWeightInfo = ();
    type PalletInfo = PalletInfo;
    type SS58Prefix = ();
    type OnSetCode = ();
}

impl permissions::Config for Runtime {
    type Event = Event;
}

impl dex_manager::Config for Runtime {}

impl trading_pair::Config for Runtime {
    type Event = Event;
    type EnsureDEXManager = dex_manager::Pallet<Runtime>;
    type WeightInfo = ();
}

impl common::Config for Runtime {
    type DEXId = DEXId;
    type LstId = common::LiquiditySourceType;
}

impl pallet_balances::Config for Runtime {
    type Balance = Balance;
    type Event = Event;
    type DustRemoval = ();
    type ExistentialDeposit = ExistentialDeposit;
    type AccountStore = System;
    type WeightInfo = ();
    type MaxLocks = ();
    type MaxReserves = ();
    type ReserveIdentifier = ();
}

impl tokens::Config for Runtime {
    type Event = Event;
    type Balance = Balance;
    type Amount = Amount;
    type CurrencyId = <Runtime as assets::Config>::AssetId;
    type WeightInfo = ();
    type ExistentialDeposits = ExistentialDeposits;
    type OnDust = ();
    type MaxLocks = ();
    type DustRemovalWhitelist = Everything;
}

impl currencies::Config for Runtime {
    type Event = Event;
    type MultiCurrency = tokens::Pallet<Runtime>;
    type NativeCurrency =
        BasicCurrencyAdapter<Runtime, pallet_balances::Pallet<Runtime>, Amount, BlockNumber>;
    type GetNativeCurrencyId = <Runtime as assets::Config>::GetBaseAssetId;
    type WeightInfo = ();
}

impl assets::Config for Runtime {
    type Event = Event;
    type ExtraAccountId = [u8; 32];
    type ExtraAssetRecordArg =
        common::AssetIdExtraAssetRecordArg<DEXId, common::LiquiditySourceType, [u8; 32]>;
    type AssetId = AssetId;
    type GetBaseAssetId = GetBaseAssetId;
    type Currency = currencies::Pallet<Runtime>;
    type GetTeamReservesAccountId = GetTeamReservesAccountId;
    type GetTotalBalance = ();
    type WeightInfo = ();
}

impl technical::Config for Runtime {
    type Event = Event;
    type TechAssetId = TechAssetId;
    type TechAccountId = TechAccountId;
    type Trigger = ();
    type Condition = ();
    type SwapAction = pool_xyk::PolySwapAction<AssetId, AccountId, TechAccountId>;
}

impl pool_xyk::Config for Runtime {
    const MIN_XOR: Balance = balance!(0.007);
    type Event = Event;
    type PairSwapAction = pool_xyk::PairSwapAction<AssetId, AccountId, TechAccountId>;
    type DepositLiquidityAction =
        pool_xyk::DepositLiquidityAction<AssetId, AccountId, TechAccountId>;
    type WithdrawLiquidityAction =
        pool_xyk::WithdrawLiquidityAction<AssetId, AccountId, TechAccountId>;
    type PolySwapAction = pool_xyk::PolySwapAction<AssetId, AccountId, TechAccountId>;
    type EnsureDEXManager = dex_manager::Pallet<Runtime>;
    type GetFee = GetXykFee;
    type OnPoolCreated = (PswapDistribution, Farming);
    type OnPoolReservesChanged = ();
    type WeightInfo = ();
}

impl pswap_distribution::Config for Runtime {
    type Event = Event;
    type GetIncentiveAssetId = GetIncentiveAssetId;
    type LiquidityProxy = ();
    type CompatBalance = Balance;
    type GetDefaultSubscriptionFrequency = GetDefaultSubscriptionFrequency;
    type GetBurnUpdateFrequency = GetBurnUpdateFrequency;
    type GetTechnicalAccountId = GetPswapDistributionAccountId;
    type EnsureDEXManager = ();
    type OnPswapBurnedAggregator = ();
    type WeightInfo = ();
    type GetParliamentAccountId = GetParliamentAccountId;
    type PoolXykPallet = PoolXYK;
}

impl multicollateral_bonding_curve_pool::Config for Runtime {
    type Event = Event;
    type LiquidityProxy = ();
    type EnsureTradingPairExists = trading_pair::Pallet<Runtime>;
    type EnsureDEXManager = dex_manager::Pallet<Runtime>;
    type PriceToolsPallet = ();
    type VestedRewardsPallet = VestedRewards;
    type WeightInfo = ();
}

impl vested_rewards::Config for Runtime {
    type Event = Event;
    type GetMarketMakerRewardsAccountId = ();
    type GetBondingCurveRewardsAccountId = ();
    type GetFarmingRewardsAccountId = ();
    type WeightInfo = ();
}

/// Used the compare the privilege of an origin inside the scheduler.
pub struct OriginPrivilegeCmp;

impl PrivilegeCmp<OriginCaller> for OriginPrivilegeCmp {
    fn cmp_privilege(left: &OriginCaller, right: &OriginCaller) -> Option<Ordering> {
        if left == right {
            return Some(Ordering::Equal);
        }

        match (left, right) {
            // Root is greater than anything.
            (OriginCaller::system(frame_system::RawOrigin::Root), _) => Some(Ordering::Greater),
            // For every other origin we don't care, as they are not used for `ScheduleOrigin`.
            _ => None,
        }
    }
}

impl pallet_scheduler::Config for Runtime {
    type Event = Event;
    type Origin = Origin;
    type PalletsOrigin = OriginCaller;
    type Call = Call;
    type MaximumWeight = SchedulerMaxWeight;
    type ScheduleOrigin = EnsureRoot<AccountId>;
    type MaxScheduledPerBlock = ();
    type WeightInfo = ();
    type OriginPrivilegeCmp = OriginPrivilegeCmp;
}

impl ceres_liquidity_locker::Config for Runtime {
    const BLOCKS_PER_ONE_DAY: BlockNumberFor<Self> = 14_440;
    type Event = Event;
    type XYKPool = PoolXYK;
    type CeresAssetId = ();
    type WeightInfo = ();
}

impl Config for Runtime {
    const PSWAP_PER_DAY: Balance = PSWAP_PER_DAY;
    const REFRESH_FREQUENCY: BlockNumberFor<Self> = REFRESH_FREQUENCY;
    const VESTING_COEFF: u32 = VESTING_COEFF;
    const VESTING_FREQUENCY: BlockNumberFor<Self> = VESTING_FREQUENCY;
    const BLOCKS_PER_DAY: BlockNumberFor<Self> = BLOCKS_PER_DAY;
    type Call = Call;
    type SchedulerOriginCaller = OriginCaller;
    type Scheduler = Scheduler;
    type RewardDoublingAssets = RewardDoublingAssets;
    type WeightInfo = ();
}

pub struct ExtBuilder {
    initial_dex_list: Vec<(DEXId, DEXInfo<AssetId>)>,
    endowed_accounts: Vec<(AccountId, AssetId, Balance)>,
    initial_permission_owners: Vec<(u32, Scope, Vec<AccountId>)>,
    initial_permissions: Vec<(AccountId, Scope, Vec<u32>)>,
}

impl Default for ExtBuilder {
    fn default() -> Self {
        let preset01 = vec![
            INIT_DEX,
            CREATE_FARM,
            LOCK_TO_FARM,
            UNLOCK_FROM_FARM,
            CLAIM_FROM_FARM,
        ];
        Self {
            initial_dex_list: vec![(
                DEX_A_ID,
                DEXInfo {
                    base_asset_id: XOR,
                    is_public: true,
                },
            )],
            endowed_accounts: vec![
                (ALICE(), DOT, balance!(2000000)),
                (ALICE(), PSWAP, balance!(2000000)),
                (BOB(), DOT, balance!(2000000)),
                (BOB(), PSWAP, balance!(2000000)),
                (CHARLIE(), DOT, balance!(2000000)),
                (CHARLIE(), PSWAP, balance!(2000000)),
                (DAVE(), DOT, balance!(2000000)),
                (DAVE(), PSWAP, balance!(2000000)),
                (EVE(), DOT, balance!(2000000)),
                (EVE(), PSWAP, balance!(2000000)),
                (FERDIE(), DOT, balance!(2000000)),
                (FERDIE(), PSWAP, balance!(2000000)),
            ],
            initial_permission_owners: vec![
                (MANAGE_DEX, Scope::Limited(hash(&DEX_A_ID)), vec![BOB()]),
                (CREATE_FARM, Scope::Unlimited, vec![ALICE()]),
                (LOCK_TO_FARM, Scope::Unlimited, vec![ALICE()]),
                (UNLOCK_FROM_FARM, Scope::Unlimited, vec![ALICE()]),
                (CLAIM_FROM_FARM, Scope::Unlimited, vec![ALICE()]),
            ],
            initial_permissions: vec![
                (BOB(), Scope::Limited(hash(&DEX_A_ID)), vec![MANAGE_DEX]),
                (ALICE(), Scope::Unlimited, preset01.clone()),
                (BOB(), Scope::Unlimited, preset01.clone()),
                (CHARLIE(), Scope::Unlimited, preset01.clone()),
                (DAVE(), Scope::Unlimited, preset01.clone()),
                (EVE(), Scope::Unlimited, preset01.clone()),
                (FERDIE(), Scope::Unlimited, preset01.clone()),
            ],
        }
    }
}

impl ExtBuilder {
    pub fn build(self) -> sp_io::TestExternalities {
        let mut t = frame_system::GenesisConfig::default()
            .build_storage::<Runtime>()
            .unwrap();

        pallet_balances::GenesisConfig::<Runtime> {
            balances: vec![
                (ALICE(), balance!(99000)),
                (BOB(), balance!(99000)),
                (CHARLIE(), balance!(99000)),
                (DAVE(), balance!(99000)),
                (EVE(), balance!(99000)),
                (FERDIE(), balance!(99000)),
            ],
        }
        .assimilate_storage(&mut t)
        .unwrap();

        tokens::GenesisConfig::<Runtime> {
            balances: self.endowed_accounts,
        }
        .assimilate_storage(&mut t)
        .unwrap();

        permissions::GenesisConfig::<Runtime> {
            initial_permission_owners: self.initial_permission_owners,
            initial_permissions: self.initial_permissions,
        }
        .assimilate_storage(&mut t)
        .unwrap();

        assets::GenesisConfig::<Runtime> {
            endowed_assets: vec![
                (
                    XOR.into(),
                    ALICE(),
                    AssetSymbol(b"XOR".to_vec()),
                    AssetName(b"SORA".to_vec()),
                    DEFAULT_BALANCE_PRECISION,
                    0,
                    true,
                    None,
                    None,
                ),
                (
                    DOT.into(),
                    ALICE(),
                    AssetSymbol(b"DOT".to_vec()),
                    AssetName(b"DOT".to_vec()),
                    DEFAULT_BALANCE_PRECISION,
                    0,
                    true,
                    None,
                    None,
                ),
                (
                    PSWAP.into(),
                    ALICE(),
                    AssetSymbol(b"PSWAP".to_vec()),
                    AssetName(b"PSWAP".to_vec()),
                    DEFAULT_BALANCE_PRECISION,
                    0,
                    true,
                    None,
                    None,
                ),
            ],
        }
        .assimilate_storage(&mut t)
        .unwrap();

        dex_manager::GenesisConfig::<Runtime> {
            dex_list: self.initial_dex_list,
        }
        .assimilate_storage(&mut t)
        .unwrap();

        t.into()
    }
}

pub fn run_to_block(n: u64) {
    while System::block_number() < n {
        System::on_finalize(System::block_number());
        System::set_block_number(System::block_number() + 1);
        System::on_initialize(System::block_number());
        Scheduler::on_initialize(System::block_number());
        Farming::on_initialize(System::block_number());
    }
}<|MERGE_RESOLUTION|>--- conflicted
+++ resolved
@@ -126,7 +126,6 @@
         NodeBlock = Block,
         UncheckedExtrinsic = UncheckedExtrinsic,
     {
-<<<<<<< HEAD
         System: frame_system::{Pallet, Call, Config, Storage, Event<T>},
         Permissions: permissions::{Pallet, Call, Config<T>, Storage, Event<T>},
         DexManager: dex_manager::{Pallet, Call, Config<T>, Storage},
@@ -143,24 +142,7 @@
         Scheduler: pallet_scheduler::{Pallet, Call, Storage, Event<T>},
 
         Farming: farming::{Pallet, Storage},
-=======
-        System: frame_system::{Module, Call, Config, Storage, Event<T>},
-        Permissions: permissions::{Module, Call, Config<T>, Storage, Event<T>},
-        DexManager: dex_manager::{Module, Call, Config<T>, Storage},
-        TradingPair: trading_pair::{Module, Call, Config<T>, Storage, Event<T>},
-        Balances: pallet_balances::{Module, Call, Storage, Event<T>},
-        Tokens: tokens::{Module, Call, Config<T>, Storage, Event<T>},
-        Currencies: currencies::{Module, Call, Storage, Event<T>},
-        Assets: assets::{Module, Call, Config<T>, Storage, Event<T>},
-        Technical: technical::{Module, Call, Config<T>, Storage, Event<T>},
-        PoolXYK: pool_xyk::{Module, Call, Storage, Event<T>},
-        PswapDistribution: pswap_distribution::{Module, Call, Config<T>, Storage, Event<T>},
-        MBCPool: multicollateral_bonding_curve_pool::{Module, Call, Storage, Event<T>},
-        VestedRewards: vested_rewards::{Module, Storage, Event<T>},
-        Scheduler: pallet_scheduler::{Module, Call, Storage, Event<T>},
-        Farming: farming::{Module, Call, Storage},
-        CeresLiquidityLocker: ceres_liquidity_locker::{Module, Call, Storage, Event<T>},
->>>>>>> ff314775
+        CeresLiquidityLocker: ceres_liquidity_locker::{Pallet, Call, Storage, Event<T>},
     }
 }
 
