// This file is part of the SORA network and Polkaswap app.

// Copyright (c) 2020, 2021, Polka Biome Ltd. All rights reserved.
// SPDX-License-Identifier: BSD-4-Clause

// Redistribution and use in source and binary forms, with or without modification,
// are permitted provided that the following conditions are met:

// Redistributions of source code must retain the above copyright notice, this list
// of conditions and the following disclaimer.
// Redistributions in binary form must reproduce the above copyright notice, this
// list of conditions and the following disclaimer in the documentation and/or other
// materials provided with the distribution.
//
// All advertising materials mentioning features or use of this software must display
// the following acknowledgement: This product includes software developed by Polka Biome
// Ltd., SORA, and Polkaswap.
//
// Neither the name of the Polka Biome Ltd. nor the names of its contributors may be used
// to endorse or promote products derived from this software without specific prior written permission.

// THIS SOFTWARE IS PROVIDED BY Polka Biome Ltd. AS IS AND ANY EXPRESS OR IMPLIED WARRANTIES,
// INCLUDING, BUT NOT LIMITED TO, THE IMPLIED WARRANTIES OF MERCHANTABILITY AND FITNESS FOR
// A PARTICULAR PURPOSE ARE DISCLAIMED. IN NO EVENT SHALL Polka Biome Ltd. BE LIABLE FOR ANY
// DIRECT, INDIRECT, INCIDENTAL, SPECIAL, EXEMPLARY, OR CONSEQUENTIAL DAMAGES (INCLUDING,
// BUT NOT LIMITED TO, PROCUREMENT OF SUBSTITUTE GOODS OR SERVICES; LOSS OF USE, DATA, OR PROFITS;
// OR BUSINESS INTERRUPTION) HOWEVER CAUSED AND ON ANY THEORY OF LIABILITY, WHETHER IN CONTRACT,
// STRICT LIABILITY, OR TORT (INCLUDING NEGLIGENCE OR OTHERWISE) ARISING IN ANY WAY OUT OF THE
// USE OF THIS SOFTWARE, EVEN IF ADVISED OF THE POSSIBILITY OF SUCH DAMAGE.

use crate::{self as farming, Config};
use common::mock::ExistentialDeposits;
use common::prelude::Balance;
use common::{
    balance, fixed, hash, AssetName, AssetSymbol, DEXInfo, Fixed, DEFAULT_BALANCE_PRECISION, DOT,
    PSWAP, VAL, XOR, XST, XSTUSD,
};
use currencies::BasicCurrencyAdapter;
use frame_support::traits::{Everything, GenesisBuild, OnFinalize, OnInitialize, PrivilegeCmp};
use frame_support::weights::Weight;
use frame_support::{construct_runtime, parameter_types};
use frame_system::pallet_prelude::BlockNumberFor;
use frame_system::EnsureRoot;
use hex_literal::hex;
use permissions::*;
use sp_core::crypto::AccountId32;
use sp_core::H256;
use sp_runtime::testing::Header;
use sp_runtime::traits::{BlakeTwo256, IdentityLookup};
use sp_runtime::{Perbill, Percent};
use sp_std::cmp::Ordering;
use sp_std::marker::PhantomData;

pub use common::mock::*;
pub use common::TechAssetId as Tas;
pub use common::TechPurpose::*;

pub type DEXId = u32;
pub type BlockNumber = u64;
pub type AccountId = AccountId32;
pub type Amount = i128;
pub type TechAssetId = common::TechAssetId<common::PredefinedAssetId>;
pub type AssetId = common::AssetId32<common::PredefinedAssetId>;
pub type TechAccountId = common::TechAccountId<AccountId, TechAssetId, DEXId>;
type UncheckedExtrinsic = frame_system::mocking::MockUncheckedExtrinsic<Runtime>;
type Block = frame_system::mocking::MockBlock<Runtime>;

pub const PSWAP_PER_DAY: Balance = balance!(2500000);
pub const REFRESH_FREQUENCY: BlockNumberFor<Runtime> = 1200;
pub const VESTING_COEFF: u32 = 3;
pub const VESTING_FREQUENCY: BlockNumberFor<Runtime> = 3600;
pub const BLOCKS_PER_DAY: BlockNumberFor<Runtime> = 14_440;

#[allow(non_snake_case)]
pub fn ALICE() -> AccountId {
    AccountId32::from([1; 32])
}

#[allow(non_snake_case)]
pub fn BOB() -> AccountId {
    AccountId32::from([2; 32])
}

#[allow(non_snake_case)]
pub fn CHARLIE() -> AccountId {
    AccountId32::from([3; 32])
}

#[allow(non_snake_case)]
pub fn DAVE() -> AccountId {
    AccountId32::from([4; 32])
}

#[allow(non_snake_case)]
pub fn EVE() -> AccountId {
    AccountId32::from([5; 32])
}

#[allow(non_snake_case)]
pub fn FERDIE() -> AccountId {
    AccountId32::from([6; 32])
}

pub const DEX_A_ID: DEXId = 0;
pub const DEX_B_ID: DEXId = 1;

parameter_types! {
    pub const BlockHashCount: u64 = 250;
    pub const MaximumBlockWeight: Weight = Weight::from_parts(1024, 0);
    pub const MaximumBlockLength: u32 = 2 * 1024;
    pub const AvailableBlockRatio: Perbill = Perbill::from_percent(75);
    pub const GetBaseAssetId: AssetId = common::AssetId32 { code: [2, 0, 0, 0, 0, 0, 0, 0, 0, 0, 0, 0, 0, 0, 0, 0, 0, 0, 0, 0, 0, 0, 0, 0, 0, 0, 0, 0, 0, 0, 0, 0], phantom: PhantomData };
    pub const ExistentialDeposit: u128 = 0;
    pub GetPswapDistributionAccountId: AccountId = AccountId32::from([3; 32]);
    pub const GetDefaultSubscriptionFrequency: BlockNumber = 10;
    pub const GetBurnUpdateFrequency: BlockNumber = 14400;
    pub GetIncentiveAssetId: AssetId = common::PSWAP.into();
    pub GetParliamentAccountId: AccountId = AccountId32::from([8; 32]);
    pub RewardDoublingAssets: Vec<AssetId> = vec![VAL.into(), PSWAP.into()];
    pub GetXykFee: Fixed = fixed!(0.003);
    pub GetMarketMakerRewardsAccountId: AccountId = AccountId32::from([12; 32]);
    pub GetBondingCurveRewardsAccountId: AccountId = AccountId32::from([13; 32]);
    pub GetFarmingRewardsAccountId: AccountId = AccountId32::from([14; 32]);
    pub GetCrowdloanRewardsAccountId: AccountId = AccountId32::from([15; 32]);
    pub const SchedulerMaxWeight: Weight = Weight::from_parts(1024, 0);
    pub const MinimumPeriod: u64 = 5;
}

construct_runtime! {
    pub enum Runtime where
        Block = Block,
        NodeBlock = Block,
        UncheckedExtrinsic = UncheckedExtrinsic,
    {
        System: frame_system::{Pallet, Call, Config, Storage, Event<T>},
        Permissions: permissions::{Pallet, Call, Config<T>, Storage, Event<T>},
        DexManager: dex_manager::{Pallet, Call, Config<T>, Storage},
        TradingPair: trading_pair::{Pallet, Call, Config<T>, Storage, Event<T>},
        Balances: pallet_balances::{Pallet, Call, Storage, Event<T>},
        Tokens: tokens::{Pallet, Call, Config<T>, Storage, Event<T>},
        Timestamp: pallet_timestamp::{Pallet, Call, Storage, Inherent},
        Currencies: currencies::{Pallet, Call, Storage},
        Assets: assets::{Pallet, Call, Config<T>, Storage, Event<T>},
        Technical: technical::{Pallet, Call, Config<T>, Storage, Event<T>},
        PoolXYK: pool_xyk::{Pallet, Call, Storage, Event<T>},
        PswapDistribution: pswap_distribution::{Pallet, Call, Config<T>, Storage, Event<T>},
        MBCPool: multicollateral_bonding_curve_pool::{Pallet, Call, Storage, Event<T>},
        VestedRewards: vested_rewards::{Pallet, Storage, Event<T>},
        Scheduler: pallet_scheduler::{Pallet, Call, Storage, Event<T>},
        Farming: farming::{Pallet, Storage},
        CeresLiquidityLocker: ceres_liquidity_locker::{Pallet, Call, Storage, Event<T>},
        DemeterFarmingPlatform: demeter_farming_platform::{Pallet, Call, Storage, Event<T>},
    }
}

impl frame_system::Config for Runtime {
    type BaseCallFilter = Everything;
    type BlockWeights = ();
    type BlockLength = ();
    type RuntimeOrigin = RuntimeOrigin;
    type RuntimeCall = RuntimeCall;
    type Index = u64;
    type BlockNumber = u64;
    type Hash = H256;
    type Hashing = BlakeTwo256;
    type AccountId = AccountId;
    type Lookup = IdentityLookup<Self::AccountId>;
    type Header = Header;
    type RuntimeEvent = RuntimeEvent;
    type BlockHashCount = BlockHashCount;
    type DbWeight = ();
    type Version = ();
    type AccountData = pallet_balances::AccountData<Balance>;
    type OnNewAccount = ();
    type OnKilledAccount = ();
    type SystemWeightInfo = ();
    type PalletInfo = PalletInfo;
    type SS58Prefix = ();
    type OnSetCode = ();
    type MaxConsumers = frame_support::traits::ConstU32<65536>;
}

impl permissions::Config for Runtime {
    type RuntimeEvent = RuntimeEvent;
}

impl dex_manager::Config for Runtime {}

impl trading_pair::Config for Runtime {
    type RuntimeEvent = RuntimeEvent;
    type EnsureDEXManager = dex_manager::Pallet<Runtime>;
    type WeightInfo = ();
}

impl common::Config for Runtime {
    type DEXId = DEXId;
    type LstId = common::LiquiditySourceType;
}

impl pallet_balances::Config for Runtime {
    type Balance = Balance;
    type RuntimeEvent = RuntimeEvent;
    type DustRemoval = ();
    type ExistentialDeposit = ExistentialDeposit;
    type AccountStore = System;
    type WeightInfo = ();
    type MaxLocks = ();
    type MaxReserves = ();
    type ReserveIdentifier = ();
}

impl tokens::Config for Runtime {
    type RuntimeEvent = RuntimeEvent;
    type Balance = Balance;
    type Amount = Amount;
    type CurrencyId = <Runtime as assets::Config>::AssetId;
    type WeightInfo = ();
    type ExistentialDeposits = ExistentialDeposits;
    type CurrencyHooks = ();
    type MaxLocks = ();
    type MaxReserves = ();
    type ReserveIdentifier = ();
    type DustRemovalWhitelist = Everything;
}

impl currencies::Config for Runtime {
    type MultiCurrency = tokens::Pallet<Runtime>;
    type NativeCurrency =
        BasicCurrencyAdapter<Runtime, pallet_balances::Pallet<Runtime>, Amount, BlockNumber>;
    type GetNativeCurrencyId = <Runtime as assets::Config>::GetBaseAssetId;
    type WeightInfo = ();
}

parameter_types! {
    pub const GetBuyBackAssetId: AssetId = XST;
    pub GetBuyBackSupplyAssets: Vec<AssetId> = vec![VAL, PSWAP];
    pub const GetBuyBackPercentage: u8 = 10;
    pub const GetBuyBackAccountId: AccountId = AccountId::new(hex!(
            "0000000000000000000000000000000000000000000000000000000000000023"
    ));
    pub const GetBuyBackDexId: DEXId = 0;
    pub GetTBCBuyBackXSTPercent: Fixed = fixed!(0.025);
}

impl assets::Config for Runtime {
    type RuntimeEvent = RuntimeEvent;
    type ExtraAccountId = [u8; 32];
    type ExtraAssetRecordArg =
        common::AssetIdExtraAssetRecordArg<DEXId, common::LiquiditySourceType, [u8; 32]>;
    type AssetId = AssetId;
    type GetBaseAssetId = GetBaseAssetId;
    type GetBuyBackAssetId = GetBuyBackAssetId;
    type GetBuyBackSupplyAssets = GetBuyBackSupplyAssets;
    type GetBuyBackPercentage = GetBuyBackPercentage;
    type GetBuyBackAccountId = GetBuyBackAccountId;
    type GetBuyBackDexId = GetBuyBackDexId;
    type BuyBackLiquidityProxy = ();
    type Currency = currencies::Pallet<Runtime>;
    type GetTotalBalance = ();
    type WeightInfo = ();
}

impl technical::Config for Runtime {
    type RuntimeEvent = RuntimeEvent;
    type TechAssetId = TechAssetId;
    type TechAccountId = TechAccountId;
    type Trigger = ();
    type Condition = ();
    type SwapAction = pool_xyk::PolySwapAction<AssetId, AccountId, TechAccountId>;
}

impl demeter_farming_platform::Config for Runtime {
    type RuntimeEvent = RuntimeEvent;
    type DemeterAssetId = ();
    const BLOCKS_PER_HOUR_AND_A_HALF: BlockNumberFor<Self> = 900;
    type WeightInfo = ();
}

impl pool_xyk::Config for Runtime {
    const MIN_XOR: Balance = balance!(0.007);
    type RuntimeEvent = RuntimeEvent;
    type PairSwapAction = pool_xyk::PairSwapAction<AssetId, AccountId, TechAccountId>;
    type DepositLiquidityAction =
        pool_xyk::DepositLiquidityAction<AssetId, AccountId, TechAccountId>;
    type WithdrawLiquidityAction =
        pool_xyk::WithdrawLiquidityAction<AssetId, AccountId, TechAccountId>;
    type PolySwapAction = pool_xyk::PolySwapAction<AssetId, AccountId, TechAccountId>;
    type EnsureDEXManager = dex_manager::Pallet<Runtime>;
    type GetFee = GetXykFee;
    type OnPoolCreated = (PswapDistribution, Farming);
    type OnPoolReservesChanged = ();
    type WeightInfo = ();
}

impl pswap_distribution::Config for Runtime {
    const PSWAP_BURN_PERCENT: Percent = Percent::from_percent(3);
    type RuntimeEvent = RuntimeEvent;
    type GetIncentiveAssetId = GetIncentiveAssetId;
    type GetXSTAssetId = GetBuyBackAssetId;
    type LiquidityProxy = ();
    type CompatBalance = Balance;
    type GetDefaultSubscriptionFrequency = GetDefaultSubscriptionFrequency;
    type GetBurnUpdateFrequency = GetBurnUpdateFrequency;
    type GetTechnicalAccountId = GetPswapDistributionAccountId;
    type EnsureDEXManager = ();
    type OnPswapBurnedAggregator = ();
    type WeightInfo = ();
    type GetParliamentAccountId = GetParliamentAccountId;
    type PoolXykPallet = PoolXYK;
    type BuyBackHandler = ();
}

impl multicollateral_bonding_curve_pool::Config for Runtime {
    type RuntimeEvent = RuntimeEvent;
    type LiquidityProxy = ();
    type EnsureTradingPairExists = trading_pair::Pallet<Runtime>;
    type EnsureDEXManager = dex_manager::Pallet<Runtime>;
    type PriceToolsPallet = ();
    type VestedRewardsPallet = VestedRewards;
    type BuyBackHandler = ();
    type BuyBackXSTPercent = GetTBCBuyBackXSTPercent;
    type WeightInfo = ();
}

impl vested_rewards::Config for Runtime {
<<<<<<< HEAD
    const BLOCKS_PER_DAY: BlockNumberFor<Self> = BLOCKS_PER_DAY;
    type Event = Event;
=======
    type RuntimeEvent = RuntimeEvent;
>>>>>>> cef98871
    type GetMarketMakerRewardsAccountId = GetMarketMakerRewardsAccountId;
    type GetBondingCurveRewardsAccountId = GetBondingCurveRewardsAccountId;
    type GetFarmingRewardsAccountId = GetFarmingRewardsAccountId;
    type WeightInfo = ();
}

/// Used the compare the privilege of an origin inside the scheduler.
pub struct OriginPrivilegeCmp;

impl PrivilegeCmp<OriginCaller> for OriginPrivilegeCmp {
    fn cmp_privilege(left: &OriginCaller, right: &OriginCaller) -> Option<Ordering> {
        if left == right {
            return Some(Ordering::Equal);
        }

        match (left, right) {
            // Root is greater than anything.
            (OriginCaller::system(frame_system::RawOrigin::Root), _) => Some(Ordering::Greater),
            // For every other origin we don't care, as they are not used for `ScheduleOrigin`.
            _ => None,
        }
    }
}

impl pallet_scheduler::Config for Runtime {
    type RuntimeEvent = RuntimeEvent;
    type RuntimeOrigin = RuntimeOrigin;
    type PalletsOrigin = OriginCaller;
    type RuntimeCall = RuntimeCall;
    type MaximumWeight = SchedulerMaxWeight;
    type ScheduleOrigin = EnsureRoot<AccountId>;
    type MaxScheduledPerBlock = ();
    type WeightInfo = ();
    type OriginPrivilegeCmp = OriginPrivilegeCmp;
    type Preimages = ();
}

impl pallet_timestamp::Config for Runtime {
    type Moment = u64;
    type OnTimestampSet = ();
    type MinimumPeriod = MinimumPeriod;
    type WeightInfo = ();
}

impl ceres_liquidity_locker::Config for Runtime {
    const BLOCKS_PER_ONE_DAY: BlockNumberFor<Self> = 14_440;
    type RuntimeEvent = RuntimeEvent;
    type XYKPool = PoolXYK;
    type DemeterFarmingPlatform = DemeterFarmingPlatform;
    type CeresAssetId = ();
    type WeightInfo = ();
}

impl Config for Runtime {
    const PSWAP_PER_DAY: Balance = PSWAP_PER_DAY;
    const REFRESH_FREQUENCY: BlockNumberFor<Self> = REFRESH_FREQUENCY;
    const VESTING_COEFF: u32 = VESTING_COEFF;
    const VESTING_FREQUENCY: BlockNumberFor<Self> = VESTING_FREQUENCY;
    const BLOCKS_PER_DAY: BlockNumberFor<Self> = BLOCKS_PER_DAY;
    type RuntimeCall = RuntimeCall;
    type SchedulerOriginCaller = OriginCaller;
    type Scheduler = Scheduler;
    type RewardDoublingAssets = RewardDoublingAssets;
    type WeightInfo = ();
}

pub struct ExtBuilder {
    initial_dex_list: Vec<(DEXId, DEXInfo<AssetId>)>,
    endowed_accounts: Vec<(AccountId, AssetId, Balance)>,
    initial_permission_owners: Vec<(u32, Scope, Vec<AccountId>)>,
    initial_permissions: Vec<(AccountId, Scope, Vec<u32>)>,
}

impl Default for ExtBuilder {
    fn default() -> Self {
        let preset01 = vec![
            INIT_DEX,
            CREATE_FARM,
            LOCK_TO_FARM,
            UNLOCK_FROM_FARM,
            CLAIM_FROM_FARM,
        ];
        Self {
            initial_dex_list: vec![
                (
                    DEX_A_ID,
                    DEXInfo {
                        base_asset_id: XOR,
                        synthetic_base_asset_id: XST,
                        is_public: true,
                    },
                ),
                (
                    DEX_B_ID,
                    DEXInfo {
                        base_asset_id: XSTUSD,
                        synthetic_base_asset_id: XST,
                        is_public: true,
                    },
                ),
            ],
            endowed_accounts: [DOT, PSWAP, VAL, XSTUSD]
                .into_iter()
                .flat_map(|asset| {
                    [ALICE(), BOB(), CHARLIE(), DAVE(), EVE(), FERDIE()]
                        .into_iter()
                        .map(move |account| (account, asset, balance!(2000000)))
                })
                .collect(),
            initial_permission_owners: vec![
                (MANAGE_DEX, Scope::Limited(hash(&DEX_A_ID)), vec![BOB()]),
                (CREATE_FARM, Scope::Unlimited, vec![ALICE()]),
                (LOCK_TO_FARM, Scope::Unlimited, vec![ALICE()]),
                (UNLOCK_FROM_FARM, Scope::Unlimited, vec![ALICE()]),
                (CLAIM_FROM_FARM, Scope::Unlimited, vec![ALICE()]),
            ],
            initial_permissions: vec![
                (BOB(), Scope::Limited(hash(&DEX_A_ID)), vec![MANAGE_DEX]),
                (ALICE(), Scope::Unlimited, preset01.clone()),
                (BOB(), Scope::Unlimited, preset01.clone()),
                (CHARLIE(), Scope::Unlimited, preset01.clone()),
                (DAVE(), Scope::Unlimited, preset01.clone()),
                (EVE(), Scope::Unlimited, preset01.clone()),
                (FERDIE(), Scope::Unlimited, preset01.clone()),
            ],
        }
    }
}

impl ExtBuilder {
    pub fn build(self) -> sp_io::TestExternalities {
        let mut t = frame_system::GenesisConfig::default()
            .build_storage::<Runtime>()
            .unwrap();

        pallet_balances::GenesisConfig::<Runtime> {
            balances: vec![
                (ALICE(), balance!(99000)),
                (BOB(), balance!(99000)),
                (CHARLIE(), balance!(99000)),
                (DAVE(), balance!(99000)),
                (EVE(), balance!(99000)),
                (FERDIE(), balance!(99000)),
            ],
        }
        .assimilate_storage(&mut t)
        .unwrap();

        tokens::GenesisConfig::<Runtime> {
            balances: self.endowed_accounts,
        }
        .assimilate_storage(&mut t)
        .unwrap();

        permissions::GenesisConfig::<Runtime> {
            initial_permission_owners: self.initial_permission_owners,
            initial_permissions: self.initial_permissions,
        }
        .assimilate_storage(&mut t)
        .unwrap();

        assets::GenesisConfig::<Runtime> {
            endowed_assets: vec![
                (
                    XOR.into(),
                    ALICE(),
                    AssetSymbol(b"XOR".to_vec()),
                    AssetName(b"SORA".to_vec()),
                    DEFAULT_BALANCE_PRECISION,
                    0,
                    true,
                    None,
                    None,
                ),
                (
                    DOT.into(),
                    ALICE(),
                    AssetSymbol(b"DOT".to_vec()),
                    AssetName(b"DOT".to_vec()),
                    DEFAULT_BALANCE_PRECISION,
                    0,
                    true,
                    None,
                    None,
                ),
                (
                    PSWAP.into(),
                    ALICE(),
                    AssetSymbol(b"PSWAP".to_vec()),
                    AssetName(b"PSWAP".to_vec()),
                    DEFAULT_BALANCE_PRECISION,
                    0,
                    true,
                    None,
                    None,
                ),
                (
                    VAL.into(),
                    ALICE(),
                    AssetSymbol(b"VAL".to_vec()),
                    AssetName(b"VAL".to_vec()),
                    DEFAULT_BALANCE_PRECISION,
                    0,
                    true,
                    None,
                    None,
                ),
                (
                    XSTUSD.into(),
                    ALICE(),
                    AssetSymbol(b"XSTUSD".to_vec()),
                    AssetName(b"XSTUSD".to_vec()),
                    DEFAULT_BALANCE_PRECISION,
                    0,
                    true,
                    None,
                    None,
                ),
            ],
        }
        .assimilate_storage(&mut t)
        .unwrap();

        dex_manager::GenesisConfig::<Runtime> {
            dex_list: self.initial_dex_list,
        }
        .assimilate_storage(&mut t)
        .unwrap();

        t.into()
    }
}

pub fn run_to_block(n: u64) {
    while System::block_number() < n {
        System::on_finalize(System::block_number());
        System::set_block_number(System::block_number() + 1);
        System::on_initialize(System::block_number());
        Scheduler::on_initialize(System::block_number());
        Farming::on_initialize(System::block_number());
    }
}<|MERGE_RESOLUTION|>--- conflicted
+++ resolved
@@ -323,12 +323,8 @@
 }
 
 impl vested_rewards::Config for Runtime {
-<<<<<<< HEAD
     const BLOCKS_PER_DAY: BlockNumberFor<Self> = BLOCKS_PER_DAY;
-    type Event = Event;
-=======
-    type RuntimeEvent = RuntimeEvent;
->>>>>>> cef98871
+    type RuntimeEvent = RuntimeEvent;
     type GetMarketMakerRewardsAccountId = GetMarketMakerRewardsAccountId;
     type GetBondingCurveRewardsAccountId = GetBondingCurveRewardsAccountId;
     type GetFarmingRewardsAccountId = GetFarmingRewardsAccountId;
