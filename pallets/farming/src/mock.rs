--- conflicted
+++ resolved
@@ -110,10 +110,7 @@
     pub const MaximumBlockLength: u32 = 2 * 1024;
     pub const AvailableBlockRatio: Perbill = Perbill::from_percent(75);
     pub const GetBaseAssetId: AssetId = common::AssetId32 { code: [2, 0, 0, 0, 0, 0, 0, 0, 0, 0, 0, 0, 0, 0, 0, 0, 0, 0, 0, 0, 0, 0, 0, 0, 0, 0, 0, 0, 0, 0, 0, 0], phantom: PhantomData };
-<<<<<<< HEAD
     pub const ExistentialDeposit: u128 = 1;
-=======
->>>>>>> e907ed12
     pub GetPswapDistributionAccountId: AccountId = AccountId32::from([3; 32]);
     pub const GetDefaultSubscriptionFrequency: BlockNumber = 10;
     pub const GetBurnUpdateFrequency: BlockNumber = 14400;
@@ -154,59 +151,16 @@
     }
 }
 
-<<<<<<< HEAD
-impl frame_system::Config for Runtime {
-    type BaseCallFilter = Everything;
-    type BlockWeights = ();
-    type BlockLength = ();
-    type RuntimeOrigin = RuntimeOrigin;
-    type RuntimeCall = RuntimeCall;
-    type Nonce = u64;
-    type Block = Block;
-    type Hash = H256;
-    type Hashing = BlakeTwo256;
-    type AccountId = AccountId;
-    type Lookup = IdentityLookup<Self::AccountId>;
-    type RuntimeEvent = RuntimeEvent;
-    type BlockHashCount = BlockHashCount;
-    type DbWeight = ();
-    type Version = ();
-    type AccountData = pallet_balances::AccountData<Balance>;
-    type OnNewAccount = ();
-    type OnKilledAccount = ();
-    type SystemWeightInfo = ();
-    type PalletInfo = PalletInfo;
-    type SS58Prefix = ();
-    type OnSetCode = ();
-    type MaxConsumers = frame_support::traits::ConstU32<65536>;
-}
-=======
-mock_pallet_balances_config!(Runtime);
+/* mock_pallet_balances_config!(Runtime); */
 mock_technical_config!(Runtime, pool_xyk::PolySwapAction<DEXId, AssetId, AccountId, TechAccountId>);
 mock_currencies_config!(Runtime);
 mock_frame_system_config!(Runtime);
 mock_common_config!(Runtime);
 mock_tokens_config!(Runtime);
 mock_assets_config!(Runtime);
->>>>>>> e907ed12
 
 impl permissions::Config for Runtime {
     type RuntimeEvent = RuntimeEvent;
-}
-
-impl dex_manager::Config for Runtime {}
-
-impl trading_pair::Config for Runtime {
-    type RuntimeEvent = RuntimeEvent;
-    type EnsureDEXManager = dex_manager::Pallet<Runtime>;
-    type DexInfoProvider = dex_manager::Pallet<Runtime>;
-    type WeightInfo = ();
-<<<<<<< HEAD
-}
-
-impl common::Config for Runtime {
-    type DEXId = DEXId;
-    type LstId = common::LiquiditySourceType;
 }
 
 impl pallet_balances::Config for Runtime {
@@ -225,6 +179,22 @@
     type MaxFreezes = ();
 }
 
+impl dex_manager::Config for Runtime {}
+
+impl trading_pair::Config for Runtime {
+    type RuntimeEvent = RuntimeEvent;
+    type EnsureDEXManager = dex_manager::Pallet<Runtime>;
+    type DexInfoProvider = dex_manager::Pallet<Runtime>;
+    type WeightInfo = ();
+}
+
+impl common::Config for Runtime {
+    type DEXId = DEXId;
+    type LstId = common::LiquiditySourceType;
+}
+
+
+
 impl tokens::Config for Runtime {
     type RuntimeEvent = RuntimeEvent;
     type Balance = Balance;
@@ -245,9 +215,6 @@
         BasicCurrencyAdapter<Runtime, pallet_balances::Pallet<Runtime>, Amount, BlockNumber>;
     type GetNativeCurrencyId = <Runtime as assets::Config>::GetBaseAssetId;
     type WeightInfo = ();
-=======
-    type AssetInfoProvider = assets::Pallet<Runtime>;
->>>>>>> e907ed12
 }
 
 parameter_types! {
