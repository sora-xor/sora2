// This file is part of the SORA network and Polkaswap app.

// Copyright (c) 2020, 2021, Polka Biome Ltd. All rights reserved.
// SPDX-License-Identifier: BSD-4-Clause

// Redistribution and use in source and binary forms, with or without modification,
// are permitted provided that the following conditions are met:

// Redistributions of source code must retain the above copyright notice, this list
// of conditions and the following disclaimer.
// Redistributions in binary form must reproduce the above copyright notice, this
// list of conditions and the following disclaimer in the documentation and/or other
// materials provided with the distribution.
//
// All advertising materials mentioning features or use of this software must display
// the following acknowledgement: This product includes software developed by Polka Biome
// Ltd., SORA, and Polkaswap.
//
// Neither the name of the Polka Biome Ltd. nor the names of its contributors may be used
// to endorse or promote products derived from this software without specific prior written permission.

// THIS SOFTWARE IS PROVIDED BY Polka Biome Ltd. AS IS AND ANY EXPRESS OR IMPLIED WARRANTIES,
// INCLUDING, BUT NOT LIMITED TO, THE IMPLIED WARRANTIES OF MERCHANTABILITY AND FITNESS FOR
// A PARTICULAR PURPOSE ARE DISCLAIMED. IN NO EVENT SHALL Polka Biome Ltd. BE LIABLE FOR ANY
// DIRECT, INDIRECT, INCIDENTAL, SPECIAL, EXEMPLARY, OR CONSEQUENTIAL DAMAGES (INCLUDING,
// BUT NOT LIMITED TO, PROCUREMENT OF SUBSTITUTE GOODS OR SERVICES; LOSS OF USE, DATA, OR PROFITS;
// OR BUSINESS INTERRUPTION) HOWEVER CAUSED AND ON ANY THEORY OF LIABILITY, WHETHER IN CONTRACT,
// STRICT LIABILITY, OR TORT (INCLUDING NEGLIGENCE OR OTHERWISE) ARISING IN ANY WAY OUT OF THE
// USE OF THIS SOFTWARE, EVEN IF ADVISED OF THE POSSIBILITY OF SUCH DAMAGE.

use common::mock::ExistentialDeposits;
use common::prelude::Balance;
use common::{balance, fixed, AssetName, AssetSymbol, BalancePrecision, Fixed, FromGenericPair};
use currencies::BasicCurrencyAdapter;
use frame_support::traits::GenesisBuild;
use frame_support::weights::Weight;
use frame_support::{construct_runtime, parameter_types};
use frame_system;
use hex_literal::hex;
use permissions::Scope;
use sp_core::H256;
use sp_runtime::testing::Header;
use sp_runtime::traits::{BlakeTwo256, IdentityLookup, Zero};
use sp_runtime::{AccountId32, Perbill};
use sp_std::vec;

use crate::Config;

pub type AccountId = AccountId32;
pub type BlockNumber = u64;
pub type Amount = i128;
pub type AssetId = common::AssetId32<common::PredefinedAssetId>;
pub type TechAccountId = common::TechAccountId<AccountId, TechAssetId, DEXId>;
type TechAssetId = common::TechAssetId<common::PredefinedAssetId>;
type DEXId = common::DEXId;
type UncheckedExtrinsic = frame_system::mocking::MockUncheckedExtrinsic<Runtime>;
type Block = frame_system::mocking::MockBlock<Runtime>;

pub fn alice() -> AccountId {
    AccountId32::from([1u8; 32])
}

pub fn fees_account_a() -> AccountId {
    AccountId32::from([2u8; 32])
}

pub fn fees_account_b() -> AccountId {
    AccountId32::from([3u8; 32])
}

pub fn pool_account_a() -> AccountId {
    AccountId32::from([11u8; 32])
}

pub fn pool_account_b() -> AccountId {
    AccountId32::from([12u8; 32])
}

pub const DEX_A_ID: DEXId = common::DEXId::Polkaswap;

parameter_types! {
    pub GetBaseAssetId: AssetId = common::XOR.into();
    pub GetIncentiveAssetId: AssetId = common::PSWAP.into();
    pub const PoolTokenAId: AssetId = common::AssetId32::from_bytes(hex!("0211110000000000000000000000000000000000000000000000000000000000"));
    pub const PoolTokenBId: AssetId = common::AssetId32::from_bytes(hex!("0222220000000000000000000000000000000000000000000000000000000000"));
    pub const BlockHashCount: u64 = 250;
    pub const MaximumBlockWeight: Weight = 1024;
    pub const MaximumBlockLength: u32 = 2 * 1024;
    pub const AvailableBlockRatio: Perbill = Perbill::from_percent(75);
    pub const GetDefaultFee: u16 = 30;
    pub const GetDefaultProtocolFee: u16 = 0;
    pub GetPswapDistributionTechAccountId: TechAccountId = {
        let tech_account_id = TechAccountId::from_generic_pair(
            pswap_distribution::TECH_ACCOUNT_PREFIX.to_vec(),
            pswap_distribution::TECH_ACCOUNT_MAIN.to_vec(),
        );
        tech_account_id
    };
    pub GetPswapDistributionAccountId: AccountId = {
        let tech_account_id = GetPswapDistributionTechAccountId::get();
        let account_id =
            technical::Module::<Runtime>::tech_account_id_to_account_id(&tech_account_id)
                .expect("Failed to get ordinary account id for technical account id.");
        account_id
    };
    pub const GetDefaultSubscriptionFrequency: BlockNumber = 10;
    pub const GetBurnUpdateFrequency: BlockNumber = 3;
    pub const ExistentialDeposit: u128 = 0;
    pub const TransferFee: u128 = 0;
    pub const CreationFee: u128 = 0;
    pub const TransactionByteFee: u128 = 1;
    pub GetXykFee: Fixed = fixed!(0.003);
    pub GetParliamentAccountId: AccountId = AccountId32::from([7u8; 32]);
}

construct_runtime! {
    pub enum Runtime where
        Block = Block,
        NodeBlock = Block,
        UncheckedExtrinsic = UncheckedExtrinsic,
    {
        System: frame_system::{Module, Call, Config, Storage, Event<T>},
        PswapDistribution: pswap_distribution::{Module, Call, Config<T>, Storage, Event<T>},
        Tokens: tokens::{Module, Call, Config<T>, Storage, Event<T>},
        Permissions: permissions::{Module, Call, Config<T>, Storage, Event<T>},
        Currencies: currencies::{Module, Call, Storage, Event<T>},
        Assets: assets::{Module, Call, Config<T>, Storage, Event<T>},
        Balances: pallet_balances::{Module, Call, Config<T>, Storage, Event<T>},
        Technical: technical::{Module, Call, Storage, Event<T>},
        DexManager: dex_manager::{Module, Call, Storage},
        TradingPair: trading_pair::{Module, Call, Config<T>, Storage, Event<T>},
        PoolXYK: pool_xyk::{Module, Call, Storage, Event<T>},
    }
}

impl Config for Runtime {}

impl frame_system::Config for Runtime {
    type BaseCallFilter = ();
    type BlockWeights = ();
    type BlockLength = ();
    type Origin = Origin;
    type Call = Call;
    type Index = u64;
    type BlockNumber = u64;
    type Hash = H256;
    type Hashing = BlakeTwo256;
    type AccountId = AccountId;
    type Lookup = IdentityLookup<Self::AccountId>;
    type Header = Header;
    type Event = Event;
    type BlockHashCount = BlockHashCount;
    type DbWeight = ();
    type Version = ();
    type AccountData = pallet_balances::AccountData<Balance>;
    type OnNewAccount = ();
    type OnKilledAccount = ();
    type SystemWeightInfo = ();
    type PalletInfo = PalletInfo;
    type SS58Prefix = ();
}

impl pswap_distribution::Config for Runtime {
    type Event = Event;
    type GetIncentiveAssetId = GetIncentiveAssetId;
    type LiquidityProxy = ();
    type CompatBalance = Balance;
    type GetDefaultSubscriptionFrequency = GetDefaultSubscriptionFrequency;
    type GetBurnUpdateFrequency = GetBurnUpdateFrequency;
    type GetTechnicalAccountId = GetPswapDistributionAccountId;
    type EnsureDEXManager = DexManager;
    type OnPswapBurnedAggregator = ();
    type WeightInfo = ();
    type GetParliamentAccountId = GetParliamentAccountId;
    type PoolXykPallet = PoolXYK;
}

impl tokens::Config for Runtime {
    type Event = Event;
    type Balance = Balance;
    type Amount = Amount;
    type CurrencyId = <Runtime as assets::Config>::AssetId;
    type WeightInfo = ();
    type ExistentialDeposits = ExistentialDeposits;
    type OnDust = ();
}

impl permissions::Config for Runtime {
    type Event = Event;
}

impl currencies::Config for Runtime {
    type Event = Event;
    type MultiCurrency = Tokens;
    type NativeCurrency =
        BasicCurrencyAdapter<Runtime, pallet_balances::Module<Runtime>, Amount, BlockNumber>;
    type GetNativeCurrencyId = <Runtime as assets::Config>::GetBaseAssetId;
    type WeightInfo = ();
}

impl assets::Config for Runtime {
    type Event = Event;
    type ExtraAccountId = [u8; 32];
    type ExtraAssetRecordArg =
        common::AssetIdExtraAssetRecordArg<common::DEXId, common::LiquiditySourceType, [u8; 32]>;
    type AssetId = AssetId;
    type GetBaseAssetId = GetBaseAssetId;
    type Currency = currencies::Module<Runtime>;
    type WeightInfo = ();
}

impl common::Config for Runtime {
    type DEXId = DEXId;
    type LstId = common::LiquiditySourceType;
}

impl pallet_balances::Config for Runtime {
    type Balance = Balance;
    type Event = Event;
    type DustRemoval = ();
    type ExistentialDeposit = ExistentialDeposit;
    type AccountStore = System;
    type WeightInfo = ();
    type MaxLocks = ();
}

impl technical::Config for Runtime {
    type Event = Event;
    type TechAssetId = TechAssetId;
    type TechAccountId = TechAccountId;
    type Trigger = ();
    type Condition = ();
    type SwapAction = pool_xyk::PolySwapAction<AssetId, AccountId, TechAccountId>;
    type WeightInfo = ();
}

impl dex_manager::Config for Runtime {}

impl trading_pair::Config for Runtime {
    type Event = Event;
    type EnsureDEXManager = dex_manager::Module<Runtime>;
    type WeightInfo = ();
}

impl pool_xyk::Config for Runtime {
    const MIN_XOR: Balance = balance!(0.0007);
    type Event = Event;
    type PairSwapAction = pool_xyk::PairSwapAction<AssetId, AccountId, TechAccountId>;
    type DepositLiquidityAction =
        pool_xyk::DepositLiquidityAction<AssetId, AccountId, TechAccountId>;
    type WithdrawLiquidityAction =
        pool_xyk::WithdrawLiquidityAction<AssetId, AccountId, TechAccountId>;
    type PolySwapAction = pool_xyk::PolySwapAction<AssetId, AccountId, TechAccountId>;
    type EnsureDEXManager = dex_manager::Module<Runtime>;
<<<<<<< HEAD
    type OnPoolCreated = PswapDistribution;
=======
    type GetFee = GetXykFee;
    type PswapDistributionPallet = PswapDistribution;
>>>>>>> c7bba3bd
    type WeightInfo = ();
}

pub struct ExtBuilder {
    endowed_accounts: Vec<(AccountId, AssetId, Balance)>,
    endowed_assets: Vec<(
        AssetId,
        AccountId,
        AssetSymbol,
        AssetName,
        BalancePrecision,
        Balance,
        bool,
    )>,
    initial_permission_owners: Vec<(u32, Scope, Vec<AccountId>)>,
    initial_permissions: Vec<(AccountId, Scope, Vec<u32>)>,
    subscribed_accounts: Vec<(AccountId, (DEXId, AccountId, BlockNumber, BlockNumber))>,
    burn_info: (Fixed, Fixed, Fixed),
}

impl ExtBuilder {
    pub fn with_accounts(accounts: Vec<(AccountId, AssetId, Balance)>) -> Self {
        let permissioned_account_id = GetPswapDistributionAccountId::get();
        Self {
            endowed_accounts: accounts,
            endowed_assets: vec![
                (
                    common::XOR.into(),
                    alice(),
                    AssetSymbol(b"XOR".to_vec()),
                    AssetName(b"SORA".to_vec()),
                    18,
                    Balance::zero(),
                    true,
                ),
                (
                    common::PSWAP.into(),
                    alice(),
                    AssetSymbol(b"PSWAP".to_vec()),
                    AssetName(b"Polkaswap".to_vec()),
                    10,
                    Balance::zero(),
                    true,
                ),
                (
                    PoolTokenAId::get(),
                    alice(),
                    AssetSymbol(b"POOLA".to_vec()),
                    AssetName(b"Pool A".to_vec()),
                    18,
                    Balance::zero(),
                    true,
                ),
                (
                    PoolTokenBId::get(),
                    alice(),
                    AssetSymbol(b"POOLB".to_vec()),
                    AssetName(b"Pool B".to_vec()),
                    18,
                    Balance::zero(),
                    true,
                ),
            ],
            initial_permission_owners: vec![],
            initial_permissions: vec![(
                permissioned_account_id,
                Scope::Unlimited,
                vec![permissions::MINT, permissions::BURN],
            )],
            subscribed_accounts: vec![
                (fees_account_a(), (DEX_A_ID, pool_account_a(), 5, 0)),
                (fees_account_b(), (DEX_A_ID, pool_account_b(), 7, 0)),
            ],
            burn_info: (fixed!(0.1), fixed!(0.10), fixed!(0.40)),
        }
    }
}

impl Default for ExtBuilder {
    fn default() -> Self {
        ExtBuilder::with_accounts(vec![
            (fees_account_a(), common::XOR.into(), balance!(1)),
            (fees_account_a(), common::PSWAP.into(), balance!(6)),
        ])
    }
}

impl ExtBuilder {
    pub fn build(self) -> sp_io::TestExternalities {
        let mut t = SystemConfig::default().build_storage::<Runtime>().unwrap();

        let mut vec = self
            .endowed_accounts
            .iter()
            .map(|(acc, ..)| (acc.clone(), 0))
            .chain(vec![
                (alice(), 0),
                (fees_account_a(), 0),
                (fees_account_b(), 0),
                (GetPswapDistributionAccountId::get(), 0),
                (GetParliamentAccountId::get(), 0),
            ])
            .collect::<Vec<_>>();

        vec.sort_by_key(|x| x.0.clone());
        vec.dedup_by(|x, y| x.0 == y.0);
        BalancesConfig { balances: vec }
            .assimilate_storage(&mut t)
            .unwrap();

        PermissionsConfig {
            initial_permissions: self.initial_permissions,
            initial_permission_owners: self.initial_permission_owners,
        }
        .assimilate_storage(&mut t)
        .unwrap();

        TokensConfig {
            endowed_accounts: self.endowed_accounts,
        }
        .assimilate_storage(&mut t)
        .unwrap();

        AssetsConfig {
            endowed_assets: self.endowed_assets,
        }
        .assimilate_storage(&mut t)
        .unwrap();

        PswapDistributionConfig {
            subscribed_accounts: self.subscribed_accounts,
            burn_info: self.burn_info,
        }
        .assimilate_storage(&mut t)
        .unwrap();

        t.into()
    }
}<|MERGE_RESOLUTION|>--- conflicted
+++ resolved
@@ -252,12 +252,8 @@
         pool_xyk::WithdrawLiquidityAction<AssetId, AccountId, TechAccountId>;
     type PolySwapAction = pool_xyk::PolySwapAction<AssetId, AccountId, TechAccountId>;
     type EnsureDEXManager = dex_manager::Module<Runtime>;
-<<<<<<< HEAD
+    type GetFee = GetXykFee;
     type OnPoolCreated = PswapDistribution;
-=======
-    type GetFee = GetXykFee;
-    type PswapDistributionPallet = PswapDistribution;
->>>>>>> c7bba3bd
     type WeightInfo = ();
 }
 
