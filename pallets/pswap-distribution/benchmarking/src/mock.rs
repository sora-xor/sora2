--- conflicted
+++ resolved
@@ -31,15 +31,10 @@
 use common::mock::{ExistentialDeposits, GetTradingPairRestrictedFlag};
 use common::prelude::Balance;
 use common::{
-<<<<<<< HEAD
-    balance, fixed, mock_common_config, mock_pallet_balances_config, mock_technical_config,
-    AssetName, AssetSymbol, BalancePrecision, ContentSource, Description, Fixed, FromGenericPair,
-    DEFAULT_BALANCE_PRECISION, PSWAP, TBCD, VAL, XOR,
-=======
-    balance, fixed, mock_currencies_config, mock_frame_system_config, mock_pallet_balances_config,
-    mock_technical_config, AssetName, AssetSymbol, BalancePrecision, ContentSource, Description,
-    Fixed, FromGenericPair, DEFAULT_BALANCE_PRECISION, PSWAP, TBCD, VAL, XOR,
->>>>>>> 1def84be
+    balance, fixed, mock_common_config, mock_currencies_config, mock_frame_system_config,
+    mock_pallet_balances_config, mock_technical_config, AssetName, AssetSymbol, BalancePrecision,
+    ContentSource, Description, Fixed, FromGenericPair, DEFAULT_BALANCE_PRECISION, PSWAP, TBCD,
+    VAL, XOR,
 };
 use currencies::BasicCurrencyAdapter;
 use frame_support::traits::{Everything, GenesisBuild};
@@ -152,6 +147,7 @@
 mock_currencies_config!(Runtime);
 mock_technical_config!(Runtime, pool_xyk::PolySwapAction<DEXId, AssetId, AccountId, TechAccountId>);
 mock_frame_system_config!(Runtime);
+mock_common_config!(Runtime);
 
 impl Config for Runtime {}
 
@@ -222,8 +218,6 @@
     type WeightInfo = ();
     type AssetRegulator = permissions::Pallet<Runtime>;
 }
-
-mock_common_config!(Runtime);
 
 impl dex_manager::Config for Runtime {}
 
