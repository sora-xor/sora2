--- conflicted
+++ resolved
@@ -111,11 +111,8 @@
     pub const TransactionByteFee: u128 = 1;
     pub GetXykFee: Fixed = fixed!(0.003);
     pub GetParliamentAccountId: AccountId = AccountId32::from([7u8; 32]);
-<<<<<<< HEAD
     pub GetXykFee: Fixed = fixed!(0.003);
-=======
     pub GetTeamReservesAccountId: AccountId = AccountId32::from([11; 32]);
->>>>>>> 0f0afc7e
 }
 
 construct_runtime! {
@@ -259,12 +256,9 @@
     type PolySwapAction = pool_xyk::PolySwapAction<AssetId, AccountId, TechAccountId>;
     type EnsureDEXManager = dex_manager::Module<Runtime>;
     type GetFee = GetXykFee;
-<<<<<<< HEAD
     type PswapDistributionPallet = PswapDistribution;
     type GetFee = GetFee;
-=======
     type OnPoolCreated = PswapDistribution;
->>>>>>> 0f0afc7e
     type WeightInfo = ();
 }
 
