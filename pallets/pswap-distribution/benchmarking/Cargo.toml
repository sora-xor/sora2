[package]
description = 'Pallet for automatic distribution of pswap tokens for liquidity providers.'
authors = ['Polka Biome Ltd. <jihoon@tutanota.de>']
license = "BSD-4-Clause"
homepage = 'https://sora.org'
repository = 'https://github.com/sora-xor/sora2-network'
version = '0.1.0'
name = 'pswap-distribution-benchmarking'
edition = '2021'

[package.metadata.docs.rs]
targets = ['x86_64-unknown-linux-gnu']

[dependencies]
codec = { package = "parity-scale-codec", version = "3", default-features = false, features = [
    "derive",
] }
scale-info = { version = "2", default-features = false, features = ["derive"] }
<<<<<<< HEAD
frame-benchmarking = { git = "https://github.com/sora-xor/polkadot-sdk.git", branch = "add_sora_substrate_commits", default-features = false, optional = true }
frame-support = { git = "https://github.com/sora-xor/polkadot-sdk.git", branch = "add_sora_substrate_commits", default-features = false }
frame-system = { git = "https://github.com/sora-xor/polkadot-sdk.git", branch = "add_sora_substrate_commits", default-features = false }
hex-literal = { version = "0.4.1" }
sp-core = { git = "https://github.com/sora-xor/polkadot-sdk.git", branch = "add_sora_substrate_commits", default-features = false }
sp-io = { git = "https://github.com/sora-xor/polkadot-sdk.git", branch = "add_sora_substrate_commits", default-features = false }
sp-std = { git = "https://github.com/sora-xor/polkadot-sdk.git", branch = "add_sora_substrate_commits", default-features = false }
=======
frame-benchmarking = { git = "https://github.com/sora-xor/polkadot-sdk.git", branch = "polkadot-v1.1.0", default-features = false, optional = true }
frame-support = { git = "https://github.com/sora-xor/polkadot-sdk.git", branch = "polkadot-v1.1.0", default-features = false }
frame-system = { git = "https://github.com/sora-xor/polkadot-sdk.git", branch = "polkadot-v1.1.0", default-features = false }
hex-literal = { version = "0.4.1" }
sp-core = { git = "https://github.com/sora-xor/polkadot-sdk.git", branch = "polkadot-v1.1.0", default-features = false }
sp-io = { git = "https://github.com/sora-xor/polkadot-sdk.git", branch = "polkadot-v1.1.0", default-features = false }
sp-std = { git = "https://github.com/sora-xor/polkadot-sdk.git", branch = "polkadot-v1.1.0", default-features = false }
>>>>>>> 87a5efdc
tokens = { git = "https://github.com/open-web3-stack/open-runtime-module-library.git", package = "orml-tokens", default-features = false }
traits = { git = "https://github.com/open-web3-stack/open-runtime-module-library.git", package = "orml-traits", default-features = false }

assets = { path = "../../assets", default-features = false }
common = { path = "../../../common", default-features = false }
permissions = { path = "../../permissions", default-features = false }
pool-xyk = { path = "../../pool-xyk", default-features = false }
pswap-distribution = { path = "..", default-features = false }
technical = { path = "../../technical", default-features = false }
trading-pair = { path = "../../trading-pair", default-features = false }
<<<<<<< HEAD
pallet-timestamp = { git = "https://github.com/sora-xor/polkadot-sdk.git", branch = "add_sora_substrate_commits", default-features = false }
=======
pallet-timestamp = { git = "https://github.com/sora-xor/polkadot-sdk.git", branch = "polkadot-v1.1.0", default-features = false }
>>>>>>> 87a5efdc

[dev-dependencies]
ceres-liquidity-locker = { path = "../../ceres-liquidity-locker", default-features = false }
currencies = { git = "https://github.com/open-web3-stack/open-runtime-module-library.git", package = "orml-currencies" }
demeter-farming-platform = { path = "../../demeter-farming-platform", default-features = false }
hex-literal = { version = '0.4.1' }
<<<<<<< HEAD
pallet-balances = { git = "https://github.com/sora-xor/polkadot-sdk.git", branch = "add_sora_substrate_commits" }
serde = { version = "1.0.101", features = ["derive"] }
sp-core = { git = "https://github.com/sora-xor/polkadot-sdk.git", branch = "add_sora_substrate_commits" }
sp-io = { git = "https://github.com/sora-xor/polkadot-sdk.git", branch = "add_sora_substrate_commits" }
sp-runtime = { git = "https://github.com/sora-xor/polkadot-sdk.git", branch = "add_sora_substrate_commits" }
sp-std = { git = "https://github.com/sora-xor/polkadot-sdk.git", branch = "add_sora_substrate_commits" }
=======
pallet-balances = { git = "https://github.com/sora-xor/polkadot-sdk.git", branch = "polkadot-v1.1.0" }
serde = { version = "1.0.101", features = ["derive"] }
sp-core = { git = "https://github.com/sora-xor/polkadot-sdk.git", branch = "polkadot-v1.1.0" }
sp-io = { git = "https://github.com/sora-xor/polkadot-sdk.git", branch = "polkadot-v1.1.0" }
sp-runtime = { git = "https://github.com/sora-xor/polkadot-sdk.git", branch = "polkadot-v1.1.0" }
sp-std = { git = "https://github.com/sora-xor/polkadot-sdk.git", branch = "polkadot-v1.1.0" }
>>>>>>> 87a5efdc

common = { path = "../../../common", features = ["test"] }
dex-manager = { path = "../../dex-manager" }
trading-pair = { path = "../../trading-pair" }

[features]
default = ["std"]

std = [
    "assets/std",
    "frame-benchmarking/std",
    "frame-support/std",
    "frame-system/std",
    "permissions/std",
    "pool-xyk/std",
    "pswap-distribution/std",
    "sp-std/std",
    "tokens/std",
    "traits/std",
]

runtime-benchmarks = [
    "frame-benchmarking",
    "frame-support/runtime-benchmarks",
    "frame-system/runtime-benchmarks",
]<|MERGE_RESOLUTION|>--- conflicted
+++ resolved
@@ -16,15 +16,6 @@
     "derive",
 ] }
 scale-info = { version = "2", default-features = false, features = ["derive"] }
-<<<<<<< HEAD
-frame-benchmarking = { git = "https://github.com/sora-xor/polkadot-sdk.git", branch = "add_sora_substrate_commits", default-features = false, optional = true }
-frame-support = { git = "https://github.com/sora-xor/polkadot-sdk.git", branch = "add_sora_substrate_commits", default-features = false }
-frame-system = { git = "https://github.com/sora-xor/polkadot-sdk.git", branch = "add_sora_substrate_commits", default-features = false }
-hex-literal = { version = "0.4.1" }
-sp-core = { git = "https://github.com/sora-xor/polkadot-sdk.git", branch = "add_sora_substrate_commits", default-features = false }
-sp-io = { git = "https://github.com/sora-xor/polkadot-sdk.git", branch = "add_sora_substrate_commits", default-features = false }
-sp-std = { git = "https://github.com/sora-xor/polkadot-sdk.git", branch = "add_sora_substrate_commits", default-features = false }
-=======
 frame-benchmarking = { git = "https://github.com/sora-xor/polkadot-sdk.git", branch = "polkadot-v1.1.0", default-features = false, optional = true }
 frame-support = { git = "https://github.com/sora-xor/polkadot-sdk.git", branch = "polkadot-v1.1.0", default-features = false }
 frame-system = { git = "https://github.com/sora-xor/polkadot-sdk.git", branch = "polkadot-v1.1.0", default-features = false }
@@ -32,7 +23,6 @@
 sp-core = { git = "https://github.com/sora-xor/polkadot-sdk.git", branch = "polkadot-v1.1.0", default-features = false }
 sp-io = { git = "https://github.com/sora-xor/polkadot-sdk.git", branch = "polkadot-v1.1.0", default-features = false }
 sp-std = { git = "https://github.com/sora-xor/polkadot-sdk.git", branch = "polkadot-v1.1.0", default-features = false }
->>>>>>> 87a5efdc
 tokens = { git = "https://github.com/open-web3-stack/open-runtime-module-library.git", package = "orml-tokens", default-features = false }
 traits = { git = "https://github.com/open-web3-stack/open-runtime-module-library.git", package = "orml-traits", default-features = false }
 
@@ -43,32 +33,19 @@
 pswap-distribution = { path = "..", default-features = false }
 technical = { path = "../../technical", default-features = false }
 trading-pair = { path = "../../trading-pair", default-features = false }
-<<<<<<< HEAD
-pallet-timestamp = { git = "https://github.com/sora-xor/polkadot-sdk.git", branch = "add_sora_substrate_commits", default-features = false }
-=======
 pallet-timestamp = { git = "https://github.com/sora-xor/polkadot-sdk.git", branch = "polkadot-v1.1.0", default-features = false }
->>>>>>> 87a5efdc
 
 [dev-dependencies]
 ceres-liquidity-locker = { path = "../../ceres-liquidity-locker", default-features = false }
 currencies = { git = "https://github.com/open-web3-stack/open-runtime-module-library.git", package = "orml-currencies" }
 demeter-farming-platform = { path = "../../demeter-farming-platform", default-features = false }
 hex-literal = { version = '0.4.1' }
-<<<<<<< HEAD
-pallet-balances = { git = "https://github.com/sora-xor/polkadot-sdk.git", branch = "add_sora_substrate_commits" }
-serde = { version = "1.0.101", features = ["derive"] }
-sp-core = { git = "https://github.com/sora-xor/polkadot-sdk.git", branch = "add_sora_substrate_commits" }
-sp-io = { git = "https://github.com/sora-xor/polkadot-sdk.git", branch = "add_sora_substrate_commits" }
-sp-runtime = { git = "https://github.com/sora-xor/polkadot-sdk.git", branch = "add_sora_substrate_commits" }
-sp-std = { git = "https://github.com/sora-xor/polkadot-sdk.git", branch = "add_sora_substrate_commits" }
-=======
 pallet-balances = { git = "https://github.com/sora-xor/polkadot-sdk.git", branch = "polkadot-v1.1.0" }
 serde = { version = "1.0.101", features = ["derive"] }
 sp-core = { git = "https://github.com/sora-xor/polkadot-sdk.git", branch = "polkadot-v1.1.0" }
 sp-io = { git = "https://github.com/sora-xor/polkadot-sdk.git", branch = "polkadot-v1.1.0" }
 sp-runtime = { git = "https://github.com/sora-xor/polkadot-sdk.git", branch = "polkadot-v1.1.0" }
 sp-std = { git = "https://github.com/sora-xor/polkadot-sdk.git", branch = "polkadot-v1.1.0" }
->>>>>>> 87a5efdc
 
 common = { path = "../../../common", features = ["test"] }
 dex-manager = { path = "../../dex-manager" }
