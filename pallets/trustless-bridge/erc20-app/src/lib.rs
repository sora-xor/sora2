//! # ERC20
//!
//! An application that implements bridged ERC20 token assets.
//!
//! ## Overview
//!
//! ETH balances are stored in the tightly-coupled [`asset`] runtime module. When an account holder
//! burns some of their balance, a `Transfer` event is emitted. An external relayer will listen for
//! this event and relay it to the other chain.
//!
//! ## Interface
//!
//! ### Dispatchable Calls
//!
//! - `burn`: Burn an ERC20 token balance.
#![cfg_attr(not(feature = "std"), no_std)]

pub const TRANSFER_MAX_GAS: u64 = 100_000;

extern crate alloc;

mod payload;
pub mod weights;

#[cfg(feature = "runtime-benchmarks")]
pub mod benchmarking;

#[cfg(test)]
mod mock;

#[cfg(test)]
mod tests;

use bridge_types::{H160, U256};
use frame_support::dispatch::{DispatchError, DispatchResult};
use frame_support::ensure;
use frame_support::traits::EnsureOrigin;
use frame_system::ensure_signed;
use sp_runtime::traits::StaticLookup;
use sp_std::prelude::*;

pub use weights::WeightInfo;

pub use pallet::*;

#[frame_support::pallet]
pub mod pallet {

    use crate::payload::*;

    use super::*;

<<<<<<< HEAD
    use bridge_types::substrate::MainnetAssetId;
    use bridge_types::traits::BridgeAssetLocker;
=======
    use bridge_types::evm::*;
>>>>>>> c7646c97
    use bridge_types::traits::{
        AppRegistry, BalancePrecisionConverter, BridgeApp, BridgeAssetRegistry,
        MessageStatusNotifier, OutboundChannel,
    };
    use bridge_types::types::{
        AssetKind, BridgeAppInfo, BridgeAssetInfo, CallOriginOutput, MessageStatus,
    };
    use bridge_types::MainnetAssetId;
    use bridge_types::{EVMChainId, GenericAccount, GenericNetworkId, H256};
    use frame_support::pallet_prelude::*;
    use frame_system::pallet_prelude::*;
    use frame_system::{ensure_root, RawOrigin};
    use sp_runtime::traits::Convert;
    use sp_runtime::traits::Zero;

    type AccountIdOf<T> = <T as frame_system::Config>::AccountId;
    pub type AssetIdOf<T> =
        <<T as Config>::BridgeAssetLocker as BridgeAssetLocker<AccountIdOf<T>>>::AssetId;

    pub type BalanceOf<T> =
        <<T as Config>::BridgeAssetLocker as BridgeAssetLocker<AccountIdOf<T>>>::Balance;
    pub type AssetNameOf<T> = <<T as Config>::AssetRegistry as BridgeAssetRegistry<
        AccountIdOf<T>,
        AssetIdOf<T>,
    >>::AssetName;
    pub type AssetSymbolOf<T> = <<T as Config>::AssetRegistry as BridgeAssetRegistry<
        AccountIdOf<T>,
        AssetIdOf<T>,
    >>::AssetSymbol;

    #[pallet::pallet]
    #[pallet::generate_store(pub(super) trait Store)]
    #[pallet::without_storage_info]
    pub struct Pallet<T>(_);

    #[pallet::config]
    pub trait Config: frame_system::Config {
        type RuntimeEvent: From<Event<Self>> + IsType<<Self as frame_system::Config>::RuntimeEvent>;

        type OutboundChannel: OutboundChannel<
            EVMChainId,
            Self::AccountId,
            AdditionalEVMOutboundData,
        >;

        type CallOrigin: EnsureOrigin<
            Self::RuntimeOrigin,
            Success = CallOriginOutput<EVMChainId, H256, AdditionalEVMInboundData>,
        >;

        type MessageStatusNotifier: MessageStatusNotifier<
            AssetIdOf<Self>,
            Self::AccountId,
            BalanceOf<Self>,
        >;

        type AssetRegistry: BridgeAssetRegistry<Self::AccountId, AssetIdOf<Self>>;

        type AppRegistry: AppRegistry<EVMChainId, H160>;

        type AssetIdConverter: Convert<AssetIdOf<Self>, MainnetAssetId>;

        type BalancePrecisionConverter: BalancePrecisionConverter<
            AssetIdOf<Self>,
            BalanceOf<Self>,
            U256,
        >;

        type BridgeAssetLocker: BridgeAssetLocker<Self::AccountId>;

        type WeightInfo: WeightInfo;
    }

    #[pallet::hooks]
    impl<T: Config> Hooks<BlockNumberFor<T>> for Pallet<T> {}

    #[pallet::event]
    #[pallet::generate_deposit(pub(super) fn deposit_event)]
    pub enum Event<T: Config> {
        /// [network_id, asset_id, sender, recepient, amount]
        Burned(EVMChainId, AssetIdOf<T>, T::AccountId, H160, BalanceOf<T>),
        /// [network_id, asset_id, sender, recepient, amount]
        Minted(EVMChainId, AssetIdOf<T>, H160, T::AccountId, BalanceOf<T>),
        /// [network_id, sender, asset_id, amount]
        Refunded(EVMChainId, AccountIdOf<T>, AssetIdOf<T>, BalanceOf<T>),
    }

    #[pallet::storage]
    #[pallet::getter(fn app_address)]
    pub(super) type AppAddresses<T: Config> =
        StorageDoubleMap<_, Identity, EVMChainId, Identity, AssetKind, H160, OptionQuery>;

    #[pallet::storage]
    #[pallet::getter(fn asset_kind)]
    pub(super) type AssetKinds<T: Config> =
        StorageDoubleMap<_, Identity, EVMChainId, Identity, AssetIdOf<T>, AssetKind, OptionQuery>;

    #[pallet::storage]
    #[pallet::getter(fn token_address)]
    pub(super) type TokenAddresses<T: Config> =
        StorageDoubleMap<_, Identity, EVMChainId, Identity, AssetIdOf<T>, H160, OptionQuery>;

    #[pallet::storage]
    #[pallet::getter(fn asset_by_address)]
    pub(super) type AssetsByAddresses<T: Config> =
        StorageDoubleMap<_, Identity, EVMChainId, Identity, H160, AssetIdOf<T>, OptionQuery>;

    #[pallet::storage]
    #[pallet::getter(fn sidechain_precision)]
    pub(super) type SidechainPrecision<T: Config> =
        StorageDoubleMap<_, Identity, EVMChainId, Identity, AssetIdOf<T>, u8, OptionQuery>;

    #[pallet::error]
    pub enum Error<T> {
        TokenIsNotRegistered,
        AppIsNotRegistered,
        NotEnoughFunds,
        InvalidNetwork,
        TokenAlreadyRegistered,
        AppAlreadyRegistered,
        /// Call encoding failed.
        CallEncodeFailed,
        /// Amount must be > 0
        WrongAmount,
        /// Wrong bridge request for refund
        WrongRequest,
        /// Wrong bridge request status, must be Failed
        WrongRequestStatus,
    }

    #[pallet::genesis_config]
    pub struct GenesisConfig<T: Config> {
        /// [network_id, contract, asset_kind]
        pub apps: Vec<(EVMChainId, H160, AssetKind)>,
        /// [network_id, asset_id, asset_contract, asset_kind, precision]
        pub assets: Vec<(EVMChainId, AssetIdOf<T>, H160, AssetKind, u8)>,
    }

    #[cfg(feature = "std")]
    impl<T: Config> Default for GenesisConfig<T> {
        fn default() -> Self {
            Self {
                apps: Default::default(),
                assets: Default::default(),
            }
        }
    }

    #[pallet::genesis_build]
    impl<T: Config> GenesisBuild<T> for GenesisConfig<T> {
        fn build(&self) {
            for (network_id, contract, asset_kind) in self.apps.iter() {
                AppAddresses::<T>::insert(network_id, asset_kind, contract);
            }
            for (network_id, asset_id, contract, asset_kind, precision) in self.assets.iter() {
                Pallet::<T>::register_asset_inner(
                    *network_id,
                    asset_id.clone(),
                    *contract,
                    *asset_kind,
                    *precision,
                )
                .unwrap();
            }
        }
    }

    #[pallet::call]
    impl<T: Config> Pallet<T> {
        // Internal calls to be used from Ethereum side.
        // DON'T CHANGE ORDER

        #[pallet::call_index(0)]
        #[pallet::weight(<T as Config>::WeightInfo::mint())]
        pub fn mint(
            origin: OriginFor<T>,
            token: H160,
            sender: H160,
            recipient: <T::Lookup as StaticLookup>::Source,
            amount: U256,
        ) -> DispatchResult {
            let CallOriginOutput {
                network_id,
                message_id,
                timepoint,
                additional,
            } = T::CallOrigin::ensure_origin(origin.clone())?;
            let asset_id = AssetsByAddresses::<T>::get(network_id, token)
                // should never return this error, because called from Ethereum
                .ok_or(Error::<T>::TokenIsNotRegistered)?;
            let asset_kind = AssetKinds::<T>::get(network_id, &asset_id)
                .ok_or(Error::<T>::TokenIsNotRegistered)?;
            let app_address = AppAddresses::<T>::get(network_id, asset_kind)
                .ok_or(Error::<T>::AppIsNotRegistered)?;
            let sidechain_precision = SidechainPrecision::<T>::get(network_id, &asset_id)
                .ok_or(Error::<T>::TokenIsNotRegistered)?;

            if additional.source != app_address {
                return Err(DispatchError::BadOrigin.into());
            }

            let amount = T::BalancePrecisionConverter::from_sidechain(
                &asset_id,
                sidechain_precision,
                amount,
            )
            .ok_or(Error::<T>::WrongAmount)?;
            ensure!(amount > Zero::zero(), Error::<T>::WrongAmount);
            let recipient = T::Lookup::lookup(recipient)?;
            T::BridgeAssetLocker::unlock_asset(
                network_id.into(),
                asset_kind,
                recipient.clone(),
                asset_id.clone(),
                amount.clone(),
            )?;

            T::MessageStatusNotifier::inbound_request(
                GenericNetworkId::EVM(network_id),
                message_id,
                GenericAccount::EVM(sender),
                recipient.clone(),
                asset_id.clone(),
                amount.clone(),
                timepoint,
                MessageStatus::Done,
            );
            Self::deposit_event(Event::Minted(
                network_id, asset_id, sender, recipient, amount,
            ));
            Ok(())
        }

        #[pallet::call_index(1)]
        #[pallet::weight(<T as Config>::WeightInfo::register_asset_internal())]
        pub fn register_asset_internal(
            origin: OriginFor<T>,
            asset_id: AssetIdOf<T>,
            contract: H160,
        ) -> DispatchResult {
            let CallOriginOutput {
                network_id,
                additional,
                ..
            } = T::CallOrigin::ensure_origin(origin)?;
            let asset_kind = AppAddresses::<T>::iter_prefix(network_id)
                .find(|(_, address)| *address == additional.source)
                .ok_or(Error::<T>::AppIsNotRegistered)?
                .0;
            let asset_info = T::AssetRegistry::get_raw_info(asset_id.clone());
            Self::register_asset_inner(
                network_id,
                asset_id,
                contract,
                asset_kind,
                asset_info.precision,
            )?;
            Ok(())
        }

        // Common exstrinsics

        #[pallet::call_index(2)]
        #[pallet::weight(<T as Config>::WeightInfo::burn())]
        pub fn burn(
            origin: OriginFor<T>,
            network_id: EVMChainId,
            asset_id: AssetIdOf<T>,
            recipient: H160,
            amount: BalanceOf<T>,
        ) -> DispatchResult {
            let who = ensure_signed(origin)?;

            Self::burn_inner(who, network_id, asset_id, recipient, amount)?;

            Ok(())
        }

        #[pallet::call_index(3)]
        #[pallet::weight(<T as Config>::WeightInfo::register_erc20_asset())]
        pub fn register_erc20_asset(
            origin: OriginFor<T>,
            network_id: EVMChainId,
            address: H160,
            symbol: AssetSymbolOf<T>,
            name: AssetNameOf<T>,
            decimals: u8,
        ) -> DispatchResult {
            ensure_root(origin)?;
            ensure!(
                !AssetsByAddresses::<T>::contains_key(network_id, address),
                Error::<T>::TokenAlreadyRegistered
            );
            let target = AppAddresses::<T>::get(network_id, AssetKind::Sidechain)
                .ok_or(Error::<T>::AppIsNotRegistered)?;

            let asset_id = T::AssetRegistry::register_asset(network_id.into(), name, symbol)?;

            Self::register_asset_inner(
                network_id,
                asset_id,
                address,
                AssetKind::Sidechain,
                decimals,
            )?;

            let message = RegisterErc20AssetPayload { address };

            T::OutboundChannel::submit(
                network_id,
                &RawOrigin::Root,
                &message.encode().map_err(|_| Error::<T>::CallEncodeFailed)?,
                AdditionalEVMOutboundData {
                    target,
                    max_gas: 100000u64.into(),
                },
            )?;
            Ok(())
        }

        #[pallet::call_index(4)]
        #[pallet::weight(<T as Config>::WeightInfo::register_erc20_asset())]
        pub fn register_existing_erc20_asset(
            origin: OriginFor<T>,
            network_id: EVMChainId,
            address: H160,
            asset_id: AssetIdOf<T>,
            decimals: u8,
        ) -> DispatchResult {
            ensure_root(origin)?;
            ensure!(
                !AssetsByAddresses::<T>::contains_key(network_id, address),
                Error::<T>::TokenAlreadyRegistered
            );
            let target = AppAddresses::<T>::get(network_id, AssetKind::Sidechain)
                .ok_or(Error::<T>::AppIsNotRegistered)?;

            Self::register_asset_inner(
                network_id,
                asset_id,
                address,
                AssetKind::Sidechain,
                decimals,
            )?;

            let message = RegisterErc20AssetPayload { address };

            T::OutboundChannel::submit(
                network_id,
                &RawOrigin::Root,
                &message.encode().map_err(|_| Error::<T>::CallEncodeFailed)?,
                AdditionalEVMOutboundData {
                    target,
                    max_gas: 100000u64.into(),
                },
            )?;
            Ok(())
        }

        #[pallet::call_index(5)]
        #[pallet::weight(<T as Config>::WeightInfo::register_native_asset())]
        pub fn register_native_asset(
            origin: OriginFor<T>,
            network_id: EVMChainId,
            asset_id: AssetIdOf<T>,
        ) -> DispatchResult {
            ensure_root(origin)?;
            ensure!(
                !TokenAddresses::<T>::contains_key(network_id, &asset_id),
                Error::<T>::TokenAlreadyRegistered
            );
            let target = AppAddresses::<T>::get(network_id, AssetKind::Thischain)
                .ok_or(Error::<T>::AppIsNotRegistered)?;
            let asset_info = T::AssetRegistry::get_raw_info(asset_id.clone());

            let message = RegisterNativeAssetPayload {
                asset_id: T::AssetIdConverter::convert(asset_id),
                name: asset_info.name,
                symbol: asset_info.symbol,
            };

            T::OutboundChannel::submit(
                network_id,
                &RawOrigin::Root,
                &message.encode().map_err(|_| Error::<T>::CallEncodeFailed)?,
                AdditionalEVMOutboundData {
                    target,
                    max_gas: 2000000u64.into(),
                },
            )?;
            Ok(())
        }

        #[pallet::call_index(6)]
        #[pallet::weight(<T as Config>::WeightInfo::register_native_app())]
        pub fn register_native_app(
            origin: OriginFor<T>,
            network_id: EVMChainId,
            contract: H160,
        ) -> DispatchResult {
            ensure_root(origin)?;
            ensure!(
                !AppAddresses::<T>::contains_key(network_id, AssetKind::Thischain),
                Error::<T>::AppAlreadyRegistered
            );
            AppAddresses::<T>::insert(network_id, AssetKind::Thischain, contract);
            T::AppRegistry::register_app(network_id, contract)?;
            Ok(())
        }

        #[pallet::call_index(7)]
        #[pallet::weight(<T as Config>::WeightInfo::register_erc20_app())]
        pub fn register_erc20_app(
            origin: OriginFor<T>,
            network_id: EVMChainId,
            contract: H160,
        ) -> DispatchResult {
            ensure_root(origin)?;
            ensure!(
                !AppAddresses::<T>::contains_key(network_id, AssetKind::Sidechain),
                Error::<T>::AppAlreadyRegistered
            );
            AppAddresses::<T>::insert(network_id, AssetKind::Sidechain, contract);
            T::AppRegistry::register_app(network_id, contract)?;
            Ok(())
        }
    }

    impl<T: Config> Pallet<T> {
        pub fn register_asset_inner(
            network_id: EVMChainId,
            asset_id: AssetIdOf<T>,
            contract: H160,
            asset_kind: AssetKind,
            sidechain_precision: u8,
        ) -> DispatchResult {
            ensure!(
                AppAddresses::<T>::contains_key(network_id, asset_kind),
                Error::<T>::AppIsNotRegistered
            );
            ensure!(
                !TokenAddresses::<T>::contains_key(network_id, &asset_id),
                Error::<T>::TokenAlreadyRegistered
            );
            TokenAddresses::<T>::insert(network_id, &asset_id, contract);
            AssetsByAddresses::<T>::insert(network_id, contract, &asset_id);
            AssetKinds::<T>::insert(network_id, &asset_id, asset_kind);
            SidechainPrecision::<T>::insert(network_id, &asset_id, sidechain_precision);
            T::AssetRegistry::manage_asset(network_id.into(), asset_id)?;
            Ok(())
        }

        pub fn burn_inner(
            who: T::AccountId,
            network_id: EVMChainId,
            asset_id: AssetIdOf<T>,
            recipient: H160,
            amount: BalanceOf<T>,
        ) -> Result<H256, DispatchError> {
            let asset_kind = AssetKinds::<T>::get(network_id, &asset_id)
                .ok_or(Error::<T>::TokenIsNotRegistered)?;
            let target = AppAddresses::<T>::get(network_id, asset_kind)
                .ok_or(Error::<T>::AppIsNotRegistered)?;
            let sidechain_precision = SidechainPrecision::<T>::get(network_id, &asset_id)
                .ok_or(Error::<T>::TokenIsNotRegistered)?;

            let sidechain_amount = T::BalancePrecisionConverter::to_sidechain(
                &asset_id,
                sidechain_precision,
                amount.clone(),
            )
            .ok_or(Error::<T>::WrongAmount)?;

            ensure!(sidechain_amount > 0.into(), Error::<T>::WrongAmount);

            T::BridgeAssetLocker::lock_asset(
                network_id.into(),
                asset_kind,
                who.clone(),
                asset_id.clone(),
                amount.clone(),
            )?;

            let token_address = TokenAddresses::<T>::get(network_id, &asset_id)
                .ok_or(Error::<T>::TokenIsNotRegistered)?;

            let message = MintPayload {
                token: token_address,
                sender: who.clone(),
                recipient: recipient.clone(),
                amount: sidechain_amount,
            };

            let message_id = T::OutboundChannel::submit(
                network_id,
                &RawOrigin::Signed(who.clone()),
                &message.encode().map_err(|_| Error::<T>::CallEncodeFailed)?,
                AdditionalEVMOutboundData {
                    target,
                    max_gas: TRANSFER_MAX_GAS.into(),
                },
            )?;
            T::MessageStatusNotifier::outbound_request(
                GenericNetworkId::EVM(network_id),
                message_id,
                who.clone(),
                GenericAccount::EVM(recipient),
                asset_id.clone(),
                amount.clone(),
                MessageStatus::InQueue,
            );
            Self::deposit_event(Event::Burned(network_id, asset_id, who, recipient, amount));

            Ok(message_id)
        }

        pub fn refund_inner(
            network_id: EVMChainId,
            recipient: T::AccountId,
            asset_id: AssetIdOf<T>,
            amount: BalanceOf<T>,
        ) -> DispatchResult {
            ensure!(amount > Zero::zero(), Error::<T>::WrongAmount);

            let asset_kind = AssetKinds::<T>::get(network_id, &asset_id)
                .ok_or(Error::<T>::TokenIsNotRegistered)?;
            T::BridgeAssetLocker::unlock_asset(
                network_id.into(),
                asset_kind,
                recipient.clone(),
                asset_id.clone(),
                amount.clone(),
            )?;

            Self::deposit_event(Event::Refunded(
                network_id,
                recipient.clone(),
                asset_id,
                amount,
            ));

            Ok(())
        }
    }

    impl<T: Config> BridgeApp<T::AccountId, H160, AssetIdOf<T>, BalanceOf<T>> for Pallet<T> {
        fn is_asset_supported(network_id: GenericNetworkId, asset_id: AssetIdOf<T>) -> bool {
            let GenericNetworkId::EVM(network_id) = network_id else {
                return false;
            };
            TokenAddresses::<T>::get(network_id, asset_id).is_some()
        }

        fn transfer(
            network_id: GenericNetworkId,
            asset_id: AssetIdOf<T>,
            sender: T::AccountId,
            recipient: H160,
            amount: BalanceOf<T>,
        ) -> Result<H256, DispatchError> {
            let network_id = network_id.evm().ok_or(Error::<T>::InvalidNetwork)?;
            Pallet::<T>::burn_inner(sender, network_id, asset_id, recipient, amount)
        }

        fn refund(
            network_id: GenericNetworkId,
            _message_id: H256,
            recipient: T::AccountId,
            asset_id: AssetIdOf<T>,
            amount: BalanceOf<T>,
        ) -> DispatchResult {
            let network_id = network_id.evm().ok_or(Error::<T>::InvalidNetwork)?;
            Pallet::<T>::refund_inner(network_id, recipient, asset_id, amount)
        }

        fn list_supported_assets(network_id: GenericNetworkId) -> Vec<BridgeAssetInfo> {
            let GenericNetworkId::EVM(network_id) = network_id else {
                return vec![];
            };
            AssetKinds::<T>::iter_prefix(network_id)
                .map(|(asset_id, asset_kind)| {
                    let app_kind = match asset_kind {
                        AssetKind::Thischain => EVMAppKind::SidechainApp,
                        AssetKind::Sidechain => EVMAppKind::ERC20App,
                    };
                    TokenAddresses::<T>::get(network_id, &asset_id)
                        .zip(SidechainPrecision::<T>::get(network_id, &asset_id))
                        .map(|(evm_address, precision)| {
                            Some(BridgeAssetInfo::EVM(EVMAssetInfo {
                                asset_id: T::AssetIdConverter::convert(asset_id),
                                app_kind,
                                evm_address: evm_address,
                                precision,
                            }))
                        })
                        .unwrap_or_default()
                })
                .flatten()
                .collect()
        }

        fn list_apps() -> Vec<BridgeAppInfo> {
            AppAddresses::<T>::iter()
                .map(|(network_id, asset_kind, evm_address)| {
                    let app_kind = match asset_kind {
                        AssetKind::Thischain => EVMAppKind::SidechainApp,
                        AssetKind::Sidechain => EVMAppKind::ERC20App,
                    };
                    BridgeAppInfo::EVM(
                        network_id.into(),
                        EVMAppInfo {
                            app_kind,
                            evm_address,
                        },
                    )
                })
                .collect()
        }
    }
}<|MERGE_RESOLUTION|>--- conflicted
+++ resolved
@@ -50,12 +50,8 @@
 
     use super::*;
 
-<<<<<<< HEAD
-    use bridge_types::substrate::MainnetAssetId;
+    use bridge_types::evm::*;
     use bridge_types::traits::BridgeAssetLocker;
-=======
-    use bridge_types::evm::*;
->>>>>>> c7646c97
     use bridge_types::traits::{
         AppRegistry, BalancePrecisionConverter, BridgeApp, BridgeAssetRegistry,
         MessageStatusNotifier, OutboundChannel,
@@ -268,9 +264,9 @@
             T::BridgeAssetLocker::unlock_asset(
                 network_id.into(),
                 asset_kind,
-                recipient.clone(),
-                asset_id.clone(),
-                amount.clone(),
+                &recipient,
+                &asset_id,
+                &amount,
             )?;
 
             T::MessageStatusNotifier::inbound_request(
@@ -534,9 +530,9 @@
             T::BridgeAssetLocker::lock_asset(
                 network_id.into(),
                 asset_kind,
-                who.clone(),
-                asset_id.clone(),
-                amount.clone(),
+                &who,
+                &asset_id,
+                &amount,
             )?;
 
             let token_address = TokenAddresses::<T>::get(network_id, &asset_id)
@@ -585,9 +581,9 @@
             T::BridgeAssetLocker::unlock_asset(
                 network_id.into(),
                 asset_kind,
-                recipient.clone(),
-                asset_id.clone(),
-                amount.clone(),
+                &recipient,
+                &asset_id,
+                &amount,
             )?;
 
             Self::deposit_event(Event::Refunded(
