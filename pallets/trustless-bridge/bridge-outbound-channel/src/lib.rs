//! Channel for passing messages from substrate to ethereum.

#![cfg_attr(not(feature = "std"), no_std)]

use bridge_types::{H160, H256, U256};
use codec::{Decode, Encode};
use ethabi::{self, Token};
use frame_support::ensure;
use frame_support::traits::Get;
use frame_support::weights::Weight;
use sp_core::RuntimeDebug;
use sp_io::offchain_index;
use sp_runtime::traits::Hash;
use sp_std::prelude::*;
use sp_std::vec;
use traits::MultiCurrency;

use bridge_types::types::{BatchNonce, MessageNonce};
use bridge_types::EVMChainId;

pub mod weights;
pub use weights::WeightInfo;

#[cfg(feature = "runtime-benchmarks")]
mod benchmarking;

#[cfg(test)]
mod test;

/// Wire-format for committed messages
#[derive(Encode, Decode, Clone, PartialEq, RuntimeDebug, scale_info::TypeInfo)]
#[cfg_attr(feature = "std", derive(serde::Serialize, serde::Deserialize))]
pub struct Message {
    pub network_id: EVMChainId,
    /// Target application on the Ethereum side.
    pub target: H160,
    /// Fee for accepting message on this channel.
    pub fee: U256,
    /// Maximum gas this message can use on the Ethereum.
    pub max_gas: U256,
    /// Payload for target application.
    pub payload: Vec<u8>,
}

/// Wire-format for commitment
#[derive(Encode, Decode, Clone, PartialEq, RuntimeDebug, scale_info::TypeInfo)]
#[cfg_attr(feature = "std", derive(serde::Serialize, serde::Deserialize))]
pub struct Commitment {
    /// A batch nonce for replay protection and ordering.
    pub nonce: u64,
    /// Total maximum gas that can be used by all messages in the commit.
    /// Should be equal to sum of `max_gas`es of `messages`
    pub total_max_gas: U256,
    /// Messages passed through the channel in the current commit.
    pub messages: Vec<Message>,
}

type BalanceOf<T> = <<T as assets::Config>::Currency as MultiCurrency<
    <T as frame_system::Config>::AccountId,
>>::Balance;

pub use pallet::*;

#[frame_support::pallet]
pub mod pallet {
    use super::*;
    use bridge_types::traits::AuxiliaryDigestHandler;
    use bridge_types::traits::MessageStatusNotifier;
    use bridge_types::traits::OutboundChannel;
    use bridge_types::types::AdditionalEVMOutboundData;
    use bridge_types::types::AuxiliaryDigestItem;
    use bridge_types::types::MessageId;
    use bridge_types::types::MessageStatus;
    use bridge_types::GenericNetworkId;
<<<<<<< HEAD
    use frame_support::log::{debug, warn};
=======
    use bridge_types::GenericTimepoint;
    use frame_support::log::debug;
>>>>>>> f7c1422b
    use frame_support::pallet_prelude::*;
    use frame_support::traits::StorageVersion;
    use frame_system::pallet_prelude::*;
    use frame_system::RawOrigin;

    #[pallet::config]
    pub trait Config: frame_system::Config + assets::Config + technical::Config {
        type RuntimeEvent: From<Event<Self>> + IsType<<Self as frame_system::Config>::RuntimeEvent>;

        /// Prefix for offchain storage keys.
        const INDEXING_PREFIX: &'static [u8];

        type Hashing: Hash<Output = H256>;

        /// Max bytes in a message payload
        type MaxMessagePayloadSize: Get<u64>;

        /// Max number of messages that can be queued and committed in one go for a given channel.
        /// Must be < 256
        type MaxMessagesPerCommit: Get<u8>;

        /// Maximum gas limit for one message batch sent to Ethereum.
        type MaxTotalGasLimit: Get<u64>;

        type FeeCurrency: Get<Self::AssetId>;

        type FeeTechAccountId: Get<Self::TechAccountId>;

        type AuxiliaryDigestHandler: AuxiliaryDigestHandler;

        type MessageStatusNotifier: MessageStatusNotifier<
            Self::AssetId,
            Self::AccountId,
            BalanceOf<Self>,
        >;

        /// Weight information for extrinsics in this pallet
        type WeightInfo: WeightInfo;
    }

    /// Interval between committing messages.
    #[pallet::storage]
    #[pallet::getter(fn interval)]
    pub(crate) type Interval<T: Config> =
        StorageValue<_, T::BlockNumber, ValueQuery, DefaultInterval<T>>;

    #[pallet::type_value]
    pub(crate) fn DefaultInterval<T: Config>() -> T::BlockNumber {
        // TODO: Select interval
        10u32.into()
    }

    /// Messages waiting to be committed. To update the queue, use `append_message_queue` and `take_message_queue` methods
    /// (to keep correct value in [QueuesTotalGas]).
    #[pallet::storage]
    pub(crate) type MessageQueues<T: Config> =
        StorageMap<_, Identity, EVMChainId, Vec<Message>, ValueQuery>;

    /// Total gas for each queue. Updated by mutating the queues with methods `append_message_queue` and `take_message_queue`.
    #[pallet::storage]
    pub(crate) type QueuesTotalGas<T: Config> =
        StorageMap<_, Identity, EVMChainId, U256, ValueQuery>;

    /// Add message to queue and accumulate total maximum gas value    
    pub(crate) fn append_message_queue<T: Config>(network: EVMChainId, msg: Message) {
        QueuesTotalGas::<T>::mutate(network, |sum| *sum = sum.saturating_add(msg.max_gas));
        MessageQueues::<T>::append(network, msg);
    }

    /// Take the queue together with accumulated total maximum gas value.
    pub(crate) fn take_message_queue<T: Config>(network: EVMChainId) -> (Vec<Message>, U256) {
        (
            MessageQueues::<T>::take(network),
            QueuesTotalGas::<T>::take(network),
        )
    }

    #[pallet::storage]
    pub type ChannelNonces<T: Config> = StorageMap<_, Identity, EVMChainId, u64, ValueQuery>;

    #[pallet::storage]
    #[pallet::getter(fn fee)]
    pub type Fee<T: Config> = StorageValue<_, BalanceOf<T>, ValueQuery, DefaultFee<T>>;

    #[pallet::type_value]
    pub fn DefaultFee<T: Config>() -> BalanceOf<T> {
        // TODO: Select fee value
        10000
    }

    /// The current storage version.
    const STORAGE_VERSION: StorageVersion = StorageVersion::new(1);

    #[pallet::pallet]
    #[pallet::generate_store(trait Store)]
    #[pallet::storage_version(STORAGE_VERSION)]
    #[pallet::without_storage_info]
    pub struct Pallet<T>(PhantomData<T>);

    #[pallet::hooks]
    impl<T: Config> Hooks<BlockNumberFor<T>> for Pallet<T> {
        // Generate a message commitment every [`Interval`] blocks.
        //
        // The commitment hash is included in an [`AuxiliaryDigestItem`] in the block header,
        // with the corresponding commitment is persisted offchain.
        fn on_initialize(now: T::BlockNumber) -> Weight {
            let mut scheduled_ids = vec![];
            let interval = Self::interval();
            let batch_id = now % interval;
            for chain_id in MessageQueues::<T>::iter_keys() {
                let chain_id_rem: T::BlockNumber = chain_id
                    .checked_rem(u32::MAX.into())
                    .unwrap_or_default()
                    .as_u32()
                    .into();
                if chain_id_rem % interval == batch_id {
                    scheduled_ids.push(chain_id);
                }
            }
            let mut weight = Default::default();
            for id in scheduled_ids {
                weight += Self::commit(id);
            }
            weight
        }
    }

    #[pallet::event]
    #[pallet::generate_deposit(pub(super) fn deposit_event)]
    pub enum Event<T: Config> {
        MessageAccepted(EVMChainId, BatchNonce, MessageNonce),
    }

    #[pallet::error]
    pub enum Error<T> {
        /// The message payload exceeds byte limit.
        PayloadTooLarge,
        /// No more messages can be queued for the channel during this commit cycle.
        QueueSizeLimitReached,
        /// Maximum gas for queued batch exceeds limit.
        MaxGasTooBig,
        /// Cannot pay the fee to submit a message.
        NoFunds,
        /// Cannot increment nonce
        Overflow,
        /// This channel already exists
        ChannelExists,
    }

    #[pallet::call]
    impl<T: Config> Pallet<T> {
        #[pallet::call_index(0)]
        #[pallet::weight(<T as Config>::WeightInfo::set_fee())]
        pub fn set_fee(origin: OriginFor<T>, amount: BalanceOf<T>) -> DispatchResultWithPostInfo {
            ensure_root(origin)?;
            Fee::<T>::set(amount);
            Ok(().into())
        }
    }

    impl<T: Config> Pallet<T> {
        pub fn make_message_id(batch_nonce: u64, message_id: u64) -> H256 {
            MessageId::outbound_batched(batch_nonce, message_id)
                .using_encoded(|v| <T as Config>::Hashing::hash(v))
        }

        fn commit(network_id: EVMChainId) -> Weight {
            debug!("Commit messages");
            let (messages, total_max_gas) = take_message_queue::<T>(network_id);
            if messages.is_empty() {
                return <T as Config>::WeightInfo::on_initialize_no_messages();
            }

<<<<<<< HEAD
            <ChannelNonces<T>>::mutate(network_id, |nonce| {
                if let Some(v) = nonce.checked_add(1) {
                    *nonce = v;
                    let batch_nonce = *nonce;
                    for i in 0..messages.len() {
                        T::MessageStatusNotifier::update_status(
                            GenericNetworkId::EVM(network_id),
                            Self::make_message_id(batch_nonce, i as u64),
                            MessageStatus::Committed,
                            None,
                        );
                    }
=======
            for message in messages.iter() {
                T::MessageStatusNotifier::update_status(
                    GenericNetworkId::EVM(network_id),
                    Self::make_message_id(message.nonce),
                    MessageStatus::Committed,
                    GenericTimepoint::Pending,
                );
            }

            let commitment = Commitment {
                total_max_gas,
                messages,
            };

            let average_payload_size = Self::average_payload_size(&commitment.messages);
            let messages_count = commitment.messages.len();
            let commitment_hash = Self::make_commitment_hash(&commitment);
            let digest_item = AuxiliaryDigestItem::Commitment(
                GenericNetworkId::EVM(network_id),
                commitment_hash.clone(),
            );
            T::AuxiliaryDigestHandler::add_item(digest_item);

            let key = Self::make_offchain_key(commitment_hash);
            offchain_index::set(&*key, &commitment.encode());
>>>>>>> f7c1422b

                    let commitment = Commitment {
                        nonce: batch_nonce,
                        total_max_gas,
                        messages,
                    };

                    let average_payload_size = Self::average_payload_size(&commitment.messages);
                    let messages_count = commitment.messages.len();
                    let commitment_hash = Self::make_commitment_hash(&commitment);
                    let digest_item = AuxiliaryDigestItem::Commitment(
                        GenericNetworkId::EVM(network_id),
                        commitment_hash.clone(),
                    );
                    T::AuxiliaryDigestHandler::add_item(digest_item);

                    let key = Self::make_offchain_key(commitment_hash);
                    offchain_index::set(&*key, &commitment.encode());

                    <T as Config>::WeightInfo::on_initialize(
                        messages_count as u32,
                        average_payload_size as u32,
                    )
                } else {
                    warn!("Batch nonce overflow");
                    return <T as Config>::WeightInfo::on_initialize_no_messages();
                }
            })
        }

        fn make_commitment_hash(commitment: &Commitment) -> H256 {
            // Batch(uint256,(address,uint64,uint256,uint256,bytes)[])
            let messages: Vec<Token> = commitment
                .messages
                .iter()
                .map(|message| {
                    Token::Tuple(vec![
                        Token::Address(message.target),
                        Token::Uint(message.fee.into()),
                        Token::Uint(message.max_gas.into()),
                        Token::Bytes(message.payload.clone()),
                    ])
                })
                .collect();
            let commitment: Vec<Token> = vec![
                Token::Uint(commitment.nonce.into()),
                Token::Uint(commitment.total_max_gas),
                Token::Array(messages),
            ];
            // Structs are represented as tuples in ABI
            // https://docs.soliditylang.org/en/v0.8.15/abi-spec.html#mapping-solidity-to-abi-types
            let input = ethabi::encode(&vec![Token::Tuple(commitment)]);
            <T as Config>::Hashing::hash(&input)
        }

        fn average_payload_size(messages: &[Message]) -> usize {
            let sum: usize = messages.iter().fold(0, |acc, x| acc + x.payload.len());
            // We overestimate message payload size rather than underestimate.
            // So add 1 here to account for integer division truncation.
            (sum / messages.len()).saturating_add(1)
        }

        pub fn make_offchain_key(hash: H256) -> Vec<u8> {
            (T::INDEXING_PREFIX, hash).encode()
        }
    }

    #[pallet::genesis_config]
    pub struct GenesisConfig<T: Config> {
        pub fee: BalanceOf<T>,
        pub interval: T::BlockNumber,
    }

    #[cfg(feature = "std")]
    impl<T: Config> Default for GenesisConfig<T> {
        fn default() -> Self {
            Self {
                fee: Default::default(),
                interval: 10u32.into(),
            }
        }
    }

    #[pallet::genesis_build]
    impl<T: Config> GenesisBuild<T> for GenesisConfig<T> {
        fn build(&self) {
            Fee::<T>::set(self.fee.clone());
            Interval::<T>::set(self.interval.clone());
        }
    }

    impl<T: Config> OutboundChannel<EVMChainId, T::AccountId, AdditionalEVMOutboundData> for Pallet<T> {
        /// Submit message on the outbound channel
        fn submit(
            network_id: EVMChainId,
            who: &RawOrigin<T::AccountId>,
            payload: &[u8],
            additional: AdditionalEVMOutboundData,
        ) -> Result<H256, DispatchError> {
            let AdditionalEVMOutboundData { target, max_gas } = additional;
            debug!("Send message from {:?} to {:?}", who, target);
            let current_total_gas = QueuesTotalGas::<T>::get(network_id);
            ensure!(
                current_total_gas.saturating_add(max_gas) <= T::MaxTotalGasLimit::get().into(),
                Error::<T>::MaxGasTooBig,
            );
            ensure!(
                MessageQueues::<T>::decode_len(network_id).unwrap_or(0)
                    < T::MaxMessagesPerCommit::get() as usize,
                Error::<T>::QueueSizeLimitReached,
            );
            ensure!(
                payload.len() <= T::MaxMessagePayloadSize::get() as usize,
                Error::<T>::PayloadTooLarge,
            );

            // Attempt to charge a fee for message submission
            let fee = match who {
                RawOrigin::Signed(who) => {
                    let fee = Self::fee();
                    technical::Pallet::<T>::transfer_in(
                        &T::FeeCurrency::get(),
                        who,
                        &T::FeeTechAccountId::get(),
                        fee,
                    )?;
                    fee
                }
                _ => 0u128.into(),
            };

            // batch nonce
            let batch_nonce = <ChannelNonces<T>>::get(network_id) + 1;
            let message_nonce =
                MessageQueues::<T>::decode_len(network_id).unwrap_or(0) as MessageNonce;

            append_message_queue::<T>(
                network_id,
                Message {
                    network_id: network_id,
                    target,
                    fee: fee.into(),
                    max_gas,
                    payload: payload.to_vec(),
                },
            );
            Self::deposit_event(Event::MessageAccepted(
                network_id,
                batch_nonce,
                message_nonce,
            ));
            Ok(Self::make_message_id(batch_nonce, message_nonce))
        }
    }
}<|MERGE_RESOLUTION|>--- conflicted
+++ resolved
@@ -72,12 +72,8 @@
     use bridge_types::types::MessageId;
     use bridge_types::types::MessageStatus;
     use bridge_types::GenericNetworkId;
-<<<<<<< HEAD
+    use bridge_types::GenericTimepoint;
     use frame_support::log::{debug, warn};
-=======
-    use bridge_types::GenericTimepoint;
-    use frame_support::log::debug;
->>>>>>> f7c1422b
     use frame_support::pallet_prelude::*;
     use frame_support::traits::StorageVersion;
     use frame_system::pallet_prelude::*;
@@ -251,7 +247,6 @@
                 return <T as Config>::WeightInfo::on_initialize_no_messages();
             }
 
-<<<<<<< HEAD
             <ChannelNonces<T>>::mutate(network_id, |nonce| {
                 if let Some(v) = nonce.checked_add(1) {
                     *nonce = v;
@@ -261,36 +256,9 @@
                             GenericNetworkId::EVM(network_id),
                             Self::make_message_id(batch_nonce, i as u64),
                             MessageStatus::Committed,
-                            None,
+                            GenericTimepoint::Pending,
                         );
                     }
-=======
-            for message in messages.iter() {
-                T::MessageStatusNotifier::update_status(
-                    GenericNetworkId::EVM(network_id),
-                    Self::make_message_id(message.nonce),
-                    MessageStatus::Committed,
-                    GenericTimepoint::Pending,
-                );
-            }
-
-            let commitment = Commitment {
-                total_max_gas,
-                messages,
-            };
-
-            let average_payload_size = Self::average_payload_size(&commitment.messages);
-            let messages_count = commitment.messages.len();
-            let commitment_hash = Self::make_commitment_hash(&commitment);
-            let digest_item = AuxiliaryDigestItem::Commitment(
-                GenericNetworkId::EVM(network_id),
-                commitment_hash.clone(),
-            );
-            T::AuxiliaryDigestHandler::add_item(digest_item);
-
-            let key = Self::make_offchain_key(commitment_hash);
-            offchain_index::set(&*key, &commitment.encode());
->>>>>>> f7c1422b
 
                     let commitment = Commitment {
                         nonce: batch_nonce,
