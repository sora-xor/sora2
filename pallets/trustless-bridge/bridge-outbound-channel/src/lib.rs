--- conflicted
+++ resolved
@@ -34,13 +34,6 @@
     pub network_id: EVMChainId,
     /// Target application on the Ethereum side.
     pub target: H160,
-<<<<<<< HEAD
-    /// A nonce for replay protection and ordering.
-    pub nonce: u64,
-=======
-    /// Fee for accepting message on this channel.
-    pub fee: U256,
->>>>>>> cd68857c
     /// Maximum gas this message can use on the Ethereum.
     pub max_gas: U256,
     /// Payload for target application.
@@ -300,11 +293,6 @@
                 .map(|message| {
                     Token::Tuple(vec![
                         Token::Address(message.target),
-<<<<<<< HEAD
-                        Token::Uint(message.nonce.into()),
-=======
-                        Token::Uint(message.fee.into()),
->>>>>>> cd68857c
                         Token::Uint(message.max_gas.into()),
                         Token::Bytes(message.payload.clone()),
                     ])
@@ -382,6 +370,7 @@
                 Error::<T>::PayloadTooLarge,
             );
 
+            // TODO compute fee and charge
             // Attempt to charge a fee for message submission
             let fee = match who {
                 RawOrigin::Signed(who) => {
@@ -397,40 +386,9 @@
                 _ => 0u128.into(),
             };
 
-<<<<<<< HEAD
-                // TODO compute fee and charge
-                // Attempt to charge a fee for message submission
-                let fee = match who {
-                    RawOrigin::Signed(who) => {
-                        let fee = Self::fee();
-                        technical::Pallet::<T>::transfer_in(
-                            &T::FeeCurrency::get(),
-                            who,
-                            &T::FeeTechAccountId::get(),
-                            fee,
-                        )?;
-                        fee
-                    }
-                    _ => 0u128.into(),
-                };
-
-                append_message_queue::<T>(
-                    network_id,
-                    Message {
-                        network_id: network_id,
-                        target,
-                        nonce: *nonce,
-                        max_gas,
-                        payload: payload.to_vec(),
-                    },
-                );
-                Self::deposit_event(Event::MessageAccepted(network_id, *nonce));
-                Ok(Self::make_message_id(*nonce))
-            })
-=======
             // batch nonce
             let batch_nonce = <ChannelNonces<T>>::get(network_id) + 1;
-            let message_nonce =
+            let message_id =
                 MessageQueues::<T>::decode_len(network_id).unwrap_or(0) as MessageNonce;
 
             append_message_queue::<T>(
@@ -438,18 +396,12 @@
                 Message {
                     network_id: network_id,
                     target,
-                    fee: fee.into(),
                     max_gas,
                     payload: payload.to_vec(),
                 },
             );
-            Self::deposit_event(Event::MessageAccepted(
-                network_id,
-                batch_nonce,
-                message_nonce,
-            ));
-            Ok(Self::make_message_id(batch_nonce, message_nonce))
->>>>>>> cd68857c
+            Self::deposit_event(Event::MessageAccepted(network_id, batch_nonce, message_id));
+            Ok(Self::make_message_id(batch_nonce, message_id))
         }
     }
 }