--- conflicted
+++ resolved
@@ -23,8 +23,4 @@
 
 evm-bridge-proxy-runtime-api = { path = "../runtime-api" }
 common = { path = "../../../../common" }
-<<<<<<< HEAD
-bridge-types = { git = "https://github.com/sora-xor/sora2-common.git", branch = "develop" }
-=======
-bridge-types = { git = "https://github.com/sora-xor/sora2-common.git", rev = "3b1ae58977b1a163380ec021d4088525987a539b" }
->>>>>>> 40653598
+bridge-types = { git = "https://github.com/sora-xor/sora2-common.git", rev = "3b1ae58977b1a163380ec021d4088525987a539b" }