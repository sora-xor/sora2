--- conflicted
+++ resolved
@@ -18,11 +18,7 @@
 sp-api = { git = "https://github.com/sora-xor/substrate.git", branch = "polkadot-v0.9.38", default-features = false }
 sp-runtime = { git = "https://github.com/sora-xor/substrate.git", branch = "polkadot-v0.9.38", default-features = false }
 sp-std = { git = "https://github.com/sora-xor/substrate.git", branch = "polkadot-v0.9.38", default-features = false }
-<<<<<<< HEAD
-bridge-types = { git = "https://github.com/sora-xor/sora2-common.git", branch = "develop", default-features = false }
-=======
 bridge-types = { git = "https://github.com/sora-xor/sora2-common.git", rev = "3b1ae58977b1a163380ec021d4088525987a539b", default-features = false }
->>>>>>> 40653598
 
 [features]
 default = ["std"]
