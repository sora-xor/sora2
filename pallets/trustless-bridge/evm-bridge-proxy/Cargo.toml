[package]
name = "evm-bridge-proxy"
version = "0.1.0"
edition = "2021"

# See more keys and their definitions at https://doc.rust-lang.org/cargo/reference/manifest.html

[dependencies]
codec = { version = "3", package = "parity-scale-codec", default-features = false, features = [
    "derive",
] }
scale-info = { version = "2", default-features = false, features = ["derive"] }
frame-benchmarking = { git = "https://github.com/sora-xor/substrate.git", branch = "polkadot-v0.9.38", default-features = false, optional = true }
frame-support = { git = "https://github.com/sora-xor/substrate.git", branch = "polkadot-v0.9.38", default-features = false }
frame-system = { git = "https://github.com/sora-xor/substrate.git", branch = "polkadot-v0.9.38", default-features = false }
sp-core = { git = "https://github.com/sora-xor/substrate.git", branch = "polkadot-v0.9.38", default-features = false }
sp-std = { git = "https://github.com/sora-xor/substrate.git", branch = "polkadot-v0.9.38", default-features = false }
sp-io = { git = "https://github.com/sora-xor/substrate.git", branch = "polkadot-v0.9.38", default-features = false }
sp-runtime = { git = "https://github.com/sora-xor/substrate.git", branch = "polkadot-v0.9.38", default-features = false }
pallet-timestamp = { git = "https://github.com/sora-xor/substrate.git", branch = "polkadot-v0.9.38", default-features = false }
common = { path = "../../../common", default-features = false }
<<<<<<< HEAD
bridge-types = { git = "https://github.com/sora-xor/sora2-common.git", branch = "develop", default-features = false }
=======
bridge-types = { git = "https://github.com/sora-xor/sora2-common.git", rev = "3b1ae58977b1a163380ec021d4088525987a539b", default-features = false }
>>>>>>> 40653598
assets = { path = "../../assets", default-features = false }
traits = { git = "https://github.com/open-web3-stack/open-runtime-module-library.git", package = "orml-traits", default-features = false }

eth-app = { path = "../eth-app", default-features = false }
erc20-app = { path = "../erc20-app", default-features = false }

[dev-dependencies]
common = { path = "../../../common", features = ["test"] }
technical = { path = "../../technical" }

<<<<<<< HEAD
dispatch = { git = "https://github.com/sora-xor/sora2-common.git", branch = "develop" }
=======
dispatch = { git = "https://github.com/sora-xor/sora2-common.git", rev = "3b1ae58977b1a163380ec021d4088525987a539b" }
>>>>>>> 40653598
eth-app = { path = "../eth-app" }
erc20-app = { path = "../erc20-app" }
bridge-outbound-channel = { path = "../bridge-outbound-channel", default-features = false }

sp-keyring = { git = "https://github.com/sora-xor/substrate.git", branch = "polkadot-v0.9.38" }
pallet-balances = { git = "https://github.com/sora-xor/substrate.git", branch = "polkadot-v0.9.38" }
permissions = { path = "../../permissions" }

tokens = { git = "https://github.com/open-web3-stack/open-runtime-module-library.git", package = "orml-tokens" }
traits = { git = "https://github.com/open-web3-stack/open-runtime-module-library.git", package = "orml-traits" }
currencies = { git = "https://github.com/open-web3-stack/open-runtime-module-library.git", package = "orml-currencies" }

[features]
default = ["std"]
std = [
    "codec/std",
    "scale-info/std",
    "frame-support/std",
    "frame-system/std",
    "sp-core/std",
    "sp-std/std",
    "sp-io/std",
    "sp-runtime/std",
    "bridge-types/std",
    "common/std",
    "assets/std",
    "traits/std",
]

runtime-benchmarks = [
    "frame-benchmarking",
    "frame-support/runtime-benchmarks",
    "frame-system/runtime-benchmarks",
]

try-runtime = [
    "frame-support/try-runtime",
]<|MERGE_RESOLUTION|>--- conflicted
+++ resolved
@@ -19,11 +19,7 @@
 sp-runtime = { git = "https://github.com/sora-xor/substrate.git", branch = "polkadot-v0.9.38", default-features = false }
 pallet-timestamp = { git = "https://github.com/sora-xor/substrate.git", branch = "polkadot-v0.9.38", default-features = false }
 common = { path = "../../../common", default-features = false }
-<<<<<<< HEAD
-bridge-types = { git = "https://github.com/sora-xor/sora2-common.git", branch = "develop", default-features = false }
-=======
 bridge-types = { git = "https://github.com/sora-xor/sora2-common.git", rev = "3b1ae58977b1a163380ec021d4088525987a539b", default-features = false }
->>>>>>> 40653598
 assets = { path = "../../assets", default-features = false }
 traits = { git = "https://github.com/open-web3-stack/open-runtime-module-library.git", package = "orml-traits", default-features = false }
 
@@ -34,11 +30,7 @@
 common = { path = "../../../common", features = ["test"] }
 technical = { path = "../../technical" }
 
-<<<<<<< HEAD
-dispatch = { git = "https://github.com/sora-xor/sora2-common.git", branch = "develop" }
-=======
 dispatch = { git = "https://github.com/sora-xor/sora2-common.git", rev = "3b1ae58977b1a163380ec021d4088525987a539b" }
->>>>>>> 40653598
 eth-app = { path = "../eth-app" }
 erc20-app = { path = "../erc20-app" }
 bridge-outbound-channel = { path = "../bridge-outbound-channel", default-features = false }
