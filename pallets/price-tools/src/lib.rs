--- conflicted
+++ resolved
@@ -54,11 +54,7 @@
 };
 use common::{
     balance, fixed_const, fixed_wrapper, DEXId, LiquidityProxyTrait, LiquiditySourceFilter,
-<<<<<<< HEAD
-    OnPoolReservesChanged, XOR,
-=======
     OnPoolReservesChanged, PriceVariant, XOR,
->>>>>>> 4ffd781a
 };
 use frame_support::dispatch::{DispatchError, DispatchResult};
 use frame_support::weights::Weight;
