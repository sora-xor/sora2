// This file is part of the SORA network and Polkaswap app.

// Copyright (c) 2020, 2021, Polka Biome Ltd. All rights reserved.
// SPDX-License-Identifier: BSD-4-Clause

// Redistribution and use in source and binary forms, with or without modification,
// are permitted provided that the following conditions are met:

// Redistributions of source code must retain the above copyright notice, this list
// of conditions and the following disclaimer.
// Redistributions in binary form must reproduce the above copyright notice, this
// list of conditions and the following disclaimer in the documentation and/or other
// materials provided with the distribution.
//
// All advertising materials mentioning features or use of this software must display
// the following acknowledgement: This product includes software developed by Polka Biome
// Ltd., SORA, and Polkaswap.
//
// Neither the name of the Polka Biome Ltd. nor the names of its contributors may be used
// to endorse or promote products derived from this software without specific prior written permission.

// THIS SOFTWARE IS PROVIDED BY Polka Biome Ltd. AS IS AND ANY EXPRESS OR IMPLIED WARRANTIES,
// INCLUDING, BUT NOT LIMITED TO, THE IMPLIED WARRANTIES OF MERCHANTABILITY AND FITNESS FOR
// A PARTICULAR PURPOSE ARE DISCLAIMED. IN NO EVENT SHALL Polka Biome Ltd. BE LIABLE FOR ANY
// DIRECT, INDIRECT, INCIDENTAL, SPECIAL, EXEMPLARY, OR CONSEQUENTIAL DAMAGES (INCLUDING,
// BUT NOT LIMITED TO, PROCUREMENT OF SUBSTITUTE GOODS OR SERVICES; LOSS OF USE, DATA, OR PROFITS;
// OR BUSINESS INTERRUPTION) HOWEVER CAUSED AND ON ANY THEORY OF LIABILITY, WHETHER IN CONTRACT,
// STRICT LIABILITY, OR TORT (INCLUDING NEGLIGENCE OR OTHERWISE) ARISING IN ANY WAY OUT OF THE
// USE OF THIS SOFTWARE, EVEN IF ADVISED OF THE POSSIBILITY OF SUCH DAMAGE.

#![cfg_attr(not(feature = "std"), no_std)]

pub mod weights;

#[cfg(feature = "runtime-benchmarks")]
mod benchmarking;

#[allow(unused_imports)]
#[macro_use]
extern crate alloc;

#[cfg(test)]
mod mock;

#[cfg(test)]
mod tests;

pub mod migration;

use codec::{Decode, Encode};
use common::prelude::constants::EXTRINSIC_FIXED_WEIGHT;
use common::prelude::{
    Balance, Fixed, FixedWrapper, LiquiditySourceType, PriceToolsPallet, QuoteAmount,
};
use common::{
    balance, fixed_const, fixed_wrapper, DEXId, LiquidityProxyTrait, LiquiditySourceFilter,
    OnPoolReservesChanged, PriceVariant, XOR,
};
use frame_support::dispatch::{DispatchError, DispatchResult};
use frame_support::weights::Weight;
use frame_support::{ensure, fail};
use sp_std::collections::vec_deque::VecDeque;
use sp_std::convert::TryInto;

pub use pallet::*;

/// Count of blocks to participate in avg value calculation.
pub const AVG_BLOCK_SPAN: u32 = 30;

/// Max percentage difference for average value between blocks when price goes down for buy price.
const MAX_BUY_BLOCK_DEC_AVG_DIFFERENCE: Fixed = fixed_const!(0.00002); // 0.002%
/// Max percentage difference for average value between blocks when price goes up for buy price.
const MAX_BUY_BLOCK_INC_AVG_DIFFERENCE: Fixed = fixed_const!(0.00197); // 0.197%

/// Max percentage difference for average value between blocks when price goes down for sell price.
const MAX_SELL_BLOCK_DEC_AVG_DIFFERENCE: Fixed = fixed_const!(0.00197); // 0.197%
/// Max percentage difference for average value between blocks when price goes up for sell price.
const MAX_SELL_BLOCK_INC_AVG_DIFFERENCE: Fixed = fixed_const!(0.00002); // 0.002%

pub trait WeightInfo {
    fn on_initialize(elems_active: u32, elems_updated: u32) -> Weight;
}

impl crate::WeightInfo for () {
    fn on_initialize(_elems_active: u32, _elems_updated: u32) -> Weight {
        EXTRINSIC_FIXED_WEIGHT
    }
}

#[derive(Encode, Decode, Eq, PartialEq, Clone, PartialOrd, Ord, Debug, scale_info::TypeInfo)]
pub struct PriceInfo {
    price_failures: u32,
    spot_prices: VecDeque<Balance>,
    average_price: Balance,
    needs_update: bool,
    last_spot_price: Balance,
}

impl Default for PriceInfo {
    fn default() -> Self {
        Self {
            price_failures: 0,
            spot_prices: Default::default(),
            average_price: Default::default(),
            needs_update: true,
            last_spot_price: Default::default(),
        }
    }
}

#[derive(
    Encode, Decode, Eq, PartialEq, Clone, PartialOrd, Ord, Debug, scale_info::TypeInfo, Default,
)]
pub struct AggregatedPriceInfo {
    buy: PriceInfo,
    sell: PriceInfo,
}

impl AggregatedPriceInfo {
    pub fn price_mut_of(&mut self, price_variant: PriceVariant) -> &mut PriceInfo {
        match price_variant {
            PriceVariant::Buy => &mut self.buy,
            PriceVariant::Sell => &mut self.sell,
        }
    }

    pub fn price_of(self, price_variant: PriceVariant) -> PriceInfo {
        match price_variant {
            PriceVariant::Buy => self.buy,
            PriceVariant::Sell => self.sell,
        }
    }
}

#[frame_support::pallet]
pub mod pallet {
    use super::*;
    use common::LiquidityProxyTrait;
    use frame_support::pallet_prelude::*;
    use frame_support::traits::StorageVersion;
    use frame_system::pallet_prelude::*;

    #[pallet::config]
    pub trait Config:
        frame_system::Config
        + assets::Config
        + common::Config
        + technical::Config
        + pool_xyk::Config
        + trading_pair::Config
    {
        type RuntimeEvent: From<Event<Self>> + IsType<<Self as frame_system::Config>::RuntimeEvent>;
        type LiquidityProxy: LiquidityProxyTrait<Self::DEXId, Self::AccountId, Self::AssetId>;
        type WeightInfo: WeightInfo;
    }

    /// The current storage version.
    const STORAGE_VERSION: StorageVersion = StorageVersion::new(2);

    #[pallet::pallet]
    #[pallet::generate_store(pub(super) trait Store)]
    #[pallet::storage_version(STORAGE_VERSION)]
    #[pallet::without_storage_info]
    pub struct Pallet<T>(PhantomData<T>);

    #[pallet::hooks]
    impl<T: Config> Hooks<BlockNumberFor<T>> for Pallet<T> {
        fn on_initialize(_block_num: T::BlockNumber) -> Weight {
            let (n_b, m_b) = Pallet::<T>::average_prices_calculation_routine(PriceVariant::Buy);
            let (n_s, m_s) = Pallet::<T>::average_prices_calculation_routine(PriceVariant::Sell);
            <T as Config>::WeightInfo::on_initialize(n_b + n_s, m_b + m_s)
        }
    }

    #[pallet::call]
    impl<T: Config> Pallet<T> {
        // no extrinsics
    }

    #[pallet::event]
    // #[pallet::generate_deposit(pub(super) fn deposit_event)]
    pub enum Event<T: Config> {
        // no events
    }

    #[pallet::error]
    pub enum Error<T> {
        /// Failed to calculate new average price.
        AveragePriceCalculationFailed,
        /// Failed to add new spot price to average.
        UpdateAverageWithSpotPriceFailed,
        /// Either spot price records has been reset or not initialized yet. Wait till spot price
        /// quote is recovered and span is recalculated.
        InsufficientSpotPriceData,
        /// Requested quote path is not supported.
        UnsupportedQuotePath,
        /// Failed to perform quote to get average price.
        FailedToQuoteAveragePrice,
        /// AssetId has been already registered.
        AssetAlreadyRegistered,
        /// Spot price for asset has not changed but info for last spot price is unavailable.
        CantDuplicateLastPrice,
    }

    #[pallet::storage]
    #[pallet::getter(fn price_infos)]
    pub type PriceInfos<T: Config> = StorageMap<_, Identity, T::AssetId, AggregatedPriceInfo>;
}

impl<T: Config> Pallet<T> {
    /// Query averaged price from past data for supported paths, i.e. paths with enabled targets or XOR.
    pub fn get_average_price(
        input_asset: &T::AssetId,
        output_asset: &T::AssetId,
        price_variant: PriceVariant,
    ) -> Result<Balance, DispatchError> {
<<<<<<< HEAD
        match (input_asset, output_asset) {
            (xor, output) if xor == &XOR.into() => {
                Self::get_asset_average_price(output, price_variant)
            }
            (input, xor) if xor == &XOR.into() => {
                // Buy price should always be greater or equal to sell price, so we need to invert price_variant here
                Self::get_asset_average_price(input, price_variant.switch()).and_then(
                    |average_price| {
                        (fixed_wrapper!(1) / average_price)
                            .try_into_balance()
                            .map_err(|_| Error::<T>::FailedToQuoteAveragePrice.into())
                    },
                )
            }
=======
        if input_asset == output_asset {
            return Ok(balance!(1));
        }
        match (input_asset, output_asset) {
            (xor, output) if xor == &XOR.into() => {
                Self::get_asset_average_price(output, price_variant)
            }
            (input, xor) if xor == &XOR.into() => {
                // Buy price should always be greater or equal to sell price, so we need to invert price_variant here
                Self::get_asset_average_price(input, price_variant.switch()).and_then(
                    |average_price| {
                        (fixed_wrapper!(1) / average_price)
                            .try_into_balance()
                            .map_err(|_| Error::<T>::FailedToQuoteAveragePrice.into())
                    },
                )
            }
>>>>>>> e5a34a64
            (input, output) => {
                let quote_a =
                    FixedWrapper::from(Self::get_average_price(input, &XOR.into(), price_variant)?);
                let quote_b = FixedWrapper::from(Self::get_average_price(
                    &XOR.into(),
                    output,
                    price_variant,
                )?);
                (quote_a * quote_b)
                    .try_into_balance()
                    .map_err(|_| Error::<T>::FailedToQuoteAveragePrice.into())
            }
        }
    }

    fn get_asset_average_price(
        asset_id: &T::AssetId,
        price_variant: PriceVariant,
    ) -> Result<Balance, DispatchError> {
        let avg_count: usize = AVG_BLOCK_SPAN
            .try_into()
            .map_err(|_| Error::<T>::FailedToQuoteAveragePrice)?;

        PriceInfos::<T>::get(asset_id)
            .map(|aggregated_price_info| aggregated_price_info.price_of(price_variant))
            .map_or_else(
                || Err(Error::<T>::UnsupportedQuotePath.into()),
                |price_info| {
                    ensure!(
                        price_info.spot_prices.len() == avg_count,
                        Error::<T>::InsufficientSpotPriceData
                    );
                    Ok(price_info.average_price)
                },
            )
    }

    /// Add new price to queue and recalculate average.
    pub fn incoming_spot_price(
        asset_id: &T::AssetId,
        price: Balance,
        price_variant: PriceVariant,
    ) -> DispatchResult {
        // reset failure streak for spot prices if needed
        if PriceInfos::<T>::get(asset_id).is_some() {
            let avg_count: usize = AVG_BLOCK_SPAN
                .try_into()
                .map_err(|_| Error::<T>::UpdateAverageWithSpotPriceFailed)?;
            PriceInfos::<T>::mutate(asset_id, |opt| {
                let val = opt.as_mut().unwrap().price_mut_of(price_variant);
                // reset failure streak
                val.price_failures = 0;
                val.needs_update = false;
                // spot price history is consistent, normal behavior
                if val.spot_prices.len() == avg_count {
                    let old_value = val.spot_prices.pop_front().unwrap();

                    let mut new_avg = Self::replace_in_average(
                        val.average_price,
                        old_value,
                        price,
                        AVG_BLOCK_SPAN,
                    )?;
                    new_avg =
                        Self::adjust_to_difference(val.average_price, new_avg, price_variant)?;
                    let adjusted_incoming_price = Self::adjusted_spot_price(
                        val.average_price,
                        new_avg,
                        old_value,
                        AVG_BLOCK_SPAN,
                    )?;
                    val.spot_prices.push_back(adjusted_incoming_price);
                    val.average_price = new_avg;
                // spot price history has been recovered/initiated, create initial average value
                } else if val.spot_prices.len() == avg_count - 1 {
                    val.spot_prices.push_back(price);
                    let sum = val
                        .spot_prices
                        .iter()
                        .fold(FixedWrapper::from(0), |a, b| a + *b);
                    let avg = (sum / balance!(val.spot_prices.len()))
                        .try_into_balance()
                        .map_err(|_| Error::<T>::UpdateAverageWithSpotPriceFailed)?;
                    val.average_price = avg;
                } else {
                    val.spot_prices.push_back(price);
                }
                val.last_spot_price = price;

                Ok(())
            })
        } else {
            fail!(Error::<T>::UnsupportedQuotePath);
        }
    }

    /// Register spot price quote failure, continuous failure has to block average price quotation.
    pub fn incoming_spot_price_failure(asset_id: &T::AssetId, price_variant: PriceVariant) {
        PriceInfos::<T>::mutate(asset_id, |opt| {
            if let Some(agg_price_info) = opt.as_mut() {
                let val = agg_price_info.price_mut_of(price_variant);
                if val.price_failures < AVG_BLOCK_SPAN {
                    val.price_failures += 1;
                    if val.price_failures == AVG_BLOCK_SPAN {
                        val.spot_prices.clear();
                    }
                }
            }
        })
    }

    /// Bound `new_avg` value by percentage difference with respect to `old_avg` value. Result will be capped
    /// by `MAX_BLOCK_AVG_DIFFERENCE` either in positive or negative difference.
    pub fn adjust_to_difference(
        old_avg: Balance,
        new_avg: Balance,
        price_variant: PriceVariant,
    ) -> Result<Balance, DispatchError> {
        let mut adjusted_avg = FixedWrapper::from(new_avg);
        let old_avg = FixedWrapper::from(old_avg);
        let diff: Fixed = ((adjusted_avg.clone() - old_avg.clone()) / old_avg.clone())
            .get()
            .map_err(|_| Error::<T>::UpdateAverageWithSpotPriceFailed)?;
        let (max_inc, max_dec) = match price_variant {
            PriceVariant::Buy => (
                MAX_BUY_BLOCK_INC_AVG_DIFFERENCE,
                MAX_BUY_BLOCK_DEC_AVG_DIFFERENCE,
            ),
            PriceVariant::Sell => (
                MAX_SELL_BLOCK_INC_AVG_DIFFERENCE,
                MAX_SELL_BLOCK_DEC_AVG_DIFFERENCE,
            ),
        };

        if diff > max_inc {
            adjusted_avg = old_avg * (fixed_wrapper!(1) + max_inc);
        } else if diff < max_dec.cneg().unwrap() {
            adjusted_avg = old_avg * (fixed_wrapper!(1) - max_dec);
        }
        let adjusted_avg = adjusted_avg
            .try_into_balance()
            .map_err(|_| Error::<T>::UpdateAverageWithSpotPriceFailed)?;
        Ok(adjusted_avg)
    }

    fn secondary_market_filter() -> LiquiditySourceFilter<T::DEXId, LiquiditySourceType> {
        LiquiditySourceFilter::with_allowed(
            DEXId::Polkaswap.into(),
            [LiquiditySourceType::XYKPool].into(),
        )
    }

    /// Get current spot price for
    pub fn spot_price(asset_id: &T::AssetId) -> Result<Balance, DispatchError> {
        <T as pallet::Config>::LiquidityProxy::quote(
            DEXId::Polkaswap.into(),
            &XOR.into(),
            &asset_id,
            QuoteAmount::with_desired_input(balance!(1)),
            Self::secondary_market_filter(),
            false,
        )
        .map(|so| so.amount)
    }

    fn replace_in_average(
        average: Balance,
        old_value: Balance,
        new_value: Balance,
        count: u32,
    ) -> Result<Balance, DispatchError> {
        let average = FixedWrapper::from(average);
        let new_value = FixedWrapper::from(new_value);
        let old_value = FixedWrapper::from(old_value);
        let count: FixedWrapper = balance!(count).into();
        let new_avg: FixedWrapper = (count.clone() * average - old_value + new_value) / count;
        Ok(new_avg
            .try_into_balance()
            .map_err(|_| Error::<T>::AveragePriceCalculationFailed)?)
    }

    /// Calculate fitting incoming spot price to satisfy given average price change.
    fn adjusted_spot_price(
        old_average: Balance,
        new_average: Balance,
        old_value: Balance,
        count: u32,
    ) -> Result<Balance, DispatchError> {
        let old_average = FixedWrapper::from(old_average);
        let new_average = FixedWrapper::from(new_average);
        let old_value = FixedWrapper::from(old_value);
        let count: FixedWrapper = balance!(count).into();
        let adjusted_new_value = new_average * count.clone() + old_value - old_average * count;
        Ok(adjusted_new_value
            .try_into_balance()
            .map_err(|_| Error::<T>::AveragePriceCalculationFailed)?)
    }

    /// Returns (number of active pairs, number of pairs with needed update)
    pub fn average_prices_calculation_routine(price_variant: PriceVariant) -> (u32, u32) {
        let mut count_active = 0;
        let mut count_updated = 0;
        let price_infos_iter = PriceInfos::<T>::iter()
            .map(|(a, mut agg_price_info)| (a, agg_price_info.price_mut_of(price_variant).clone()));
        for (asset_id, price_info) in price_infos_iter {
            let price = if price_info.needs_update {
                count_updated += 1;
                Self::spot_price(&asset_id)
            } else {
                // if price hasn't changed duplicate latest known to update average
                Ok(price_info.last_spot_price)
            };
            if let Ok(val) = price {
                let _ = Self::incoming_spot_price(&asset_id, val, price_variant);
            } else {
                Self::incoming_spot_price_failure(&asset_id, price_variant);
            }
            count_active += 1;
        }
        (count_active, count_updated)
    }
}

impl<T: Config> PriceToolsPallet<T::AssetId> for Pallet<T> {
    fn get_average_price(
        input_asset_id: &T::AssetId,
        output_asset_id: &T::AssetId,
        price_variant: PriceVariant,
    ) -> Result<Balance, DispatchError> {
        Pallet::<T>::get_average_price(input_asset_id, output_asset_id, price_variant)
    }

    fn register_asset(asset_id: &T::AssetId) -> DispatchResult {
        if PriceInfos::<T>::get(asset_id).is_none() {
            PriceInfos::<T>::insert(asset_id.clone(), AggregatedPriceInfo::default());
            Ok(())
        } else {
            fail!(Error::<T>::AssetAlreadyRegistered);
        }
    }
}

impl<T: Config> OnPoolReservesChanged<T::AssetId> for Pallet<T> {
    fn reserves_changed(target_asset_id: &T::AssetId) {
        if let Some(agg_price_info) = PriceInfos::<T>::get(target_asset_id) {
            if !agg_price_info.buy.needs_update || !agg_price_info.sell.needs_update {
                PriceInfos::<T>::mutate(target_asset_id, |opt| {
                    let agg_price_info = opt.as_mut().unwrap();
                    agg_price_info.buy.needs_update = true;
                    agg_price_info.sell.needs_update = true;
                })
            }
        }
    }
}<|MERGE_RESOLUTION|>--- conflicted
+++ resolved
@@ -214,7 +214,9 @@
         output_asset: &T::AssetId,
         price_variant: PriceVariant,
     ) -> Result<Balance, DispatchError> {
-<<<<<<< HEAD
+        if input_asset == output_asset {
+            return Ok(balance!(1));
+        }
         match (input_asset, output_asset) {
             (xor, output) if xor == &XOR.into() => {
                 Self::get_asset_average_price(output, price_variant)
@@ -229,25 +231,6 @@
                     },
                 )
             }
-=======
-        if input_asset == output_asset {
-            return Ok(balance!(1));
-        }
-        match (input_asset, output_asset) {
-            (xor, output) if xor == &XOR.into() => {
-                Self::get_asset_average_price(output, price_variant)
-            }
-            (input, xor) if xor == &XOR.into() => {
-                // Buy price should always be greater or equal to sell price, so we need to invert price_variant here
-                Self::get_asset_average_price(input, price_variant.switch()).and_then(
-                    |average_price| {
-                        (fixed_wrapper!(1) / average_price)
-                            .try_into_balance()
-                            .map_err(|_| Error::<T>::FailedToQuoteAveragePrice.into())
-                    },
-                )
-            }
->>>>>>> e5a34a64
             (input, output) => {
                 let quote_a =
                     FixedWrapper::from(Self::get_average_price(input, &XOR.into(), price_variant)?);
