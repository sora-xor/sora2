--- conflicted
+++ resolved
@@ -263,11 +263,8 @@
     type GetParliamentAccountId = GetParliamentAccountId;
     type BuyBackHandler = ();
     type DexInfoProvider = dex_manager::Pallet<Runtime>;
-<<<<<<< HEAD
     type GetChameleonPoolBaseAssetId = common::mock::GetChameleonPoolBaseAssetId;
-=======
     type AssetInfoProvider = assets::Pallet<Runtime>;
->>>>>>> b227521b
 }
 
 impl demeter_farming_platform::Config for Runtime {
@@ -354,12 +351,9 @@
     type WeightInfo = ();
     type XSTMarketInfo = ();
     type GetTradingPairRestrictedFlag = GetTradingPairRestrictedFlag;
-<<<<<<< HEAD
     type GetChameleonPool = common::mock::GetChameleonPool;
     type GetChameleonPoolBaseAssetId = common::mock::GetChameleonPoolBaseAssetId;
-=======
     type AssetInfoProvider = assets::Pallet<Runtime>;
->>>>>>> b227521b
 }
 
 impl pallet_timestamp::Config for Runtime {
