--- conflicted
+++ resolved
@@ -87,10 +87,6 @@
     pub const GetDefaultProtocolFee: u16 = 0;
     pub const GetBaseAssetId: AssetId = XOR;
     pub const GetSyntheticBaseAssetId: AssetId = XST;
-<<<<<<< HEAD
-    pub const ExistentialDeposit: u128 = 1;
-=======
->>>>>>> e907ed12
     pub const TransferFee: u128 = 0;
     pub const CreationFee: u128 = 0;
     pub const TransactionByteFee: u128 = 1;
@@ -125,33 +121,6 @@
     }
 }
 
-<<<<<<< HEAD
-impl frame_system::Config for Runtime {
-    type BaseCallFilter = Everything;
-    type BlockWeights = ();
-    type BlockLength = ();
-    type RuntimeOrigin = RuntimeOrigin;
-    type RuntimeCall = RuntimeCall;
-    type Nonce = u64;
-    type Block = Block;
-    type Hash = H256;
-    type Hashing = BlakeTwo256;
-    type AccountId = AccountId;
-    type Lookup = IdentityLookup<Self::AccountId>;
-    type RuntimeEvent = RuntimeEvent;
-    type BlockHashCount = BlockHashCount;
-    type DbWeight = ();
-    type Version = ();
-    type AccountData = pallet_balances::AccountData<Balance>;
-    type OnNewAccount = ();
-    type OnKilledAccount = ();
-    type SystemWeightInfo = ();
-    type PalletInfo = PalletInfo;
-    type SS58Prefix = ();
-    type OnSetCode = ();
-    type MaxConsumers = frame_support::traits::ConstU32<65536>;
-}
-=======
 mock_technical_config!(Runtime, pool_xyk::PolySwapAction<DEXId, AssetId, AccountId, TechAccountId>);
 mock_currencies_config!(Runtime);
 mock_pallet_balances_config!(Runtime);
@@ -159,7 +128,6 @@
 mock_common_config!(Runtime);
 mock_tokens_config!(Runtime);
 mock_assets_config!(Runtime);
->>>>>>> e907ed12
 
 impl dex_manager::Config for Runtime {}
 
@@ -185,34 +153,6 @@
     type RuntimeEvent = RuntimeEvent;
 }
 
-<<<<<<< HEAD
-impl technical::Config for Runtime {
-    type RuntimeEvent = RuntimeEvent;
-    type TechAssetId = TechAssetId;
-    type TechAccountId = TechAccountId;
-    type Trigger = ();
-    type Condition = ();
-    type SwapAction = pool_xyk::PolySwapAction<DEXId, AssetId, AccountId, TechAccountId>;
-}
-
-impl pallet_balances::Config for Runtime {
-    type Balance = Balance;
-    type RuntimeEvent = RuntimeEvent;
-    type DustRemoval = ();
-    type ExistentialDeposit = ExistentialDeposit;
-    type AccountStore = System;
-    type WeightInfo = ();
-    type MaxLocks = ();
-    type MaxReserves = ();
-    type ReserveIdentifier = ();
-    type RuntimeHoldReason = ();
-    type FreezeIdentifier = ();
-    type MaxHolds = ();
-    type MaxFreezes = ();
-}
-
-=======
->>>>>>> e907ed12
 impl pswap_distribution::Config for Runtime {
     const PSWAP_BURN_PERCENT: Percent = Percent::from_percent(3);
     type RuntimeEvent = RuntimeEvent;
