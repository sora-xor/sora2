--- conflicted
+++ resolved
@@ -138,13 +138,9 @@
     C::Api: BlockBuilder<Block>,
     C::Api: pallet_mmr_rpc::MmrRuntimeApi<Block, <Block as sp_runtime::traits::Block>::Hash>,
     C::Api: beefy_primitives::BeefyApi<Block>,
-<<<<<<< HEAD
     C::Api: leaf_provider_rpc::LeafProviderRuntimeAPI<Block>,
     C::Api: evm_bridge_proxy_rpc::EvmBridgeProxyRuntimeAPI<Block, AssetId>,
-
-=======
     C::Api: farming_rpc::FarmingRuntimeApi<Block, AssetId>,
->>>>>>> 3f25df7e
     P: TransactionPool + Send + Sync + 'static,
     B: sc_client_api::Backend<Block> + Send + Sync + 'static,
     B::State: sc_client_api::StateBackend<sp_runtime::traits::HashFor<Block>>,
@@ -154,20 +150,18 @@
     use dex_api_rpc::{DEXAPIServer, DEX};
     use dex_manager_rpc::{DEXManager, DEXManagerAPIServer};
     use eth_bridge_rpc::{EthBridgeApiServer, EthBridgeRpc};
-<<<<<<< HEAD
+    use farming_rpc::{FarmingApiServer, FarmingClient};
+    use iroha_migration_rpc::{IrohaMigrationAPIServer, IrohaMigrationClient};
+    use liquidity_proxy_rpc::{LiquidityProxyAPIServer, LiquidityProxyClient};
     use pallet_mmr_rpc::{Mmr, MmrApiServer};
     use pallet_transaction_payment_rpc::{TransactionPayment, TransactionPaymentApiServer};
     use substrate_frame_rpc_system::{System, SystemApiServer};
     // use farming_rpc::*;
     use bridge_channel_rpc::{BridgeChannelAPIServer, BridgeChannelClient};
     use evm_bridge_proxy_rpc::{EvmBridgeProxyAPIServer, EvmBridgeProxyClient};
-=======
-    use farming_rpc::{FarmingApiServer, FarmingClient};
->>>>>>> 3f25df7e
     use iroha_migration_rpc::{IrohaMigrationAPIServer, IrohaMigrationClient};
+    use leaf_provider_rpc::{LeafProviderAPIServer, LeafProviderClient};
     use liquidity_proxy_rpc::{LiquidityProxyAPIServer, LiquidityProxyClient};
-    use pallet_mmr_rpc::{Mmr, MmrApiServer};
-    use pallet_transaction_payment_rpc::{TransactionPayment, TransactionPaymentApiServer};
     use pswap_distribution_rpc::{PswapDistributionAPIServer, PswapDistributionClient};
     use rewards_rpc::{RewardsAPIServer, RewardsClient};
     use substrate_frame_rpc_system::{System, SystemApiServer};
@@ -203,16 +197,12 @@
     io.merge(IrohaMigrationClient::new(client.clone()).into_rpc())?;
     io.merge(PswapDistributionClient::new(client.clone()).into_rpc())?;
     io.merge(RewardsClient::new(client.clone()).into_rpc())?;
-<<<<<<< HEAD
     io.merge(LeafProviderClient::new(client.clone()).into_rpc())?;
     io.merge(EvmBridgeProxyClient::new(client.clone()).into_rpc())?;
     if let Some(storage) = backend.offchain_storage() {
         io.merge(BridgeChannelClient::new(storage).into_rpc())?;
     }
-    io.merge(VestedRewardsClient::new(client).into_rpc())?;
-=======
     io.merge(VestedRewardsClient::new(client.clone()).into_rpc())?;
     io.merge(FarmingClient::new(client).into_rpc())?;
->>>>>>> 3f25df7e
     Ok(io)
 }