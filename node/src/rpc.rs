// This file is part of the SORA network and Polkaswap app.

// Copyright (c) 2020, 2021, Polka Biome Ltd. All rights reserved.
// SPDX-License-Identifier: BSD-4-Clause

// Redistribution and use in source and binary forms, with or without modification,
// are permitted provided that the following conditions are met:

// Redistributions of source code must retain the above copyright notice, this list
// of conditions and the following disclaimer.
// Redistributions in binary form must reproduce the above copyright notice, this
// list of conditions and the following disclaimer in the documentation and/or other
// materials provided with the distribution.
//
// All advertising materials mentioning features or use of this software must display
// the following acknowledgement: This product includes software developed by Polka Biome
// Ltd., SORA, and Polkaswap.
//
// Neither the name of the Polka Biome Ltd. nor the names of its contributors may be used
// to endorse or promote products derived from this software without specific prior written permission.

// THIS SOFTWARE IS PROVIDED BY Polka Biome Ltd. AS IS AND ANY EXPRESS OR IMPLIED WARRANTIES,
// INCLUDING, BUT NOT LIMITED TO, THE IMPLIED WARRANTIES OF MERCHANTABILITY AND FITNESS FOR
// A PARTICULAR PURPOSE ARE DISCLAIMED. IN NO EVENT SHALL Polka Biome Ltd. BE LIABLE FOR ANY
// DIRECT, INDIRECT, INCIDENTAL, SPECIAL, EXEMPLARY, OR CONSEQUENTIAL DAMAGES (INCLUDING,
// BUT NOT LIMITED TO, PROCUREMENT OF SUBSTITUTE GOODS OR SERVICES; LOSS OF USE, DATA, OR PROFITS;
// OR BUSINESS INTERRUPTION) HOWEVER CAUSED AND ON ANY THEORY OF LIABILITY, WHETHER IN CONTRACT,
// STRICT LIABILITY, OR TORT (INCLUDING NEGLIGENCE OR OTHERWISE) ARISING IN ANY WAY OUT OF THE
// USE OF THIS SOFTWARE, EVEN IF ADVISED OF THE POSSIBILITY OF SUCH DAMAGE.

#![warn(missing_docs)]

use common::{ContentSource, Description, TradingPair};
use framenode_runtime::opaque::Block;
use framenode_runtime::{
    eth_bridge, AccountId, AssetId, AssetName, AssetSymbol, Balance, BalancePrecision, DEXId,
    FilterMode, Index, LiquiditySourceType, Runtime, SwapVariant,
};
pub use sc_rpc::{DenyUnsafe, SubscriptionTaskExecutor};
use sc_service::TransactionPool;
use sp_api::ProvideRuntimeApi;
use sp_block_builder::BlockBuilder;
use sp_blockchain::{Error as BlockChainError, HeaderBackend, HeaderMetadata};
use std::sync::Arc;

/// JsonRpcHandler
pub type JsonRpcHandler = jsonrpc_core::IoHandler<sc_rpc::Metadata>;

use beefy_gadget::notification::{BeefyBestBlockStream, BeefySignedCommitmentStream};
/// Dependencies for BEEFY
pub struct BeefyDeps {
    /// Receives notifications about signed commitment events from BEEFY.
    pub beefy_commitment_stream: BeefySignedCommitmentStream<Block>,
    /// Receives notifications about best block events from BEEFY.
    pub beefy_best_block_stream: BeefyBestBlockStream<Block>,
    /// Executor to drive the subscription manager in the BEEFY RPC handler.
    pub subscription_executor: sc_rpc::SubscriptionTaskExecutor,
}

/// Full client dependencies.
pub struct FullDeps<C, P> {
    /// The client instance to use.
    pub client: Arc<C>,
    /// Transaction pool instance.
    pub pool: Arc<P>,
    /// Whether to deny unsafe calls
    pub deny_unsafe: DenyUnsafe,
    /// BEEFY specific dependencies.
    pub beefy: BeefyDeps,
}

/// Instantiate full RPC extensions.
pub fn create_full<C, P>(
    deps: FullDeps<C, P>,
) -> Result<JsonRpcHandler, Box<dyn std::error::Error + Send + Sync>>
where
    C: ProvideRuntimeApi<Block>,
    C: HeaderBackend<Block> + HeaderMetadata<Block, Error = BlockChainError>,
    C: Send + Sync + 'static,
    C::Api: substrate_frame_rpc_system::AccountNonceApi<Block, AccountId, Index>,
    C::Api: pallet_transaction_payment_rpc::TransactionPaymentRuntimeApi<Block, Balance>,
    C::Api: dex_api_rpc::DEXRuntimeAPI<
        Block,
        AssetId,
        DEXId,
        Balance,
        LiquiditySourceType,
        SwapVariant,
    >,
    C::Api: dex_manager_rpc::DEXManagerRuntimeAPI<Block, DEXId>,
    C::Api: trading_pair_rpc::TradingPairRuntimeAPI<
        Block,
        DEXId,
        TradingPair<AssetId>,
        AssetId,
        LiquiditySourceType,
    >,
    C::Api: assets_rpc::AssetsRuntimeAPI<
        Block,
        AccountId,
        AssetId,
        Balance,
        AssetSymbol,
        AssetName,
        BalancePrecision,
        ContentSource,
        Description,
    >,
    C::Api: liquidity_proxy_rpc::LiquidityProxyRuntimeAPI<
        Block,
        DEXId,
        AssetId,
        Balance,
        SwapVariant,
        LiquiditySourceType,
        FilterMode,
    >,
    C::Api: eth_bridge_rpc::EthBridgeRuntimeApi<
        Block,
        sp_core::H256,
        eth_bridge::offchain::SignatureParams,
        AccountId,
        eth_bridge::requests::AssetKind,
        AssetId,
        sp_core::H160,
        eth_bridge::requests::OffchainRequest<Runtime>,
        eth_bridge::requests::RequestStatus,
        eth_bridge::requests::OutgoingRequestEncoded,
        framenode_runtime::NetworkId,
        framenode_runtime::BalancePrecision,
    >,
    C::Api: iroha_migration_rpc::IrohaMigrationRuntimeAPI<Block>,
    C::Api: pswap_distribution_rpc::PswapDistributionRuntimeAPI<Block, AccountId, Balance>,
    C::Api: rewards_rpc::RewardsRuntimeAPI<Block, sp_core::H160, Balance>,
    C::Api: vested_rewards_rpc::VestedRewardsRuntimeApi<Block, AccountId, AssetId, Balance>,
    C::Api: BlockBuilder<Block>,
    C::Api: pallet_mmr_rpc::MmrRuntimeApi<Block, <Block as sp_runtime::traits::Block>::Hash>,
    C::Api: beefy_primitives::BeefyApi<Block>,
    P: TransactionPool + Send + Sync + 'static,
{
    use assets_rpc::{AssetsAPI, AssetsClient};
    use dex_api_rpc::{DEX, DEXAPI};
    use dex_manager_rpc::{DEXManager, DEXManagerAPI};
    use eth_bridge_rpc::{EthBridgeApi, EthBridgeRpc};
    // use farming_rpc::*;
    use iroha_migration_rpc::{IrohaMigrationAPI, IrohaMigrationClient};
    use liquidity_proxy_rpc::{LiquidityProxyAPI, LiquidityProxyClient};
    use pallet_mmr_rpc::{Mmr, MmrApi};
    use pallet_transaction_payment_rpc::{TransactionPayment, TransactionPaymentApi};
    use pswap_distribution_rpc::{PswapDistributionAPI, PswapDistributionClient};
    use rewards_rpc::{RewardsAPI, RewardsClient};
    use substrate_frame_rpc_system::{FullSystem, SystemApi};
    use trading_pair_rpc::{TradingPairAPI, TradingPairClient};
    use vested_rewards_rpc::{VestedRewardsApi, VestedRewardsClient};

    let mut io = jsonrpc_core::IoHandler::default();
    let FullDeps {
        client,
        pool,
        deny_unsafe,
        beefy,
    } = deps;
    io.extend_with(SystemApi::to_delegate(FullSystem::new(
        client.clone(),
        pool,
        deny_unsafe,
    )));
    io.extend_with(TransactionPaymentApi::to_delegate(TransactionPayment::new(
        client.clone(),
    )));
    io.extend_with(DEXAPI::to_delegate(DEX::new(client.clone())));
    io.extend_with(DEXManagerAPI::to_delegate(DEXManager::new(client.clone())));
    io.extend_with(TradingPairAPI::to_delegate(TradingPairClient::new(
        client.clone(),
    )));
    io.extend_with(AssetsAPI::to_delegate(AssetsClient::new(client.clone())));
    io.extend_with(LiquidityProxyAPI::to_delegate(LiquidityProxyClient::new(
        client.clone(),
    )));
    // io.extend_with(FarmingApi::to_delegate(FarmingRpc::new(client.clone())));
    io.extend_with(EthBridgeApi::to_delegate(EthBridgeRpc::new(client.clone())));
    io.extend_with(IrohaMigrationAPI::to_delegate(IrohaMigrationClient::new(
        client.clone(),
    )));
    io.extend_with(PswapDistributionAPI::to_delegate(
        PswapDistributionClient::new(client.clone()),
    ));
    io.extend_with(RewardsAPI::to_delegate(RewardsClient::new(client.clone())));
<<<<<<< HEAD
    io.extend_with(MmrApi::to_delegate(Mmr::new(client.clone())));
    io.extend_with(beefy_gadget_rpc::BeefyApi::to_delegate(
        beefy_gadget_rpc::BeefyRpcHandler::<Block>::new(
            beefy.beefy_commitment_stream,
            beefy.beefy_best_block_stream,
            beefy.subscription_executor,
        )?,
    ));
    Ok(io)
=======
    io.extend_with(VestedRewardsApi::to_delegate(VestedRewardsClient::new(
        client,
    )));
    io
>>>>>>> 2beac78d
}<|MERGE_RESOLUTION|>--- conflicted
+++ resolved
@@ -186,7 +186,6 @@
         PswapDistributionClient::new(client.clone()),
     ));
     io.extend_with(RewardsAPI::to_delegate(RewardsClient::new(client.clone())));
-<<<<<<< HEAD
     io.extend_with(MmrApi::to_delegate(Mmr::new(client.clone())));
     io.extend_with(beefy_gadget_rpc::BeefyApi::to_delegate(
         beefy_gadget_rpc::BeefyRpcHandler::<Block>::new(
@@ -195,11 +194,8 @@
             beefy.subscription_executor,
         )?,
     ));
-    Ok(io)
-=======
     io.extend_with(VestedRewardsApi::to_delegate(VestedRewardsClient::new(
         client,
     )));
-    io
->>>>>>> 2beac78d
+    Ok(io)
 }