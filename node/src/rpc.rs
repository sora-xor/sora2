// This file is part of the SORA network and Polkaswap app.

// Copyright (c) 2020, 2021, Polka Biome Ltd. All rights reserved.
// SPDX-License-Identifier: BSD-4-Clause

// Redistribution and use in source and binary forms, with or without modification,
// are permitted provided that the following conditions are met:

// Redistributions of source code must retain the above copyright notice, this list
// of conditions and the following disclaimer.
// Redistributions in binary form must reproduce the above copyright notice, this
// list of conditions and the following disclaimer in the documentation and/or other
// materials provided with the distribution.
//
// All advertising materials mentioning features or use of this software must display
// the following acknowledgement: This product includes software developed by Polka Biome
// Ltd., SORA, and Polkaswap.
//
// Neither the name of the Polka Biome Ltd. nor the names of its contributors may be used
// to endorse or promote products derived from this software without specific prior written permission.

// THIS SOFTWARE IS PROVIDED BY Polka Biome Ltd. AS IS AND ANY EXPRESS OR IMPLIED WARRANTIES,
// INCLUDING, BUT NOT LIMITED TO, THE IMPLIED WARRANTIES OF MERCHANTABILITY AND FITNESS FOR
// A PARTICULAR PURPOSE ARE DISCLAIMED. IN NO EVENT SHALL Polka Biome Ltd. BE LIABLE FOR ANY
// DIRECT, INDIRECT, INCIDENTAL, SPECIAL, EXEMPLARY, OR CONSEQUENTIAL DAMAGES (INCLUDING,
// BUT NOT LIMITED TO, PROCUREMENT OF SUBSTITUTE GOODS OR SERVICES; LOSS OF USE, DATA, OR PROFITS;
// OR BUSINESS INTERRUPTION) HOWEVER CAUSED AND ON ANY THEORY OF LIABILITY, WHETHER IN CONTRACT,
// STRICT LIABILITY, OR TORT (INCLUDING NEGLIGENCE OR OTHERWISE) ARISING IN ANY WAY OUT OF THE
// USE OF THIS SOFTWARE, EVEN IF ADVISED OF THE POSSIBILITY OF SUCH DAMAGE.

#![warn(missing_docs)]

use common::{ContentSource, Description, TradingPair};
use framenode_runtime::opaque::Block;
use framenode_runtime::{
    eth_bridge, AccountId, AssetId, AssetName, AssetSymbol, Balance, BalancePrecision, DEXId,
    FilterMode, Index, LiquiditySourceType, Runtime, SwapVariant,
};
pub use sc_rpc::{DenyUnsafe, SubscriptionTaskExecutor};
use sc_service::TransactionPool;
use sp_api::ProvideRuntimeApi;
use sp_block_builder::BlockBuilder;
use sp_blockchain::{Error as BlockChainError, HeaderBackend, HeaderMetadata};
use std::sync::Arc;

/// JsonRpcHandler
pub type JsonRpcHandler = jsonrpc_core::IoHandler<sc_rpc::Metadata>;

use beefy_gadget::notification::{BeefyBestBlockStream, BeefySignedCommitmentStream};
/// Dependencies for BEEFY
pub struct BeefyDeps {
    /// Receives notifications about signed commitment events from BEEFY.
    pub beefy_commitment_stream: BeefySignedCommitmentStream<Block>,
    /// Receives notifications about best block events from BEEFY.
    pub beefy_best_block_stream: BeefyBestBlockStream<Block>,
    /// Executor to drive the subscription manager in the BEEFY RPC handler.
    pub subscription_executor: sc_rpc::SubscriptionTaskExecutor,
}

/// Full client dependencies.
pub struct FullDeps<C, P> {
    /// The client instance to use.
    pub client: Arc<C>,
    /// Transaction pool instance.
    pub pool: Arc<P>,
    /// Whether to deny unsafe calls
    pub deny_unsafe: DenyUnsafe,
    /// BEEFY specific dependencies.
    pub beefy: BeefyDeps,
}

/// Instantiate full RPC extensions.
pub fn create_full<C, P>(
    deps: FullDeps<C, P>,
) -> Result<JsonRpcHandler, Box<dyn std::error::Error + Send + Sync>>
where
    C: ProvideRuntimeApi<Block>,
    C: HeaderBackend<Block> + HeaderMetadata<Block, Error = BlockChainError>,
    C: Send + Sync + 'static,
    C::Api: substrate_frame_rpc_system::AccountNonceApi<Block, AccountId, Index>,
    C::Api: pallet_transaction_payment_rpc::TransactionPaymentRuntimeApi<Block, Balance>,
    C::Api: dex_api_rpc::DEXRuntimeAPI<
        Block,
        AssetId,
        DEXId,
        Balance,
        LiquiditySourceType,
        SwapVariant,
    >,
    C::Api: dex_manager_rpc::DEXManagerRuntimeAPI<Block, DEXId>,
    C::Api: trading_pair_rpc::TradingPairRuntimeAPI<
        Block,
        DEXId,
        TradingPair<AssetId>,
        AssetId,
        LiquiditySourceType,
    >,
    C::Api: assets_rpc::AssetsRuntimeAPI<
        Block,
        AccountId,
        AssetId,
        Balance,
        AssetSymbol,
        AssetName,
        BalancePrecision,
        ContentSource,
        Description,
    >,
    C::Api: liquidity_proxy_rpc::LiquidityProxyRuntimeAPI<
        Block,
        DEXId,
        AssetId,
        Balance,
        SwapVariant,
        LiquiditySourceType,
        FilterMode,
    >,
    C::Api: eth_bridge_rpc::EthBridgeRuntimeApi<
        Block,
        sp_core::H256,
        eth_bridge::offchain::SignatureParams,
        AccountId,
        eth_bridge::requests::AssetKind,
        AssetId,
        sp_core::H160,
        eth_bridge::requests::OffchainRequest<Runtime>,
        eth_bridge::requests::RequestStatus,
        eth_bridge::requests::OutgoingRequestEncoded,
        framenode_runtime::NetworkId,
        framenode_runtime::BalancePrecision,
    >,
    C::Api: iroha_migration_rpc::IrohaMigrationRuntimeAPI<Block>,
    C::Api: pswap_distribution_rpc::PswapDistributionRuntimeAPI<Block, AccountId, Balance>,
    C::Api: rewards_rpc::RewardsRuntimeAPI<Block, sp_core::H160, Balance>,
    C::Api: vested_rewards_rpc::VestedRewardsRuntimeApi<Block, AccountId, AssetId, Balance>,
    C::Api: BlockBuilder<Block>,
    C::Api: pallet_mmr_rpc::MmrRuntimeApi<Block, <Block as sp_runtime::traits::Block>::Hash>,
    C::Api: beefy_primitives::BeefyApi<Block>,
    C::Api: leaf_provider_rpc::LeafProviderRuntimeAPI<Block>,

    P: TransactionPool + Send + Sync + 'static,
{
    use assets_rpc::{AssetsAPI, AssetsClient};
    use dex_api_rpc::{DEX, DEXAPI};
    use dex_manager_rpc::{DEXManager, DEXManagerAPI};
    use eth_bridge_rpc::{EthBridgeApi, EthBridgeRpc};
    // use farming_rpc::*;
    use iroha_migration_rpc::{IrohaMigrationAPI, IrohaMigrationClient};
    use leaf_provider_rpc::{LeafProviderAPI, LeafProviderClient};
    use liquidity_proxy_rpc::{LiquidityProxyAPI, LiquidityProxyClient};
    use pallet_mmr_rpc::{Mmr, MmrApi};
    use pallet_transaction_payment_rpc::{TransactionPayment, TransactionPaymentApi};
    use pswap_distribution_rpc::{PswapDistributionAPI, PswapDistributionClient};
    use rewards_rpc::{RewardsAPI, RewardsClient};
    use substrate_frame_rpc_system::{FullSystem, SystemApi};
    use trading_pair_rpc::{TradingPairAPI, TradingPairClient};
    use vested_rewards_rpc::{VestedRewardsApi, VestedRewardsClient};

    let mut io = jsonrpc_core::IoHandler::default();
    let FullDeps {
        client,
        pool,
        deny_unsafe,
        beefy,
    } = deps;
    io.extend_with(SystemApi::to_delegate(FullSystem::new(
        client.clone(),
        pool,
        deny_unsafe,
    )));
    io.extend_with(TransactionPaymentApi::to_delegate(TransactionPayment::new(
        client.clone(),
    )));
    io.extend_with(DEXAPI::to_delegate(DEX::new(client.clone())));
    io.extend_with(DEXManagerAPI::to_delegate(DEXManager::new(client.clone())));
    io.extend_with(TradingPairAPI::to_delegate(TradingPairClient::new(
        client.clone(),
    )));
    io.extend_with(AssetsAPI::to_delegate(AssetsClient::new(client.clone())));
    io.extend_with(LiquidityProxyAPI::to_delegate(LiquidityProxyClient::new(
        client.clone(),
    )));
    // io.extend_with(FarmingApi::to_delegate(FarmingRpc::new(client.clone())));
    io.extend_with(EthBridgeApi::to_delegate(EthBridgeRpc::new(client.clone())));
    io.extend_with(IrohaMigrationAPI::to_delegate(IrohaMigrationClient::new(
        client.clone(),
    )));
    io.extend_with(PswapDistributionAPI::to_delegate(
        PswapDistributionClient::new(client.clone()),
    ));
    io.extend_with(RewardsAPI::to_delegate(RewardsClient::new(client.clone())));
    io.extend_with(MmrApi::to_delegate(Mmr::new(client.clone())));
    io.extend_with(beefy_gadget_rpc::BeefyApi::to_delegate(
        beefy_gadget_rpc::BeefyRpcHandler::<Block>::new(
            beefy.beefy_commitment_stream,
            beefy.beefy_best_block_stream,
            beefy.subscription_executor,
        )?,
    ));
<<<<<<< HEAD
    io.extend_with(LeafProviderAPI::to_delegate(LeafProviderClient::new(
        client.clone(),
=======
    io.extend_with(VestedRewardsApi::to_delegate(VestedRewardsClient::new(
        client,
>>>>>>> 952a6e27
    )));
    Ok(io)
}<|MERGE_RESOLUTION|>--- conflicted
+++ resolved
@@ -197,13 +197,11 @@
             beefy.subscription_executor,
         )?,
     ));
-<<<<<<< HEAD
     io.extend_with(LeafProviderAPI::to_delegate(LeafProviderClient::new(
         client.clone(),
-=======
+    )));
     io.extend_with(VestedRewardsApi::to_delegate(VestedRewardsClient::new(
         client,
->>>>>>> 952a6e27
     )));
     Ok(io)
 }