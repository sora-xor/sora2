use framenode_runtime::opaque::SessionKeys;
#[cfg(feature = "faucet")]
use framenode_runtime::FaucetConfig;
use framenode_runtime::{
<<<<<<< HEAD
    bonding_curve_pool, eth_bridge, AccountId, AssetName, AssetSymbol, AssetsConfig, BabeConfig,
    BalancesConfig, BondingCurvePoolConfig, BridgeMultisigConfig, DEXAPIConfig, DEXManagerConfig,
    EthBridgeConfig, FarmingConfig, GenesisConfig, GetBaseAssetId, GetPswapAssetId, GetValAssetId,
    GetXorAssetId, GrandpaConfig, IrohaMigrationConfig, LiquiditySourceType,
    MulticollateralBondingCurvePoolConfig, PermissionsConfig, PswapDistributionConfig,
    RewardsConfig, Runtime, SessionConfig, Signature, StakerStatus, StakingConfig, SudoConfig,
    SystemConfig, TechAccountId, TechnicalConfig, TokensConfig, WASM_BINARY,
=======
    bonding_curve_pool, eth_bridge, AccountId, AssetSymbol, AssetsConfig, BabeConfig,
    BalancesConfig, BondingCurvePoolConfig, BridgeMultisigConfig, CouncilConfig, DEXAPIConfig,
    DEXManagerConfig, DemocracyConfig, EthBridgeConfig, FarmingConfig, GenesisConfig,
    GetBaseAssetId, GetPswapAssetId, GetValAssetId, GetXorAssetId, GrandpaConfig,
    IrohaMigrationConfig, LiquiditySourceType, MulticollateralBondingCurvePoolConfig,
    PermissionsConfig, PswapDistributionConfig, RewardsConfig, Runtime, SessionConfig, Signature,
    StakerStatus, StakingConfig, SudoConfig, SystemConfig, TechAccountId, TechnicalCommitteeConfig,
    TechnicalConfig, TokensConfig, WASM_BINARY,
>>>>>>> 3ce76b00
};

use common::prelude::{Balance, DEXInfo, FixedWrapper};
use common::{balance, fixed, hash, DEXId, Fixed, TechPurpose, PSWAP, VAL, XOR};
use frame_support::sp_runtime::Percent;
use framenode_runtime::bonding_curve_pool::{DistributionAccountData, DistributionAccounts};
use framenode_runtime::eth_bridge::{AssetKind, NetworkConfig};
use hex_literal::hex;
use permissions::Scope;
use sc_finality_grandpa::AuthorityId as GrandpaId;
use sc_network::config::MultiaddrWithPeerId;
use sc_service::{ChainType, Properties};
use sp_consensus_aura::sr25519::AuthorityId as AuraId;
use sp_consensus_babe::AuthorityId as BabeId;
use sp_core::{sr25519, Pair, Public, H160};
use sp_runtime::sp_std::iter::once;
use sp_runtime::traits::{IdentifyAccount, Verify, Zero};
use sp_runtime::Perbill;
use std::str::FromStr;

/// Specialized `ChainSpec`. This is a specialization of the general Substrate ChainSpec type.
pub type ChainSpec = sc_service::GenericChainSpec<GenesisConfig>;
type Technical = technical::Module<Runtime>;

/// Helper function to generate a crypto pair from seed
pub fn get_from_seed<TPublic: Public>(seed: &str) -> <TPublic::Pair as Pair>::Public {
    TPublic::Pair::from_string(&format!("//{}", seed), None)
        .expect("static values are valid; qed")
        .public()
}

type AccountPublic = <Signature as Verify>::Signer;

/// Helper function to generate an account ID from seed
pub fn get_account_id_from_seed<TPublic: Public>(seed: &str) -> AccountId
where
    AccountPublic: From<<TPublic::Pair as Pair>::Public>,
{
    AccountPublic::from(get_from_seed::<TPublic>(seed)).into_account()
}

/// Generate an Babe authority key.
pub fn authority_keys_from_seed(seed: &str) -> (AccountId, AccountId, AuraId, BabeId, GrandpaId) {
    (
        get_account_id_from_seed::<sr25519::Public>(&format!("{}//stash", seed)),
        get_account_id_from_seed::<sr25519::Public>(seed),
        get_from_seed::<AuraId>(seed),
        get_from_seed::<BabeId>(seed),
        get_from_seed::<GrandpaId>(seed),
    )
}

pub fn authority_keys_from_public_keys(
    stash_address: [u8; 32],
    controller_address: [u8; 32],
    sr25519_key: [u8; 32],
    ed25519_key: [u8; 32],
) -> (AccountId, AccountId, AuraId, BabeId, GrandpaId) {
    (
        stash_address.into(),
        controller_address.into(),
        AuraId::from_slice(&sr25519_key),
        BabeId::from_slice(&sr25519_key),
        GrandpaId::from_slice(&ed25519_key),
    )
}

fn session_keys(grandpa: GrandpaId, babe: BabeId) -> SessionKeys {
    SessionKeys { babe, grandpa }
}

struct EthBridgeParams {
    xor_master_contract_address: H160,
    xor_contract_address: H160,
    val_master_contract_address: H160,
    val_contract_address: H160,
    bridge_contract_address: H160,
}

pub fn dev_net() -> ChainSpec {
    let mut properties = Properties::new();
    properties.insert("tokenSymbol".into(), "XOR".into());
    properties.insert("tokenDecimals".into(), 18.into());
    ChainSpec::from_genesis(
        "SORA-dev Testnet",
        "sora-substrate-dev",
        ChainType::Live,
        move || {
            testnet_genesis(
                hex!("92c4ff71ae7492a1e6fef5d80546ea16307c560ac1063ffaa5e0e084df1e2b7e").into(),
                vec![
                    authority_keys_from_public_keys(
                        hex!("349b061381fe1e47b5dd18061f7c7f76801b41dc9c6afe0b2c4c65e0171c8b35"),
                        hex!("9c3c8836f6def559a11751c18541b9a2c81bcf9bd6ac28d978b1adfacc354456"),
                        hex!("9c3c8836f6def559a11751c18541b9a2c81bcf9bd6ac28d978b1adfacc354456"),
                        hex!("0ced48eb19e0e2809a769c35a64264c3dd39f3aa0ff132aa7caaa6730ad31f57"),
                    ),
                    authority_keys_from_public_keys(
                        hex!("5e7df6d78fb252ecfe5e2c516a145671b9c64ee7b733a3c128af27d76e2fe74c"),
                        hex!("02bbb81a8132f9eb78ac1f2a9606055e58540f220fa1075bb3ba3d30add09e3f"),
                        hex!("02bbb81a8132f9eb78ac1f2a9606055e58540f220fa1075bb3ba3d30add09e3f"),
                        hex!("c75a2ed4012a61cf05ec6eecc4b83faedcf6a781111cc61f8e9a23ad2810bb5e"),
                    ),
                    authority_keys_from_public_keys(
                        hex!("baa98b9fde4fc1c983998798536a63ab70b3c365ce3870dd84a230cb19093004"),
                        hex!("0ea8eafc441aa319aeaa23a74ed588f0ccd17eb3b41d12a1d8283b5f79c7b15d"),
                        hex!("0ea8eafc441aa319aeaa23a74ed588f0ccd17eb3b41d12a1d8283b5f79c7b15d"),
                        hex!("4be870c72a1ac412a5c239d701b5dd62a9e030899943faad55b48eb2c7c9dc2a"),
                    ),
                    authority_keys_from_public_keys(
                        hex!("4eb0f6225cef84a0285a54916625846e50d86526bdece448894af0ac87792956"),
                        hex!("18b2c456464825673c63aa7866ee479b52d1a7a4bab7999408bd3568d5a02b64"),
                        hex!("18b2c456464825673c63aa7866ee479b52d1a7a4bab7999408bd3568d5a02b64"),
                        hex!("8061f3a75ef96a0d840d84cec5d42bcad43f882efdcf93b30a60c7bac6c894c1"),
                    ),
                    authority_keys_from_public_keys(
                        hex!("22a886a8f0a0ddd031518a2bc567585b0046d02d7aacbdb058857b42da40444b"),
                        hex!("3a41a438f76d6a68b17fbd34e8a8195e5e2f74419db3bf7d914627803409ce35"),
                        hex!("3a41a438f76d6a68b17fbd34e8a8195e5e2f74419db3bf7d914627803409ce35"),
                        hex!("86320cd87cbe2881cdf3515d3a72d833099d61b4c38266437366e3b143f8835b"),
                    ),
                    authority_keys_from_public_keys(
                        hex!("20a0225a3cafe2d5e9813025e3f1a2d9a3e50f44528ecc3bed01c13466e33316"),
                        hex!("c25eb643fd3a981a223046f32d1977644a17bb856a228d755868c1bb89d95b3d"),
                        hex!("c25eb643fd3a981a223046f32d1977644a17bb856a228d755868c1bb89d95b3d"),
                        hex!("15c652e559703197d10997d04df0081918314b77b8475d74002adaca0f3b634d"),
                    ),
                ],
                vec![
                    hex!("349b061381fe1e47b5dd18061f7c7f76801b41dc9c6afe0b2c4c65e0171c8b35").into(),
                    hex!("9c3c8836f6def559a11751c18541b9a2c81bcf9bd6ac28d978b1adfacc354456").into(),
                    hex!("5e7df6d78fb252ecfe5e2c516a145671b9c64ee7b733a3c128af27d76e2fe74c").into(),
                    hex!("02bbb81a8132f9eb78ac1f2a9606055e58540f220fa1075bb3ba3d30add09e3f").into(),
                    hex!("baa98b9fde4fc1c983998798536a63ab70b3c365ce3870dd84a230cb19093004").into(),
                    hex!("0ea8eafc441aa319aeaa23a74ed588f0ccd17eb3b41d12a1d8283b5f79c7b15d").into(),
                    hex!("4eb0f6225cef84a0285a54916625846e50d86526bdece448894af0ac87792956").into(),
                    hex!("18b2c456464825673c63aa7866ee479b52d1a7a4bab7999408bd3568d5a02b64").into(),
                    hex!("22a886a8f0a0ddd031518a2bc567585b0046d02d7aacbdb058857b42da40444b").into(),
                    hex!("3a41a438f76d6a68b17fbd34e8a8195e5e2f74419db3bf7d914627803409ce35").into(),
                    hex!("20a0225a3cafe2d5e9813025e3f1a2d9a3e50f44528ecc3bed01c13466e33316").into(),
                    hex!("c25eb643fd3a981a223046f32d1977644a17bb856a228d755868c1bb89d95b3d").into(),
                ],
                vec![
                    hex!("da96bc5065020df6d5ccc9659ae3007ddc04a6fd7f52cabe76e87b6219026b65").into(),
                    hex!("f57efdde92d350999cb41d1f2b21255d9ba7ae70cf03538ddee42a38f48a5436").into(),
                    hex!("aa79aa80b94b1cfba69c4a7d60eeb7b469e6411d1f686cc61de8adc8b1b76a69").into(),
                    hex!("60dc5adadc262770cbe904e3f65a26a89d46b70447640cd7968b49ddf5a459bc").into(),
                    hex!("70d61e980602e09ac8b5fb50658ebd345774e73b8248d3b61862ba1a9a035082").into(),
                    hex!("05918034f4a7f7c5d99cd0382aa6574ec2aba148aa3d769e50e0ac7663e36d58").into(),
                ],
                hex!("da723e9d76bd60da0ec846895c5e0ecf795b50ae652c012f27e56293277ef372").into(),
                hex!("16fec57d383a1875ab4e9786aea7a626e721a491c828f475ae63ef098f98f373").into(),
                hex!("da723e9d76bd60da0ec846895c5e0ecf795b50ae652c012f27e56293277ef372").into(),
                EthBridgeParams {
                    xor_master_contract_address: hex!("12c6a709925783f49fcca0b398d13b0d597e6e1c")
                        .into(),
                    xor_contract_address: hex!("02ffdae478412dbde6bbd5cda8ff05c0960e0c45").into(),
                    val_master_contract_address: hex!("47e229aa491763038f6a505b4f85d8eb463f0962")
                        .into(),
                    val_contract_address: hex!("68339de68c9af6577c54867728dbb2db9d7368bf").into(),
                    bridge_contract_address: hex!("b7b3060589e5bf6e4a2c76edc229127745c9c13c")
                        .into(),
                },
            )
        },
        vec![],
        None,
        Some("sora-substrate-1"),
        Some(properties),
        None,
    )
}

/// # Parameters
/// * `test` - indicates if the chain spec is to be used in test environment
pub fn staging_net(test: bool) -> ChainSpec {
    let mut properties = Properties::new();
    properties.insert("tokenSymbol".into(), "XOR".into());
    properties.insert("tokenDecimals".into(), 18.into());
    let (name, id, boot_nodes) = if test {
        (
            "SORA-test",
            "sora-substrate-test",
            vec![
                MultiaddrWithPeerId::from_str("/dns/s1.tst.sora2.soramitsu.co.jp/tcp/30333/p2p/12D3KooWSG3eJ9LXNyhzUzkzqjhT3Jv35vak9zLTHTsoTiqU4mxW").unwrap(),
                MultiaddrWithPeerId::from_str("/dns/s1.tst.sora2.soramitsu.co.jp/tcp/30334/p2p/12D3KooWCfkMa5ATWfa8Edn3Lx71tfZwTU8X532Qx8jbtBnyvXyD").unwrap(),
                MultiaddrWithPeerId::from_str("/dns/s2.tst.sora2.soramitsu.co.jp/tcp/31333/p2p/12D3KooWCKC4hDHz8AxnacYg7CmeDPJL8MuJxGYHUBFZ4BjZYcCy").unwrap(),
                MultiaddrWithPeerId::from_str("/dns/s2.tst.sora2.soramitsu.co.jp/tcp/31334/p2p/12D3KooWRo4T2RxgLs1ej61g788kbYR3obU4fHu4GEfeQNEPGD2Y").unwrap(),
            ]
        )
    } else {
        (
            "SORA-staging Testnet",
            "sora-substrate-staging",
            vec![
                MultiaddrWithPeerId::from_str("/dns/s1.stg1.sora2.soramitsu.co.jp/tcp/30333/p2p/12D3KooWQf9AXopgwHsfKCweXtuePnWKieythwNa7AFwNfyemcjX").unwrap(),
                MultiaddrWithPeerId::from_str("/dns/s1.stg1.sora2.soramitsu.co.jp/tcp/30334/p2p/12D3KooWGXhnvgvUwbU831p19sy2gEdPbusN1B8P8ShuKi4JfLDH").unwrap(),
                MultiaddrWithPeerId::from_str("/dns/s2.stg1.sora2.soramitsu.co.jp/tcp/31333/p2p/12D3KooWBwZmMTKQ37dEKAR3oxcuH9YFpzUdGRTbQcKgXLEmyhob").unwrap(),
                MultiaddrWithPeerId::from_str("/dns/s2.stg1.sora2.soramitsu.co.jp/tcp/31334/p2p/12D3KooWExRdWV2CAF8oEyMYiXc9NABu8mmYLdXLtTNjjt1WjqAC").unwrap(),
            ]
        )
    };
    ChainSpec::from_genesis(
        name,
        id,
        ChainType::Live,
        move || {
            let eth_bridge_params = if test {
                EthBridgeParams {
                    xor_master_contract_address: hex!("3520adc7b99e55c77efd0e0d379d07d08a7488cc")
                        .into(),
                    xor_contract_address: hex!("83ba842e5e26a4eda2466891221187aabbc33692").into(),
                    val_master_contract_address: hex!("a55236ad2162a47a52316f86d688fbd71b520945")
                        .into(),
                    val_contract_address: hex!("7fcb82ab5a4762f0f18287ece64d4ec74b6071c0").into(),
                    bridge_contract_address: hex!("171928461c7a8ddbcec7d2aa4b43c151b8c8816a")
                        .into(),
                }
            } else {
                EthBridgeParams {
                    xor_master_contract_address: hex!("cceb41100aa2a9a6f144d7c1f876070b810bf7ae")
                        .into(),
                    xor_contract_address: hex!("dc1c024535118f6de6d999c23fc31e33bc2cafc9").into(),
                    val_master_contract_address: hex!("d7f81ed173cb3af28f983670164df30851fba678")
                        .into(),
                    val_contract_address: hex!("725c6b8cd3621eba4e0ccc40d532e7025b925a65").into(),
                    bridge_contract_address: hex!("4ff646bff7884f118406aa4beebd9e10de406603")
                        .into(),
                }
            };
            testnet_genesis(
                hex!("2c5f3fd607721d5dd9fdf26d69cdcb9294df96a8ff956b1323d69282502aaa2e").into(),
                vec![
                    authority_keys_from_public_keys(
                        hex!("dce47ff231d43281e03dd21e5890db128176d9ee20e65da331d8ae0b64863779"),
                        hex!("5683cf2ddb87bfed4f4f10ceefd44a61c0eda4fe7c63bd046cb5b3673c41c66b"),
                        hex!("5683cf2ddb87bfed4f4f10ceefd44a61c0eda4fe7c63bd046cb5b3673c41c66b"),
                        hex!("51d7f9c7f9da7a72a78f50470e56e39b7923339988506060d94f6c2e9c516be8"),
                    ),
                    authority_keys_from_public_keys(
                        hex!("2a57402736d2b5ada9ee900e506a84436556470de7abd382031e1d90b182bd48"),
                        hex!("9a014ecc9f8d87b0315a21d2e3be84409c2fbbd9b5236910660aaa6d5e1ac05e"),
                        hex!("9a014ecc9f8d87b0315a21d2e3be84409c2fbbd9b5236910660aaa6d5e1ac05e"),
                        hex!("f0c30bbb51dd66d2111e534cd47ac553a3a342d60c4d4f44b5566c9ad26e3346"),
                    ),
                    authority_keys_from_public_keys(
                        hex!("e493667f399170b28f3b2db4b9f28dbbabbc5da5fc21114e076768fc3c539002"),
                        hex!("8c9a6f997970057925bbc022bee892c7da318f29bbdc9d4645b6c159534d3a67"),
                        hex!("8c9a6f997970057925bbc022bee892c7da318f29bbdc9d4645b6c159534d3a67"),
                        hex!("b2e80730dd52182b324b6dfe1f0731f0f449ee2b7e257fb575f56c72a9f5af6d"),
                    ),
                    authority_keys_from_public_keys(
                        hex!("00e8f3ad6566b446834f5361d0ed98aca3ab0c59848372f87546897345f9456f"),
                        hex!("1e7ef2261dee2d6fc8ac829e943d547bddacf4371a22555e63d4dbaf1c2e827a"),
                        hex!("1e7ef2261dee2d6fc8ac829e943d547bddacf4371a22555e63d4dbaf1c2e827a"),
                        hex!("04bd6c3c7a8f116a7a4d5578f5c1cc6e61e72d75bd7eac3333e5a300e5c17d9b"),
                    ),
                    authority_keys_from_public_keys(
                        hex!("621067638b1d90bfd52450c0569b5318b283bc4eccfaaf0175adada721a86e17"),
                        hex!("f2ea7d239d82dbc64013f88ffc7837c28fcaeaf2787bc07d0b9bd89d9d672f21"),
                        hex!("f2ea7d239d82dbc64013f88ffc7837c28fcaeaf2787bc07d0b9bd89d9d672f21"),
                        hex!("c047e7799daa62017ad18264f704225a140417fe6b726e7cbb97a4c397b78b91"),
                    ),
                    authority_keys_from_public_keys(
                        hex!("664601bab694be726d919e310c3744fd5432ed125e20b46f7ebdcfe01848c72d"),
                        hex!("98a28d465f3bf349f19c27394a4f4b08fe18e5e75088733c86adb728c1797179"),
                        hex!("98a28d465f3bf349f19c27394a4f4b08fe18e5e75088733c86adb728c1797179"),
                        hex!("d4d791cf11cecc39805499e534ab8c07366f444f0efd6d73731f2e3555cbc2d9"),
                    ),
                ],
                vec![
                    hex!("dce47ff231d43281e03dd21e5890db128176d9ee20e65da331d8ae0b64863779").into(),
                    hex!("5683cf2ddb87bfed4f4f10ceefd44a61c0eda4fe7c63bd046cb5b3673c41c66b").into(),
                    hex!("2a57402736d2b5ada9ee900e506a84436556470de7abd382031e1d90b182bd48").into(),
                    hex!("9a014ecc9f8d87b0315a21d2e3be84409c2fbbd9b5236910660aaa6d5e1ac05e").into(),
                    hex!("e493667f399170b28f3b2db4b9f28dbbabbc5da5fc21114e076768fc3c539002").into(),
                    hex!("8c9a6f997970057925bbc022bee892c7da318f29bbdc9d4645b6c159534d3a67").into(),
                    hex!("00e8f3ad6566b446834f5361d0ed98aca3ab0c59848372f87546897345f9456f").into(),
                    hex!("1e7ef2261dee2d6fc8ac829e943d547bddacf4371a22555e63d4dbaf1c2e827a").into(),
                    hex!("621067638b1d90bfd52450c0569b5318b283bc4eccfaaf0175adada721a86e17").into(),
                    hex!("f2ea7d239d82dbc64013f88ffc7837c28fcaeaf2787bc07d0b9bd89d9d672f21").into(),
                    hex!("664601bab694be726d919e310c3744fd5432ed125e20b46f7ebdcfe01848c72d").into(),
                    hex!("98a28d465f3bf349f19c27394a4f4b08fe18e5e75088733c86adb728c1797179").into(),
                ],
                vec![
                    hex!("9cbca76054814f05364abf691f9166b1be176d9b399d94dc2d88b6c4bc2b0589").into(),
                    hex!("3b2e166bca8913d9b88d7a8acdfc54c3fe92c15e347deda6a13c191c6e0cc19c").into(),
                    hex!("07f5670d08b8f3bd493ff829482a489d94494fd50dd506957e44e9fdc2e98684").into(),
                    hex!("211bb96e9f746183c05a1d583bccf513f9d8f679d6f36ecbd06609615a55b1cc").into(),
                ],
                hex!("da723e9d76bd60da0ec846895c5e0ecf795b50ae652c012f27e56293277ef372").into(),
                hex!("16fec57d383a1875ab4e9786aea7a626e721a491c828f475ae63ef098f98f373").into(),
                hex!("da723e9d76bd60da0ec846895c5e0ecf795b50ae652c012f27e56293277ef372").into(),
                eth_bridge_params,
            )
        },
        boot_nodes,
        None,
        Some("sora-substrate-1"),
        Some(properties),
        None,
    )
}

fn bonding_curve_distribution_accounts(
) -> DistributionAccounts<DistributionAccountData<<Runtime as technical::Config>::TechAccountId>> {
    use common::fixed_wrapper;
    use common::prelude::fixnum::ops::One;
    let val_holders_coefficient = fixed_wrapper!(0.5);
    let val_holders_xor_alloc_coeff = fixed_wrapper!(0.9) * val_holders_coefficient.clone();
    let val_holders_buy_back_coefficient =
        val_holders_coefficient.clone() * (fixed_wrapper!(1) - fixed_wrapper!(0.9));
    let projects_coefficient = fixed_wrapper!(1) - val_holders_coefficient;
    let projects_sora_citizens_coeff = projects_coefficient.clone() * fixed_wrapper!(0.01);
    let projects_stores_and_shops_coeff = projects_coefficient.clone() * fixed_wrapper!(0.04);
    let projects_parliament_and_development_coeff =
        projects_coefficient.clone() * fixed_wrapper!(0.05);
    let projects_other_coeff = projects_coefficient.clone() * fixed_wrapper!(0.9);

    debug_assert_eq!(
        Fixed::ONE,
        FixedWrapper::get(
            val_holders_xor_alloc_coeff.clone()
                + projects_sora_citizens_coeff.clone()
                + projects_stores_and_shops_coeff.clone()
                + projects_parliament_and_development_coeff.clone()
                + projects_other_coeff.clone()
                + val_holders_buy_back_coefficient.clone()
        )
        .unwrap()
    );

    let xor_allocation = DistributionAccountData::new(
        TechAccountId::Pure(
            DEXId::Polkaswap.into(),
            TechPurpose::Identifier(b"xor_allocation".to_vec()),
        ),
        val_holders_xor_alloc_coeff.get().unwrap(),
    );
    let sora_citizens = DistributionAccountData::new(
        TechAccountId::Pure(
            DEXId::Polkaswap.into(),
            TechPurpose::Identifier(b"sora_citizens".to_vec()),
        ),
        projects_sora_citizens_coeff.get().unwrap(),
    );
    let stores_and_shops = DistributionAccountData::new(
        TechAccountId::Pure(
            DEXId::Polkaswap.into(),
            TechPurpose::Identifier(b"stores_and_shops".to_vec()),
        ),
        projects_stores_and_shops_coeff.get().unwrap(),
    );
    let parliament_and_development = DistributionAccountData::new(
        TechAccountId::Pure(
            DEXId::Polkaswap.into(),
            TechPurpose::Identifier(b"parliament_and_development".to_vec()),
        ),
        projects_parliament_and_development_coeff.get().unwrap(),
    );
    let projects = DistributionAccountData::new(
        TechAccountId::Pure(
            DEXId::Polkaswap.into(),
            TechPurpose::Identifier(b"projects".to_vec()),
        ),
        projects_other_coeff.get().unwrap(),
    );
    let val_holders = DistributionAccountData::new(
        TechAccountId::Pure(
            DEXId::Polkaswap.into(),
            TechPurpose::Identifier(b"val_holders".to_vec()),
        ),
        val_holders_buy_back_coefficient.get().unwrap(),
    );
    DistributionAccounts::<_> {
        xor_allocation,
        sora_citizens,
        stores_and_shops,
        parliament_and_development,
        projects,
        val_holders,
    }
}

pub fn local_testnet_config() -> ChainSpec {
    let mut properties = Properties::new();
    properties.insert("tokenSymbol".into(), "XOR".into());
    properties.insert("tokenDecimals".into(), 18.into());
    ChainSpec::from_genesis(
        "SORA-local Testnet",
        "sora-substrate-local",
        ChainType::Local,
        move || {
            testnet_genesis(
                get_account_id_from_seed::<sr25519::Public>("Alice"),
                vec![
                    authority_keys_from_seed("Alice"),
                    authority_keys_from_seed("Bob"),
                    authority_keys_from_seed("Charlie"),
                    authority_keys_from_seed("Dave"),
                    /*
                    authority_keys_from_seed("Eve"),
                    authority_keys_from_seed("Ferdie"),
                    */
                ],
                vec![
                    get_account_id_from_seed::<sr25519::Public>("Bob"),
                    get_account_id_from_seed::<sr25519::Public>("Charlie"),
                    get_account_id_from_seed::<sr25519::Public>("Dave"),
                    get_account_id_from_seed::<sr25519::Public>("Eve"),
                    get_account_id_from_seed::<sr25519::Public>("Ferdie"),
                    get_account_id_from_seed::<sr25519::Public>("Alice//stash"),
                    get_account_id_from_seed::<sr25519::Public>("Bob//stash"),
                    get_account_id_from_seed::<sr25519::Public>("Charlie//stash"),
                    get_account_id_from_seed::<sr25519::Public>("Dave//stash"),
                    get_account_id_from_seed::<sr25519::Public>("Eve//stash"),
                    get_account_id_from_seed::<sr25519::Public>("Ferdie//stash"),
                ],
                vec![
                    hex!("da96bc5065020df6d5ccc9659ae3007ddc04a6fd7f52cabe76e87b6219026b65").into(),
                    hex!("f57efdde92d350999cb41d1f2b21255d9ba7ae70cf03538ddee42a38f48a5436").into(),
                    hex!("aa79aa80b94b1cfba69c4a7d60eeb7b469e6411d1f686cc61de8adc8b1b76a69").into(),
                    hex!("60dc5adadc262770cbe904e3f65a26a89d46b70447640cd7968b49ddf5a459bc").into(),
                    hex!("70d61e980602e09ac8b5fb50658ebd345774e73b8248d3b61862ba1a9a035082").into(),
                    hex!("05918034f4a7f7c5d99cd0382aa6574ec2aba148aa3d769e50e0ac7663e36d58").into(),
                ],
                get_account_id_from_seed::<sr25519::Public>("Alice"),
                get_account_id_from_seed::<sr25519::Public>("Alice"),
                get_account_id_from_seed::<sr25519::Public>("Alice"),
                EthBridgeParams {
                    xor_master_contract_address: hex!("12c6a709925783f49fcca0b398d13b0d597e6e1c")
                        .into(),
                    xor_contract_address: hex!("02ffdae478412dbde6bbd5cda8ff05c0960e0c45").into(),
                    val_master_contract_address: hex!("47e229aa491763038f6a505b4f85d8eb463f0962")
                        .into(),
                    val_contract_address: hex!("68339de68c9af6577c54867728dbb2db9d7368bf").into(),
                    bridge_contract_address: hex!("64fb0ca483b356832cd97958e6b23df783fb7ced")
                        .into(),
                },
            )
        },
        vec![],
        None,
        None,
        Some(properties),
        None,
    )
}

// Some variables are only changed if faucet is enabled
#[allow(unused_mut)]
fn testnet_genesis(
    root_key: AccountId,
    initial_authorities: Vec<(AccountId, AccountId, AuraId, BabeId, GrandpaId)>,
    endowed_accounts: Vec<AccountId>,
    initial_bridge_peers: Vec<AccountId>,
    dex_root: AccountId,
    tech_permissions_owner: AccountId,
    initial_assets_owner: AccountId,
    eth_bridge_params: EthBridgeParams,
) -> GenesisConfig {
    // Initial balances
    let initial_staking = balance!(5000);
    let initial_eth_bridge_xor_amount = balance!(350000);
    let initial_eth_bridge_val_amount = balance!(33900000);
    let initial_pswap_tbc_rewards = balance!(25000000);
    let initial_rewards = balance!(500000);

    // Initial accounts
    let xor_fee_tech_account_id = TechAccountId::Generic(
        xor_fee::TECH_ACCOUNT_PREFIX.to_vec(),
        xor_fee::TECH_ACCOUNT_MAIN.to_vec(),
    );
    let xor_fee_account_id: AccountId =
        technical::Module::<Runtime>::tech_account_id_to_account_id(&xor_fee_tech_account_id)
            .expect("Failed to decode account Id");

    let eth_bridge_tech_account_id = TechAccountId::Generic(
        eth_bridge::TECH_ACCOUNT_PREFIX.to_vec(),
        eth_bridge::TECH_ACCOUNT_MAIN.to_vec(),
    );
    let eth_bridge_account_id =
        technical::Module::<Runtime>::tech_account_id_to_account_id(&eth_bridge_tech_account_id)
            .unwrap();
    let eth_bridge_authority_tech_account_id = TechAccountId::Generic(
        eth_bridge::TECH_ACCOUNT_PREFIX.to_vec(),
        eth_bridge::TECH_ACCOUNT_AUTHORITY.to_vec(),
    );
    let eth_bridge_authority_account_id =
        technical::Module::<Runtime>::tech_account_id_to_account_id(
            &eth_bridge_authority_tech_account_id,
        )
        .unwrap();

    let bonding_curve_reserves_tech_account_id = TechAccountId::Generic(
        bonding_curve_pool::TECH_ACCOUNT_PREFIX.to_vec(),
        bonding_curve_pool::TECH_ACCOUNT_RESERVES.to_vec(),
    );

    let mbc_reserves_tech_account_id = framenode_runtime::GetMbcReservesTechAccountId::get();
    let mbc_reserves_account_id = framenode_runtime::GetMbcReservesAccountId::get();

    let pswap_distribution_tech_account_id =
        framenode_runtime::GetPswapDistributionTechAccountId::get();
    let pswap_distribution_account_id = framenode_runtime::GetPswapDistributionAccountId::get();

    let mbc_pool_rewards_tech_account_id = framenode_runtime::GetMbcPoolRewardsTechAccountId::get();
    let mbc_pool_rewards_account_id = framenode_runtime::GetMbcPoolRewardsAccountId::get();

    let liquidity_proxy_tech_account_id = framenode_runtime::GetLiquidityProxyTechAccountId::get();
    let liquidity_proxy_account_id = framenode_runtime::GetLiquidityProxyAccountId::get();

    let iroha_migration_tech_account_id = TechAccountId::Generic(
        iroha_migration::TECH_ACCOUNT_PREFIX.to_vec(),
        iroha_migration::TECH_ACCOUNT_MAIN.to_vec(),
    );
    let iroha_migration_account_id = technical::Module::<Runtime>::tech_account_id_to_account_id(
        &iroha_migration_tech_account_id,
    )
    .unwrap();

    let rewards_tech_account_id = TechAccountId::Generic(
        rewards::TECH_ACCOUNT_PREFIX.to_vec(),
        rewards::TECH_ACCOUNT_MAIN.to_vec(),
    );
    let rewards_account_id =
        technical::Module::<Runtime>::tech_account_id_to_account_id(&rewards_tech_account_id)
            .unwrap();

    let mut tech_accounts = vec![
        (xor_fee_account_id.clone(), xor_fee_tech_account_id),
        (
            eth_bridge_account_id.clone(),
            eth_bridge_tech_account_id.clone(),
        ),
        (
            eth_bridge_authority_account_id.clone(),
            eth_bridge_authority_tech_account_id.clone(),
        ),
        (
            pswap_distribution_account_id.clone(),
            pswap_distribution_tech_account_id.clone(),
        ),
        (
            liquidity_proxy_account_id.clone(),
            liquidity_proxy_tech_account_id.clone(),
        ),
        (
            mbc_reserves_account_id.clone(),
            mbc_reserves_tech_account_id.clone(),
        ),
        (
            mbc_pool_rewards_account_id.clone(),
            mbc_pool_rewards_tech_account_id.clone(),
        ),
        (
            iroha_migration_account_id.clone(),
            iroha_migration_tech_account_id.clone(),
        ),
        (rewards_account_id.clone(), rewards_tech_account_id.clone()),
    ];
    let accounts = bonding_curve_distribution_accounts();
    tech_accounts.push((
        Technical::tech_account_id_to_account_id(&accounts.val_holders.account_id).unwrap(),
        accounts.val_holders.account_id.clone(),
    ));
    for tech_account in &accounts.xor_distribution_accounts_as_array() {
        tech_accounts.push((
            Technical::tech_account_id_to_account_id(&tech_account).unwrap(),
            (*tech_account).to_owned(),
        ));
    }
    let mut balances = vec![(eth_bridge_account_id.clone(), initial_eth_bridge_xor_amount)]
        .into_iter()
        .chain(
            initial_authorities
                .iter()
                .cloned()
                .map(|(k1, ..)| (k1, initial_staking)),
        )
        .chain(
            initial_authorities
                .iter()
                .cloned()
                .map(|(_, k2, ..)| (k2, initial_staking)),
        )
        .collect::<Vec<_>>();
    let mut tokens_endowed_accounts = vec![
        (
            rewards_account_id.clone(),
            GetValAssetId::get(),
            initial_rewards,
        ),
        (rewards_account_id, GetPswapAssetId::get(), initial_rewards),
        (
            eth_bridge_account_id.clone(),
            VAL,
            initial_eth_bridge_val_amount,
        ),
        (
            mbc_pool_rewards_account_id.clone(),
            PSWAP,
            initial_pswap_tbc_rewards,
        ),
    ];
    #[cfg(feature = "faucet")]
    let faucet_config = {
        let initial_faucet_balance = balance!(500000);
        let faucet_tech_account_id = TechAccountId::Generic(
            faucet::TECH_ACCOUNT_PREFIX.to_vec(),
            faucet::TECH_ACCOUNT_MAIN.to_vec(),
        );
        let faucet_account_id: AccountId =
            technical::Module::<Runtime>::tech_account_id_to_account_id(&faucet_tech_account_id)
                .expect("Failed to decode account id");
        tech_accounts.push((faucet_account_id.clone(), faucet_tech_account_id.clone()));
        balances.push((faucet_account_id.clone(), initial_faucet_balance));
        tokens_endowed_accounts.push((faucet_account_id.clone(), VAL, initial_faucet_balance));
        tokens_endowed_accounts.push((faucet_account_id, PSWAP, initial_faucet_balance));
        FaucetConfig {
            reserves_account_id: faucet_tech_account_id,
        }
    };

    GenesisConfig {
        frame_system: Some(SystemConfig {
            code: WASM_BINARY.unwrap().to_vec(),
            changes_trie_config: Default::default(),
        }),
        pallet_sudo: Some(SudoConfig {
            key: root_key.clone(),
        }),
        technical: Some(TechnicalConfig {
            account_ids_to_tech_account_ids: tech_accounts,
        }),
        pallet_babe: Some(BabeConfig {
            authorities: vec![],
        }),
        pallet_grandpa: Some(GrandpaConfig {
            authorities: vec![],
        }),
        pallet_session: Some(SessionConfig {
            keys: initial_authorities
                .iter()
                .map(|(account, _, _, babe_id, grandpa_id)| {
                    (
                        account.clone(),
                        account.clone(),
                        session_keys(grandpa_id.clone(), babe_id.clone()),
                    )
                })
                .collect::<Vec<_>>(),
        }),
        pallet_staking: Some(StakingConfig {
            validator_count: initial_authorities.len() as u32 * 2,
            minimum_validator_count: 1,
            stakers: initial_authorities
                .iter()
                .map(|(stash_account, account, _, _, _)| {
                    (
                        stash_account.clone(),
                        account.clone(),
                        initial_staking,
                        StakerStatus::Validator,
                    )
                })
                .collect(),
            invulnerables: initial_authorities
                .iter()
                .map(|(stash_account, _, _, _, _)| stash_account.clone())
                .collect(),
            slash_reward_fraction: Perbill::from_percent(10),
            ..Default::default()
        }),
        assets: Some(AssetsConfig {
            endowed_assets: vec![
                (
                    GetXorAssetId::get(),
                    initial_assets_owner.clone(),
                    AssetSymbol(b"XOR".to_vec()),
                    AssetName(b"SORA".to_vec()),
                    18,
                    Balance::zero(),
                    true,
                ),
                // (
                //     UsdId::get(),
                //     initial_assets_owner.clone(),
                //     AssetSymbol(b"USDT".to_vec()),
                //     AssetName(b"Tether USD".to_vec()),
                //     18,
                //     Balance::zero(),
                //     true,
                // ),
                (
                    GetValAssetId::get(),
                    initial_assets_owner.clone(),
                    AssetSymbol(b"VAL".to_vec()),
                    AssetName(b"SORA Validator Token".to_vec()),
                    18,
                    Balance::zero(),
                    true,
                ),
                (
                    GetPswapAssetId::get(),
                    initial_assets_owner.clone(),
                    AssetSymbol(b"PSWAP".to_vec()),
                    AssetName(b"Polkaswap".to_vec()),
                    18,
                    Balance::zero(),
                    true,
                ),
            ],
        }),
        permissions: Some(PermissionsConfig {
            initial_permission_owners: vec![
                (
                    permissions::TRANSFER,
                    Scope::Unlimited,
                    vec![tech_permissions_owner.clone()],
                ),
                (
                    permissions::MANAGE_DEX,
                    Scope::Limited(hash(&0u32)),
                    vec![tech_permissions_owner.clone()],
                ),
                (
                    permissions::MINT,
                    Scope::Unlimited,
                    vec![tech_permissions_owner.clone()],
                ),
                (
                    permissions::BURN,
                    Scope::Unlimited,
                    vec![tech_permissions_owner.clone()],
                ),
            ],
            initial_permissions: vec![
                (
                    dex_root.clone(),
                    Scope::Limited(hash(&0u32)),
                    vec![permissions::MANAGE_DEX],
                ),
                (
                    xor_fee_account_id,
                    Scope::Unlimited,
                    vec![permissions::MINT, permissions::BURN],
                ),
                (
                    iroha_migration_account_id.clone(),
                    Scope::Limited(hash(&VAL)),
                    vec![permissions::MINT],
                ),
                (
                    initial_assets_owner,
                    Scope::Unlimited,
                    vec![
                        permissions::MINT,
                        permissions::BURN,
                        permissions::CREATE_FARM,
                        permissions::LOCK_TO_FARM,
                        permissions::UNLOCK_FROM_FARM,
                        permissions::CLAIM_FROM_FARM,
                    ],
                ),
                (
                    pswap_distribution_account_id,
                    Scope::Unlimited,
                    vec![permissions::MINT, permissions::BURN],
                ),
                (
                    mbc_reserves_account_id,
                    Scope::Unlimited,
                    vec![permissions::MINT, permissions::BURN],
                ),
            ],
        }),
        pallet_balances: Some(BalancesConfig { balances }),
        dex_manager: Some(DEXManagerConfig {
            dex_list: vec![(
                0,
                DEXInfo {
                    base_asset_id: GetBaseAssetId::get(),
                    is_public: true,
                },
            )],
        }),
        #[cfg(feature = "faucet")]
        faucet: Some(faucet_config),
        tokens: Some(TokensConfig {
            endowed_accounts: tokens_endowed_accounts,
        }),
        dex_api: Some(DEXAPIConfig {
            source_types: [
                LiquiditySourceType::XYKPool,
                LiquiditySourceType::MulticollateralBondingCurvePool,
            ]
            .into(),
        }),
        eth_bridge: Some(EthBridgeConfig {
            authority_account: eth_bridge_authority_account_id.clone(),
            networks: vec![NetworkConfig {
                initial_peers: initial_bridge_peers.iter().cloned().collect(),
                bridge_account_id: eth_bridge_account_id.clone(),
                tokens: vec![
                    (
                        XOR.into(),
                        Some(eth_bridge_params.xor_contract_address),
                        AssetKind::SidechainOwned,
                    ),
                    (
                        VAL.into(),
                        Some(eth_bridge_params.val_contract_address),
                        AssetKind::SidechainOwned,
                    ),
                ],
                bridge_contract_address: eth_bridge_params.bridge_contract_address,
                reserves: vec![
                    (XOR.into(), balance!(350000)),
                    (VAL.into(), balance!(33900000)),
                ],
            }],
            xor_master_contract_address: eth_bridge_params.xor_master_contract_address,
            val_master_contract_address: eth_bridge_params.val_master_contract_address,
        }),
        bridge_multisig: Some(BridgeMultisigConfig {
            accounts: once((
                eth_bridge_account_id.clone(),
                bridge_multisig::MultisigAccount::new(
                    initial_bridge_peers,
                    Percent::from_parts(67),
                ),
            ))
            .collect(),
        }),
        bonding_curve_pool: Some(BondingCurvePoolConfig {
            distribution_accounts: accounts.clone(),
            reserves_account_id: bonding_curve_reserves_tech_account_id,
        }),
        multicollateral_bonding_curve_pool: Some(MulticollateralBondingCurvePoolConfig {
            distribution_accounts: accounts,
            reserves_account_id: mbc_reserves_tech_account_id,
            reference_asset_id: Default::default(),
            incentives_account_id: mbc_pool_rewards_account_id,
        }),
        farming: Some(FarmingConfig {
            initial_farm: (dex_root, XOR, PSWAP),
        }),
        pswap_distribution: Some(PswapDistributionConfig {
            subscribed_accounts: Vec::new(),
            burn_info: (fixed!(0.1), fixed!(0.000357), fixed!(0.65), 14400),
        }),
        iroha_migration: Some(IrohaMigrationConfig {
            iroha_accounts: include!("iroha_migration_accounts.in"),
            account_id: iroha_migration_account_id,
        }),
        rewards: Some(RewardsConfig {
            reserves_account_id: rewards_tech_account_id,
            val_owners: vec![
                (
                    hex!("21Bc9f4a3d9Dc86f142F802668dB7D908cF0A636").into(),
                    balance!(111),
                ),
                (
                    hex!("D67fea281B2C5dC3271509c1b628E0867a9815D7").into(),
                    balance!(444),
                ),
            ],
            pswap_farm_owners: vec![
                (
                    hex!("4fE143cDD48791cB364823A41e018AEC5cBb9AbB").into(),
                    balance!(222),
                ),
                (
                    hex!("D67fea281B2C5dC3271509c1b628E0867a9815D7").into(),
                    balance!(555),
                ),
            ],
            pswap_waifu_owners: vec![(
                hex!("886021F300dC809269CFC758A2364a2baF63af0c").into(),
                balance!(333),
            )],
        }),
        pallet_collective_Instance1: Some(CouncilConfig::default()),
        pallet_collective_Instance2: Some(TechnicalCommitteeConfig {
            members: endowed_accounts
                .iter()
                .take((endowed_accounts.len() + 1) / 2)
                .cloned()
                .collect(),
            phantom: Default::default(),
        }),
        pallet_democracy: Some(DemocracyConfig::default()),
    }
}<|MERGE_RESOLUTION|>--- conflicted
+++ resolved
@@ -2,24 +2,14 @@
 #[cfg(feature = "faucet")]
 use framenode_runtime::FaucetConfig;
 use framenode_runtime::{
-<<<<<<< HEAD
     bonding_curve_pool, eth_bridge, AccountId, AssetName, AssetSymbol, AssetsConfig, BabeConfig,
-    BalancesConfig, BondingCurvePoolConfig, BridgeMultisigConfig, DEXAPIConfig, DEXManagerConfig,
-    EthBridgeConfig, FarmingConfig, GenesisConfig, GetBaseAssetId, GetPswapAssetId, GetValAssetId,
-    GetXorAssetId, GrandpaConfig, IrohaMigrationConfig, LiquiditySourceType,
-    MulticollateralBondingCurvePoolConfig, PermissionsConfig, PswapDistributionConfig,
-    RewardsConfig, Runtime, SessionConfig, Signature, StakerStatus, StakingConfig, SudoConfig,
-    SystemConfig, TechAccountId, TechnicalConfig, TokensConfig, WASM_BINARY,
-=======
-    bonding_curve_pool, eth_bridge, AccountId, AssetSymbol, AssetsConfig, BabeConfig,
     BalancesConfig, BondingCurvePoolConfig, BridgeMultisigConfig, CouncilConfig, DEXAPIConfig,
     DEXManagerConfig, DemocracyConfig, EthBridgeConfig, FarmingConfig, GenesisConfig,
     GetBaseAssetId, GetPswapAssetId, GetValAssetId, GetXorAssetId, GrandpaConfig,
     IrohaMigrationConfig, LiquiditySourceType, MulticollateralBondingCurvePoolConfig,
     PermissionsConfig, PswapDistributionConfig, RewardsConfig, Runtime, SessionConfig, Signature,
     StakerStatus, StakingConfig, SudoConfig, SystemConfig, TechAccountId, TechnicalCommitteeConfig,
-    TechnicalConfig, TokensConfig, WASM_BINARY,
->>>>>>> 3ce76b00
+    TechnicalConfig, TokensConfig, WASM_BINARY
 };
 
 use common::prelude::{Balance, DEXInfo, FixedWrapper};
