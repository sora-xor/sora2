--- conflicted
+++ resolved
@@ -23,12 +23,9 @@
 
 use codec::{Decode, Encode};
 use common::{hash, prelude::DEXInfo};
-<<<<<<< HEAD
-use permissions::Scope;
-=======
 use frame_support::debug;
 use hex_literal::hex;
->>>>>>> 23c45c04
+use permissions::Scope;
 use sc_chain_spec::{ChainSpecExtension, ChainSpecGroup};
 use sc_service::{ChainType, Properties};
 use serde::{Deserialize, Serialize};
@@ -185,80 +182,43 @@
             initial_permission_owners: vec![
                 (
                     permissions::TRANSFER,
-<<<<<<< HEAD
-                    Scope::Unlimited,
-                    vec![get_account_id_from_seed::<sr25519::Public>("Alice")],
+                    Scope::Unlimited,
+                    vec![tech_permissions_owner.clone()],
                 ),
                 (
                     permissions::EXCHANGE,
                     Scope::Unlimited,
-                    vec![get_account_id_from_seed::<sr25519::Public>("Alice")],
+                    vec![tech_permissions_owner.clone()],
                 ),
                 (
                     permissions::INIT_DEX,
                     Scope::Unlimited,
-                    vec![get_account_id_from_seed::<sr25519::Public>("Alice")],
+                    vec![tech_permissions_owner.clone()],
                 ),
                 (
                     permissions::MANAGE_DEX,
                     Scope::Limited(hash(&0u32)),
-                    vec![get_account_id_from_seed::<sr25519::Public>("Alice")],
+                    vec![tech_permissions_owner.clone()],
                 ),
                 (
                     permissions::MINT,
                     Scope::Unlimited,
-                    vec![get_account_id_from_seed::<sr25519::Public>("Alice")],
+                    vec![tech_permissions_owner.clone()],
                 ),
                 (
                     permissions::BURN,
                     Scope::Unlimited,
-                    vec![get_account_id_from_seed::<sr25519::Public>("Alice")],
-=======
-                    dex_root.clone(),
-                    tech_permissions_owner.clone(),
-                    None,
-                ),
-                (
-                    permissions::EXCHANGE,
-                    dex_root.clone(),
-                    tech_permissions_owner.clone(),
-                    None,
-                ),
-                (
-                    permissions::INIT_DEX,
-                    dex_root.clone(),
-                    tech_permissions_owner.clone(),
-                    None,
-                ),
-                (
-                    permissions::MANAGE_DEX,
-                    dex_root.clone(),
-                    tech_permissions_owner.clone(),
-                    Some(hash(&0u32)),
-                ),
-                (
-                    permissions::TRANSFER,
-                    xor_fee_account_id.clone(),
-                    tech_permissions_owner.clone(),
-                    None,
-                ),
-                (
-                    permissions::EXCHANGE,
-                    xor_fee_account_id.clone(),
-                    tech_permissions_owner.clone(),
-                    None,
->>>>>>> 23c45c04
+                    vec![tech_permissions_owner.clone()],
                 ),
             ],
             initial_permissions: vec![
                 (
-<<<<<<< HEAD
-                    get_account_id_from_seed::<sr25519::Public>("Alice"),
+                    dex_root.clone(),
                     Scope::Unlimited,
                     vec![permissions::EXCHANGE, permissions::INIT_DEX],
                 ),
                 (
-                    get_account_id_from_seed::<sr25519::Public>("Alice"),
+                    dex_root.clone(),
                     Scope::Limited(hash(&0u32)),
                     vec![permissions::MANAGE_DEX],
                 ),
@@ -266,18 +226,6 @@
                     xor_fee_account_id,
                     Scope::Unlimited,
                     vec![permissions::EXCHANGE, permissions::MINT, permissions::BURN],
-=======
-                    permissions::MINT,
-                    xor_fee_account_id.clone(),
-                    tech_permissions_owner.clone(),
-                    None,
-                ),
-                (
-                    permissions::BURN,
-                    xor_fee_account_id.clone(),
-                    tech_permissions_owner.clone(),
-                    None,
->>>>>>> 23c45c04
                 ),
             ],
         }),
