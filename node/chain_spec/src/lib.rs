// This file is part of the SORA network and Polkaswap app.

// Copyright (c) 2020, 2021, Polka Biome Ltd. All rights reserved.
// SPDX-License-Identifier: BSD-4-Clause

// Redistribution and use in source and binary forms, with or without modification,
// are permitted provided that the following conditions are met:

// Redistributions of source code must retain the above copyright notice, this list
// of conditions and the following disclaimer.
// Redistributions in binary form must reproduce the above copyright notice, this
// list of conditions and the following disclaimer in the documentation and/or other
// materials provided with the distribution.
//
// All advertising materials mentioning features or use of this software must display
// the following acknowledgement: This product includes software developed by Polka Biome
// Ltd., SORA, and Polkaswap.
//
// Neither the name of the Polka Biome Ltd. nor the names of its contributors may be used
// to endorse or promote products derived from this software without specific prior written permission.

// THIS SOFTWARE IS PROVIDED BY Polka Biome Ltd. AS IS AND ANY EXPRESS OR IMPLIED WARRANTIES,
// INCLUDING, BUT NOT LIMITED TO, THE IMPLIED WARRANTIES OF MERCHANTABILITY AND FITNESS FOR
// A PARTICULAR PURPOSE ARE DISCLAIMED. IN NO EVENT SHALL Polka Biome Ltd. BE LIABLE FOR ANY
// DIRECT, INDIRECT, INCIDENTAL, SPECIAL, EXEMPLARY, OR CONSEQUENTIAL DAMAGES (INCLUDING,
// BUT NOT LIMITED TO, PROCUREMENT OF SUBSTITUTE GOODS OR SERVICES; LOSS OF USE, DATA, OR PROFITS;
// OR BUSINESS INTERRUPTION) HOWEVER CAUSED AND ON ANY THEORY OF LIABILITY, WHETHER IN CONTRACT,
// STRICT LIABILITY, OR TORT (INCLUDING NEGLIGENCE OR OTHERWISE) ARISING IN ANY WAY OUT OF THE
// USE OF THIS SOFTWARE, EVEN IF ADVISED OF THE POSSIBILITY OF SUCH DAMAGE.

// Tips:
// * not(feature = "private-net") means "main net", however, given that "main net" is the default
//   option and Cargo doesn't provide any way to disable "main net" if any "private net" is
//   specified, we have to rely on such constructions.

#![allow(unused_imports, unused_macros, dead_code)]

use common::prelude::{Balance, DEXInfo, FixedWrapper};
use common::{
    balance, fixed, hash, our_include, our_include_bytes, vec_push, BalancePrecision, DEXId, Fixed,
    TechPurpose, DAI, DEFAULT_BALANCE_PRECISION, ETH, PSWAP, USDT, VAL, XOR, XSTUSD,
};
use frame_support::sp_runtime::Percent;
use framenode_runtime::eth_bridge::{AssetConfig, BridgeAssetData, NetworkConfig};
use framenode_runtime::multicollateral_bonding_curve_pool::{
    DistributionAccount, DistributionAccountData, DistributionAccounts,
};
use framenode_runtime::opaque::SessionKeys;
use framenode_runtime::{
    assets, eth_bridge, frame_system, AccountId, AssetId, AssetName, AssetSymbol, AssetsConfig,
<<<<<<< HEAD
    BabeConfig, BalancesConfig, BasicInboundChannelConfig, BasicOutboundChannelConfig, BeefyConfig,
    BeefyId, BridgeMultisigConfig, CouncilConfig, DEXAPIConfig, DEXManagerConfig, DemocracyConfig,
    EthAppConfig, EthBridgeConfig, EthereumHeader, EthereumLightClientConfig, GenesisConfig,
    GetBaseAssetId, GetParliamentAccountId, GetPswapAssetId, GetValAssetId, GetXorAssetId,
    GrandpaConfig, ImOnlineId, IncentivizedInboundChannelConfig, IncentivizedOutboundChannelConfig,
    IrohaMigrationConfig, LiquiditySourceType, MulticollateralBondingCurvePoolConfig,
=======
    BabeConfig, BalancesConfig, BridgeMultisigConfig, CouncilConfig, CrowdloanReward, DEXAPIConfig,
    DEXManagerConfig, DemocracyConfig, EthBridgeConfig, GenesisConfig, GetBaseAssetId,
    GetParliamentAccountId, GetPswapAssetId, GetValAssetId, GetXorAssetId, GrandpaConfig,
    ImOnlineId, IrohaMigrationConfig, LiquiditySourceType, MulticollateralBondingCurvePoolConfig,
>>>>>>> 2beac78d
    PermissionsConfig, PswapDistributionConfig, RewardsConfig, Runtime, SS58Prefix, SessionConfig,
    Signature, StakerStatus, StakingConfig, SystemConfig, TechAccountId, TechnicalCommitteeConfig,
    TechnicalConfig, TokensConfig, TradingPairConfig, XSTPoolConfig, WASM_BINARY,
};
use hex_literal::hex;
use permissions::Scope;
use sc_finality_grandpa::AuthorityId as GrandpaId;
use sc_network::config::MultiaddrWithPeerId;
use sc_service::{ChainType, Properties};
use sp_consensus_aura::sr25519::AuthorityId as AuraId;
use sp_consensus_babe::AuthorityId as BabeId;
use sp_core::crypto::ByteArray;
use sp_core::{Public, H160, H256, U256};
use sp_runtime::sp_std::iter::once;
use sp_runtime::traits::Zero;
use sp_runtime::{BuildStorage, Perbill};
use std::str::FromStr;

use codec::Encode;
use framenode_runtime::assets::{AssetRecord, AssetRecordArg};
#[cfg(feature = "private-net")]
use framenode_runtime::{FaucetConfig, SudoConfig, VestedRewardsConfig};
use sp_core::{sr25519, Pair};
use sp_runtime::traits::{IdentifyAccount, Verify};
use std::borrow::Cow;

/// Specialized `ChainSpec`. This is a specialization of the general Substrate ChainSpec type.
pub type ChainSpec = sc_service::GenericChainSpec<GenesisConfig>;
type Technical = technical::Pallet<Runtime>;
type AccountPublic = <Signature as Verify>::Signer;

fn get_ethereum_header() -> EthereumHeader {
    let header_str = include_bytes!("./bytes/ethereum_header.json");
    serde_json::from_slice(header_str).unwrap()
}

fn get_eth_app_address() -> H160 {
    "0x55E87ac6e15cfefD0E2B80c70B4A8Ab112d10f4c"
        .parse()
        .unwrap()
}

fn get_basic_channel_address() -> H160 {
    "0x2708Ca421cB69305831018353168727601De3e39"
        .parse()
        .unwrap()
}

fn get_incentivized_channel_address() -> H160 {
    "0xC9543E78F2dDFA4a72A2E5130EC9A156D94F16aa"
        .parse()
        .unwrap()
}

/// Helper function to generate a crypto pair from seed
fn get_from_seed<TPublic: Public>(seed: &str) -> <TPublic::Pair as Pair>::Public {
    TPublic::Pair::from_string(&format!("//{}", seed), None)
        .expect("static values are valid; qed")
        .public()
}

/// Helper function to generate an account ID from seed
fn get_account_id_from_seed<TPublic: Public>(seed: &str) -> AccountId
where
    AccountPublic: From<<TPublic::Pair as Pair>::Public>,
{
    AccountPublic::from(get_from_seed::<TPublic>(seed)).into_account()
}

/// Generate an Babe authority key.
pub fn authority_keys_from_seed(
    seed: &str,
) -> (
    AccountId,
    AccountId,
    AuraId,
    BabeId,
    GrandpaId,
    ImOnlineId,
    BeefyId,
) {
    (
        get_account_id_from_seed::<sr25519::Public>(&format!("{}//stash", seed)),
        get_account_id_from_seed::<sr25519::Public>(seed),
        get_from_seed::<AuraId>(seed),
        get_from_seed::<BabeId>(seed),
        get_from_seed::<GrandpaId>(seed),
        get_from_seed::<ImOnlineId>(seed),
        get_from_seed::<BeefyId>(seed),
    )
}

pub fn authority_keys_from_public_keys(
    stash_address: [u8; 32],
    controller_address: [u8; 32],
    sr25519_key: [u8; 32],
    ed25519_key: [u8; 32],
    ecdsa_key: [u8; 33],
) -> (
    AccountId,
    AccountId,
    AuraId,
    BabeId,
    GrandpaId,
    ImOnlineId,
    BeefyId,
) {
    (
        stash_address.into(),
        controller_address.into(),
        AuraId::from_slice(&sr25519_key).unwrap(),
        BabeId::from_slice(&sr25519_key).unwrap(),
        GrandpaId::from_slice(&ed25519_key).unwrap(),
        ImOnlineId::from_slice(&sr25519_key).unwrap(),
        BeefyId::from_slice(&ecdsa_key).unwrap(),
    )
}

fn session_keys(
    grandpa: GrandpaId,
    babe: BabeId,
    im_online: ImOnlineId,
    beefy: BeefyId,
) -> SessionKeys {
    SessionKeys {
        babe,
        grandpa,
        im_online,
        beefy,
    }
}

struct EthBridgeParams {
    xor_master_contract_address: H160,
    xor_contract_address: H160,
    val_master_contract_address: H160,
    val_contract_address: H160,
    bridge_contract_address: H160,
}

fn calculate_reserves(accounts: impl Iterator<Item = Balance>) -> Balance {
    accounts.fold(0, |sum, balance| sum + balance)
}

pub fn staging_net() -> Result<ChainSpec, String> {
    ChainSpec::from_json_bytes(&our_include_bytes!("./bytes/chain_spec_staging.json")[..])
}

pub fn test_net() -> Result<ChainSpec, String> {
    ChainSpec::from_json_bytes(&our_include_bytes!("./bytes/chain_spec_test.json")[..])
}

pub fn main_net() -> Result<ChainSpec, String> {
    ChainSpec::from_json_bytes(&our_include_bytes!("./bytes/chain_spec_main.json")[..])
}

#[cfg(feature = "private-net")]
pub fn dev_net_coded() -> ChainSpec {
    let mut properties = Properties::new();
    properties.insert("ss58Format".into(), SS58Prefix::get().into());
    properties.insert("tokenSymbol".into(), "XOR".into());
    properties.insert("tokenDecimals".into(), DEFAULT_BALANCE_PRECISION.into());
    ChainSpec::from_genesis(
        "SORA-dev Testnet",
        "sora-substrate-dev",
        ChainType::Live,
        move || {
            testnet_genesis(
                true,
                hex!("92c4ff71ae7492a1e6fef5d80546ea16307c560ac1063ffaa5e0e084df1e2b7e").into(),
                vec![
                    authority_keys_from_public_keys(
                        hex!("349b061381fe1e47b5dd18061f7c7f76801b41dc9c6afe0b2c4c65e0171c8b35"),
                        hex!("9c3c8836f6def559a11751c18541b9a2c81bcf9bd6ac28d978b1adfacc354456"),
                        hex!("9c3c8836f6def559a11751c18541b9a2c81bcf9bd6ac28d978b1adfacc354456"),
                        hex!("0ced48eb19e0e2809a769c35a64264c3dd39f3aa0ff132aa7caaa6730ad31f57"),
                        hex!("032001ac7aab973536274d6903d5108f2a18114f6b8eaf63a94b10eda40831b8e9"),
                    ),
                    authority_keys_from_public_keys(
                        hex!("5e7df6d78fb252ecfe5e2c516a145671b9c64ee7b733a3c128af27d76e2fe74c"),
                        hex!("02bbb81a8132f9eb78ac1f2a9606055e58540f220fa1075bb3ba3d30add09e3f"),
                        hex!("02bbb81a8132f9eb78ac1f2a9606055e58540f220fa1075bb3ba3d30add09e3f"),
                        hex!("c75a2ed4012a61cf05ec6eecc4b83faedcf6a781111cc61f8e9a23ad2810bb5e"),
                        hex!("032773c06f08f6a0bcb6d1e2487c4ab60ea9e6e90227f686115cc75de06149aca0"),
                    ),
                    authority_keys_from_public_keys(
                        hex!("baa98b9fde4fc1c983998798536a63ab70b3c365ce3870dd84a230cb19093004"),
                        hex!("0ea8eafc441aa319aeaa23a74ed588f0ccd17eb3b41d12a1d8283b5f79c7b15d"),
                        hex!("0ea8eafc441aa319aeaa23a74ed588f0ccd17eb3b41d12a1d8283b5f79c7b15d"),
                        hex!("4be870c72a1ac412a5c239d701b5dd62a9e030899943faad55b48eb2c7c9dc2a"),
                        hex!("031b4b72dc354abf2efa3ba17d27907a0ef73de252719e8b5953f568a86eca9a18"),
                    ),
                    authority_keys_from_public_keys(
                        hex!("4eb0f6225cef84a0285a54916625846e50d86526bdece448894af0ac87792956"),
                        hex!("18b2c456464825673c63aa7866ee479b52d1a7a4bab7999408bd3568d5a02b64"),
                        hex!("18b2c456464825673c63aa7866ee479b52d1a7a4bab7999408bd3568d5a02b64"),
                        hex!("8061f3a75ef96a0d840d84cec5d42bcad43f882efdcf93b30a60c7bac6c894c1"),
                        hex!("03cafa6f45bfad692c66ff5b8b3f24f826802f4dd863b31821fc05832cad3e8389"),
                    ),
                    authority_keys_from_public_keys(
                        hex!("22a886a8f0a0ddd031518a2bc567585b0046d02d7aacbdb058857b42da40444b"),
                        hex!("3a41a438f76d6a68b17fbd34e8a8195e5e2f74419db3bf7d914627803409ce35"),
                        hex!("3a41a438f76d6a68b17fbd34e8a8195e5e2f74419db3bf7d914627803409ce35"),
                        hex!("86320cd87cbe2881cdf3515d3a72d833099d61b4c38266437366e3b143f8835b"),
                        hex!("0249197248076adbd30b1e162c6ec6517ed552b1f63f1f102efa6fc57c892d4f03"),
                    ),
                    authority_keys_from_public_keys(
                        hex!("20a0225a3cafe2d5e9813025e3f1a2d9a3e50f44528ecc3bed01c13466e33316"),
                        hex!("c25eb643fd3a981a223046f32d1977644a17bb856a228d755868c1bb89d95b3d"),
                        hex!("c25eb643fd3a981a223046f32d1977644a17bb856a228d755868c1bb89d95b3d"),
                        hex!("15c652e559703197d10997d04df0081918314b77b8475d74002adaca0f3b634d"),
                        hex!("026b0e88acde2c1e83b22c1638bd41d4c70464e6b9dc2434a731adc97f3d16c677"),
                    ),
                ],
                vec![
                    hex!("a63e5398515c405aba87c13b56d344f1a7d32d2226062fac396d58154d45380a").into(),
                    hex!("62f53d93e5ab9b26ccb7b9625abfe76a3d5fb3b732c039f3322bfe3f35503401").into(),
                    hex!("c84c2c4395322b7935bf9eba08a392e5c485b0a984b5c38c8174a89c6b24750c").into(),
                    hex!("8af75f561b714320205491d7571cf6d3df650143e2862b36c7b823d1de0bd244").into(),
                    hex!("a492d53531934d57acc5c2a852a724272b0a0d6571cc5b0e2433bebbb334e13c").into(),
                    hex!("5c6e091530ae1891eb33a9abc24727239b84bf8e458306b7cd4740662343b84c").into(),
                    hex!("7653840f435e7412fbaf0eb6331206b325de62e036435458a16155c43393f504").into(),
                    hex!("e813415062749d4bbea338d8a69b9cc5be02af0fdf8c96ba2d50733aaf32cb50").into(),
                    hex!("e08d567d824152adcf53b8dca949756be895b6b8bebb5f9fa55959e9473e0c7f").into(),
                ],
                vec![
                    hex!("da96bc5065020df6d5ccc9659ae3007ddc04a6fd7f52cabe76e87b6219026b65").into(),
                    hex!("f57efdde92d350999cb41d1f2b21255d9ba7ae70cf03538ddee42a38f48a5436").into(),
                ],
                EthBridgeParams {
                    xor_master_contract_address: hex!("12c6a709925783f49fcca0b398d13b0d597e6e1c")
                        .into(),
                    xor_contract_address: hex!("02ffdae478412dbde6bbd5cda8ff05c0960e0c45").into(),
                    val_master_contract_address: hex!("47e229aa491763038f6a505b4f85d8eb463f0962")
                        .into(),
                    val_contract_address: hex!("68339de68c9af6577c54867728dbb2db9d7368bf").into(),
                    bridge_contract_address: hex!("24390c8f6cbd5d152c30226f809f4e3f153b88d4")
                        .into(),
                },
                vec![
                    hex!("a63e5398515c405aba87c13b56d344f1a7d32d2226062fac396d58154d45380a").into(),
                    hex!("62f53d93e5ab9b26ccb7b9625abfe76a3d5fb3b732c039f3322bfe3f35503401").into(),
                    hex!("c84c2c4395322b7935bf9eba08a392e5c485b0a984b5c38c8174a89c6b24750c").into(),
                    hex!("8af75f561b714320205491d7571cf6d3df650143e2862b36c7b823d1de0bd244").into(),
                    hex!("a492d53531934d57acc5c2a852a724272b0a0d6571cc5b0e2433bebbb334e13c").into(),
                    hex!("5c6e091530ae1891eb33a9abc24727239b84bf8e458306b7cd4740662343b84c").into(),
                ],
                vec![
                    hex!("7653840f435e7412fbaf0eb6331206b325de62e036435458a16155c43393f504").into(),
                    hex!("e813415062749d4bbea338d8a69b9cc5be02af0fdf8c96ba2d50733aaf32cb50").into(),
                    hex!("e08d567d824152adcf53b8dca949756be895b6b8bebb5f9fa55959e9473e0c7f").into(),
                ],
                get_account_id_from_seed::<sr25519::Public>("Bob"),
            )
        },
        vec![],
        None,
        Some("sora-substrate-dev"),
        None,
        Some(properties),
        None,
    )
}

/// # Parameters
/// * `test` - indicates if the chain spec is to be used in test environment
#[cfg(feature = "private-net")]
pub fn staging_net_coded(test: bool) -> ChainSpec {
    let mut properties = Properties::new();
    properties.insert("ss58Format".into(), SS58Prefix::get().into());
    properties.insert("tokenSymbol".into(), "XOR".into());
    properties.insert("tokenDecimals".into(), DEFAULT_BALANCE_PRECISION.into());
    let (name, id, boot_nodes) = if test {
        (
            "SORA-test",
            "sora-substrate-test",
            vec![
                MultiaddrWithPeerId::from_str("/dns/s1.tst.sora2.soramitsu.co.jp/tcp/30333/p2p/12D3KooWSG3eJ9LXNyhzUzkzqjhT3Jv35vak9zLTHTsoTiqU4mxW").unwrap(),
                MultiaddrWithPeerId::from_str("/dns/s1.tst.sora2.soramitsu.co.jp/tcp/30334/p2p/12D3KooWCfkMa5ATWfa8Edn3Lx71tfZwTU8X532Qx8jbtBnyvXyD").unwrap(),
                MultiaddrWithPeerId::from_str("/dns/s2.tst.sora2.soramitsu.co.jp/tcp/31333/p2p/12D3KooWCKC4hDHz8AxnacYg7CmeDPJL8MuJxGYHUBFZ4BjZYcCy").unwrap(),
                MultiaddrWithPeerId::from_str("/dns/s2.tst.sora2.soramitsu.co.jp/tcp/31334/p2p/12D3KooWRo4T2RxgLs1ej61g788kbYR3obU4fHu4GEfeQNEPGD2Y").unwrap(),
            ]
        )
    } else {
        (
            "SORA-staging Testnet",
            "sora-substrate-staging",
            vec![
                MultiaddrWithPeerId::from_str("/dns/s1.stg1.sora2.soramitsu.co.jp/tcp/30333/p2p/12D3KooWQf9AXopgwHsfKCweXtuePnWKieythwNa7AFwNfyemcjX").unwrap(),
                MultiaddrWithPeerId::from_str("/dns/s1.stg1.sora2.soramitsu.co.jp/tcp/30334/p2p/12D3KooWGXhnvgvUwbU831p19sy2gEdPbusN1B8P8ShuKi4JfLDH").unwrap(),
                MultiaddrWithPeerId::from_str("/dns/s2.stg1.sora2.soramitsu.co.jp/tcp/31333/p2p/12D3KooWBwZmMTKQ37dEKAR3oxcuH9YFpzUdGRTbQcKgXLEmyhob").unwrap(),
                MultiaddrWithPeerId::from_str("/dns/s2.stg1.sora2.soramitsu.co.jp/tcp/31334/p2p/12D3KooWExRdWV2CAF8oEyMYiXc9NABu8mmYLdXLtTNjjt1WjqAC").unwrap(),
            ]
        )
    };
    let protocol = if test {
        "sora-substrate-test"
    } else {
        "sora-substrate-staging"
    };
    ChainSpec::from_genesis(
        name,
        id,
        ChainType::Live,
        move || {
            let eth_bridge_params = if test {
                EthBridgeParams {
                    xor_master_contract_address: hex!("3520adc7b99e55c77efd0e0d379d07d08a7488cc")
                        .into(),
                    xor_contract_address: hex!("83ba842e5e26a4eda2466891221187aabbc33692").into(),
                    val_master_contract_address: hex!("a55236ad2162a47a52316f86d688fbd71b520945")
                        .into(),
                    val_contract_address: hex!("7fcb82ab5a4762f0f18287ece64d4ec74b6071c0").into(),
                    bridge_contract_address: hex!("c3d1366ad8ffd17acc484d66aa403b490b9ef134")
                        .into(),
                }
            } else {
                EthBridgeParams {
                    xor_master_contract_address: hex!("cceb41100aa2a9a6f144d7c1f876070b810bf7ae")
                        .into(),
                    xor_contract_address: hex!("dc1c024535118f6de6d999c23fc31e33bc2cafc9").into(),
                    val_master_contract_address: hex!("d7f81ed173cb3af28f983670164df30851fba678")
                        .into(),
                    val_contract_address: hex!("725c6b8cd3621eba4e0ccc40d532e7025b925a65").into(),
                    bridge_contract_address: hex!("077c2ec37d28709ce01ae740209bfbe185bd1eaa")
                        .into(),
                }
            };
            testnet_genesis(
                false,
                hex!("2c5f3fd607721d5dd9fdf26d69cdcb9294df96a8ff956b1323d69282502aaa2e").into(),
                vec![
                    authority_keys_from_public_keys(
                        hex!("dce47ff231d43281e03dd21e5890db128176d9ee20e65da331d8ae0b64863779"),
                        hex!("5683cf2ddb87bfed4f4f10ceefd44a61c0eda4fe7c63bd046cb5b3673c41c66b"),
                        hex!("5683cf2ddb87bfed4f4f10ceefd44a61c0eda4fe7c63bd046cb5b3673c41c66b"),
                        hex!("51d7f9c7f9da7a72a78f50470e56e39b7923339988506060d94f6c2e9c516be8"),
                        hex!("0251d7f9c7f9da7a72a78f50470e56e39b7923339988506060d94f6c2e9c516be8"),
                    ),
                    authority_keys_from_public_keys(
                        hex!("2a57402736d2b5ada9ee900e506a84436556470de7abd382031e1d90b182bd48"),
                        hex!("9a014ecc9f8d87b0315a21d2e3be84409c2fbbd9b5236910660aaa6d5e1ac05e"),
                        hex!("9a014ecc9f8d87b0315a21d2e3be84409c2fbbd9b5236910660aaa6d5e1ac05e"),
                        hex!("f0c30bbb51dd66d2111e534cd47ac553a3a342d60c4d4f44b5566c9ad26e3346"),
                        hex!("02f0c30bbb51dd66d2111e534cd47ac553a3a342d60c4d4f44b5566c9ad26e3346"),
                    ),
                    authority_keys_from_public_keys(
                        hex!("e493667f399170b28f3b2db4b9f28dbbabbc5da5fc21114e076768fc3c539002"),
                        hex!("8c9a6f997970057925bbc022bee892c7da318f29bbdc9d4645b6c159534d3a67"),
                        hex!("8c9a6f997970057925bbc022bee892c7da318f29bbdc9d4645b6c159534d3a67"),
                        hex!("b2e80730dd52182b324b6dfe1f0731f0f449ee2b7e257fb575f56c72a9f5af6d"),
                        hex!("02b2e80730dd52182b324b6dfe1f0731f0f449ee2b7e257fb575f56c72a9f5af6d"),
                    ),
                    // authority_keys_from_public_keys(
                    //     hex!("00e8f3ad6566b446834f5361d0ed98aca3ab0c59848372f87546897345f9456f"),
                    //     hex!("1e7ef2261dee2d6fc8ac829e943d547bddacf4371a22555e63d4dbaf1c2e827a"),
                    //     hex!("1e7ef2261dee2d6fc8ac829e943d547bddacf4371a22555e63d4dbaf1c2e827a"),
                    //     hex!("04bd6c3c7a8f116a7a4d5578f5c1cc6e61e72d75bd7eac3333e5a300e5c17d9b"),
                    // ),
                    // authority_keys_from_public_keys(
                    //     hex!("621067638b1d90bfd52450c0569b5318b283bc4eccfaaf0175adada721a86e17"),
                    //     hex!("f2ea7d239d82dbc64013f88ffc7837c28fcaeaf2787bc07d0b9bd89d9d672f21"),
                    //     hex!("f2ea7d239d82dbc64013f88ffc7837c28fcaeaf2787bc07d0b9bd89d9d672f21"),
                    //     hex!("c047e7799daa62017ad18264f704225a140417fe6b726e7cbb97a4c397b78b91"),
                    // ),
                    authority_keys_from_public_keys(
                        hex!("664601bab694be726d919e310c3744fd5432ed125e20b46f7ebdcfe01848c72d"),
                        hex!("98a28d465f3bf349f19c27394a4f4b08fe18e5e75088733c86adb728c1797179"),
                        hex!("98a28d465f3bf349f19c27394a4f4b08fe18e5e75088733c86adb728c1797179"),
                        hex!("d4d791cf11cecc39805499e534ab8c07366f444f0efd6d73731f2e3555cbc2d9"),
                        hex!("02d4d791cf11cecc39805499e534ab8c07366f444f0efd6d73731f2e3555cbc2d9"),
                    ),
                ],
                vec![],
                vec![
                    hex!("9cbca76054814f05364abf691f9166b1be176d9b399d94dc2d88b6c4bc2b0589").into(),
                    hex!("3b2e166bca8913d9b88d7a8acdfc54c3fe92c15e347deda6a13c191c6e0cc19c").into(),
                ],
                eth_bridge_params,
                vec![
                    hex!("3449d09bd0d8db3e925b1a7260dbfbf340e48ae6e6b845ad8799a8e9d90f3419").into(),
                    hex!("aea4a9cde3671cfcef190f4bab6c09cb8aaaf86b601a3480a1911258e6333b31").into(),
                    hex!("7abbc1462576cdf687e2b701e2aaca008cfed0445a02fcde19067814d1507273").into(),
                    hex!("fc6239c9a5647036fc27fcb1ddcba1963930f9bbec3085d37949f2c69c0f8542").into(),
                    hex!("ce87ff3c35a5811baaa435750e5c7f093fb5a75a6caf4bc2dd52dd0c31cf2915").into(),
                    hex!("22946844899b7329e242e7366b68b2388297b6c20bd55bc16018138fb918e136").into(),
                    hex!("d982a770961ccb5dc410dc43cec18cec7f75e35bd24cf258b836d7ed1912b42e").into(),
                    hex!("22b8381f123c514b5cc8f10db489fc2f13bc6e0c2482f71fa06c506483136a38").into(),
                    hex!("70e17c41c468aa2ddee29945683d07ae695fbe4c31e8fb1ade53f6634b03265f").into(),
                    hex!("f0d8f9f778885c08bd92ef6b3ab8842c0d7fc8c16c315ff5ec5f59415b8a6c47").into(),
                    hex!("2e533300bf71154cf45c80c1e8927fb0c686cc94a74b69693f3cee8e55ffd238").into(),
                    hex!("14f2c52c094820f11e468dc9822b9bbd56be5b65fe15508279680ad8fab9184d").into(),
                    hex!("aa1d35e511ba5f58926340f769b04c456c3d02ce70e3835716ccae6a89fe081c").into(),
                ],
                vec![
                    hex!("c4ce370e3ef70681909725fb7385000effe1d88fdf8499df94b53b31e82d9a6e").into(),
                    hex!("e44c7c00f98ae6acf86dc366d082307388c750ceb70696ca305a7bfd761aee26").into(),
                    hex!("603fb3e17b49ab8f90e839020f2473278c4f01626ef63976df35ccfbaaae0c1b").into(),
                ],
                get_account_id_from_seed::<sr25519::Public>("Bob"),
            )
        },
        boot_nodes,
        None,
        Some(protocol),
        None,
        Some(properties),
        None,
    )
}

fn bonding_curve_distribution_accounts(
) -> DistributionAccounts<DistributionAccountData<DistributionAccount<AccountId, TechAccountId>>> {
    use common::fixed_wrapper;
    use common::prelude::fixnum::ops::One;
    let val_holders_coefficient = fixed_wrapper!(0.5);
    let val_holders_xor_alloc_coeff = fixed_wrapper!(0.9) * val_holders_coefficient.clone();
    let val_holders_buy_back_coefficient =
        val_holders_coefficient.clone() * (fixed_wrapper!(1) - fixed_wrapper!(0.9));
    let projects_coefficient = fixed_wrapper!(1) - val_holders_coefficient;
    let projects_sora_citizens_coeff = projects_coefficient.clone() * fixed_wrapper!(0.01);
    let projects_stores_and_shops_coeff = projects_coefficient.clone() * fixed_wrapper!(0.04);
    let projects_parliament_and_development_coeff =
        projects_coefficient.clone() * fixed_wrapper!(0.05);
    let projects_other_coeff = projects_coefficient.clone() * fixed_wrapper!(0.9);

    debug_assert_eq!(
        Fixed::ONE,
        FixedWrapper::get(
            val_holders_xor_alloc_coeff.clone()
                + projects_sora_citizens_coeff.clone()
                + projects_stores_and_shops_coeff.clone()
                + projects_parliament_and_development_coeff.clone()
                + projects_other_coeff.clone()
                + val_holders_buy_back_coefficient.clone()
        )
        .unwrap()
    );

    let xor_allocation = DistributionAccountData::new(
        DistributionAccount::TechAccount(TechAccountId::Pure(
            DEXId::Polkaswap.into(),
            TechPurpose::Identifier(b"xor_allocation".to_vec()),
        )),
        val_holders_xor_alloc_coeff.get().unwrap(),
    );
    let sora_citizens = DistributionAccountData::new(
        DistributionAccount::TechAccount(TechAccountId::Pure(
            DEXId::Polkaswap.into(),
            TechPurpose::Identifier(b"sora_citizens".to_vec()),
        )),
        projects_sora_citizens_coeff.get().unwrap(),
    );
    let stores_and_shops = DistributionAccountData::new(
        DistributionAccount::TechAccount(TechAccountId::Pure(
            DEXId::Polkaswap.into(),
            TechPurpose::Identifier(b"stores_and_shops".to_vec()),
        )),
        projects_stores_and_shops_coeff.get().unwrap(),
    );
    let parliament_and_development = DistributionAccountData::new(
        DistributionAccount::Account(GetParliamentAccountId::get()),
        projects_parliament_and_development_coeff.get().unwrap(),
    );
    let projects = DistributionAccountData::new(
        DistributionAccount::TechAccount(TechAccountId::Pure(
            DEXId::Polkaswap.into(),
            TechPurpose::Identifier(b"projects".to_vec()),
        )),
        projects_other_coeff.get().unwrap(),
    );
    let val_holders = DistributionAccountData::new(
        DistributionAccount::TechAccount(TechAccountId::Pure(
            DEXId::Polkaswap.into(),
            TechPurpose::Identifier(b"val_holders".to_vec()),
        )),
        val_holders_buy_back_coefficient.get().unwrap(),
    );
    DistributionAccounts::<_> {
        xor_allocation,
        sora_citizens,
        stores_and_shops,
        parliament_and_development,
        projects,
        val_holders,
    }
}

#[cfg(feature = "private-net")]
pub fn local_testnet_config() -> ChainSpec {
    let mut properties = Properties::new();
    properties.insert("ss58Format".into(), SS58Prefix::get().into());
    properties.insert("tokenSymbol".into(), "XOR".into());
    properties.insert("tokenDecimals".into(), DEFAULT_BALANCE_PRECISION.into());
    ChainSpec::from_genesis(
        "SORA-local Testnet",
        "sora-substrate-local",
        ChainType::Local,
        move || {
            testnet_genesis(
                false,
                get_account_id_from_seed::<sr25519::Public>("Alice"),
                vec![
                    authority_keys_from_seed("Alice"),
                    authority_keys_from_seed("Bob"),
                    authority_keys_from_seed("Charlie"),
                    /*
                    authority_keys_from_seed("Dave"),
                    authority_keys_from_seed("Eve"),
                    authority_keys_from_seed("Treasury"),
                    authority_keys_from_seed("Ferdie"),
                    */
                ],
                vec![
                    hex!("7edf2a2d157cc835131581bc068b7172a00af1a10008049f05a2308737912633").into(),
                    hex!("aa7c410fe2d9a0b96ba392c4cef95d3bf8761047297747e9118ee6d1df9f6558").into(),
                    hex!("30e87994d26e4123d585d5d8c46116bbc196a6f5a4ed87a3ee24a2dbada9a66d").into(),
                    hex!("30fbd05409cf5f6a8ae6afaa05e9861405d8fa710d0b4c8d088f155cb0b87749").into(),
                    hex!("20c706cba79f03fc2ed233da544a3e75a81dcae43b0a4edf72719307fd21cb1b").into(),
                    hex!("8297172611ad3b085258d518f849a5533271d760f729669c9f8863971d70c372").into(),
                    hex!("4a2fe11a37dfb548c64def2cbd8d5332bbd56571627b91b81c82970ceb7eec2b").into(),
                    hex!("903a885138c4a187f13383fdb08b8e6b308c7021fdab12dc20e3aef9870e1146").into(),
                    hex!("d0d773018d19aab81052c4d038783ecfee77fb4b5fdc266b5a25568c0102640b").into(),
                ],
                vec![
                    hex!("7edf2a2d157cc835131581bc068b7172a00af1a10008049f05a2308737912633").into(),
                    hex!("aa7c410fe2d9a0b96ba392c4cef95d3bf8761047297747e9118ee6d1df9f6558").into(),
                    hex!("30e87994d26e4123d585d5d8c46116bbc196a6f5a4ed87a3ee24a2dbada9a66d").into(),
                    hex!("30fbd05409cf5f6a8ae6afaa05e9861405d8fa710d0b4c8d088f155cb0b87749").into(),
                    hex!("20c706cba79f03fc2ed233da544a3e75a81dcae43b0a4edf72719307fd21cb1b").into(),
                    hex!("8297172611ad3b085258d518f849a5533271d760f729669c9f8863971d70c372").into(),
                    hex!("4a2fe11a37dfb548c64def2cbd8d5332bbd56571627b91b81c82970ceb7eec2b").into(),
                    hex!("903a885138c4a187f13383fdb08b8e6b308c7021fdab12dc20e3aef9870e1146").into(),
                    hex!("d0d773018d19aab81052c4d038783ecfee77fb4b5fdc266b5a25568c0102640b").into(),
                ],
                EthBridgeParams {
                    xor_master_contract_address: hex!("12c6a709925783f49fcca0b398d13b0d597e6e1c")
                        .into(),
                    xor_contract_address: hex!("02ffdae478412dbde6bbd5cda8ff05c0960e0c45").into(),
                    val_master_contract_address: hex!("47e229aa491763038f6a505b4f85d8eb463f0962")
                        .into(),
                    val_contract_address: hex!("68339de68c9af6577c54867728dbb2db9d7368bf").into(),
                    bridge_contract_address: hex!("24390c8f6cbd5d152c30226f809f4e3f153b88d4")
                        .into(),
                },
                vec![
                    hex!("7edf2a2d157cc835131581bc068b7172a00af1a10008049f05a2308737912633").into(),
                    hex!("aa7c410fe2d9a0b96ba392c4cef95d3bf8761047297747e9118ee6d1df9f6558").into(),
                    hex!("30e87994d26e4123d585d5d8c46116bbc196a6f5a4ed87a3ee24a2dbada9a66d").into(),
                    hex!("30fbd05409cf5f6a8ae6afaa05e9861405d8fa710d0b4c8d088f155cb0b87749").into(),
                    hex!("20c706cba79f03fc2ed233da544a3e75a81dcae43b0a4edf72719307fd21cb1b").into(),
                    hex!("8297172611ad3b085258d518f849a5533271d760f729669c9f8863971d70c372").into(),
                ],
                vec![
                    hex!("4a2fe11a37dfb548c64def2cbd8d5332bbd56571627b91b81c82970ceb7eec2b").into(),
                    hex!("903a885138c4a187f13383fdb08b8e6b308c7021fdab12dc20e3aef9870e1146").into(),
                    hex!("d0d773018d19aab81052c4d038783ecfee77fb4b5fdc266b5a25568c0102640b").into(),
                ],
                get_account_id_from_seed::<sr25519::Public>("Bob"),
            )
        },
        vec![],
        None,
        None,
        None,
        Some(properties),
        None,
    )
}

// Some variables are only changed if faucet is enabled
#[cfg(feature = "private-net")]
fn testnet_genesis(
    dev: bool,
    root_key: AccountId,
    initial_authorities: Vec<(
        AccountId,
        AccountId,
        AuraId,
        BabeId,
        GrandpaId,
        ImOnlineId,
        BeefyId,
    )>,
    endowed_accounts: Vec<AccountId>,
    initial_bridge_peers: Vec<AccountId>,
    eth_bridge_params: EthBridgeParams,
    council_accounts: Vec<AccountId>,
    technical_committee_accounts: Vec<AccountId>,
    treasury_account: AccountId,
) -> GenesisConfig {
    use common::XSTUSD;

    // Initial balances
    let initial_staking = balance!(100);
    let initial_eth_bridge_xor_amount = balance!(350000);
    let initial_eth_bridge_val_amount = balance!(33900000);
    let initial_pswap_tbc_rewards = balance!(2500000000);
    let initial_pswap_market_maker_rewards = balance!(364988000);

    let parliament_investment_fund =
        hex!("048cfcacbdebe828dffa1267d830d45135cd40238286f838f5a95432a1bbf851").into();
    let parliament_investment_fund_balance = balance!(33000000);

    let val_rewards_for_erc20_xor_holders = balance!(33100000);

    // Initial accounts

    let xor_fee_tech_account_id = TechAccountId::Generic(
        xor_fee::TECH_ACCOUNT_PREFIX.to_vec(),
        xor_fee::TECH_ACCOUNT_MAIN.to_vec(),
    );
    let xor_fee_account_id: AccountId =
        technical::Pallet::<Runtime>::tech_account_id_to_account_id(&xor_fee_tech_account_id)
            .expect("Failed to decode account Id");

    let eth_bridge_tech_account_id = TechAccountId::Generic(
        eth_bridge::TECH_ACCOUNT_PREFIX.to_vec(),
        eth_bridge::TECH_ACCOUNT_MAIN.to_vec(),
    );
    let eth_bridge_account_id =
        technical::Pallet::<Runtime>::tech_account_id_to_account_id(&eth_bridge_tech_account_id)
            .unwrap();
    let eth_bridge_authority_tech_account_id = TechAccountId::Generic(
        eth_bridge::TECH_ACCOUNT_PREFIX.to_vec(),
        eth_bridge::TECH_ACCOUNT_AUTHORITY.to_vec(),
    );
    let eth_bridge_authority_account_id =
        technical::Pallet::<Runtime>::tech_account_id_to_account_id(
            &eth_bridge_authority_tech_account_id,
        )
        .unwrap();

    let mbc_reserves_tech_account_id = framenode_runtime::GetMbcReservesTechAccountId::get();
    let mbc_reserves_account_id = framenode_runtime::GetMbcReservesAccountId::get();

    let pswap_distribution_tech_account_id =
        framenode_runtime::GetPswapDistributionTechAccountId::get();
    let pswap_distribution_account_id = framenode_runtime::GetPswapDistributionAccountId::get();

    let mbc_pool_rewards_tech_account_id = framenode_runtime::GetMbcPoolRewardsTechAccountId::get();
    let mbc_pool_rewards_account_id = framenode_runtime::GetMbcPoolRewardsAccountId::get();

    let mbc_pool_free_reserves_tech_account_id =
        framenode_runtime::GetMbcPoolFreeReservesTechAccountId::get();
    let mbc_pool_free_reserves_account_id =
        framenode_runtime::GetMbcPoolFreeReservesAccountId::get();

    let xst_pool_permissioned_tech_account_id =
        framenode_runtime::GetXSTPoolPermissionedTechAccountId::get();
    let xst_pool_permissioned_account_id =
        framenode_runtime::GetXSTPoolPermissionedAccountId::get();

    let market_maker_rewards_tech_account_id =
        framenode_runtime::GetMarketMakerRewardsTechAccountId::get();
    let market_maker_rewards_account_id = framenode_runtime::GetMarketMakerRewardsAccountId::get();

    let liquidity_proxy_tech_account_id = framenode_runtime::GetLiquidityProxyTechAccountId::get();
    let liquidity_proxy_account_id = framenode_runtime::GetLiquidityProxyAccountId::get();

    let iroha_migration_tech_account_id = TechAccountId::Generic(
        iroha_migration::TECH_ACCOUNT_PREFIX.to_vec(),
        iroha_migration::TECH_ACCOUNT_MAIN.to_vec(),
    );
    let iroha_migration_account_id = technical::Pallet::<Runtime>::tech_account_id_to_account_id(
        &iroha_migration_tech_account_id,
    )
    .unwrap();

    let rewards_tech_account_id = TechAccountId::Generic(
        rewards::TECH_ACCOUNT_PREFIX.to_vec(),
        rewards::TECH_ACCOUNT_MAIN.to_vec(),
    );
    let rewards_account_id =
        technical::Pallet::<Runtime>::tech_account_id_to_account_id(&rewards_tech_account_id)
            .unwrap();

    let assets_and_permissions_tech_account_id =
        TechAccountId::Generic(b"SYSTEM_ACCOUNT".to_vec(), b"ASSETS_PERMISSIONS".to_vec());
    let assets_and_permissions_account_id =
        technical::Pallet::<Runtime>::tech_account_id_to_account_id(
            &assets_and_permissions_tech_account_id,
        )
        .unwrap();

    let dex_root_tech_account_id =
        TechAccountId::Generic(b"SYSTEM_ACCOUNT".to_vec(), b"DEX_ROOT".to_vec());
    let dex_root_account_id =
        technical::Pallet::<Runtime>::tech_account_id_to_account_id(&dex_root_tech_account_id)
            .unwrap();

    let mut tech_accounts = vec![
        (xor_fee_account_id.clone(), xor_fee_tech_account_id),
        (
            eth_bridge_account_id.clone(),
            eth_bridge_tech_account_id.clone(),
        ),
        (
            eth_bridge_authority_account_id.clone(),
            eth_bridge_authority_tech_account_id.clone(),
        ),
        (
            pswap_distribution_account_id.clone(),
            pswap_distribution_tech_account_id.clone(),
        ),
        (
            liquidity_proxy_account_id.clone(),
            liquidity_proxy_tech_account_id.clone(),
        ),
        (
            mbc_reserves_account_id.clone(),
            mbc_reserves_tech_account_id.clone(),
        ),
        (
            mbc_pool_rewards_account_id.clone(),
            mbc_pool_rewards_tech_account_id.clone(),
        ),
        (
            mbc_pool_free_reserves_account_id.clone(),
            mbc_pool_free_reserves_tech_account_id.clone(),
        ),
        (
            xst_pool_permissioned_account_id.clone(),
            xst_pool_permissioned_tech_account_id.clone(),
        ),
        (
            iroha_migration_account_id.clone(),
            iroha_migration_tech_account_id.clone(),
        ),
        (rewards_account_id.clone(), rewards_tech_account_id.clone()),
        (
            assets_and_permissions_account_id.clone(),
            assets_and_permissions_tech_account_id.clone(),
        ),
        (
            market_maker_rewards_account_id.clone(),
            market_maker_rewards_tech_account_id.clone(),
        ),
    ];
    let accounts = bonding_curve_distribution_accounts();
    for account in &accounts.accounts() {
        match account {
            DistributionAccount::Account(_) => continue,
            DistributionAccount::TechAccount(account) => {
                tech_accounts.push((
                    Technical::tech_account_id_to_account_id(account).unwrap(),
                    account.to_owned(),
                ));
            }
        }
    }
    let mut balances = vec![
        (eth_bridge_account_id.clone(), initial_eth_bridge_xor_amount),
        (assets_and_permissions_account_id.clone(), 0),
        (xor_fee_account_id.clone(), 0),
        (dex_root_account_id.clone(), 0),
        (iroha_migration_account_id.clone(), 0),
        (pswap_distribution_account_id.clone(), 0),
        (mbc_reserves_account_id.clone(), 0),
        (mbc_pool_rewards_account_id.clone(), 0),
        (mbc_pool_free_reserves_account_id.clone(), 0),
        (xst_pool_permissioned_account_id.clone(), 0),
        (market_maker_rewards_account_id.clone(), 0),
    ]
    .into_iter()
    .chain(
        initial_authorities
            .iter()
            .cloned()
            .map(|(k1, ..)| (k1, initial_staking)),
    )
    .chain(
        initial_authorities
            .iter()
            .cloned()
            .map(|(_, k2, ..)| (k2, initial_staking)),
    )
    .chain(
        endowed_accounts
            .iter()
            .cloned()
            .map(|account| (account, initial_staking)),
    )
    .collect::<Vec<_>>();

    #[cfg(not(feature = "include-real-files"))]
    let rewards_config = RewardsConfig {
        reserves_account_id: rewards_tech_account_id,
        val_owners: vec![
            (
                hex!("d170A274320333243b9F860e8891C6792DE1eC19").into(),
                balance!(995).into(),
            ),
            (
                hex!("21Bc9f4a3d9Dc86f142F802668dB7D908cF0A636").into(),
                balance!(111).into(),
            ),
            (
                hex!("D67fea281B2C5dC3271509c1b628E0867a9815D7").into(),
                balance!(444).into(),
            ),
        ],
        pswap_farm_owners: vec![
            (
                hex!("4fE143cDD48791cB364823A41e018AEC5cBb9AbB").into(),
                balance!(222),
            ),
            (
                hex!("D67fea281B2C5dC3271509c1b628E0867a9815D7").into(),
                balance!(555),
            ),
        ],
        pswap_waifu_owners: vec![(
            hex!("886021F300dC809269CFC758A2364a2baF63af0c").into(),
            balance!(333),
        )],
        umi_nfts: vec![PSWAP.into(), VAL.into()],
    };

    #[cfg(feature = "include-real-files")]
    let rewards_config = RewardsConfig {
        reserves_account_id: rewards_tech_account_id,
        val_owners: our_include!("bytes/rewards_val_owners.in"),
        pswap_farm_owners: our_include!("bytes/rewards_pswap_farm_owners.in"),
        pswap_waifu_owners: our_include!("bytes/rewards_pswap_waifu_owners.in"),
        umi_nfts: vec![PSWAP.into(), VAL.into()],
    };

    let rewards_pswap_reserves =
        calculate_reserves(rewards_config.pswap_farm_owners.iter().map(|(_, b)| *b))
            + calculate_reserves(rewards_config.pswap_waifu_owners.iter().map(|(_, b)| *b));
    let mut tokens_endowed_accounts = vec![
        (
            rewards_account_id.clone(),
            GetValAssetId::get(),
            val_rewards_for_erc20_xor_holders,
        ),
        (
            rewards_account_id,
            GetPswapAssetId::get(),
            rewards_pswap_reserves,
        ),
        (
            eth_bridge_account_id.clone(),
            VAL,
            initial_eth_bridge_val_amount,
        ),
        (
            mbc_pool_rewards_account_id.clone(),
            PSWAP,
            initial_pswap_tbc_rewards,
        ),
        (
            parliament_investment_fund,
            VAL,
            parliament_investment_fund_balance,
        ),
        (
            market_maker_rewards_account_id.clone(),
            PSWAP,
            initial_pswap_market_maker_rewards,
        ),
    ];
    let faucet_config = {
        let initial_faucet_balance = balance!(6000000000);
        let faucet_tech_account_id = TechAccountId::Generic(
            faucet::TECH_ACCOUNT_PREFIX.to_vec(),
            faucet::TECH_ACCOUNT_MAIN.to_vec(),
        );
        let faucet_account_id: AccountId =
            technical::Pallet::<Runtime>::tech_account_id_to_account_id(&faucet_tech_account_id)
                .expect("Failed to decode account id");
        let ceres = common::AssetId32::from_bytes(hex!(
            "008bcfd2387d3fc453333557eecb0efe59fcba128769b2feefdd306e98e66440"
        ));
        tech_accounts.push((faucet_account_id.clone(), faucet_tech_account_id.clone()));
        balances.push((faucet_account_id.clone(), initial_faucet_balance));
        tokens_endowed_accounts.push((faucet_account_id.clone(), VAL, initial_faucet_balance));
        tokens_endowed_accounts.push((faucet_account_id.clone(), PSWAP, initial_faucet_balance));
        tokens_endowed_accounts.push((faucet_account_id, ceres, initial_faucet_balance));
        FaucetConfig {
            reserves_account_id: faucet_tech_account_id,
        }
    };

    let iroha_migration_config = IrohaMigrationConfig {
        iroha_accounts: if dev {
            our_include!("bytes/iroha_migration_accounts_dev.in")
        } else {
            our_include!("bytes/iroha_migration_accounts_staging.in")
        },
        account_id: Some(iroha_migration_account_id.clone()),
    };
    let initial_collateral_assets = vec![DAI.into(), VAL.into(), PSWAP.into(), ETH.into()];
    let initial_synthetic_assets = vec![XSTUSD.into()];
    GenesisConfig {
        eth_app: EthAppConfig {
            address: get_eth_app_address(),
            dest_account: Some(treasury_account.clone()),
        },
        ethereum_light_client: EthereumLightClientConfig {
            initial_header: get_ethereum_header(),
            initial_difficulty: U256::zero(),
        },
        incentivized_inbound_channel: IncentivizedInboundChannelConfig {
            source_channel: get_incentivized_channel_address(),
            reward_fraction: Perbill::from_percent(80),
            source_account: Some(treasury_account.clone()),
            treasury_account: Some(treasury_account.clone()),
        },
        incentivized_outbound_channel: IncentivizedOutboundChannelConfig {
            dest_account: Some(treasury_account.clone()),
            fee: 10000,
            interval: 10,
        },
        basic_inbound_channel: BasicInboundChannelConfig {
            source_channel: get_basic_channel_address(),
        },
        basic_outbound_channel: BasicOutboundChannelConfig {
            interval: 10,
            principal: Some(treasury_account.clone()),
        },
        system: SystemConfig {
            code: WASM_BINARY.unwrap().to_vec(),
        },
        sudo: SudoConfig {
            key: Some(root_key.clone()),
        },
        technical: TechnicalConfig {
            register_tech_accounts: tech_accounts,
        },
        babe: BabeConfig {
            authorities: vec![],
            epoch_config: Some(framenode_runtime::constants::BABE_GENESIS_EPOCH_CONFIG),
        },
        grandpa: GrandpaConfig {
            authorities: vec![],
        },
        session: SessionConfig {
            keys: initial_authorities
                .iter()
                .map(
                    |(account, _, _, babe_id, grandpa_id, im_online_id, beefy_id)| {
                        (
                            account.clone(),
                            account.clone(),
                            session_keys(
                                grandpa_id.clone(),
                                babe_id.clone(),
                                im_online_id.clone(),
                                beefy_id.clone(),
                            ),
                        )
                    },
                )
                .collect::<Vec<_>>(),
        },
        staking: StakingConfig {
            validator_count: 69,
            minimum_validator_count: 1,
            stakers: initial_authorities
                .iter()
                .map(|(stash_account, account, _, _, _, _, _)| {
                    (
                        stash_account.clone(),
                        account.clone(),
                        initial_staking,
                        StakerStatus::Validator,
                    )
                })
                .collect(),
            invulnerables: Vec::new(),
            slash_reward_fraction: Perbill::from_percent(10),
            ..Default::default()
        },
        assets: AssetsConfig {
            endowed_assets: vec![
                (
                    GetXorAssetId::get(),
                    assets_and_permissions_account_id.clone(),
                    AssetSymbol(b"XOR".to_vec()),
                    AssetName(b"SORA".to_vec()),
                    DEFAULT_BALANCE_PRECISION,
                    Balance::zero(),
                    true,
                    None,
                    None,
                ),
                // (
                //     UsdId::get(),
                //     assets_and_permissions_account_id.clone(),
                //     AssetSymbol(b"USDT".to_vec()),
                //     AssetName(b"Tether USD".to_vec()),
                //     DEFAULT_BALANCE_PRECISION,
                //     Balance::zero(),
                //     true,
                //     None,
                //     None,
                // ),
                (
                    GetValAssetId::get(),
                    assets_and_permissions_account_id.clone(),
                    AssetSymbol(b"VAL".to_vec()),
                    AssetName(b"SORA Validator Token".to_vec()),
                    DEFAULT_BALANCE_PRECISION,
                    Balance::zero(),
                    true,
                    None,
                    None,
                ),
                (
                    GetPswapAssetId::get(),
                    assets_and_permissions_account_id.clone(),
                    AssetSymbol(b"PSWAP".to_vec()),
                    AssetName(b"Polkaswap".to_vec()),
                    DEFAULT_BALANCE_PRECISION,
                    Balance::zero(),
                    true,
                    None,
                    None,
                ),
                (
                    DAI.into(),
                    eth_bridge_account_id.clone(),
                    AssetSymbol(b"DAI".to_vec()),
                    AssetName(b"Dai Stablecoin".to_vec()),
                    DEFAULT_BALANCE_PRECISION,
                    Balance::zero(),
                    true,
                    None,
                    None,
                ),
                (
                    ETH.into(),
                    eth_bridge_account_id.clone(),
                    AssetSymbol(b"ETH".to_vec()),
                    AssetName(b"Ether".to_vec()),
                    DEFAULT_BALANCE_PRECISION,
                    Balance::zero(),
                    true,
                    None,
                    None,
                ),
                (
                    XSTUSD.into(),
                    assets_and_permissions_account_id.clone(),
                    AssetSymbol(b"XSTUSD".to_vec()),
                    AssetName(b"SORA Synthetic USD".to_vec()),
                    DEFAULT_BALANCE_PRECISION,
                    Balance::zero(),
                    true,
                    None,
                    None,
                ),
                (
                    common::AssetId32::from_bytes(hex!(
                        "008bcfd2387d3fc453333557eecb0efe59fcba128769b2feefdd306e98e66440"
                    ))
                    .into(),
                    assets_and_permissions_account_id.clone(),
                    AssetSymbol(b"CERES".to_vec()),
                    AssetName(b"Ceres".to_vec()),
                    DEFAULT_BALANCE_PRECISION,
                    Balance::zero(),
                    true,
                    None,
                    None,
                ),
            ],
        },
        permissions: PermissionsConfig {
            initial_permission_owners: vec![
                (
                    permissions::MANAGE_DEX,
                    Scope::Limited(hash(&0u32)),
                    vec![assets_and_permissions_account_id.clone()],
                ),
                (
                    permissions::MINT,
                    Scope::Unlimited,
                    vec![assets_and_permissions_account_id.clone()],
                ),
                (
                    permissions::BURN,
                    Scope::Unlimited,
                    vec![assets_and_permissions_account_id.clone()],
                ),
            ],
            initial_permissions: vec![
                (
                    dex_root_account_id.clone(),
                    Scope::Limited(hash(&0u32)),
                    vec![permissions::MANAGE_DEX],
                ),
                (
                    dex_root_account_id.clone(),
                    Scope::Unlimited,
                    vec![permissions::CREATE_FARM],
                ),
                (
                    xor_fee_account_id,
                    Scope::Unlimited,
                    vec![permissions::MINT, permissions::BURN],
                ),
                (
                    iroha_migration_account_id,
                    Scope::Limited(hash(&VAL)),
                    vec![permissions::MINT],
                ),
                (
                    assets_and_permissions_account_id,
                    Scope::Unlimited,
                    vec![
                        permissions::MINT,
                        permissions::BURN,
                        permissions::LOCK_TO_FARM,
                        permissions::UNLOCK_FROM_FARM,
                        permissions::CLAIM_FROM_FARM,
                    ],
                ),
                (
                    pswap_distribution_account_id,
                    Scope::Unlimited,
                    vec![permissions::MINT, permissions::BURN],
                ),
                (
                    mbc_reserves_account_id,
                    Scope::Unlimited,
                    vec![permissions::MINT, permissions::BURN],
                ),
                (
                    mbc_pool_free_reserves_account_id.clone(),
                    Scope::Unlimited,
                    vec![permissions::MINT, permissions::BURN],
                ),
                (
                    xst_pool_permissioned_account_id.clone(),
                    Scope::Unlimited,
                    vec![permissions::MINT, permissions::BURN],
                ),
            ],
        },
        balances: BalancesConfig { balances },
        dex_manager: DEXManagerConfig {
            dex_list: vec![(
                0,
                DEXInfo {
                    base_asset_id: GetBaseAssetId::get(),
                    is_public: true,
                },
            )],
        },
        faucet: faucet_config,
        tokens: TokensConfig {
            balances: tokens_endowed_accounts,
        },
        trading_pair: TradingPairConfig {
            trading_pairs: initial_collateral_assets
                .iter()
                .chain(initial_synthetic_assets.iter())
                .cloned()
                .map(|target_asset_id| {
                    (
                        DEXId::Polkaswap.into(),
                        common::TradingPair {
                            base_asset_id: XOR.into(),
                            target_asset_id,
                        },
                    )
                })
                .collect(),
        },
        dexapi: DEXAPIConfig {
            source_types: [
                LiquiditySourceType::XYKPool,
                LiquiditySourceType::MulticollateralBondingCurvePool,
                LiquiditySourceType::XSTPool,
            ]
            .into(),
        },
        eth_bridge: EthBridgeConfig {
            authority_account: Some(eth_bridge_authority_account_id.clone()),
            networks: vec![NetworkConfig {
                initial_peers: initial_bridge_peers.iter().cloned().collect(),
                bridge_account_id: eth_bridge_account_id.clone(),
                assets: vec![
                    AssetConfig::Sidechain {
                        id: XOR.into(),
                        sidechain_id: eth_bridge_params.xor_contract_address,
                        owned: true,
                        precision: DEFAULT_BALANCE_PRECISION,
                    },
                    AssetConfig::Sidechain {
                        id: VAL.into(),
                        sidechain_id: eth_bridge_params.val_contract_address,
                        owned: true,
                        precision: DEFAULT_BALANCE_PRECISION,
                    },
                    AssetConfig::Sidechain {
                        id: DAI.into(),
                        sidechain_id: hex!("5592ec0cfb4dbc12d3ab100b257153436a1f0fea").into(),
                        owned: false,
                        precision: DEFAULT_BALANCE_PRECISION,
                    },
                    AssetConfig::Sidechain {
                        id: ETH.into(),
                        sidechain_id: hex!("0000000000000000000000000000000000000000").into(),
                        owned: false,
                        precision: DEFAULT_BALANCE_PRECISION,
                    },
                ],
                bridge_contract_address: eth_bridge_params.bridge_contract_address,
                reserves: vec![
                    (XOR.into(), balance!(350000)),
                    (VAL.into(), balance!(33900000)),
                ],
            }],
            xor_master_contract_address: eth_bridge_params.xor_master_contract_address,
            val_master_contract_address: eth_bridge_params.val_master_contract_address,
        },
        bridge_multisig: BridgeMultisigConfig {
            accounts: once((
                eth_bridge_account_id.clone(),
                bridge_multisig::MultisigAccount::new(initial_bridge_peers),
            ))
            .collect(),
        },
        multicollateral_bonding_curve_pool: MulticollateralBondingCurvePoolConfig {
            distribution_accounts: accounts,
            reserves_account_id: mbc_reserves_tech_account_id,
            reference_asset_id: DAI.into(),
            incentives_account_id: Some(mbc_pool_rewards_account_id),
            initial_collateral_assets,
            free_reserves_account_id: Some(mbc_pool_free_reserves_account_id),
        },
        pswap_distribution: PswapDistributionConfig {
            subscribed_accounts: Vec::new(),
            burn_info: (fixed!(0.1), fixed!(0.000357), fixed!(0.65)),
        },
        iroha_migration: iroha_migration_config,
        rewards: rewards_config,
        council: CouncilConfig {
            members: council_accounts,
            phantom: Default::default(),
        },
        technical_committee: TechnicalCommitteeConfig {
            members: technical_committee_accounts,
            phantom: Default::default(),
        },
        democracy: DemocracyConfig::default(),
        elections_phragmen: Default::default(),
        technical_membership: Default::default(),
        im_online: Default::default(),
        xst_pool: XSTPoolConfig {
            tech_account_id: xst_pool_permissioned_tech_account_id, // TODO: move to defaults
            reference_asset_id: DAI,
            initial_synthetic_assets: vec![XSTUSD],
<<<<<<< HEAD
        },
        beefy: BeefyConfig {
            authorities: vec![],
        },
=======
        }),
        vested_rewards: Some(VestedRewardsConfig {
            test_crowdloan_rewards: vec![
                CrowdloanReward {
                    id: Vec::new(),
                    address: hex!(
                        "f88629a067c975e17f9675ee57f011b3b1273b20768b81b097242e8581777c72"
                    )
                    .to_vec(),
                    contribution: fixed!(0.0),
                    xor_reward: fixed!(1.2),
                    pswap_reward: fixed!(2.3),
                    val_reward: fixed!(3.4),
                    xstusd_reward: fixed!(4.5),
                    percent: fixed!(5.6),
                },
                CrowdloanReward {
                    id: Vec::new(),
                    address: hex!(
                        "f230e5df6850af42da63b271202cad2afe5deee8de8791c91157b353c3c1900c"
                    )
                    .to_vec(),
                    contribution: fixed!(0.0),
                    xor_reward: fixed!(2.3),
                    pswap_reward: fixed!(3.4),
                    val_reward: fixed!(4.5),
                    xstusd_reward: fixed!(5.6),
                    percent: fixed!(6.7),
                },
            ],
        }),
>>>>>>> 2beac78d
    }
}

#[cfg(all(
    any(
        feature = "main-net-coded",
        feature = "test",
        feature = "runtime-benchmarks"
    ),
    not(feature = "private-net")
))]
pub fn main_net_coded() -> ChainSpec {
    let mut properties = Properties::new();
    properties.insert("ss58Format".into(), SS58Prefix::get().into());
    properties.insert("tokenSymbol".into(), "XOR".into());
    properties.insert("tokenDecimals".into(), DEFAULT_BALANCE_PRECISION.into());
    let name = "SORA";
    let id = "sora-substrate-main-net";
    // SORA main-net node address. We should have 2 nodes.
    let boot_nodes = vec![
              MultiaddrWithPeerId::from_str("/dns/v1.sora2.soramitsu.co.jp/tcp/30333/p2p/12D3KooWLHZRLHeVPdrXuNNdzpKuPqo6Sm6f9rjVtp5XsEvhXvyG").unwrap(), //Prod value
              MultiaddrWithPeerId::from_str("/dns/v2.sora2.soramitsu.co.jp/tcp/30333/p2p/12D3KooWGiemoYceJ1y5nQR1YNxysjbCH8MbW5ps1uApLfN36VQa").unwrap()  //Prod value
            ];
    ChainSpec::from_genesis(
        name,
        id,
        ChainType::Live,
        move || {
            let eth_bridge_params = EthBridgeParams {
                xor_master_contract_address: hex!("c08edf13be9b9cc584c5da8004ce7e6be63c1316") //Prod value
                    .into(),
                xor_contract_address: hex!("40fd72257597aa14c7231a7b1aaa29fce868f677").into(), //Prod value
                val_master_contract_address: hex!("d1eeb2f30016fffd746233ee12c486e7ca8efef1") //Prod value
                    .into(),
                val_contract_address: hex!("e88f8313e61a97cec1871ee37fbbe2a8bf3ed1e4").into(), //Prod value
                bridge_contract_address: hex!("1485e9852ac841b52ed44d573036429504f4f602").into(),
            };

            // SORA main-net node address. We should have 2 nodes.
            // Currently filled with staging example values
            mainnet_genesis(
                vec![
                    authority_keys_from_public_keys(
                        hex!("207ed7bbf6fa0685dca5f24d6773a58ab9c710512d1087db5e47e0fe0f357239"), //Prod value
                        hex!("14d500b666dbacc20535f8d2d4f039a8ace624c58e880d573980553774d7ff1a"), //Prod value
                        hex!("14d500b666dbacc20535f8d2d4f039a8ace624c58e880d573980553774d7ff1a"), //Prod value
                        hex!("71e6acfa06696ae5d962a36b88ddf4b0c7d5751a7107a2db1e6947ee2442f573"), //Prod value
                        hex!("024f206cdff359d50597b3fd41fd17a1b585c7914037eedbd8e4a0d3f213a8ab33"), // Prod value
                    ),
                    authority_keys_from_public_keys(
                        hex!("94ee828c3455a327dde32f577e27f0b8a4c42b3fb626ee27f0004f7cf02bd332"), //Prod value
                        hex!("38364b218e599f78f2b52f34748908addce908881b2c76296c50b2494261c004"), //Prod value
                        hex!("38364b218e599f78f2b52f34748908addce908881b2c76296c50b2494261c004"), //Prod value
                        hex!("d603aea460c53393cfd2e2eb2820bb138738288502488fd6431fa93f7b59642d"), //Prod value
                        hex!("02aadf7d2aa0d424cd60d6b384647f48e8d00610a631079fa33c1da0d712a71b1d"), // Prod value
                    ),
                ],
                vec![
                    hex!("4cd5a4a244bc53f6f1458757ed0af8680e8faa860deca32976bbd9a951bf6c1c").into(),
                    hex!("54d7aa0bba9a5dbb1bb77973f344625df346f6a65840b8534ee22e93fbad767a").into(),
                    hex!("e811eac3cf718caa98d77bb479227e8cc512e51e79d6ba1494dd089093f5707f").into(),
                    hex!("a648c659a86eeb7cf84ddcedac64f33de6966b8853dd636ba693fce100bd8858").into(),
                    hex!("60a17ce8550db4e1358db54bc3791026a285ab88e9c988ad54c3dc282475fe14").into(),
                    hex!("de06bf70964d8aff4816e3cfd576d8d8f774663906a6e40d316860a3d4c55b6c").into(),
                    hex!("4a4371f63db17fb4f33bec3ce7c8f588e3258c3b268b450647f4870d964dca6f").into(),
                    hex!("d8815601fc99d9afa27a09fc5e46ebcc2472edc466fbb5c6fbae7a8566e50318").into(),
                ],
                vec![
                    hex!("a3bcbf3044069ac13c30d662a204d8368c266e2f0e8cf603c7bfb2b7b5daae55").into(), //Prod value
                    hex!("297c03e65c2930daa7c6067a2bb853819b61ed49b70de2f3219a2eb6ec0364aa").into(), //Prod value
                ],
                eth_bridge_params,
                vec![
                    hex!("3449d09bd0d8db3e925b1a7260dbfbf340e48ae6e6b845ad8799a8e9d90f3419").into(),
                    hex!("aea4a9cde3671cfcef190f4bab6c09cb8aaaf86b601a3480a1911258e6333b31").into(),
                    hex!("7abbc1462576cdf687e2b701e2aaca008cfed0445a02fcde19067814d1507273").into(),
                    hex!("fc6239c9a5647036fc27fcb1ddcba1963930f9bbec3085d37949f2c69c0f8542").into(),
                    hex!("ce87ff3c35a5811baaa435750e5c7f093fb5a75a6caf4bc2dd52dd0c31cf2915").into(),
                    hex!("22946844899b7329e242e7366b68b2388297b6c20bd55bc16018138fb918e136").into(),
                    hex!("d982a770961ccb5dc410dc43cec18cec7f75e35bd24cf258b836d7ed1912b42e").into(),
                    hex!("22b8381f123c514b5cc8f10db489fc2f13bc6e0c2482f71fa06c506483136a38").into(),
                    hex!("70e17c41c468aa2ddee29945683d07ae695fbe4c31e8fb1ade53f6634b03265f").into(),
                    hex!("f0d8f9f778885c08bd92ef6b3ab8842c0d7fc8c16c315ff5ec5f59415b8a6c47").into(),
                    hex!("2e533300bf71154cf45c80c1e8927fb0c686cc94a74b69693f3cee8e55ffd238").into(),
                    hex!("14f2c52c094820f11e468dc9822b9bbd56be5b65fe15508279680ad8fab9184d").into(),
                    hex!("aa1d35e511ba5f58926340f769b04c456c3d02ce70e3835716ccae6a89fe081c").into(),
                ],
                vec![
                    hex!("c4ce370e3ef70681909725fb7385000effe1d88fdf8499df94b53b31e82d9a6e").into(),
                    hex!("e44c7c00f98ae6acf86dc366d082307388c750ceb70696ca305a7bfd761aee26").into(),
                    hex!("603fb3e17b49ab8f90e839020f2473278c4f01626ef63976df35ccfbaaae0c1b").into(),
                ],
                hex!("603fb3e17b49ab8f90e839020f2473278c4f01626ef63976df35ccfbaaae0c1b").into(), // TODO: Replace this value
            )
        },
        boot_nodes,
        None,
        Some("sora-substrate-1"),
        None,
        Some(properties),
        None,
    )
}

#[cfg(all(
    any(
        feature = "main-net-coded",
        feature = "test",
        feature = "runtime-benchmarks"
    ),
    not(feature = "private-net")
))]
fn mainnet_genesis(
    initial_authorities: Vec<(
        AccountId,
        AccountId,
        AuraId,
        BabeId,
        GrandpaId,
        ImOnlineId,
        BeefyId,
    )>,
    additional_validators: Vec<AccountId>,
    initial_bridge_peers: Vec<AccountId>,
    eth_bridge_params: EthBridgeParams,
    council_accounts: Vec<AccountId>,
    technical_committee_accounts: Vec<AccountId>,
    _treasury_account: AccountId,
) -> GenesisConfig {
    // Minimum stake for an active validator
    let initial_staking = balance!(0.2);
    // XOR amount which already exists on Ethereum
    let initial_eth_bridge_xor_amount = balance!(350000);
    // VAL amount which already exists on SORA_1 and Ethereum. Partially can be migrated directly from SORA_1. Not yet decided finally.
    let initial_eth_bridge_val_amount = balance!(33900000);
    // Initial token bonding curve PSWAP rewards according to 10 bln PSWAP total supply.
    let initial_pswap_tbc_rewards = balance!(2500000000);
    // Initial market maker PSWAP rewards.
    let initial_pswap_market_maker_rewards = balance!(364988000);

    let parliament_investment_fund: AccountId =
        hex!("048cfcacbdebe828dffa1267d830d45135cd40238286f838f5a95432a1bbf851").into();
    let parliament_investment_fund_balance = balance!(33000000);

    // Initial accounts
    let xor_fee_tech_account_id = TechAccountId::Generic(
        xor_fee::TECH_ACCOUNT_PREFIX.to_vec(),
        xor_fee::TECH_ACCOUNT_MAIN.to_vec(),
    );
    let xor_fee_account_id: AccountId =
        technical::Pallet::<Runtime>::tech_account_id_to_account_id(&xor_fee_tech_account_id)
            .expect("Failed to decode account Id");

    // Bridge peers multisignature account
    let eth_bridge_tech_account_id = TechAccountId::Generic(
        eth_bridge::TECH_ACCOUNT_PREFIX.to_vec(),
        eth_bridge::TECH_ACCOUNT_MAIN.to_vec(),
    );
    // Wrapping of bridge peers multisignature account
    let eth_bridge_account_id =
        technical::Pallet::<Runtime>::tech_account_id_to_account_id(&eth_bridge_tech_account_id)
            .unwrap();
    // Bridge authority account expected to be managed by voting
    let eth_bridge_authority_tech_account_id = TechAccountId::Generic(
        eth_bridge::TECH_ACCOUNT_PREFIX.to_vec(),
        eth_bridge::TECH_ACCOUNT_AUTHORITY.to_vec(),
    );
    // Wrapper for Bridge authority account expected to be managed by voting
    let eth_bridge_authority_account_id =
        technical::Pallet::<Runtime>::tech_account_id_to_account_id(
            &eth_bridge_authority_tech_account_id,
        )
        .unwrap();

    let mbc_reserves_tech_account_id = framenode_runtime::GetMbcReservesTechAccountId::get();
    let mbc_reserves_account_id = framenode_runtime::GetMbcReservesAccountId::get();

    let pswap_distribution_tech_account_id =
        framenode_runtime::GetPswapDistributionTechAccountId::get();
    let pswap_distribution_account_id = framenode_runtime::GetPswapDistributionAccountId::get();

    let mbc_pool_rewards_tech_account_id = framenode_runtime::GetMbcPoolRewardsTechAccountId::get();
    let mbc_pool_rewards_account_id = framenode_runtime::GetMbcPoolRewardsAccountId::get();

    let mbc_pool_free_reserves_tech_account_id =
        framenode_runtime::GetMbcPoolFreeReservesTechAccountId::get();
    let mbc_pool_free_reserves_account_id =
        framenode_runtime::GetMbcPoolFreeReservesAccountId::get();

    let xst_pool_permissioned_tech_account_id =
        framenode_runtime::GetXSTPoolPermissionedTechAccountId::get();

    let market_maker_rewards_tech_account_id =
        framenode_runtime::GetMarketMakerRewardsTechAccountId::get();
    let market_maker_rewards_account_id = framenode_runtime::GetMarketMakerRewardsAccountId::get();

    let liquidity_proxy_tech_account_id = framenode_runtime::GetLiquidityProxyTechAccountId::get();
    let liquidity_proxy_account_id = framenode_runtime::GetLiquidityProxyAccountId::get();

    let iroha_migration_tech_account_id = TechAccountId::Generic(
        iroha_migration::TECH_ACCOUNT_PREFIX.to_vec(),
        iroha_migration::TECH_ACCOUNT_MAIN.to_vec(),
    );
    let iroha_migration_account_id = technical::Pallet::<Runtime>::tech_account_id_to_account_id(
        &iroha_migration_tech_account_id,
    )
    .unwrap();

    let rewards_tech_account_id = TechAccountId::Generic(
        rewards::TECH_ACCOUNT_PREFIX.to_vec(),
        rewards::TECH_ACCOUNT_MAIN.to_vec(),
    );
    let rewards_account_id =
        technical::Pallet::<Runtime>::tech_account_id_to_account_id(&rewards_tech_account_id)
            .unwrap();

    let assets_and_permissions_tech_account_id =
        TechAccountId::Generic(b"SYSTEM_ACCOUNT".to_vec(), b"ASSETS_PERMISSIONS".to_vec());
    let assets_and_permissions_account_id =
        technical::Pallet::<Runtime>::tech_account_id_to_account_id(
            &assets_and_permissions_tech_account_id,
        )
        .unwrap();

    let dex_root_tech_account_id =
        TechAccountId::Generic(b"SYSTEM_ACCOUNT".to_vec(), b"DEX_ROOT".to_vec());
    let dex_root_account_id =
        technical::Pallet::<Runtime>::tech_account_id_to_account_id(&dex_root_tech_account_id)
            .unwrap();

    let mut tech_accounts = vec![
        (xor_fee_account_id.clone(), xor_fee_tech_account_id),
        (
            eth_bridge_account_id.clone(),
            eth_bridge_tech_account_id.clone(),
        ),
        (
            eth_bridge_authority_account_id.clone(),
            eth_bridge_authority_tech_account_id.clone(),
        ),
        (
            pswap_distribution_account_id.clone(),
            pswap_distribution_tech_account_id.clone(),
        ),
        (
            liquidity_proxy_account_id.clone(),
            liquidity_proxy_tech_account_id.clone(),
        ),
        (
            mbc_reserves_account_id.clone(),
            mbc_reserves_tech_account_id.clone(),
        ),
        (
            mbc_pool_rewards_account_id.clone(),
            mbc_pool_rewards_tech_account_id.clone(),
        ),
        (
            mbc_pool_free_reserves_account_id.clone(),
            mbc_pool_free_reserves_tech_account_id.clone(),
        ),
        (
            iroha_migration_account_id.clone(),
            iroha_migration_tech_account_id.clone(),
        ),
        (rewards_account_id.clone(), rewards_tech_account_id.clone()),
        (
            assets_and_permissions_account_id.clone(),
            assets_and_permissions_tech_account_id.clone(),
        ),
        (
            market_maker_rewards_account_id.clone(),
            market_maker_rewards_tech_account_id.clone(),
        ),
    ];
    let accounts = bonding_curve_distribution_accounts();
    for account in &accounts.accounts() {
        match account {
            DistributionAccount::Account(_) => continue,
            DistributionAccount::TechAccount(account) => {
                tech_accounts.push((
                    Technical::tech_account_id_to_account_id(account).unwrap(),
                    account.to_owned(),
                ));
            }
        }
    }
    let rewards_config = RewardsConfig {
        reserves_account_id: rewards_tech_account_id,
        val_owners: Vec::new(),
        pswap_farm_owners: Vec::new(),
        pswap_waifu_owners: Vec::new(),
        umi_nfts: Vec::new(),
    };
    let initial_collateral_assets = vec![DAI.into(), VAL.into(), PSWAP.into(), ETH.into()];
    let initial_synthetic_assets = vec![XSTUSD.into()];
    let mut bridge_assets = vec![
        AssetConfig::Sidechain {
            id: XOR.into(),
            sidechain_id: eth_bridge_params.xor_contract_address,
            owned: true,
            precision: DEFAULT_BALANCE_PRECISION,
        },
        AssetConfig::Sidechain {
            id: VAL.into(),
            sidechain_id: eth_bridge_params.val_contract_address,
            owned: true,
            precision: DEFAULT_BALANCE_PRECISION,
        },
        AssetConfig::Sidechain {
            id: ETH.into(),
            sidechain_id: hex!("0000000000000000000000000000000000000000").into(),
            owned: false,
            precision: DEFAULT_BALANCE_PRECISION,
        },
    ];
    let mut endowed_assets = vec![
        (
            GetXorAssetId::get(),
            assets_and_permissions_account_id.clone(),
            AssetSymbol(b"XOR".to_vec()),
            AssetName(b"SORA".to_vec()),
            DEFAULT_BALANCE_PRECISION,
            Balance::zero(),
            true,
            None,
            None,
        ),
        (
            GetValAssetId::get(),
            assets_and_permissions_account_id.clone(),
            AssetSymbol(b"VAL".to_vec()),
            AssetName(b"SORA Validator Token".to_vec()),
            DEFAULT_BALANCE_PRECISION,
            Balance::zero(),
            true,
            None,
            None,
        ),
        (
            GetPswapAssetId::get(),
            assets_and_permissions_account_id.clone(),
            AssetSymbol(b"PSWAP".to_vec()),
            AssetName(b"Polkaswap".to_vec()),
            DEFAULT_BALANCE_PRECISION,
            Balance::zero(),
            true,
            None,
            None,
        ),
        (
            ETH.into(),
            eth_bridge_account_id.clone(),
            AssetSymbol(b"ETH".to_vec()),
            AssetName(b"Ether".to_vec()),
            DEFAULT_BALANCE_PRECISION,
            Balance::zero(),
            true,
            None,
            None,
        ),
        (
            XSTUSD.into(),
            assets_and_permissions_account_id.clone(),
            AssetSymbol(b"XSTUSD".to_vec()),
            AssetName(b"SORA Synthetic USD".to_vec()),
            DEFAULT_BALANCE_PRECISION,
            Balance::zero(),
            true,
            None,
            None,
        ),
        (
            common::AssetId32::from_bytes(hex!(
                "008bcfd2387d3fc453333557eecb0efe59fcba128769b2feefdd306e98e66440"
            ))
            .into(),
            assets_and_permissions_account_id.clone(),
            AssetSymbol(b"CERES".to_vec()),
            AssetName(b"Ceres".to_vec()),
            DEFAULT_BALANCE_PRECISION,
            Balance::zero(),
            true,
            None,
            None,
        ),
    ];
    let bridge_assets_data: Vec<BridgeAssetData<Runtime>> = Vec::new();
    bridge_assets.extend(bridge_assets_data.iter().map(|x| {
        AssetConfig::sidechain(
            x.asset_id,
            x.sidechain_asset_id.into(),
            x.sidechain_precision,
        )
    }));
    endowed_assets.extend(bridge_assets_data.iter().map(|x| {
        (
            x.asset_id,
            eth_bridge_account_id.clone(),
            x.symbol.clone(),
            x.name.clone(),
            DEFAULT_BALANCE_PRECISION,
            Balance::zero(),
            true,
            None,
            None,
        )
    }));
    GenesisConfig {
        eth_app: Default::default(),
        ethereum_light_client: Default::default(),
        incentivized_inbound_channel: Default::default(),
        incentivized_outbound_channel: Default::default(),
        basic_inbound_channel: Default::default(),
        basic_outbound_channel: Default::default(),
        system: SystemConfig {
            code: WASM_BINARY.unwrap().to_vec(),
        },
        technical: TechnicalConfig {
            register_tech_accounts: tech_accounts,
        },
        babe: BabeConfig {
            authorities: vec![],
            epoch_config: Some(framenode_runtime::constants::BABE_GENESIS_EPOCH_CONFIG),
        },
        grandpa: GrandpaConfig {
            authorities: vec![],
        },
        session: SessionConfig {
            keys: initial_authorities
                .iter()
                .map(
                    |(account, _, _, babe_id, grandpa_id, im_online_id, beefy_id)| {
                        (
                            account.clone(),
                            account.clone(),
                            session_keys(
                                grandpa_id.clone(),
                                babe_id.clone(),
                                im_online_id.clone(),
                                beefy_id.clone(),
                            ),
                        )
                    },
                )
                .collect::<Vec<_>>(),
        },
        staking: StakingConfig {
            validator_count: 69,
            minimum_validator_count: 1,
            stakers: initial_authorities
                .iter()
                .map(|(stash_account, account, _, _, _, _, _)| {
                    (
                        stash_account.clone(),
                        account.clone(),
                        initial_staking,
                        StakerStatus::Validator,
                    )
                })
                .collect(),
            invulnerables: initial_authorities
                .iter()
                .map(|(stash_account, _, _, _, _, _, _)| stash_account.clone())
                .collect(),
            slash_reward_fraction: Perbill::from_percent(10),
            ..Default::default()
        },
        assets: AssetsConfig {
            endowed_assets: endowed_assets,
        },
        permissions: PermissionsConfig {
            initial_permission_owners: vec![
                (
                    permissions::MANAGE_DEX,
                    Scope::Limited(hash(&0u32)),
                    vec![assets_and_permissions_account_id.clone()],
                ),
                (
                    permissions::MINT,
                    Scope::Unlimited,
                    vec![assets_and_permissions_account_id.clone()],
                ),
                (
                    permissions::BURN,
                    Scope::Unlimited,
                    vec![assets_and_permissions_account_id.clone()],
                ),
            ],
            initial_permissions: vec![
                (
                    dex_root_account_id.clone(),
                    Scope::Limited(hash(&0u32)),
                    vec![permissions::MANAGE_DEX],
                ),
                (
                    dex_root_account_id.clone(),
                    Scope::Unlimited,
                    vec![permissions::CREATE_FARM],
                ),
                (
                    xor_fee_account_id.clone(),
                    Scope::Unlimited,
                    vec![permissions::MINT, permissions::BURN],
                ),
                (
                    iroha_migration_account_id.clone(),
                    Scope::Limited(hash(&VAL)),
                    vec![permissions::MINT],
                ),
                (
                    assets_and_permissions_account_id.clone(),
                    Scope::Unlimited,
                    vec![
                        permissions::MINT,
                        permissions::BURN,
                        permissions::LOCK_TO_FARM,
                        permissions::UNLOCK_FROM_FARM,
                        permissions::CLAIM_FROM_FARM,
                    ],
                ),
                (
                    pswap_distribution_account_id.clone(),
                    Scope::Unlimited,
                    vec![permissions::MINT, permissions::BURN],
                ),
                (
                    mbc_reserves_account_id.clone(),
                    Scope::Unlimited,
                    vec![permissions::MINT, permissions::BURN],
                ),
                (
                    mbc_pool_free_reserves_account_id.clone(),
                    Scope::Unlimited,
                    vec![permissions::MINT, permissions::BURN],
                ),
            ],
        },
        balances: BalancesConfig {
            balances: vec![
                (eth_bridge_account_id.clone(), 0),
                (assets_and_permissions_account_id.clone(), 0),
                (xor_fee_account_id.clone(), 0),
                (dex_root_account_id.clone(), 0),
                (iroha_migration_account_id.clone(), 0),
                (pswap_distribution_account_id.clone(), 0),
                (mbc_reserves_account_id.clone(), 0),
                (mbc_pool_rewards_account_id.clone(), 0),
                (mbc_pool_free_reserves_account_id.clone(), 0),
                (market_maker_rewards_account_id.clone(), 0),
            ]
            .into_iter()
            .chain(
                initial_authorities
                    .iter()
                    .cloned()
                    .map(|(k1, ..)| (k1, initial_staking)),
            )
            .chain(
                initial_authorities
                    .iter()
                    .cloned()
                    .map(|(_, k2, ..)| (k2, initial_staking)),
            )
            .chain(
                additional_validators
                    .iter()
                    .cloned()
                    .map(|account_id| (account_id, initial_staking)),
            )
            .collect(),
        },
        dex_manager: DEXManagerConfig {
            dex_list: vec![(
                0,
                DEXInfo {
                    base_asset_id: GetBaseAssetId::get(),
                    is_public: true,
                },
            )],
        },
        tokens: TokensConfig {
            balances: vec![
                (
                    rewards_account_id.clone(),
                    GetValAssetId::get(),
                    calculate_reserves(rewards_config.val_owners.iter().map(|(_, b)| b.total)),
                ),
                (
                    rewards_account_id,
                    GetPswapAssetId::get(),
                    calculate_reserves(rewards_config.pswap_farm_owners.iter().map(|(_, b)| *b))
                        + calculate_reserves(
                            rewards_config.pswap_waifu_owners.iter().map(|(_, b)| *b),
                        ),
                ),
                (
                    mbc_pool_rewards_account_id.clone(),
                    PSWAP,
                    initial_pswap_tbc_rewards,
                ),
                (
                    parliament_investment_fund,
                    VAL,
                    parliament_investment_fund_balance,
                ),
                (
                    market_maker_rewards_account_id.clone(),
                    PSWAP,
                    initial_pswap_market_maker_rewards,
                ),
            ],
        },
        trading_pair: TradingPairConfig {
            trading_pairs: initial_collateral_assets
                .iter()
                .chain(initial_synthetic_assets.iter())
                .cloned()
                .map(|target_asset_id| {
                    (
                        DEXId::Polkaswap.into(),
                        common::TradingPair {
                            base_asset_id: XOR.into(),
                            target_asset_id,
                        },
                    )
                })
                .collect(),
        },
        dexapi: DEXAPIConfig {
            source_types: [
                LiquiditySourceType::XYKPool,
                LiquiditySourceType::MulticollateralBondingCurvePool,
            ]
            .into(),
        },
        eth_bridge: EthBridgeConfig {
            authority_account: Some(eth_bridge_authority_account_id.clone()),
            networks: vec![NetworkConfig {
                initial_peers: initial_bridge_peers.iter().cloned().collect(),
                bridge_account_id: eth_bridge_account_id.clone(),
                assets: bridge_assets,
                bridge_contract_address: eth_bridge_params.bridge_contract_address,
                reserves: vec![
                    (XOR.into(), initial_eth_bridge_xor_amount),
                    (VAL.into(), initial_eth_bridge_val_amount),
                ],
            }],
            xor_master_contract_address: eth_bridge_params.xor_master_contract_address,
            val_master_contract_address: eth_bridge_params.val_master_contract_address,
        },
        bridge_multisig: BridgeMultisigConfig {
            accounts: once((
                eth_bridge_account_id.clone(),
                bridge_multisig::MultisigAccount::new(initial_bridge_peers),
            ))
            .collect(),
        },
        multicollateral_bonding_curve_pool: MulticollateralBondingCurvePoolConfig {
            distribution_accounts: accounts,
            reserves_account_id: mbc_reserves_tech_account_id,
            reference_asset_id: DAI.into(),
            incentives_account_id: Some(mbc_pool_rewards_account_id),
            initial_collateral_assets,
            free_reserves_account_id: Some(mbc_pool_free_reserves_account_id),
        },
        pswap_distribution: PswapDistributionConfig {
            subscribed_accounts: Vec::new(),
            burn_info: (fixed!(0.1), fixed!(0.000357), fixed!(0.65)),
<<<<<<< HEAD
        },
        iroha_migration: IrohaMigrationConfig {
            iroha_accounts: our_include!("bytes/iroha_migration_accounts_main.in"),
            account_id: Some(iroha_migration_account_id),
        },
        rewards: rewards_config,
        democracy: DemocracyConfig::default(),
        elections_phragmen: Default::default(),
        im_online: Default::default(),
        xst_pool: XSTPoolConfig {
            tech_account_id: xst_pool_permissioned_tech_account_id, // TODO: move to defaults
            reference_asset_id: DAI,
            initial_synthetic_assets: vec![XSTUSD],
        },
        beefy: BeefyConfig {
            authorities: vec![],
        },
        council: CouncilConfig {
=======
        }),
        iroha_migration: Some(IrohaMigrationConfig {
            iroha_accounts: Vec::new(),
            account_id: iroha_migration_account_id,
        }),
        rewards: Some(rewards_config),
        pallet_collective_Instance1: Some(CouncilConfig {
>>>>>>> 2beac78d
            members: council_accounts,
            phantom: Default::default(),
        },
        technical_committee: TechnicalCommitteeConfig {
            members: technical_committee_accounts,
            phantom: Default::default(),
        },
        technical_membership: Default::default(),
    }
}

#[cfg(all(feature = "test", not(feature = "private-net")))]
pub fn ext() -> sp_io::TestExternalities {
    let storage = main_net_coded().build_storage().unwrap();
    sp_io::TestExternalities::new(storage)
}

#[cfg(all(feature = "test", feature = "private-net"))]
pub fn ext() -> sp_io::TestExternalities {
    let storage = dev_net_coded().build_storage().unwrap();
    sp_io::TestExternalities::new(storage)
}

#[cfg(test)]
mod tests {
    use hex_literal::hex;

    use common::eth::EthAddress;
    use common::{balance, Balance};

    #[test]
    fn calculate_reserves() {
        let accounts: Vec<(EthAddress, Balance)> = vec![
            (
                hex!("3520adc7b99e55c77efd0e0d379d07d08a7488cc").into(),
                balance!(100),
            ),
            (
                hex!("3520adc7b99e55c77efd0e0d379d07d08a7488cc").into(),
                balance!(23.4000000),
            ),
            (
                hex!("3520adc7b99e55c77efd0e0d379d07d08a7488cc").into(),
                balance!(0.05678),
            ),
        ];
        assert_eq!(
            super::calculate_reserves(accounts.iter().map(|(_, b)| *b)),
            balance!(123.45678)
        );
    }
}<|MERGE_RESOLUTION|>--- conflicted
+++ resolved
@@ -48,19 +48,12 @@
 use framenode_runtime::opaque::SessionKeys;
 use framenode_runtime::{
     assets, eth_bridge, frame_system, AccountId, AssetId, AssetName, AssetSymbol, AssetsConfig,
-<<<<<<< HEAD
     BabeConfig, BalancesConfig, BasicInboundChannelConfig, BasicOutboundChannelConfig, BeefyConfig,
-    BeefyId, BridgeMultisigConfig, CouncilConfig, DEXAPIConfig, DEXManagerConfig, DemocracyConfig,
-    EthAppConfig, EthBridgeConfig, EthereumHeader, EthereumLightClientConfig, GenesisConfig,
+    BeefyId, BridgeMultisigConfig, CouncilConfig, CrowdloanReward, DEXAPIConfig, DEXManagerConfig,
+    DemocracyConfig, EthBridgeConfig, EthereumHeader, EthereumLightClientConfig, GenesisConfig,
     GetBaseAssetId, GetParliamentAccountId, GetPswapAssetId, GetValAssetId, GetXorAssetId,
     GrandpaConfig, ImOnlineId, IncentivizedInboundChannelConfig, IncentivizedOutboundChannelConfig,
     IrohaMigrationConfig, LiquiditySourceType, MulticollateralBondingCurvePoolConfig,
-=======
-    BabeConfig, BalancesConfig, BridgeMultisigConfig, CouncilConfig, CrowdloanReward, DEXAPIConfig,
-    DEXManagerConfig, DemocracyConfig, EthBridgeConfig, GenesisConfig, GetBaseAssetId,
-    GetParliamentAccountId, GetPswapAssetId, GetValAssetId, GetXorAssetId, GrandpaConfig,
-    ImOnlineId, IrohaMigrationConfig, LiquiditySourceType, MulticollateralBondingCurvePoolConfig,
->>>>>>> 2beac78d
     PermissionsConfig, PswapDistributionConfig, RewardsConfig, Runtime, SS58Prefix, SessionConfig,
     Signature, StakerStatus, StakingConfig, SystemConfig, TechAccountId, TechnicalCommitteeConfig,
     TechnicalConfig, TokensConfig, TradingPairConfig, XSTPoolConfig, WASM_BINARY,
@@ -653,6 +646,7 @@
     treasury_account: AccountId,
 ) -> GenesisConfig {
     use common::XSTUSD;
+    use framenode_runtime::EthAppConfig;
 
     // Initial balances
     let initial_staking = balance!(100);
@@ -1318,14 +1312,11 @@
             tech_account_id: xst_pool_permissioned_tech_account_id, // TODO: move to defaults
             reference_asset_id: DAI,
             initial_synthetic_assets: vec![XSTUSD],
-<<<<<<< HEAD
         },
         beefy: BeefyConfig {
             authorities: vec![],
         },
-=======
-        }),
-        vested_rewards: Some(VestedRewardsConfig {
+        vested_rewards: VestedRewardsConfig {
             test_crowdloan_rewards: vec![
                 CrowdloanReward {
                     id: Vec::new(),
@@ -1354,8 +1345,7 @@
                     percent: fixed!(6.7),
                 },
             ],
-        }),
->>>>>>> 2beac78d
+        },
     }
 }
 
@@ -2024,17 +2014,25 @@
         pswap_distribution: PswapDistributionConfig {
             subscribed_accounts: Vec::new(),
             burn_info: (fixed!(0.1), fixed!(0.000357), fixed!(0.65)),
-<<<<<<< HEAD
         },
         iroha_migration: IrohaMigrationConfig {
-            iroha_accounts: our_include!("bytes/iroha_migration_accounts_main.in"),
-            account_id: Some(iroha_migration_account_id),
-        },
-        rewards: rewards_config,
-        democracy: DemocracyConfig::default(),
-        elections_phragmen: Default::default(),
-        im_online: Default::default(),
-        xst_pool: XSTPoolConfig {
+            iroha_accounts: Vec::new(),
+            account_id: iroha_migration_account_id,
+        },
+        rewards: Some(rewards_config),
+        pallet_collective_Instance1: CouncilConfig {
+            members: council_accounts,
+            phantom: Default::default(),
+        },
+        pallet_collective_Instance2: TechnicalCommitteeConfig {
+            members: technical_committee_accounts,
+            phantom: Default::default(),
+        },
+        pallet_democracy: DemocracyConfig::default(),
+        pallet_elections_phragmen: Default::default(),
+        pallet_membership_Instance1: Default::default(),
+        pallet_im_online: Default::default(),
+        xst: XSTPoolConfig {
             tech_account_id: xst_pool_permissioned_tech_account_id, // TODO: move to defaults
             reference_asset_id: DAI,
             initial_synthetic_assets: vec![XSTUSD],
@@ -2043,15 +2041,6 @@
             authorities: vec![],
         },
         council: CouncilConfig {
-=======
-        }),
-        iroha_migration: Some(IrohaMigrationConfig {
-            iroha_accounts: Vec::new(),
-            account_id: iroha_migration_account_id,
-        }),
-        rewards: Some(rewards_config),
-        pallet_collective_Instance1: Some(CouncilConfig {
->>>>>>> 2beac78d
             members: council_accounts,
             phantom: Default::default(),
         },
