[package]
name = "framenode"
version = "3.0.0"
authors = ["Parity Technologies <admin@parity.io>"]
build = "build.rs"
edition = "2021"

[[bin]]
name = "framenode"
path = "src/main.rs"

[dependencies]
derive_more = "0.99.13"
exit-future = "0.2.0"
futures = { version = "0.3.1", features = ["compat"] }
futures-timer = "3.0.2"
log = "0.4.8"
parking_lot = "0.12.0"
trie-root = "0.16.0"
codec = { package = "parity-scale-codec", version = "3", features = [
    "derive",
    "chain-error",
] }
clap = { version = "=4.3.17", features = ["derive"] }
clap_lex = { version = "=0.5.0" }
ansi_term = "0.12.1"
serde = { version = "1.0.101", features = ["derive"] }
serde_json = "1.0.61"
jsonrpsee = { version = "0.16.2", features = ["server"] }
bridge-multisig = { git = "https://github.com/soramitsu/sora2-frame-pallets.git", branch = "polkadot-v0.9.38", package = "pallet-multisig" }
secp256k1 = { version = "0.7", features = ["hmac"], package = "libsecp256k1" }
hex-literal = "0.4.1"

framenode-chain-spec = { path = "chain_spec" }
common = { path = "../common" }
dex-api-rpc = { path = "../pallets/dex-api/rpc" }
dex-manager-rpc = { path = "../pallets/dex-manager/rpc" }
technical = { path = "../pallets/technical" }
xor-fee = { path = "../pallets/xor-fee" }
rewards = { path = "../pallets/rewards" }
rewards-rpc = { path = "../pallets/rewards/rpc" }
iroha-migration = { path = "../pallets/iroha-migration" }
iroha-migration-rpc = { path = "../pallets/iroha-migration/rpc" }
trading-pair-rpc = { path = "../pallets/trading-pair/rpc" }
assets-rpc = { path = "../pallets/assets/rpc" }
liquidity-proxy-rpc = { path = "../pallets/liquidity-proxy/rpc" }
eth-bridge-rpc = { path = "../pallets/eth-bridge/rpc" }
farming-rpc = { path = "../pallets/farming/rpc" }
pswap-distribution-rpc = { path = "../pallets/pswap-distribution/rpc" }
vested-rewards-rpc = { path = "../pallets/vested-rewards/rpc" }
beefy-light-client = { git = "https://github.com/sora-xor/sora2-common.git", optional = true }
beefy-light-client-rpc = { git = "https://github.com/sora-xor/sora2-common.git", optional = true }
bridge-channel-rpc = { git = "https://github.com/sora-xor/sora2-common.git" }
oracle-proxy-rpc = { path = "../pallets/oracle-proxy/rpc" }
bridge-types = { git = "https://github.com/sora-xor/sora2-common.git" }

# Parachain dependencies
framenode-runtime = { path = "../runtime" }

# Substrate dependencies

bridge-proxy-rpc = { path = "../pallets/trustless-bridge/bridge-proxy/rpc" }
sp-runtime = { git = "https://github.com/sora-xor/substrate.git", branch = "polkadot-v0.9.38" }
sp-arithmetic = { git = "https://github.com/sora-xor/substrate.git", branch = "polkadot-v0.9.38" }
sp-io = { git = "https://github.com/sora-xor/substrate.git", branch = "polkadot-v0.9.38" }
sp-api = { git = "https://github.com/sora-xor/substrate.git", branch = "polkadot-v0.9.38" }
sp-block-builder = { git = "https://github.com/sora-xor/substrate.git", branch = "polkadot-v0.9.38" }
sp-blockchain = { git = "https://github.com/sora-xor/substrate.git", branch = "polkadot-v0.9.38" }
sp-core = { git = "https://github.com/sora-xor/substrate.git", branch = "polkadot-v0.9.38" }
sp-inherents = { git = "https://github.com/sora-xor/substrate.git", branch = "polkadot-v0.9.38" }
sp-keystore = { git = "https://github.com/sora-xor/substrate.git", branch = "polkadot-v0.9.38" }
sp-consensus = { git = "https://github.com/sora-xor/substrate.git", branch = "polkadot-v0.9.38" }
sc-consensus = { git = "https://github.com/sora-xor/substrate.git", branch = "polkadot-v0.9.38" }
sc-consensus-slots = { git = "https://github.com/sora-xor/substrate.git", branch = "polkadot-v0.9.38" }
sc-consensus-babe = { git = "https://github.com/sora-xor/substrate.git", branch = "polkadot-v0.9.38" }
sp-consensus-babe = { git = "https://github.com/sora-xor/substrate.git", branch = "polkadot-v0.9.38" }
sc-consensus-aura = { git = "https://github.com/sora-xor/substrate.git", branch = "polkadot-v0.9.38" }
sp-consensus-aura = { git = "https://github.com/sora-xor/substrate.git", branch = "polkadot-v0.9.38" }
sc-cli = { git = "https://github.com/sora-xor/substrate.git", branch = "polkadot-v0.9.38" }
sc-client-api = { git = "https://github.com/sora-xor/substrate.git", branch = "polkadot-v0.9.38" }
sc-client-db = { git = "https://github.com/sora-xor/substrate.git", branch = "polkadot-v0.9.38" }
sc-executor = { git = "https://github.com/sora-xor/substrate.git", branch = "polkadot-v0.9.38" }
sc-service = { git = "https://github.com/sora-xor/substrate.git", branch = "polkadot-v0.9.38" }
try-runtime-cli = { git = "https://github.com/sora-xor/substrate.git", branch = "polkadot-v0.9.38", optional = true }
sp-transaction-pool = { git = "https://github.com/sora-xor/substrate.git", branch = "polkadot-v0.9.38" }
telemetry = { package = "sc-telemetry", git = "https://github.com/sora-xor/substrate.git", branch = "polkadot-v0.9.38" }
sc-network = { git = "https://github.com/sora-xor/substrate.git", branch = "polkadot-v0.9.38" }
sc-basic-authorship = { git = "https://github.com/sora-xor/substrate.git", branch = "polkadot-v0.9.38" }
sc-rpc = { git = "https://github.com/sora-xor/substrate.git", branch = "polkadot-v0.9.38" }
sc-rpc-api = { git = "https://github.com/sora-xor/substrate.git", branch = "polkadot-v0.9.38" }
sp-timestamp = { git = "https://github.com/sora-xor/substrate.git", branch = "polkadot-v0.9.38" }
sp-trie = { git = "https://github.com/sora-xor/substrate.git", branch = "polkadot-v0.9.38" }
sc-finality-grandpa = { git = "https://github.com/sora-xor/substrate.git", branch = "polkadot-v0.9.38" }
sp-finality-grandpa = { git = "https://github.com/sora-xor/substrate.git", branch = "polkadot-v0.9.38" }
sc-informant = { git = "https://github.com/sora-xor/substrate.git", branch = "polkadot-v0.9.38" }
sc-chain-spec = { git = "https://github.com/sora-xor/substrate.git", branch = "polkadot-v0.9.38" }
pallet-transaction-payment-rpc = { git = "https://github.com/sora-xor/substrate.git", branch = "polkadot-v0.9.38" }
frame-benchmarking = { git = "https://github.com/sora-xor/substrate.git", branch = "polkadot-v0.9.38" }
frame-benchmarking-cli = { git = "https://github.com/sora-xor/substrate.git", branch = "polkadot-v0.9.38", optional = true }
substrate-frame-rpc-system = { git = "https://github.com/sora-xor/substrate.git", branch = "polkadot-v0.9.38" }
sp-beefy = { git = "https://github.com/sora-xor/substrate.git", branch = "polkadot-v0.9.38" }
beefy-gadget = { git = "https://github.com/sora-xor/substrate.git", branch = "polkadot-v0.9.38" }
sp-mmr-primitives = { git = "https://github.com/sora-xor/substrate.git", branch = "polkadot-v0.9.38" }
prometheus-endpoint = { package = "substrate-prometheus-endpoint", git = "https://github.com/sora-xor/substrate.git", branch = "polkadot-v0.9.38" }
beefy-gadget-rpc = { git = "https://github.com/sora-xor/substrate.git", branch = "polkadot-v0.9.38" }
mmr-rpc = { git = "https://github.com/sora-xor/substrate.git", branch = "polkadot-v0.9.38" }
mmr-gadget = { git = "https://github.com/paritytech/substrate", branch = "polkadot-v0.9.38" }
leaf-provider-rpc = { git = "https://github.com/sora-xor/sora2-common.git" }
sc-transaction-pool = { git = "https://github.com/sora-xor/substrate.git", branch = "polkadot-v0.9.38" }
frame-remote-externalities = { git = "https://github.com/sora-xor/substrate.git", branch = "polkadot-v0.9.38" }
enum-as-inner = "=0.5.1"

[build-dependencies]
substrate-build-script-utils = "3"

[dev-dependencies]
assert_cmd = "2.0.4"
tokio = { version = "1.10.1", features = ["macros"] }

# Substrate dependencies
pallet-sudo = { git = "https://github.com/sora-xor/substrate.git", branch = "polkadot-v0.9.38" }

framenode-chain-spec = { path = "chain_spec", features = ["test"] }

[features]
include-real-files = []

main-net-coded = []

private-net = [
    "framenode-chain-spec/private-net",
    "framenode-runtime/private-net",
]

wip = [
    "framenode-chain-spec/wip",
    "framenode-runtime/wip",
    "common/wip",
    "dex-api-rpc/wip",
    "liquidity-proxy-rpc/wip",
    "beefy-light-client",
    "beefy-light-client-rpc",
]

ready-to-test = [
    "framenode-chain-spec/ready-to-test",
    "framenode-runtime/ready-to-test",
<<<<<<< HEAD
=======
    "beefy-light-client",
    "beefy-light-client-rpc",
    "bridge-channel-rpc",
    "bridge-proxy-rpc",
    "leaf-provider-rpc",
    "bridge-types",
>>>>>>> a4713d8e
]

runtime-benchmarks = [
    "frame-benchmarking-cli",
    "framenode-runtime/runtime-benchmarks",
    "sc-client-db/runtime-benchmarks",
]

try-runtime = [
    "try-runtime-cli",
    "try-runtime-cli/try-runtime",
    "framenode-runtime/try-runtime",
]<|MERGE_RESOLUTION|>--- conflicted
+++ resolved
@@ -145,15 +145,6 @@
 ready-to-test = [
     "framenode-chain-spec/ready-to-test",
     "framenode-runtime/ready-to-test",
-<<<<<<< HEAD
-=======
-    "beefy-light-client",
-    "beefy-light-client-rpc",
-    "bridge-channel-rpc",
-    "bridge-proxy-rpc",
-    "leaf-provider-rpc",
-    "bridge-types",
->>>>>>> a4713d8e
 ]
 
 runtime-benchmarks = [
