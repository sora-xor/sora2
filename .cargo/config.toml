[profile.dev]
debug = false

[profile.release]
lto = true
opt-level = 's'

[profile.test]
debug = false

[env]
<<<<<<< HEAD
PARACHAIN_METADATA_BRANCH = "trusted_verifier"
=======
PARACHAIN_METADATA_BRANCH = "0.0.1"
>>>>>>> 2b406e03
<|MERGE_RESOLUTION|>--- conflicted
+++ resolved
@@ -9,8 +9,4 @@
 debug = false
 
 [env]
-<<<<<<< HEAD
-PARACHAIN_METADATA_BRANCH = "trusted_verifier"
-=======
-PARACHAIN_METADATA_BRANCH = "0.0.1"
->>>>>>> 2b406e03
+PARACHAIN_METADATA_BRANCH = "2.0.0"