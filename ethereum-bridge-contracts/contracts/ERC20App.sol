--- conflicted
+++ resolved
@@ -15,10 +15,7 @@
 
 contract ERC20App is AccessControl, IAssetRegister {
     using ScaleCodec for uint256;
-<<<<<<< HEAD
-=======
     using SafeERC20 for IERC20;
->>>>>>> b7251137
 
     mapping(address => bool) public tokens;
 
@@ -78,12 +75,6 @@
                 _channelId == ChannelId.Incentivized,
             "Invalid channel ID"
         );
-<<<<<<< HEAD
-
-        emit Locked(_token, msg.sender, _recipient, _amount);
-
-        bytes memory call = encodeCall(_token, msg.sender, _recipient, _amount);
-=======
         IERC20 token = IERC20(_token);
         uint256 beforeBalance = token.balanceOf(address(this));
         IERC20(_token).safeTransferFrom(msg.sender, address(this), _amount);
@@ -98,7 +89,6 @@
             _recipient,
             transferredAmount
         );
->>>>>>> b7251137
 
         OutboundChannel channel = OutboundChannel(
             channels[_channelId].outbound
@@ -113,15 +103,7 @@
         uint256 _amount
     ) public onlyRole(INBOUND_CHANNEL_ROLE) {
         require(tokens[_token], "Token is not registered");
-<<<<<<< HEAD
-        require(_amount > 0, "Must unlock a positive amount");
-        require(
-            IERC20(_token).transfer(_recipient, _amount),
-            "ERC20 token transfer failed"
-        );
-=======
         IERC20(_token).safeTransfer(_recipient, _amount);
->>>>>>> b7251137
         emit Unlocked(_token, _sender, _recipient, _amount);
     }
 
