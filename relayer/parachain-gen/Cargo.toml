--- conflicted
+++ resolved
@@ -12,11 +12,7 @@
 codec = { package = "parity-scale-codec", version = "3", features = ["derive"] }
 scale-info = { version = "2", features = ["derive"] }
 sp-beefy = { git = "https://github.com/sora-xor/substrate.git", branch = "polkadot-v0.9.38" }
-<<<<<<< HEAD
-bridge-common = { git = "https://github.com/sora-xor/sora2-common.git", branch = "develop", default-features = false }
-=======
 bridge-common = { git = "https://github.com/sora-xor/sora2-common.git", rev = "3b1ae58977b1a163380ec021d4088525987a539b", default-features = false }
->>>>>>> 40653598
 jsonrpsee = { version = "0.16.2", features = [
     "macros",
     "ws-client",
@@ -26,10 +22,5 @@
 sp-runtime = { git = "https://github.com/sora-xor/substrate.git", branch = "polkadot-v0.9.38", default-features = false }
 async-trait = "0.1.49"
 serde = { version = "1.0.137", features = ["derive"] }
-<<<<<<< HEAD
-bridge-types = { git = "https://github.com/sora-xor/sora2-common.git", branch = "develop" }
-beefy-light-client = { git = "https://github.com/sora-xor/sora2-common.git", branch = "develop", default-features = false } 
-=======
 bridge-types = { git = "https://github.com/sora-xor/sora2-common.git", rev = "3b1ae58977b1a163380ec021d4088525987a539b" }
 beefy-light-client = { git = "https://github.com/sora-xor/sora2-common.git", rev = "3b1ae58977b1a163380ec021d4088525987a539b", default-features = false }
->>>>>>> 40653598
