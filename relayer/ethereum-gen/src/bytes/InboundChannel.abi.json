[
  {
    "inputs": [
      {
        "internalType": "address",
        "name": "_beefyLightClient",
        "type": "address"
      }
    ],
    "stateMutability": "nonpayable",
    "type": "constructor"
  },
  {
    "anonymous": false,
    "inputs": [
      {
        "indexed": false,
        "internalType": "uint64",
        "name": "batch_nonce",
        "type": "uint64"
      },
      {
        "indexed": false,
        "internalType": "address",
        "name": "relayer",
        "type": "address"
      },
      {
        "indexed": false,
        "internalType": "uint256",
        "name": "results",
        "type": "uint256"
      },
      {
        "indexed": false,
        "internalType": "uint256",
        "name": "results_length",
        "type": "uint256"
      },
      {
        "indexed": false,
        "internalType": "uint256",
        "name": "gas_spent",
        "type": "uint256"
      },
      {
        "indexed": false,
        "internalType": "uint256",
        "name": "base_fee",
        "type": "uint256"
<<<<<<< HEAD
      },
      {
        "indexed": false,
        "internalType": "bytes32",
        "name": "gas_proof",
        "type": "bytes32"
=======
>>>>>>> cd68857c
      }
    ],
    "name": "BatchDispatched",
    "type": "event"
  },
  {
    "anonymous": false,
    "inputs": [
      {
        "indexed": true,
        "internalType": "address",
        "name": "previousOwner",
        "type": "address"
      },
      {
        "indexed": true,
        "internalType": "address",
        "name": "newOwner",
        "type": "address"
      }
    ],
    "name": "OwnershipTransferred",
    "type": "event"
  },
  {
    "anonymous": false,
    "inputs": [
      {
        "indexed": true,
        "internalType": "bytes32",
        "name": "role",
        "type": "bytes32"
      },
      {
        "indexed": true,
        "internalType": "bytes32",
        "name": "previousAdminRole",
        "type": "bytes32"
      },
      {
        "indexed": true,
        "internalType": "bytes32",
        "name": "newAdminRole",
        "type": "bytes32"
      }
    ],
    "name": "RoleAdminChanged",
    "type": "event"
  },
  {
    "anonymous": false,
    "inputs": [
      {
        "indexed": true,
        "internalType": "bytes32",
        "name": "role",
        "type": "bytes32"
      },
      {
        "indexed": true,
        "internalType": "address",
        "name": "account",
        "type": "address"
      },
      {
        "indexed": true,
        "internalType": "address",
        "name": "sender",
        "type": "address"
      }
    ],
    "name": "RoleGranted",
    "type": "event"
  },
  {
    "anonymous": false,
    "inputs": [
      {
        "indexed": true,
        "internalType": "bytes32",
        "name": "role",
        "type": "bytes32"
      },
      {
        "indexed": true,
        "internalType": "address",
        "name": "account",
        "type": "address"
      },
      {
        "indexed": true,
        "internalType": "address",
        "name": "sender",
        "type": "address"
      }
    ],
    "name": "RoleRevoked",
    "type": "event"
  },
  {
    "inputs": [],
    "name": "CONFIG_UPDATE_ROLE",
    "outputs": [
      {
        "internalType": "bytes32",
        "name": "",
        "type": "bytes32"
      }
    ],
    "stateMutability": "view",
    "type": "function"
  },
  {
    "inputs": [],
    "name": "DEFAULT_ADMIN_ROLE",
    "outputs": [
      {
        "internalType": "bytes32",
        "name": "",
        "type": "bytes32"
      }
    ],
    "stateMutability": "view",
    "type": "function"
  },
  {
    "inputs": [],
    "name": "GAS_BUFFER",
    "outputs": [
      {
        "internalType": "uint256",
        "name": "",
        "type": "uint256"
      }
    ],
    "stateMutability": "view",
    "type": "function"
  },
  {
    "inputs": [],
    "name": "batch_nonce",
    "outputs": [
      {
        "internalType": "uint64",
        "name": "",
        "type": "uint64"
      }
    ],
    "stateMutability": "view",
    "type": "function"
  },
  {
    "inputs": [],
    "name": "beefyLightClient",
    "outputs": [
      {
        "internalType": "contract BeefyLightClient",
        "name": "",
        "type": "address"
      }
    ],
    "stateMutability": "view",
    "type": "function"
  },
  {
    "inputs": [
      {
        "internalType": "uint64",
        "name": "",
        "type": "uint64"
      }
    ],
    "name": "gas_proofs",
    "outputs": [
      {
        "internalType": "bytes32",
        "name": "",
        "type": "bytes32"
      }
    ],
    "stateMutability": "view",
    "type": "function"
  },
  {
    "inputs": [
      {
        "internalType": "bytes32",
        "name": "role",
        "type": "bytes32"
      }
    ],
    "name": "getRoleAdmin",
    "outputs": [
      {
        "internalType": "bytes32",
        "name": "",
        "type": "bytes32"
      }
    ],
    "stateMutability": "view",
    "type": "function"
  },
  {
    "inputs": [
      {
        "internalType": "bytes32",
        "name": "role",
        "type": "bytes32"
      },
      {
        "internalType": "address",
        "name": "account",
        "type": "address"
      }
    ],
    "name": "grantRole",
    "outputs": [],
    "stateMutability": "nonpayable",
    "type": "function"
  },
  {
    "inputs": [
      {
        "internalType": "bytes32",
        "name": "role",
        "type": "bytes32"
      },
      {
        "internalType": "address",
        "name": "account",
        "type": "address"
      }
    ],
    "name": "hasRole",
    "outputs": [
      {
        "internalType": "bool",
        "name": "",
        "type": "bool"
      }
    ],
    "stateMutability": "view",
    "type": "function"
  },
  {
    "inputs": [
      {
        "internalType": "address",
        "name": "initialRewardSource",
        "type": "address"
      }
    ],
    "name": "initialize",
    "outputs": [],
    "stateMutability": "nonpayable",
    "type": "function"
  },
  {
    "inputs": [],
    "name": "owner",
    "outputs": [
      {
        "internalType": "address",
        "name": "",
        "type": "address"
      }
    ],
    "stateMutability": "view",
    "type": "function"
  },
  {
    "inputs": [],
    "name": "renounceOwnership",
    "outputs": [],
    "stateMutability": "nonpayable",
    "type": "function"
  },
  {
    "inputs": [
      {
        "internalType": "bytes32",
        "name": "role",
        "type": "bytes32"
      },
      {
        "internalType": "address",
        "name": "account",
        "type": "address"
      }
    ],
    "name": "renounceRole",
    "outputs": [],
    "stateMutability": "nonpayable",
    "type": "function"
  },
  {
    "inputs": [],
    "name": "reset",
    "outputs": [],
    "stateMutability": "nonpayable",
    "type": "function"
  },
  {
    "inputs": [
      {
        "internalType": "bytes32",
        "name": "role",
        "type": "bytes32"
      },
      {
        "internalType": "address",
        "name": "account",
        "type": "address"
      }
    ],
    "name": "revokeRole",
    "outputs": [],
    "stateMutability": "nonpayable",
    "type": "function"
  },
  {
    "inputs": [
      {
        "components": [
          {
            "internalType": "uint256",
            "name": "nonce",
            "type": "uint256"
          },
          {
            "internalType": "uint256",
            "name": "total_max_gas",
            "type": "uint256"
          },
          {
            "components": [
              {
                "internalType": "address",
                "name": "target",
                "type": "address"
              },
              {
                "internalType": "uint256",
                "name": "fee",
                "type": "uint256"
              },
              {
                "internalType": "uint256",
                "name": "max_gas",
                "type": "uint256"
              },
              {
                "internalType": "bytes",
                "name": "payload",
                "type": "bytes"
              }
            ],
            "internalType": "struct InboundChannel.Message[]",
            "name": "messages",
            "type": "tuple[]"
          }
        ],
        "internalType": "struct InboundChannel.Batch",
        "name": "batch",
        "type": "tuple"
      },
      {
        "components": [
          {
            "internalType": "bytes",
            "name": "digestPrefix",
            "type": "bytes"
          },
          {
            "internalType": "bytes",
            "name": "digestSuffix",
            "type": "bytes"
          },
          {
            "internalType": "bytes",
            "name": "leafPrefix",
            "type": "bytes"
          }
        ],
        "internalType": "struct InboundChannel.LeafBytes",
        "name": "leafBytes",
        "type": "tuple"
      },
      {
        "components": [
          {
            "internalType": "bytes32[]",
            "name": "merkleProofItems",
            "type": "bytes32[]"
          },
          {
            "internalType": "uint64",
            "name": "merkleProofOrderBitField",
            "type": "uint64"
          }
        ],
        "internalType": "struct ISimplifiedMMRProof.SimplifiedMMRProof",
        "name": "proof",
        "type": "tuple"
      }
    ],
    "name": "submit",
    "outputs": [],
    "stateMutability": "nonpayable",
    "type": "function"
  },
  {
    "inputs": [
      {
        "internalType": "bytes4",
        "name": "interfaceId",
        "type": "bytes4"
      }
    ],
    "name": "supportsInterface",
    "outputs": [
      {
        "internalType": "bool",
        "name": "",
        "type": "bool"
      }
    ],
    "stateMutability": "view",
    "type": "function"
  },
  {
    "inputs": [
      {
        "internalType": "address",
        "name": "newOwner",
        "type": "address"
      }
    ],
    "name": "transferOwnership",
    "outputs": [],
    "stateMutability": "nonpayable",
    "type": "function"
  }
]<|MERGE_RESOLUTION|>--- conflicted
+++ resolved
@@ -48,15 +48,6 @@
         "internalType": "uint256",
         "name": "base_fee",
         "type": "uint256"
-<<<<<<< HEAD
-      },
-      {
-        "indexed": false,
-        "internalType": "bytes32",
-        "name": "gas_proof",
-        "type": "bytes32"
-=======
->>>>>>> cd68857c
       }
     ],
     "name": "BatchDispatched",
@@ -302,13 +293,7 @@
     "type": "function"
   },
   {
-    "inputs": [
-      {
-        "internalType": "address",
-        "name": "initialRewardSource",
-        "type": "address"
-      }
-    ],
+    "inputs": [],
     "name": "initialize",
     "outputs": [],
     "stateMutability": "nonpayable",
@@ -397,11 +382,6 @@
                 "internalType": "address",
                 "name": "target",
                 "type": "address"
-              },
-              {
-                "internalType": "uint256",
-                "name": "fee",
-                "type": "uint256"
               },
               {
                 "internalType": "uint256",
