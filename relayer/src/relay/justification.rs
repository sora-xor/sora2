use crate::prelude::*;
use crate::substrate::{BeefyCommitment, BeefySignedCommitment, LeafProof};
use beefy_merkle_tree::Hash;
use beefy_primitives::crypto::Signature;
use beefy_primitives::SignedCommitment;
use codec::Encode;
use ethereum_gen::{beefy_light_client, ValidatorProof};
use ethers::prelude::*;
use ethers::utils::keccak256;
use subxt::sp_runtime::traits::Convert;

use super::simplified_proof::convert_to_simplified_mmr_proof;

pub struct BeefyHasher;

impl beefy_merkle_tree::Hasher for BeefyHasher {
    fn hash(data: &[u8]) -> Hash {
        keccak256(data)
    }
}

#[derive(Debug)]
pub struct BeefyJustification {
    pub commitment: BeefyCommitment,
    pub commitment_hash: H256,
    pub signatures: Vec<Option<Signature>>,
    pub num_validators: U256,
    pub signed_validators: Vec<U256>,
    pub validators: Vec<H160>,
    pub block_hash: H256,
    pub leaf_proof: LeafProof,
}

impl BeefyJustification {
    pub async fn create(
        sub: SubUnsignedClient,
        commitment: BeefySignedCommitment,
        beefy_start_block: u32,
    ) -> AnyResult<Self> {
        let SignedCommitment {
            commitment,
            signatures,
        } = commitment;
        let commitment_hash = keccak256(&Encode::encode(&commitment)).into();
        let num_validators = U256::from(signatures.len());
        let mut signed_validators = vec![];
        for (i, signature) in signatures.iter().enumerate() {
            if let Some(_) = signature {
                signed_validators.push(U256::from(i))
            }
        }
<<<<<<< HEAD
        let block_hash = sub
            .api()
            .client
            .rpc()
            .block_hash(Some(commitment.block_number.into()))
            .await?
            .unwrap();
=======
        let block_hash = sub.block_hash(Some(commitment.block_number - 2)).await?;
>>>>>>> 275718f9
        let validators: Vec<H160> = sub
            .api()
            .storage()
            .beefy()
            .authorities(Some(block_hash))
            .await?
            .into_iter()
            .map(|x| H160::from_slice(&pallet_beefy_mmr::BeefyEcdsaToEthereum::convert(x)))
            .collect();
<<<<<<< HEAD
=======
        let block_hash = sub.block_hash(Some(commitment.block_number)).await?;
>>>>>>> 275718f9

        let leaf_index = commitment.block_number - beefy_start_block - 1;
        let leaf_proof = sub
            .mmr_generate_proof(leaf_index as u64, Some(block_hash))
            .await?;

        Ok(Self {
            commitment,
            commitment_hash,
            num_validators,
            signed_validators,
            signatures,
            validators,
            block_hash,
            leaf_proof,
        })
    }

    pub fn is_supported(&self) -> bool {
        self.get_payload().is_some()
    }

    pub fn get_payload(&self) -> Option<(Vec<u8>, [u8; 32], Vec<u8>)> {
        self.commitment
            .payload
            .get_raw(&beefy_primitives::known_payload_ids::MMR_ROOT_ID)
            .and_then(|x| x.clone().try_into().ok())
            .and_then(|mmr_root: [u8; 32]| {
                let payload = hex::encode(self.commitment.payload.encode());
                let mmr_root_with_id = hex::encode(
                    (
                        beefy_primitives::known_payload_ids::MMR_ROOT_ID,
                        mmr_root.to_vec(),
                    )
                        .encode(),
                );
                let (prefix, suffix) = if let Some(x) = payload.strip_suffix(&mmr_root_with_id) {
                    (x, "")
                } else if let Some(x) = payload.strip_prefix(&mmr_root_with_id) {
                    ("", x)
                } else {
                    payload.split_once(&mmr_root_with_id)?
                };
                Some((
                    hex::decode(prefix).expect("should be ok"),
                    mmr_root,
                    hex::decode(suffix).expect("should be ok"),
                ))
            })
    }

    pub fn validator_eth_signature(&self, pos: usize) -> Bytes {
        let mut validator_signature = self.signatures[pos].clone().expect("signed").to_vec();
        validator_signature[64] += 27;
        return validator_signature.into();
    }

    pub fn validator_pubkey(&self, pos: usize) -> H160 {
        let validator_public_key = self.validators[pos];
        validator_public_key
    }

    pub fn validator_pubkey_proof(&self, pos: usize) -> Vec<Hash> {
        let proof =
            beefy_merkle_tree::merkle_proof::<BeefyHasher, _, _>(self.validators.clone(), pos)
                .proof;
        debug!("Validator {} proof: {}", pos, proof.len());
        proof
    }

    pub fn validators_proof(&self, random_bitfield: Vec<U256>) -> ValidatorProof {
        let mut positions = vec![];
        let mut signatures = vec![];
        let mut public_keys = vec![];
        let mut public_key_merkle_proofs = vec![];
        for i in 0..random_bitfield.len() * 256 {
            let bit = random_bitfield[i / 256].bit(i % 256);
            if bit {
                positions.push(U256::from(i));
                signatures.push(self.validator_eth_signature(i));
                public_keys.push(self.validator_pubkey(i));
                public_key_merkle_proofs.push(self.validator_pubkey_proof(i));
            }
        }
        let validator_proof = ValidatorProof {
            signatures,
            positions,
            public_keys,
            public_key_merkle_proofs,
        };
        validator_proof
    }

    pub fn simplified_mmr_proof(
        &self,
    ) -> AnyResult<(
        beefy_light_client::BeefyMMRLeaf,
        beefy_light_client::SimplifiedMMRProof,
    )> {
        let LeafProof { leaf, proof, .. } = self.leaf_proof.clone();
        let (major, minor) = leaf.version.split();
        let leaf_version = (major << 5) + minor;
        let mmr_leaf = beefy_light_client::BeefyMMRLeaf {
            version: leaf_version,
            parent_number: leaf.parent_number_and_hash.0,
            parent_hash: leaf.parent_number_and_hash.1.to_fixed_bytes(),
            next_authority_set_id: leaf.beefy_next_authority_set.id,
            next_authority_set_len: leaf.beefy_next_authority_set.len,
            next_authority_set_root: leaf.beefy_next_authority_set.root.to_fixed_bytes(),
            digest_hash: leaf.leaf_extra.0,
        };

        let proof =
            convert_to_simplified_mmr_proof(proof.leaf_index, proof.leaf_count, proof.items);
        let proof = beefy_light_client::SimplifiedMMRProof {
            merkle_proof_items: proof.items.iter().map(|x| x.0).collect(),
            merkle_proof_order_bit_field: proof.order,
        };
        Ok((mmr_leaf, proof))
    }
}<|MERGE_RESOLUTION|>--- conflicted
+++ resolved
@@ -49,17 +49,7 @@
                 signed_validators.push(U256::from(i))
             }
         }
-<<<<<<< HEAD
-        let block_hash = sub
-            .api()
-            .client
-            .rpc()
-            .block_hash(Some(commitment.block_number.into()))
-            .await?
-            .unwrap();
-=======
         let block_hash = sub.block_hash(Some(commitment.block_number - 2)).await?;
->>>>>>> 275718f9
         let validators: Vec<H160> = sub
             .api()
             .storage()
@@ -69,10 +59,7 @@
             .into_iter()
             .map(|x| H160::from_slice(&pallet_beefy_mmr::BeefyEcdsaToEthereum::convert(x)))
             .collect();
-<<<<<<< HEAD
-=======
         let block_hash = sub.block_hash(Some(commitment.block_number)).await?;
->>>>>>> 275718f9
 
         let leaf_index = commitment.block_number - beefy_start_block - 1;
         let leaf_proof = sub
