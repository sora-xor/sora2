// This file is part of the SORA network and Polkaswap app.

// Copyright (c) 2020, 2021, Polka Biome Ltd. All rights reserved.
// SPDX-License-Identifier: BSD-4-Clause

// Redistribution and use in source and binary forms, with or without modification,
// are permitted provided that the following conditions are met:

// Redistributions of source code must retain the above copyright notice, this list
// of conditions and the following disclaimer.
// Redistributions in binary form must reproduce the above copyright notice, this
// list of conditions and the following disclaimer in the documentation and/or other
// materials provided with the distribution.
//
// All advertising materials mentioning features or use of this software must display
// the following acknowledgement: This product includes software developed by Polka Biome
// Ltd., SORA, and Polkaswap.
//
// Neither the name of the Polka Biome Ltd. nor the names of its contributors may be used
// to endorse or promote products derived from this software without specific prior written permission.

// THIS SOFTWARE IS PROVIDED BY Polka Biome Ltd. AS IS AND ANY EXPRESS OR IMPLIED WARRANTIES,
// INCLUDING, BUT NOT LIMITED TO, THE IMPLIED WARRANTIES OF MERCHANTABILITY AND FITNESS FOR
// A PARTICULAR PURPOSE ARE DISCLAIMED. IN NO EVENT SHALL Polka Biome Ltd. BE LIABLE FOR ANY
// DIRECT, INDIRECT, INCIDENTAL, SPECIAL, EXEMPLARY, OR CONSEQUENTIAL DAMAGES (INCLUDING,
// BUT NOT LIMITED TO, PROCUREMENT OF SUBSTITUTE GOODS OR SERVICES; LOSS OF USE, DATA, OR PROFITS;
// OR BUSINESS INTERRUPTION) HOWEVER CAUSED AND ON ANY THEORY OF LIABILITY, WHETHER IN CONTRACT,
// STRICT LIABILITY, OR TORT (INCLUDING NEGLIGENCE OR OTHERWISE) ARISING IN ANY WAY OUT OF THE
// USE OF THIS SOFTWARE, EVEN IF ADVISED OF THE POSSIBILITY OF SUCH DAMAGE.

use crate::prelude::*;
use crate::substrate::types::*;
use bridge_common::beefy_types::{BeefyMMRLeaf, Commitment, ValidatorProof, ValidatorSet};
use bridge_common::simplified_mmr_proof::SimplifiedMMRProof;

const PARACHAIN_EPOCH_DURATION: u64 = 1800;

#[async_trait::async_trait]
pub trait RuntimeClient {
    type SubmitSignatureCommitment: Encode;
    type VerificationSuccessful: subxt::events::StaticEvent;

    fn submit_signature_commitment(
        &self,
        commitment: Commitment,
        validator_proof: ValidatorProof,
        latest_mmr_leaf: BeefyMMRLeaf,
        proof: SimplifiedMMRProof,
    ) -> subxt::tx::StaticTxPayload<Self::SubmitSignatureCommitment>;
    fn client(&self) -> &SubSignedClient;
    fn epoch_duration(&self) -> AnyResult<u64>;
    async fn latest_beefy_block(&self) -> AnyResult<u64>;
    async fn current_validator_set(&self) -> AnyResult<ValidatorSet>;
    async fn next_validator_set(&self) -> AnyResult<ValidatorSet>;
}

#[derive(Clone)]
pub struct SubstrateRuntimeClient(pub SubSignedClient);

impl SubstrateRuntimeClient {
    pub fn new(client: SubSignedClient) -> Self {
        Self(client)
    }
}

#[async_trait::async_trait]
impl RuntimeClient for SubstrateRuntimeClient {
    type SubmitSignatureCommitment = runtime::beefy_light_client::calls::SubmitSignatureCommitment;
    type VerificationSuccessful = runtime::beefy_light_client::events::VerificationSuccessful;

    fn client(&self) -> &SubSignedClient {
        &self.0
    }

    fn submit_signature_commitment(
        &self,
        commitment: Commitment,
        validator_proof: ValidatorProof,
        latest_mmr_leaf: BeefyMMRLeaf,
        proof: SimplifiedMMRProof,
    ) -> subxt::tx::StaticTxPayload<Self::SubmitSignatureCommitment> {
        let call = runtime::tx()
            .beefy_light_client()
            .submit_signature_commitment(commitment, validator_proof, latest_mmr_leaf, proof);
        call
    }

    fn epoch_duration(&self) -> AnyResult<u64> {
        let epoch_duration = self
            .0
            .api()
            .constants()
            .at(&runtime::constants().babe().epoch_duration())?;
        Ok(epoch_duration)
    }

    async fn latest_beefy_block(&self) -> AnyResult<u64> {
        let latest_beefy_block = self
            .0
            .api()
            .storage()
            .fetch(
                &runtime::storage().beefy_light_client().latest_beefy_block(),
                None,
            )
            .await?
            .ok_or(anyhow!("Error to get latest beefy block"))?;
<<<<<<< HEAD
        Ok(latest_beefy_block as u32)
=======
        Ok(latest_beefy_block as u64)
>>>>>>> e36aa5f6
    }

    async fn current_validator_set(&self) -> AnyResult<ValidatorSet> {
        let validator_set = self
            .0
            .api()
            .storage()
            .fetch(
                &runtime::storage()
                    .beefy_light_client()
                    .current_validator_set(),
                None,
            )
            .await?
            .ok_or(anyhow!("Error to get current validator set"))?;
        Ok(validator_set)
    }

    async fn next_validator_set(&self) -> AnyResult<ValidatorSet> {
        let validator_set = self
            .0
            .api()
            .storage()
            .fetch(
                &runtime::storage().beefy_light_client().next_validator_set(),
                None,
            )
            .await?
            .ok_or(anyhow!("Error to get next validator set"))?;
        Ok(validator_set)
    }
}

#[derive(Clone)]
pub struct ParachainRuntimeClient(pub SubSignedClient);

impl ParachainRuntimeClient {
    pub fn new(client: SubSignedClient) -> Self {
        Self(client)
    }
}

#[async_trait::async_trait]
impl RuntimeClient for ParachainRuntimeClient {
    type SubmitSignatureCommitment =
        parachain_runtime::beefy_light_client::calls::SubmitSignatureCommitment;
    type VerificationSuccessful =
        parachain_runtime::beefy_light_client::events::VerificationSuccessful;

    fn client(&self) -> &SubSignedClient {
        &self.0
    }

    fn submit_signature_commitment(
        &self,
        commitment: Commitment,
        validator_proof: ValidatorProof,
        latest_mmr_leaf: BeefyMMRLeaf,
        proof: SimplifiedMMRProof,
    ) -> subxt::tx::StaticTxPayload<Self::SubmitSignatureCommitment> {
        let call = parachain_runtime::tx()
            .beefy_light_client()
            .submit_signature_commitment(commitment, validator_proof, latest_mmr_leaf, proof);
        call
    }

    fn epoch_duration(&self) -> AnyResult<u64> {
        Ok(PARACHAIN_EPOCH_DURATION)
    }

    async fn latest_beefy_block(&self) -> AnyResult<u64> {
        let latest_beefy_block = self
            .0
            .api()
            .storage()
            .fetch(
                &parachain_runtime::storage()
                    .beefy_light_client()
                    .latest_beefy_block(),
                None,
            )
            .await?
            .ok_or(anyhow!("Error to get latest beefy block"))?;
        Ok(latest_beefy_block as u32)
    }

    async fn current_validator_set(&self) -> AnyResult<ValidatorSet> {
        let validator_set = self
            .0
            .api()
            .storage()
            .fetch(
                &parachain_runtime::storage()
                    .beefy_light_client()
                    .current_validator_set(),
                None,
            )
            .await?
            .ok_or(anyhow!("Error to get current validator set"))?;
        Ok(validator_set)
    }

    async fn next_validator_set(&self) -> AnyResult<ValidatorSet> {
        let validator_set = self
            .0
            .api()
            .storage()
            .fetch(
                &parachain_runtime::storage()
                    .beefy_light_client()
                    .next_validator_set(),
                None,
            )
            .await?
            .ok_or(anyhow!("Error to get next validator set"))?;
        Ok(validator_set)
    }
}<|MERGE_RESOLUTION|>--- conflicted
+++ resolved
@@ -105,11 +105,7 @@
             )
             .await?
             .ok_or(anyhow!("Error to get latest beefy block"))?;
-<<<<<<< HEAD
         Ok(latest_beefy_block as u32)
-=======
-        Ok(latest_beefy_block as u64)
->>>>>>> e36aa5f6
     }
 
     async fn current_validator_set(&self) -> AnyResult<ValidatorSet> {
