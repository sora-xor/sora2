mod bridge;
<<<<<<< HEAD
mod common;
mod error;
mod estimate_gas;
mod fetch_ethereum_header;
mod mint_test_token;
mod old_bridge;
mod relay;
mod subscribe_beefy;
mod test_transfers;
mod update_balance;

use prelude::*;
=======
mod error;
mod fetch_ethereum_header;
mod mint_test_token;
mod subscribe_beefy;
pub mod utils;

pub use utils::*;

use crate::prelude::*;
use clap::*;
>>>>>>> b7251137

/// App struct
#[derive(Parser, Debug)]
#[clap(version, author)]
pub struct Cli {
    #[clap(flatten)]
    base_args: BaseArgs,
    #[clap(subcommand)]
    commands: Commands,
}

impl Cli {
    pub async fn run(&self) -> AnyResult<()> {
        self.commands.run(&self.base_args).await
    }
}

#[derive(Subcommand, Debug)]
enum Commands {
    SubscribeBeefy(subscribe_beefy::Command),
    FetchEthereumHeader(fetch_ethereum_header::Command),
<<<<<<< HEAD
    EstimateGas(estimate_gas::Command),
    MintTestToken(mint_test_token::Command),
    UpdateBalance(update_balance::Command),
    TestTransfers(test_transfers::Command),
    #[clap(subcommand)]
    Bridge(bridge::Commands),
    #[clap(subcommand)]
    Relay(relay::Commands),
    #[clap(subcommand)]
    OldBridge(old_bridge::Commands),
=======
    MintTestToken(mint_test_token::Command),
    #[clap(subcommand)]
    Bridge(bridge::Commands),
>>>>>>> b7251137
}

impl Commands {
    pub async fn run(&self, args: &BaseArgs) -> AnyResult<()> {
        match self {
<<<<<<< HEAD
            Self::SubscribeBeefy(cmd) => cmd.run().await,
            Self::FetchEthereumHeader(cmd) => cmd.run().await,
            Self::EstimateGas(cmd) => cmd.run().await,
            Self::MintTestToken(cmd) => cmd.run().await,
            Self::Bridge(cmd) => cmd.run().await,
            Self::Relay(cmd) => cmd.run().await,
            Self::OldBridge(cmd) => cmd.run().await,
            Self::UpdateBalance(cmd) => cmd.run().await,
            Self::TestTransfers(cmd) => cmd.run().await,
        }
    }
}

mod prelude {
    pub use super::common::*;
    pub use super::error::*;
    pub use crate::prelude::*;
    pub use clap::*;
=======
            Self::SubscribeBeefy(cmd) => cmd.run(args).await,
            Self::FetchEthereumHeader(cmd) => cmd.run(args).await,
            Self::MintTestToken(cmd) => cmd.run(args).await,
            Self::Bridge(cmd) => cmd.run(args).await,
        }
    }
>>>>>>> b7251137
}<|MERGE_RESOLUTION|>--- conflicted
+++ resolved
@@ -1,18 +1,4 @@
 mod bridge;
-<<<<<<< HEAD
-mod common;
-mod error;
-mod estimate_gas;
-mod fetch_ethereum_header;
-mod mint_test_token;
-mod old_bridge;
-mod relay;
-mod subscribe_beefy;
-mod test_transfers;
-mod update_balance;
-
-use prelude::*;
-=======
 mod error;
 mod fetch_ethereum_header;
 mod mint_test_token;
@@ -23,7 +9,6 @@
 
 use crate::prelude::*;
 use clap::*;
->>>>>>> b7251137
 
 /// App struct
 #[derive(Parser, Debug)]
@@ -45,52 +30,18 @@
 enum Commands {
     SubscribeBeefy(subscribe_beefy::Command),
     FetchEthereumHeader(fetch_ethereum_header::Command),
-<<<<<<< HEAD
-    EstimateGas(estimate_gas::Command),
-    MintTestToken(mint_test_token::Command),
-    UpdateBalance(update_balance::Command),
-    TestTransfers(test_transfers::Command),
-    #[clap(subcommand)]
-    Bridge(bridge::Commands),
-    #[clap(subcommand)]
-    Relay(relay::Commands),
-    #[clap(subcommand)]
-    OldBridge(old_bridge::Commands),
-=======
     MintTestToken(mint_test_token::Command),
     #[clap(subcommand)]
     Bridge(bridge::Commands),
->>>>>>> b7251137
 }
 
 impl Commands {
     pub async fn run(&self, args: &BaseArgs) -> AnyResult<()> {
         match self {
-<<<<<<< HEAD
-            Self::SubscribeBeefy(cmd) => cmd.run().await,
-            Self::FetchEthereumHeader(cmd) => cmd.run().await,
-            Self::EstimateGas(cmd) => cmd.run().await,
-            Self::MintTestToken(cmd) => cmd.run().await,
-            Self::Bridge(cmd) => cmd.run().await,
-            Self::Relay(cmd) => cmd.run().await,
-            Self::OldBridge(cmd) => cmd.run().await,
-            Self::UpdateBalance(cmd) => cmd.run().await,
-            Self::TestTransfers(cmd) => cmd.run().await,
-        }
-    }
-}
-
-mod prelude {
-    pub use super::common::*;
-    pub use super::error::*;
-    pub use crate::prelude::*;
-    pub use clap::*;
-=======
             Self::SubscribeBeefy(cmd) => cmd.run(args).await,
             Self::FetchEthereumHeader(cmd) => cmd.run(args).await,
             Self::MintTestToken(cmd) => cmd.run(args).await,
             Self::Bridge(cmd) => cmd.run(args).await,
         }
     }
->>>>>>> b7251137
 }