--- conflicted
+++ resolved
@@ -11,26 +11,13 @@
 
 impl Command {
     pub(super) async fn run(&self) -> AnyResult<()> {
-<<<<<<< HEAD
-        let sub_api = SubUnsignedClient::new(Uri::from_static("ws://localhost:9944")).await?;
-=======
         let sub_api = SubUnsignedClient::new(Url::parse("ws://localhost:9944")?).await?;
         let beefy_start_block = sub_api.beefy_start_block().await?;
->>>>>>> 275718f9
 
         let proof = sub_api.mmr_generate_proof(0, None).await?;
         info!("Proof: {:#?}", proof);
         let mut beefy_sub = sub_api.subscribe_beefy().await?;
         while let Some(commitment) = beefy_sub.next().await.transpose()? {
-<<<<<<< HEAD
-            let justification = crate::relay::justification::BeefyJustification::create(
-                sub_api.clone(),
-                commitment,
-                0,
-            )
-            .await?;
-            info!("{:?}", justification);
-=======
             let justification = BeefyJustification::create(
                 sub_api.clone(),
                 commitment.decode()?,
@@ -38,7 +25,6 @@
             )
             .await?;
             println!("{:#?}", justification);
->>>>>>> 275718f9
         }
         Ok(())
     }
