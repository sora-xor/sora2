package parachain

import (
	"context"
	"encoding/hex"
	"errors"
	"math/big"
	"strings"

	"golang.org/x/sync/errgroup"

	geth "github.com/ethereum/go-ethereum"
	"github.com/ethereum/go-ethereum/accounts/abi/bind"
	"github.com/ethereum/go-ethereum/common"
	"github.com/ethereum/go-ethereum/core/types"

	geth "github.com/ethereum/go-ethereum"
	"github.com/snowfork/snowbridge/relayer/chain/ethereum"
	"github.com/snowfork/snowbridge/relayer/chain/relaychain"
	"github.com/snowfork/snowbridge/relayer/contracts/basic"
	"github.com/snowfork/snowbridge/relayer/contracts/incentivized"
	"github.com/snowfork/snowbridge/relayer/crypto/keccak"

	gsrpcTypes "github.com/vovac12/go-substrate-rpc-client/v3/types"

	log "github.com/sirupsen/logrus"
)

type EthereumChannelWriter struct {
	config                     *SinkConfig
	conn                       *ethereum.Connection
	basicInboundChannel        *basic.BasicInboundChannel
	incentivizedInboundChannel *incentivized.IncentivizedInboundChannel
	messagePackages            <-chan MessagePackage
}

func NewEthereumChannelWriter(
	config *SinkConfig,
	conn *ethereum.Connection,
	messagePackages <-chan MessagePackage,
) (*EthereumChannelWriter, error) {
	return &EthereumChannelWriter{
		config:                     config,
		conn:                       conn,
		basicInboundChannel:        nil,
		incentivizedInboundChannel: nil,
		messagePackages:            messagePackages,
	}, nil
}

func (wr *EthereumChannelWriter) Start(ctx context.Context, eg *errgroup.Group) error {
	var address common.Address

	address = common.HexToAddress(wr.config.Contracts.BasicInboundChannel)
	basic, err := basic.NewBasicInboundChannel(address, wr.conn.GetClient())
	if err != nil {
		return err
	}
	wr.basicInboundChannel = basic

	address = common.HexToAddress(wr.config.Contracts.IncentivizedInboundChannel)
	incentivized, err := incentivized.NewIncentivizedInboundChannel(address, wr.conn.GetClient())
	if err != nil {
		return err
	}
	wr.incentivizedInboundChannel = incentivized

	eg.Go(func() error {
		return wr.writeMessagesLoop(ctx)
	})

	return nil
}

func (wr *EthereumChannelWriter) makeTxOpts(ctx context.Context) *bind.TransactOpts {
	chainID := wr.conn.ChainID()
	keypair := wr.conn.GetKP()

	options := bind.TransactOpts{
		From: keypair.CommonAddress(),
		Signer: func(_ common.Address, tx *types.Transaction) (*types.Transaction, error) {
			return types.SignTx(tx, types.NewLondonSigner(chainID), keypair.PrivateKey())
		},
		Context: ctx,
	}

	if wr.config.Ethereum.GasFeeCap > 0 {
		fee := big.NewInt(0)
		fee.SetUint64(wr.config.Ethereum.GasFeeCap)
		options.GasFeeCap = fee
	}

	if wr.config.Ethereum.GasTipCap > 0 {
		tip := big.NewInt(0)
		tip.SetUint64(wr.config.Ethereum.GasTipCap)
		options.GasTipCap = tip
	}

	if wr.config.Ethereum.GasLimit > 0 {
		options.GasLimit = wr.config.Ethereum.GasLimit
	}

	return &options
}

func (wr *EthereumChannelWriter) writeMessagesLoop(ctx context.Context) error {
	options := wr.makeTxOpts(ctx)
	for {
		select {
		case <-ctx.Done():
			log.WithField("reason", ctx.Err()).Info("Shutting down ethereum writer")
			// Drain messages to avoid deadlock
			for len(wr.messagePackages) > 0 {
				<-wr.messagePackages
			}
			return nil
		case messagePackage := <-wr.messagePackages:
			err := wr.WriteChannel(options, &messagePackage)
			if err != nil {
				log.WithError(err).Error("Error submitting message to ethereum")
				return err
			}
		}
	}
}

// Submit sends a SCALE-encoded message to an application deployed on the Ethereum network
func (wr *EthereumChannelWriter) WriteBasicChannel(
	options *bind.TransactOpts,
	msgPackage *MessagePackage,
	msgs []relaychain.BasicOutboundChannelMessage,
) error {
	var messages []basic.BasicInboundChannelMessage
	for _, m := range msgs {
		messages = append(messages,
			basic.BasicInboundChannelMessage{
				Target:  m.Target,
				Nonce:   m.Nonce,
				Payload: m.Payload,
			},
		)
	}

	ownParachainHeadBytes, err := gsrpcTypes.EncodeToBytes(&msgPackage.digest)
	if err != nil {
		return err
	}
	ownParachainHeadBytesString := hex.EncodeToString(ownParachainHeadBytes)
	commitmentHashString := hex.EncodeToString(msgPackage.commitmentHash[:])
	prefixSuffix := strings.Split(ownParachainHeadBytesString, commitmentHashString)
	if len(prefixSuffix) != 2 {
		return errors.New("error splitting parachain header into prefix and suffix")
	}
	prefix, err := hex.DecodeString(prefixSuffix[0])
	if err != nil {
		return err
	}
	suffix, err := hex.DecodeString(prefixSuffix[1])
	if err != nil {
		return err
	}

	var beefyMMRProof [][32]byte
	for _, item := range msgPackage.mmrProof.MerkleProofItems {
		beefyMMRProof = append(beefyMMRProof, [32]byte(item))
	}

	simplifiedProof := basic.SimplifiedMMRProof{
		MerkleProofItems:         beefyMMRProof,
		MerkleProofOrderBitField: msgPackage.mmrProof.MerkleProofOrder}

	beefyMMRLeafBytes, err := gsrpcTypes.EncodeToBytes(msgPackage.mmrProof.Leaf)
	if err != nil {
		return err
	}
	beefyMMRLeafString := hex.EncodeToString(beefyMMRLeafBytes)
	digestHashString := hex.EncodeToString(msgPackage.mmrProof.Leaf.DigestHash[:])
	beefyMMRLeafStringPartial := strings.TrimSuffix(beefyMMRLeafString, digestHashString)
	if beefyMMRLeafString == beefyMMRLeafStringPartial {
		return errors.New("invalid leaf")
	}
	beefyMMRLeafBytesPartial, err := hex.DecodeString(beefyMMRLeafStringPartial)
	if err != nil {
		return err
	}
	log.WithField("partialLeaf", beefyMMRLeafBytesPartial)

	err = wr.logBasicTx(messages, msgPackage.mmrProof,
		msgPackage.mmrProof.Leaf,
		msgPackage.commitmentHash, msgPackage.mmrRootHash,
	)
	if err != nil {
		log.WithError(err).Error("Failed to log transaction input")
		return err
	}

	leafBytes := basic.BasicInboundChannelLeafBytes{
		DigestPrefix: prefix,
		DigestSuffix: suffix,
		LeafPrefix:   beefyMMRLeafBytesPartial,
	}
	// Pack the input, call and unpack the results
	abi, err := basic.BasicInboundChannelMetaData.GetAbi()
	if err != nil {
		return err
	}
	input, err := abi.Pack(
		"submit", messages,
		leafBytes,
		simplifiedProof,
	)
	if err != nil {
		return err
	}
	address := common.HexToAddress(wr.config.Contracts.BasicInboundChannel)
	callMsg := geth.CallMsg{From: options.From, To: &address, Data: input}
	estimatedGas, err := wr.conn.GetClient().EstimateGas(options.Context, callMsg)
	estimatedCost := (estimatedGas * 4000 * 50) / 1000000000
	log.WithField("estimatedGas", estimatedGas).WithField("estimatedCost", estimatedCost).WithError(err).Info("Estimated gas basic")
	rawCaller := basic.BasicInboundChannelCallerRaw{Contract: &wr.basicInboundChannel.BasicInboundChannelCaller}
	callResult := make([]interface{}, 0)
	err = rawCaller.Call(&bind.CallOpts{Context: options.Context, From: options.From, Pending: false}, &callResult,
		"submit", messages,
		leafBytes,
		simplifiedProof,
	)
	log.WithFields(log.Fields{"error": err, "result": callResult}).Info("Test transaction")

	// Pack the input, call and unpack the results
	abi, err := basic.BasicInboundChannelMetaData.GetAbi()
	input, err := abi.Pack(
		"submit", messages,
		leafBytes,
		big.NewInt(int64(beefyMMRLeafIndex)),
		big.NewInt(int64(beefyMMRLeafCount)),
		beefyMMRProof,
	)
	if err != nil {
		return err
	}
	address := common.HexToAddress(wr.config.Contracts.BasicInboundChannel)
	callMsg := geth.CallMsg{From: options.From, To: &address, Data: input}
	estimatedGas, err := wr.conn.GetClient().EstimateGas(options.Context, callMsg)
	estimatedCost := (estimatedGas * 4000 * 50) / 1000000000
	log.WithField("estimatedGas", estimatedGas).WithField("estimatedCost", estimatedCost).WithError(err).Info("Estimated gas basic.submit")

	rawCaller := basic.BasicInboundChannelCallerRaw{Contract: &wr.basicInboundChannel.BasicInboundChannelCaller}
	callResult := make([]interface{}, 0)
	err = rawCaller.Call(&bind.CallOpts{Context: options.Context, From: options.From, Pending: false}, &callResult,
		"submit", messages,
		leafBytes,
		big.NewInt(int64(beefyMMRLeafIndex)),
		big.NewInt(int64(beefyMMRLeafCount)),
		beefyMMRProof,
	)
	log.WithFields(log.Fields{"error": err, "result": callResult}).Info("Test transaction")

	tx, err := wr.basicInboundChannel.Submit(options, messages,
		leafBytes,
<<<<<<< HEAD
		big.NewInt(int64(beefyMMRLeafIndex)), big.NewInt(int64(beefyMMRLeafCount)), beefyMMRProof)

=======
		simplifiedProof,
	)
>>>>>>> cc51d793
	if err != nil {
		log.WithError(err).Error("Failed to submit transaction")
		return err
	}

	log.WithFields(log.Fields{
		"txHash":  tx.Hash().Hex(),
		"channel": "Basic",
	}).Info("Transaction submitted")

	return nil
}

func (wr *EthereumChannelWriter) WriteIncentivizedChannel(
	options *bind.TransactOpts,
	msgPackage *MessagePackage,
	msgs []relaychain.IncentivizedOutboundChannelMessage,
) error {
	var messages []incentivized.IncentivizedInboundChannelMessage
	for _, m := range msgs {
		messages = append(messages,
			incentivized.IncentivizedInboundChannelMessage{
				Target:  m.Target,
				Nonce:   m.Nonce,
				Fee:     m.Fee.Int,
				Payload: m.Payload,
			},
		)
	}
	ownParachainHeadBytes, err := gsrpcTypes.EncodeToBytes(&msgPackage.digest)
	if err != nil {
		return err
	}
	computedDigestHash := keccak.New().Hash(ownParachainHeadBytes)
	computedDigestHashString := hex.EncodeToString(computedDigestHash)
	ownParachainHeadBytesString := hex.EncodeToString(ownParachainHeadBytes)
	commitmentHashString := hex.EncodeToString(msgPackage.commitmentHash[:])
	prefixSuffix := strings.Split(ownParachainHeadBytesString, commitmentHashString)
	if len(prefixSuffix) != 2 {
		return errors.New("error splitting parachain header into prefix and suffix")
	}
	prefix, err := hex.DecodeString(prefixSuffix[0])
	if err != nil {
		return err
	}
	suffix, err := hex.DecodeString(prefixSuffix[1])
	if err != nil {
		return err
	}

	var beefyMMRProof [][32]byte
	for _, item := range msgPackage.mmrProof.MerkleProofItems {
		beefyMMRProof = append(beefyMMRProof, [32]byte(item))
	}

	simplifiedProof := incentivized.SimplifiedMMRProof{
		MerkleProofItems:         beefyMMRProof,
		MerkleProofOrderBitField: msgPackage.mmrProof.MerkleProofOrder}

	beefyMMRLeafBytes, err := gsrpcTypes.EncodeToBytes(msgPackage.mmrProof.Leaf)
	if err != nil {
		return err
	}
	beefyMMRLeafString := hex.EncodeToString(beefyMMRLeafBytes)
	digestHashString := hex.EncodeToString(msgPackage.mmrProof.Leaf.DigestHash[:])
	beefyMMRLeafStringPartial := strings.TrimSuffix(beefyMMRLeafString, digestHashString)
	if beefyMMRLeafString == beefyMMRLeafStringPartial {
		return errors.New("invalid leaf")
	}
	log.WithField("leafString", beefyMMRLeafString).WithField("digest", digestHashString).WithField("computed", computedDigestHashString).Info("Leaf encoded")
	beefyMMRLeafBytesPartial, err := hex.DecodeString(beefyMMRLeafStringPartial)
	if err != nil {
		return err
	}
	log.WithField("partialLeaf", beefyMMRLeafBytesPartial)

	leafBytes := incentivized.IncentivizedInboundChannelLeafBytes{
		DigestPrefix: prefix,
		DigestSuffix: suffix,
		LeafPrefix:   beefyMMRLeafBytesPartial,
	}

	err = wr.logIncentivizedTx(messages, msgPackage.mmrProof,
		msgPackage.mmrProof.Leaf,
		msgPackage.commitmentHash, msgPackage.mmrRootHash,
	)
	if err != nil {
		log.WithError(err).Error("Failed to log transaction input")
		return err
	}
<<<<<<< HEAD

	// Pack the input, call and unpack the results
	abi, err := incentivized.IncentivizedInboundChannelMetaData.GetAbi()
	input, err := abi.Pack(
		"submit", messages,
		leafBytes,
		big.NewInt(int64(beefyMMRLeafIndex)),
		big.NewInt(int64(beefyMMRLeafCount)),
		beefyMMRProof,
=======
	// Pack the input, call and unpack the results
	abi, err := incentivized.IncentivizedInboundChannelMetaData.GetAbi()
	if err != nil {
		return err
	}
	input, err := abi.Pack(
		"submit", messages,
		leafBytes,
		simplifiedProof,
>>>>>>> cc51d793
	)
	if err != nil {
		return err
	}
	address := common.HexToAddress(wr.config.Contracts.IncentivizedInboundChannel)
	callMsg := geth.CallMsg{From: options.From, To: &address, Data: input}
	estimatedGas, err := wr.conn.GetClient().EstimateGas(options.Context, callMsg)
	estimatedCost := (estimatedGas * 4000 * 50) / 1000000000
<<<<<<< HEAD
	log.WithField("estimatedGas", estimatedGas).WithField("estimatedCost", estimatedCost).WithError(err).Info("Estimated gas incentivizd.submit")
=======
	log.WithField("estimatedGas", estimatedGas).WithField("estimatedCost", estimatedCost).WithError(err).Info("Estimated gas incentivized")
>>>>>>> cc51d793

	rawCaller := incentivized.IncentivizedInboundChannelCallerRaw{Contract: &wr.incentivizedInboundChannel.IncentivizedInboundChannelCaller}
	callResult := make([]interface{}, 0)
	err = rawCaller.Call(&bind.CallOpts{Context: options.Context, From: options.From, Pending: false}, &callResult,
		"submit", messages,
		leafBytes,
		simplifiedProof,
	)
	log.WithFields(log.Fields{"error": err, "result": callResult}).Info("Test transaction")

	tx, err := wr.incentivizedInboundChannel.Submit(options, messages,
		leafBytes,
		simplifiedProof,
	)
	if err != nil {
		log.WithError(err).Error("Failed to submit transaction")
		return err
	}

	log.WithFields(log.Fields{
		"txHash":  tx.Hash().Hex(),
		"channel": "Incentivized",
	}).Info("Transaction submitted")

	return nil
}

func (wr *EthereumChannelWriter) WriteChannel(
	options *bind.TransactOpts,
	msg *MessagePackage,
) error {
	if msg.channelID.IsBasic {
		var outboundMessages []relaychain.BasicOutboundChannelMessage
		err := gsrpcTypes.DecodeFromBytes(msg.commitmentData, &outboundMessages)
		if err != nil {
			log.WithError(err).Error("Failed to decode commitment messages")
			return err
		}
		err = wr.WriteBasicChannel(options, msg, outboundMessages)
		if err != nil {
			log.WithError(err).Error("Failed to write basic channel")
			return err
		}

	}
	if msg.channelID.IsIncentivized {
		var outboundMessages []relaychain.IncentivizedOutboundChannelMessage
		err := gsrpcTypes.DecodeFromBytes(msg.commitmentData, &outboundMessages)
		if err != nil {
			log.WithError(err).Error("Failed to decode commitment messages")
			return err
		}
		err = wr.WriteIncentivizedChannel(options, msg, outboundMessages)
		if err != nil {
			log.WithError(err).Error("Failed to write incentivized channel")
			return err
		}
	}

	return nil
}<|MERGE_RESOLUTION|>--- conflicted
+++ resolved
@@ -9,7 +9,6 @@
 
 	"golang.org/x/sync/errgroup"
 
-	geth "github.com/ethereum/go-ethereum"
 	"github.com/ethereum/go-ethereum/accounts/abi/bind"
 	"github.com/ethereum/go-ethereum/common"
 	"github.com/ethereum/go-ethereum/core/types"
@@ -216,7 +215,8 @@
 	callMsg := geth.CallMsg{From: options.From, To: &address, Data: input}
 	estimatedGas, err := wr.conn.GetClient().EstimateGas(options.Context, callMsg)
 	estimatedCost := (estimatedGas * 4000 * 50) / 1000000000
-	log.WithField("estimatedGas", estimatedGas).WithField("estimatedCost", estimatedCost).WithError(err).Info("Estimated gas basic")
+	log.WithField("estimatedGas", estimatedGas).WithField("estimatedCost", estimatedCost).WithError(err).Info("Estimated gas basic.submit")
+
 	rawCaller := basic.BasicInboundChannelCallerRaw{Contract: &wr.basicInboundChannel.BasicInboundChannelCaller}
 	callResult := make([]interface{}, 0)
 	err = rawCaller.Call(&bind.CallOpts{Context: options.Context, From: options.From, Pending: false}, &callResult,
@@ -225,45 +225,14 @@
 		simplifiedProof,
 	)
 	log.WithFields(log.Fields{"error": err, "result": callResult}).Info("Test transaction")
-
-	// Pack the input, call and unpack the results
-	abi, err := basic.BasicInboundChannelMetaData.GetAbi()
-	input, err := abi.Pack(
-		"submit", messages,
-		leafBytes,
-		big.NewInt(int64(beefyMMRLeafIndex)),
-		big.NewInt(int64(beefyMMRLeafCount)),
-		beefyMMRProof,
-	)
-	if err != nil {
-		return err
-	}
-	address := common.HexToAddress(wr.config.Contracts.BasicInboundChannel)
-	callMsg := geth.CallMsg{From: options.From, To: &address, Data: input}
-	estimatedGas, err := wr.conn.GetClient().EstimateGas(options.Context, callMsg)
-	estimatedCost := (estimatedGas * 4000 * 50) / 1000000000
-	log.WithField("estimatedGas", estimatedGas).WithField("estimatedCost", estimatedCost).WithError(err).Info("Estimated gas basic.submit")
-
-	rawCaller := basic.BasicInboundChannelCallerRaw{Contract: &wr.basicInboundChannel.BasicInboundChannelCaller}
-	callResult := make([]interface{}, 0)
-	err = rawCaller.Call(&bind.CallOpts{Context: options.Context, From: options.From, Pending: false}, &callResult,
-		"submit", messages,
-		leafBytes,
-		big.NewInt(int64(beefyMMRLeafIndex)),
-		big.NewInt(int64(beefyMMRLeafCount)),
-		beefyMMRProof,
-	)
-	log.WithFields(log.Fields{"error": err, "result": callResult}).Info("Test transaction")
+	if err != nil {
+		return err
+	}
 
 	tx, err := wr.basicInboundChannel.Submit(options, messages,
 		leafBytes,
-<<<<<<< HEAD
-		big.NewInt(int64(beefyMMRLeafIndex)), big.NewInt(int64(beefyMMRLeafCount)), beefyMMRProof)
-
-=======
-		simplifiedProof,
-	)
->>>>>>> cc51d793
+		simplifiedProof,
+	)
 	if err != nil {
 		log.WithError(err).Error("Failed to submit transaction")
 		return err
@@ -354,27 +323,15 @@
 		log.WithError(err).Error("Failed to log transaction input")
 		return err
 	}
-<<<<<<< HEAD
-
 	// Pack the input, call and unpack the results
 	abi, err := incentivized.IncentivizedInboundChannelMetaData.GetAbi()
+	if err != nil {
+		return err
+	}
 	input, err := abi.Pack(
 		"submit", messages,
 		leafBytes,
-		big.NewInt(int64(beefyMMRLeafIndex)),
-		big.NewInt(int64(beefyMMRLeafCount)),
-		beefyMMRProof,
-=======
-	// Pack the input, call and unpack the results
-	abi, err := incentivized.IncentivizedInboundChannelMetaData.GetAbi()
-	if err != nil {
-		return err
-	}
-	input, err := abi.Pack(
-		"submit", messages,
-		leafBytes,
-		simplifiedProof,
->>>>>>> cc51d793
+		simplifiedProof,
 	)
 	if err != nil {
 		return err
@@ -383,11 +340,7 @@
 	callMsg := geth.CallMsg{From: options.From, To: &address, Data: input}
 	estimatedGas, err := wr.conn.GetClient().EstimateGas(options.Context, callMsg)
 	estimatedCost := (estimatedGas * 4000 * 50) / 1000000000
-<<<<<<< HEAD
 	log.WithField("estimatedGas", estimatedGas).WithField("estimatedCost", estimatedCost).WithError(err).Info("Estimated gas incentivizd.submit")
-=======
-	log.WithField("estimatedGas", estimatedGas).WithField("estimatedCost", estimatedCost).WithError(err).Info("Estimated gas incentivized")
->>>>>>> cc51d793
 
 	rawCaller := incentivized.IncentivizedInboundChannelCallerRaw{Contract: &wr.incentivizedInboundChannel.IncentivizedInboundChannelCaller}
 	callResult := make([]interface{}, 0)
@@ -397,6 +350,9 @@
 		simplifiedProof,
 	)
 	log.WithFields(log.Fields{"error": err, "result": callResult}).Info("Test transaction")
+	if err != nil {
+		return err
+	}
 
 	tx, err := wr.incentivizedInboundChannel.Submit(options, messages,
 		leafBytes,
