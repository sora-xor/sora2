// This file is part of the SORA network and Polkaswap app.

// Copyright (c) 2020, 2021, Polka Biome Ltd. All rights reserved.
// SPDX-License-Identifier: BSD-4-Clause

// Redistribution and use in source and binary forms, with or without modification,
// are permitted provided that the following conditions are met:

// Redistributions of source code must retain the above copyright notice, this list
// of conditions and the following disclaimer.
// Redistributions in binary form must reproduce the above copyright notice, this
// list of conditions and the following disclaimer in the documentation and/or other
// materials provided with the distribution.
//
// All advertising materials mentioning features or use of this software must display
// the following acknowledgement: This product includes software developed by Polka Biome
// Ltd., SORA, and Polkaswap.
//
// Neither the name of the Polka Biome Ltd. nor the names of its contributors may be used
// to endorse or promote products derived from this software without specific prior written permission.

// THIS SOFTWARE IS PROVIDED BY Polka Biome Ltd. AS IS AND ANY EXPRESS OR IMPLIED WARRANTIES,
// INCLUDING, BUT NOT LIMITED TO, THE IMPLIED WARRANTIES OF MERCHANTABILITY AND FITNESS FOR
// A PARTICULAR PURPOSE ARE DISCLAIMED. IN NO EVENT SHALL Polka Biome Ltd. BE LIABLE FOR ANY
// DIRECT, INDIRECT, INCIDENTAL, SPECIAL, EXEMPLARY, OR CONSEQUENTIAL DAMAGES (INCLUDING,
// BUT NOT LIMITED TO, PROCUREMENT OF SUBSTITUTE GOODS OR SERVICES; LOSS OF USE, DATA, OR PROFITS;
// OR BUSINESS INTERRUPTION) HOWEVER CAUSED AND ON ANY THEORY OF LIABILITY, WHETHER IN CONTRACT,
// STRICT LIABILITY, OR TORT (INCLUDING NEGLIGENCE OR OTHERWISE) ARISING IN ANY WAY OUT OF THE
// USE OF THIS SOFTWARE, EVEN IF ADVISED OF THE POSSIBILITY OF SUCH DAMAGE.

use crate::*;

pub type Migrations = (
<<<<<<< HEAD
    assets::migration::register_asset::RegisterAsset<
        Runtime,
        KXORAssetId,
        KXORAssetName,
        KXORAssetSymbol,
        PredefinedAssetOwnerAccountId,
    >,
    assets::migration::register_asset::RegisterAsset<
        Runtime,
        SBAssetId,
        SBAssetName,
        SBAssetSymbol,
        PredefinedAssetOwnerAccountId,
    >,
    assets::migration::register_asset::RegisterAsset<
        Runtime,
        KARMAAssetId,
        KARMAAssetName,
        KARMAAssetSymbol,
        PredefinedAssetOwnerAccountId,
    >,
    kensetsu::migrations::v1_to_v2::UpgradeToV2<Runtime>,
);

parameter_types! {
    pub const MaxMigrations: u32 = 100;
    pub KXORAssetId: AssetId = common::KXOR;
    pub KXORAssetSymbol: AssetSymbol = AssetSymbol(b"KXOR".to_vec());
    pub KXORAssetName: AssetName = AssetName(b"Kensetsu XOR".to_vec());
    pub SBAssetId: AssetId = common::SB;
    pub SBAssetSymbol: AssetSymbol = AssetSymbol(b"SB".to_vec());
    pub SBAssetName: AssetName = AssetName(b"SORA Builders".to_vec());
    pub KARMAAssetId: AssetId = common::KARMA;
    pub KARMAAssetSymbol: AssetSymbol = AssetSymbol(b"KARMA".to_vec());
    pub KARMAAssetName: AssetName = AssetName(b"Chameleon".to_vec());
    pub PredefinedAssetOwnerAccountId: AccountId = {
        let tech_account_id = TechAccountId::from_generic_pair(
            b"SYSTEM_ACCOUNT".to_vec(),
            b"ASSETS_PERMISSIONS".to_vec(),
        );
        let account_id =
            technical::Pallet::<Runtime>::tech_account_id_to_account_id(&tech_account_id)
                .expect("Failed to get ordinary account id for technical account id.");
        account_id
    };
}
=======
    kensetsu::migrations::init::RegisterTreasuryTechAccount<Runtime>,
    kensetsu::migrations::init::GrantPermissionsTreasuryTechAccount<Runtime>,
    multicollateral_bonding_curve_pool::migrations::v4::MigrateToV4<Runtime>,
);
>>>>>>> 8eaeffe7
<|MERGE_RESOLUTION|>--- conflicted
+++ resolved
@@ -31,7 +31,6 @@
 use crate::*;
 
 pub type Migrations = (
-<<<<<<< HEAD
     assets::migration::register_asset::RegisterAsset<
         Runtime,
         KXORAssetId,
@@ -54,6 +53,7 @@
         PredefinedAssetOwnerAccountId,
     >,
     kensetsu::migrations::v1_to_v2::UpgradeToV2<Runtime>,
+    multicollateral_bonding_curve_pool::migrations::v4::MigrateToV4<Runtime>,
 );
 
 parameter_types! {
@@ -77,10 +77,4 @@
                 .expect("Failed to get ordinary account id for technical account id.");
         account_id
     };
-}
-=======
-    kensetsu::migrations::init::RegisterTreasuryTechAccount<Runtime>,
-    kensetsu::migrations::init::GrantPermissionsTreasuryTechAccount<Runtime>,
-    multicollateral_bonding_curve_pool::migrations::v4::MigrateToV4<Runtime>,
-);
->>>>>>> 8eaeffe7
+}