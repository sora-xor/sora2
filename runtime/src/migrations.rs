--- conflicted
+++ resolved
@@ -31,15 +31,10 @@
 #[cfg(feature = "wip")]
 use crate::*;
 
-<<<<<<< HEAD
 pub type Migrations = (
     technical::migrations::set_onchain_identity::SetOnChainIdentity<Runtime>,
-    assets::migration::asset_infos_v2::AssetInfosUpdate<Runtime>,
     WipMigrations,
 );
-=======
-pub type Migrations = (WipMigrations,);
->>>>>>> 2d1177a0
 
 #[cfg(feature = "wip")] // dex-kusd
 pub type WipMigrations = (dex_manager::migrations::kusd_dex::AddKusdBasedDex<Runtime>,);
