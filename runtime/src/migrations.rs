--- conflicted
+++ resolved
@@ -1,32 +1,11 @@
 use crate::*;
 use frame_support::traits::OnRuntimeUpgrade;
+use vested_rewards::migrations::MoveMarketMakerRewardPoolToLiquidityProviderPool;
 
-<<<<<<< HEAD
 pub type Migrations = (
-    SessionKeysMigration,
-    // MulticollateralBondingCurvePoolMigration,
-    ElectionsPhragmenPrefixMigration,
-    BabeConfigMigration,
-    StakingV6Migration,
-    SystemDualRefToTripleRefMigration,
-    OffencesUpdateMigration,
-    GrandpaStoragePrefixMigration,
-    StakingV7Migration,
-    TechnicalMembershipStoragePrefixMigration,
-    CouncilStoragePrefixMigration,
-    TechnicalCommitteeStoragePrefixMigration,
-    MigratePalletVersionToStorageVersion,
-    StakingV8Migration,
-    HistoricalStoragePrefixMigration,
-    SchedulerV3Migration,
-    ElectionsPhragmenV5Migration,
-    StakingV9Migration,
-    // vested_rewards::migrations::ResetClaimingForCrowdloadErrors<Runtime>,
-    vested_rewards::migrations::MoveMarketMakerRewardPoolToLiquidityProviderPool<Runtime>,
+    EthBridgeMigration,
+    MoveMarketMakerRewardPoolToLiquidityProviderPool<Runtime>,
 );
-=======
-pub type Migrations = (EthBridgeMigration,);
->>>>>>> d87ba972
 
 pub struct EthBridgeMigration;
 
