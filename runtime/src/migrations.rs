--- conflicted
+++ resolved
@@ -6,11 +6,8 @@
     MoveMarketMakerRewardPoolToLiquidityProviderPool<Runtime>,
     PriceToolsMigration,
     pallet_staking::migrations::lock_fix::LockFix<Runtime>,
-<<<<<<< HEAD
+    DexManagerMigration,
     XSTPoolMigration,
-=======
-    DexManagerMigration,
->>>>>>> ff749350
 );
 
 pub struct PriceToolsMigration;
