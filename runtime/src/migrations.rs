// This file is part of the SORA network and Polkaswap app.

// Copyright (c) 2020, 2021, Polka Biome Ltd. All rights reserved.
// SPDX-License-Identifier: BSD-4-Clause

// Redistribution and use in source and binary forms, with or without modification,
// are permitted provided that the following conditions are met:

// Redistributions of source code must retain the above copyright notice, this list
// of conditions and the following disclaimer.
// Redistributions in binary form must reproduce the above copyright notice, this
// list of conditions and the following disclaimer in the documentation and/or other
// materials provided with the distribution.
//
// All advertising materials mentioning features or use of this software must display
// the following acknowledgement: This product includes software developed by Polka Biome
// Ltd., SORA, and Polkaswap.
//
// Neither the name of the Polka Biome Ltd. nor the names of its contributors may be used
// to endorse or promote products derived from this software without specific prior written permission.

// THIS SOFTWARE IS PROVIDED BY Polka Biome Ltd. AS IS AND ANY EXPRESS OR IMPLIED WARRANTIES,
// INCLUDING, BUT NOT LIMITED TO, THE IMPLIED WARRANTIES OF MERCHANTABILITY AND FITNESS FOR
// A PARTICULAR PURPOSE ARE DISCLAIMED. IN NO EVENT SHALL Polka Biome Ltd. BE LIABLE FOR ANY
// DIRECT, INDIRECT, INCIDENTAL, SPECIAL, EXEMPLARY, OR CONSEQUENTIAL DAMAGES (INCLUDING,
// BUT NOT LIMITED TO, PROCUREMENT OF SUBSTITUTE GOODS OR SERVICES; LOSS OF USE, DATA, OR PROFITS;
// OR BUSINESS INTERRUPTION) HOWEVER CAUSED AND ON ANY THEORY OF LIABILITY, WHETHER IN CONTRACT,
// STRICT LIABILITY, OR TORT (INCLUDING NEGLIGENCE OR OTHERWISE) ARISING IN ANY WAY OUT OF THE
// USE OF THIS SOFTWARE, EVEN IF ADVISED OF THE POSSIBILITY OF SUCH DAMAGE.

#[cfg(feature = "ready-to-test")] // tokenomics-upgrade
use crate::*;

#[cfg(not(feature = "ready-to-test"))]
pub type Migrations = ();

#[cfg(feature = "ready-to-test")] // tokenomics-upgrade
pub type Migrations = (
    assets::migration::register_asset::RegisterAsset<
        Runtime,
        KXORAssetId,
        KXORAssetName,
        KXORAssetSymbol,
        PredefinedAssetOwnerAccountId,
    >,
    assets::migration::register_asset::RegisterAsset<
        Runtime,
        SBAssetId,
        SBAssetName,
        SBAssetSymbol,
        PredefinedAssetOwnerAccountId,
    >,
    assets::migration::register_asset::RegisterAsset<
        Runtime,
        KARMAAssetId,
        KARMAAssetName,
        KARMAAssetSymbol,
        PredefinedAssetOwnerAccountId,
    >,
<<<<<<< HEAD
);

#[cfg(feature = "ready-to-test")] // tokenomics-upgrade
=======
    kensetsu::migrations::v1_to_v2::UpgradeToV2<Runtime>,
);

>>>>>>> f75de1fd
parameter_types! {
    pub const MaxMigrations: u32 = 100;
    pub KXORAssetId: AssetId = common::KXOR;
    pub KXORAssetSymbol: AssetSymbol = AssetSymbol(b"KXOR".to_vec());
    pub KXORAssetName: AssetName = AssetName(b"Kensetsu XOR".to_vec());
    pub SBAssetId: AssetId = common::SB;
    pub SBAssetSymbol: AssetSymbol = AssetSymbol(b"SB".to_vec());
    pub SBAssetName: AssetName = AssetName(b"SORA Builders".to_vec());
    pub KARMAAssetId: AssetId = common::KARMA;
    pub KARMAAssetSymbol: AssetSymbol = AssetSymbol(b"KARMA".to_vec());
    pub KARMAAssetName: AssetName = AssetName(b"Chameleon".to_vec());
    pub PredefinedAssetOwnerAccountId: AccountId = {
        let tech_account_id = TechAccountId::from_generic_pair(
            b"SYSTEM_ACCOUNT".to_vec(),
            b"ASSETS_PERMISSIONS".to_vec(),
        );
        let account_id =
            technical::Pallet::<Runtime>::tech_account_id_to_account_id(&tech_account_id)
                .expect("Failed to get ordinary account id for technical account id.");
        account_id
    };
}<|MERGE_RESOLUTION|>--- conflicted
+++ resolved
@@ -57,15 +57,10 @@
         KARMAAssetSymbol,
         PredefinedAssetOwnerAccountId,
     >,
-<<<<<<< HEAD
+    kensetsu::migrations::v1_to_v2::UpgradeToV2<Runtime>,
 );
 
 #[cfg(feature = "ready-to-test")] // tokenomics-upgrade
-=======
-    kensetsu::migrations::v1_to_v2::UpgradeToV2<Runtime>,
-);
-
->>>>>>> f75de1fd
 parameter_types! {
     pub const MaxMigrations: u32 = 100;
     pub KXORAssetId: AssetId = common::KXOR;
