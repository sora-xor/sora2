// This file is part of the SORA network and Polkaswap app.

// Copyright (c) 2020, 2021, Polka Biome Ltd. All rights reserved.
// SPDX-License-Identifier: BSD-4-Clause

// Redistribution and use in source and binary forms, with or without modification,
// are permitted provided that the following conditions are met:

// Redistributions of source code must retain the above copyright notice, this list
// of conditions and the following disclaimer.
// Redistributions in binary form must reproduce the above copyright notice, this
// list of conditions and the following disclaimer in the documentation and/or other
// materials provided with the distribution.
//
// All advertising materials mentioning features or use of this software must display
// the following acknowledgement: This product includes software developed by Polka Biome
// Ltd., SORA, and Polkaswap.
//
// Neither the name of the Polka Biome Ltd. nor the names of its contributors may be used
// to endorse or promote products derived from this software without specific prior written permission.

// THIS SOFTWARE IS PROVIDED BY Polka Biome Ltd. AS IS AND ANY EXPRESS OR IMPLIED WARRANTIES,
// INCLUDING, BUT NOT LIMITED TO, THE IMPLIED WARRANTIES OF MERCHANTABILITY AND FITNESS FOR
// A PARTICULAR PURPOSE ARE DISCLAIMED. IN NO EVENT SHALL Polka Biome Ltd. BE LIABLE FOR ANY
// DIRECT, INDIRECT, INCIDENTAL, SPECIAL, EXEMPLARY, OR CONSEQUENTIAL DAMAGES (INCLUDING,
// BUT NOT LIMITED TO, PROCUREMENT OF SUBSTITUTE GOODS OR SERVICES; LOSS OF USE, DATA, OR PROFITS;
// OR BUSINESS INTERRUPTION) HOWEVER CAUSED AND ON ANY THEORY OF LIABILITY, WHETHER IN CONTRACT,
// STRICT LIABILITY, OR TORT (INCLUDING NEGLIGENCE OR OTHERWISE) ARISING IN ANY WAY OUT OF THE
// USE OF THIS SOFTWARE, EVEN IF ADVISED OF THE POSSIBILITY OF SUCH DAMAGE.

use core::marker::PhantomData;

use bridge_types::{GenericAccount, GenericAssetId, GenericBalance};
use codec::{Decode, Encode};
use frame_support::dispatch::DispatchClass;
use frame_support::traits::{Currency, OnUnbalanced};
use frame_support::weights::constants::BlockExecutionWeight;
use frame_support::weights::Weight;
use frame_support::{
    dispatch::{DispatchInfo, Dispatchable, GetDispatchInfo, PostDispatchInfo},
    traits::Contains,
    RuntimeDebug,
};

pub use common::weights::{BlockLength, BlockWeights, TransactionByteFee};
use scale_info::TypeInfo;
use sp_core::U256;
use sp_runtime::traits::Convert;
use sp_runtime::{DispatchError, DispatchErrorWithPostInfo};

pub type NegativeImbalanceOf<T> = <<T as pallet_staking::Config>::Currency as Currency<
    <T as frame_system::Config>::AccountId,
>>::NegativeImbalance;

pub struct CollectiveWeightInfo<T>(PhantomData<T>);

pub struct DemocracyWeightInfo;

pub struct PreimageWeightInfo;

pub struct OnUnbalancedDemocracySlash<T> {
    _marker: PhantomData<T>,
}

const MAX_PREIMAGE_BYTES: u32 = 5 * 1024 * 1024;

impl pallet_preimage::WeightInfo for PreimageWeightInfo {
    fn note_preimage(bytes: u32) -> Weight {
        let max_weight: Weight = BlockWeights::get()
            .get(DispatchClass::Normal)
            .max_extrinsic
            .expect("Democracy pallet must have max extrinsic weight");
        if bytes > MAX_PREIMAGE_BYTES {
            return max_weight.saturating_add(Weight::from_parts(1, 0));
        }
        let weight = <() as pallet_preimage::WeightInfo>::note_preimage(bytes);
        let max_dispatch_weight: Weight = max_weight.saturating_sub(BlockExecutionWeight::get());
        // We want to keep it as high as possible, but can't risk having it reject,
        // so we always the base block execution weight as a max
        max_dispatch_weight.min(weight)
    }

    fn note_requested_preimage(s: u32) -> Weight {
        <() as pallet_preimage::WeightInfo>::note_requested_preimage(s)
    }

    fn note_no_deposit_preimage(s: u32) -> Weight {
        <() as pallet_preimage::WeightInfo>::note_no_deposit_preimage(s)
    }

    fn unnote_preimage() -> Weight {
        <() as pallet_preimage::WeightInfo>::unnote_preimage()
    }

    fn unnote_no_deposit_preimage() -> Weight {
        <() as pallet_preimage::WeightInfo>::unnote_no_deposit_preimage()
    }

    fn request_preimage() -> Weight {
        <() as pallet_preimage::WeightInfo>::request_preimage()
    }

    fn request_no_deposit_preimage() -> Weight {
        <() as pallet_preimage::WeightInfo>::request_no_deposit_preimage()
    }

    fn request_unnoted_preimage() -> Weight {
        <() as pallet_preimage::WeightInfo>::request_unnoted_preimage()
    }

    fn request_requested_preimage() -> Weight {
        <() as pallet_preimage::WeightInfo>::request_requested_preimage()
    }

    fn unrequest_preimage() -> Weight {
        <() as pallet_preimage::WeightInfo>::unrequest_preimage()
    }

    fn unrequest_unnoted_preimage() -> Weight {
        <() as pallet_preimage::WeightInfo>::unrequest_unnoted_preimage()
    }

    fn unrequest_multi_referenced_preimage() -> Weight {
        <() as pallet_preimage::WeightInfo>::unrequest_multi_referenced_preimage()
    }
}

impl<T: frame_system::Config> pallet_collective::WeightInfo for CollectiveWeightInfo<T> {
    fn set_members(m: u32, n: u32, p: u32) -> Weight {
        <() as pallet_collective::WeightInfo>::set_members(m, n, p)
    }
    fn execute(b: u32, m: u32) -> Weight {
        <() as pallet_collective::WeightInfo>::execute(b, m)
    }
    fn propose_execute(b: u32, m: u32) -> Weight {
        <() as pallet_collective::WeightInfo>::propose_execute(b, m)
    }
    fn propose_proposed(b: u32, m: u32, p: u32) -> Weight {
        <() as pallet_collective::WeightInfo>::propose_proposed(b, m, p)
    }
    fn vote(m: u32) -> Weight {
        <() as pallet_collective::WeightInfo>::vote(m)
    }
    fn close_early_disapproved(m: u32, p: u32) -> Weight {
        <() as pallet_collective::WeightInfo>::close_early_disapproved(m, p)
    }
    fn close_early_approved(bytes: u32, m: u32, p: u32) -> Weight {
        let max_weight: Weight = BlockWeights::get()
            .get(DispatchClass::Normal)
            .max_extrinsic
            .expect("Collective pallet must have max extrinsic weight");
        if bytes > MAX_PREIMAGE_BYTES {
            return max_weight.saturating_add(Weight::from_parts(1, 0));
        }
        let weight = <() as pallet_collective::WeightInfo>::close_early_approved(bytes, m, p);
        let max_dispatch_weight: Weight = max_weight.saturating_sub(BlockExecutionWeight::get());
        // We want to keep it as high as possible, but can't risk having it reject,
        // so we always the base block execution weight as a max
        max_dispatch_weight.min(weight)
    }
    fn close_disapproved(m: u32, p: u32) -> Weight {
        <() as pallet_collective::WeightInfo>::close_disapproved(m, p)
    }
    fn close_approved(bytes: u32, m: u32, p: u32) -> Weight {
        let max_weight: Weight = BlockWeights::get()
            .get(DispatchClass::Normal)
            .max_extrinsic
            .expect("Collective pallet must have max extrinsic weight");
        if bytes > MAX_PREIMAGE_BYTES {
            return max_weight.saturating_add(Weight::from_parts(1, 0));
        }
        let weight = <() as pallet_collective::WeightInfo>::close_approved(bytes, m, p);
        let max_dispatch_weight: Weight = max_weight.saturating_sub(BlockExecutionWeight::get());
        // We want to keep it as high as possible, but can't risk having it reject,
        // so we always the base block execution weight as a max
        max_dispatch_weight.min(weight)
    }
    fn disapprove_proposal(p: u32) -> Weight {
        <() as pallet_collective::WeightInfo>::disapprove_proposal(p)
    }
}

impl pallet_democracy::WeightInfo for DemocracyWeightInfo {
    fn on_initialize_base_with_launch_period(r: u32) -> Weight {
        <() as pallet_democracy::WeightInfo>::on_initialize_base_with_launch_period(r)
    }
    fn propose() -> Weight {
        <() as pallet_democracy::WeightInfo>::propose()
    }
    fn second() -> Weight {
        <() as pallet_democracy::WeightInfo>::second()
    }
    fn vote_new() -> Weight {
        <() as pallet_democracy::WeightInfo>::vote_new()
    }
    fn vote_existing() -> Weight {
        <() as pallet_democracy::WeightInfo>::vote_existing()
    }
    fn emergency_cancel() -> Weight {
        <() as pallet_democracy::WeightInfo>::emergency_cancel()
    }
    fn blacklist() -> Weight {
        <() as pallet_democracy::WeightInfo>::blacklist()
    }
    fn external_propose() -> Weight {
        <() as pallet_democracy::WeightInfo>::external_propose()
    }
    fn external_propose_majority() -> Weight {
        <() as pallet_democracy::WeightInfo>::external_propose_majority()
    }
    fn external_propose_default() -> Weight {
        <() as pallet_democracy::WeightInfo>::external_propose_default()
    }
    fn fast_track() -> Weight {
        <() as pallet_democracy::WeightInfo>::fast_track()
    }
    fn veto_external() -> Weight {
        <() as pallet_democracy::WeightInfo>::veto_external()
    }
    fn cancel_proposal() -> Weight {
        <() as pallet_democracy::WeightInfo>::cancel_proposal()
    }
    fn cancel_referendum() -> Weight {
        <() as pallet_democracy::WeightInfo>::cancel_referendum()
    }
    fn on_initialize_base(r: u32) -> Weight {
        <() as pallet_democracy::WeightInfo>::on_initialize_base(r)
    }
    fn delegate(r: u32) -> Weight {
        <() as pallet_democracy::WeightInfo>::delegate(r)
    }
    fn undelegate(r: u32) -> Weight {
        <() as pallet_democracy::WeightInfo>::undelegate(r)
    }
    fn clear_public_proposals() -> Weight {
        <() as pallet_democracy::WeightInfo>::clear_public_proposals()
    }
    fn unlock_remove(r: u32) -> Weight {
        <() as pallet_democracy::WeightInfo>::unlock_remove(r)
    }
    fn unlock_set(r: u32) -> Weight {
        <() as pallet_democracy::WeightInfo>::unlock_set(r)
    }
    fn remove_vote(r: u32) -> Weight {
        <() as pallet_democracy::WeightInfo>::remove_vote(r)
    }
    fn remove_other_vote(r: u32) -> Weight {
        <() as pallet_democracy::WeightInfo>::remove_other_vote(r)
    }
}

impl<T: frame_system::Config + pallet_staking::Config> OnUnbalanced<NegativeImbalanceOf<T>>
    for OnUnbalancedDemocracySlash<T>
{
    /// This implementation allows us to handle the funds that were burned in democracy pallet.
    /// Democracy pallet already did `slash_reserved` for them.
    fn on_nonzero_unbalanced(_amount: NegativeImbalanceOf<T>) {}
}

#[derive(Encode, Decode, Clone, PartialEq, Eq, RuntimeDebug, TypeInfo)]
pub struct DispatchableSubstrateBridgeCall(bridge_types::substrate::BridgeCall);

impl Dispatchable for DispatchableSubstrateBridgeCall {
    type RuntimeOrigin = crate::RuntimeOrigin;
    type Config = crate::Runtime;
    type Info = DispatchInfo;
    type PostInfo = PostDispatchInfo;

    fn dispatch(
        self,
        origin: Self::RuntimeOrigin,
    ) -> sp_runtime::DispatchResultWithInfo<Self::PostInfo> {
        frame_support::log::debug!("Dispatching SubstrateBridgeCall: {:?}", self.0);
        match self.0 {
            bridge_types::substrate::BridgeCall::ParachainApp(msg) => {
                let call: parachain_bridge_app::Call<crate::Runtime> = msg.into();
                let call: crate::RuntimeCall = call.into();
                call.dispatch(origin)
            }
            bridge_types::substrate::BridgeCall::XCMApp(_msg) => Err(DispatchErrorWithPostInfo {
                post_info: Default::default(),
                error: DispatchError::Other("Unavailable"),
            }),
            bridge_types::substrate::BridgeCall::DataSigner(msg) => {
                let call: bridge_data_signer::Call<crate::Runtime> = msg.into();
                let call: crate::RuntimeCall = call.into();
                call.dispatch(origin)
            }
            bridge_types::substrate::BridgeCall::MultisigVerifier(msg) => {
                let call: multisig_verifier::Call<crate::Runtime> = msg.into();
                let call: crate::RuntimeCall = call.into();
                call.dispatch(origin)
            }
            bridge_types::substrate::BridgeCall::SubstrateApp(msg) => {
                let call: substrate_bridge_app::Call<crate::Runtime> = msg.try_into()?;
                let call: crate::RuntimeCall = call.into();
                call.dispatch(origin)
            }
<<<<<<< HEAD
            #[cfg(not(feature = "ready-to-test"))] // Generic Susbtrate Bridge
            bridge_types::substrate::BridgeCall::SubstrateApp(_) => {
                Err(DispatchErrorWithPostInfo {
                    post_info: Default::default(),
                    error: DispatchError::Other("Unavailable"),
                })
            }
            #[cfg(feature = "wip")] // EVM bridge
            bridge_types::substrate::BridgeCall::FAApp(msg) => {
                let call: evm_fungible_app::Call<crate::Runtime> = msg.into();
                let call: crate::RuntimeCall = call.into();
                call.dispatch(origin)
            }
            #[cfg(not(feature = "wip"))] // EVM bridge
            bridge_types::substrate::BridgeCall::FAApp(_) => Err(DispatchErrorWithPostInfo {
                post_info: Default::default(),
                error: DispatchError::Other("Unavailable"),
            }),
=======
>>>>>>> f2877845
        }
    }
}

impl GetDispatchInfo for DispatchableSubstrateBridgeCall {
    fn get_dispatch_info(&self) -> DispatchInfo {
        match &self.0 {
            bridge_types::substrate::BridgeCall::ParachainApp(msg) => {
                let call: parachain_bridge_app::Call<crate::Runtime> = msg.clone().into();
                call.get_dispatch_info()
            }
            bridge_types::substrate::BridgeCall::XCMApp(_msg) => Default::default(),
            bridge_types::substrate::BridgeCall::DataSigner(msg) => {
                let call: bridge_data_signer::Call<crate::Runtime> = msg.clone().into();
                call.get_dispatch_info()
            }
            bridge_types::substrate::BridgeCall::MultisigVerifier(msg) => {
                let call: multisig_verifier::Call<crate::Runtime> = msg.clone().into();
                call.get_dispatch_info()
            }
            bridge_types::substrate::BridgeCall::SubstrateApp(msg) => {
                let call: substrate_bridge_app::Call<crate::Runtime> =
                    match substrate_bridge_app::Call::try_from(msg.clone()) {
                        Ok(c) => c,
                        Err(_) => return Default::default(),
                    };
                call.get_dispatch_info()
            }
<<<<<<< HEAD
            #[cfg(not(feature = "ready-to-test"))] // Generic Susbtrate Bridge
            bridge_types::substrate::BridgeCall::SubstrateApp(_) => Default::default(),
            #[cfg(feature = "wip")] // EVM bridge
            bridge_types::substrate::BridgeCall::FAApp(msg) => {
                let call: evm_fungible_app::Call<crate::Runtime> = msg.clone().into();
                call.get_dispatch_info()
            }
            #[cfg(not(feature = "wip"))] // EVM bridge
            bridge_types::substrate::BridgeCall::FAApp(_) => Default::default(),
=======
>>>>>>> f2877845
        }
    }
}

pub struct LiberlandAccountIdConverter;
impl Convert<crate::AccountId, GenericAccount> for LiberlandAccountIdConverter {
    fn convert(a: crate::AccountId) -> GenericAccount {
        GenericAccount::Sora(a)
    }
}

pub struct LiberlandAssetIdConverter;
impl Convert<crate::AssetId, GenericAssetId> for LiberlandAssetIdConverter {
    fn convert(a: crate::AssetId) -> GenericAssetId {
        GenericAssetId::Sora(a.into())
    }
}

pub struct BalancePrecisionConverter;

impl BalancePrecisionConverter {
    fn convert_precision(
        precision_from: u8,
        precision_to: u8,
        amount: crate::Balance,
    ) -> Option<(crate::Balance, crate::Balance)> {
        if precision_from == precision_to {
            return Some((amount, amount));
        }
        if precision_from < precision_to {
            let exp = (precision_to - precision_from) as u32;
            let coeff = 10_u128.checked_pow(exp)?;
            let coerced_amount = amount.checked_mul(coeff)?;
            // No rounding in this case
            Some((amount, coerced_amount))
        } else {
            let exp = (precision_from - precision_to) as u32;
            let coeff = 10_u128.checked_pow(exp)?;
            let coerced_amount = amount.checked_div(coeff)?;
            Some((coerced_amount * coeff, coerced_amount))
        }
    }
}

impl bridge_types::traits::BalancePrecisionConverter<crate::AssetId, crate::Balance, crate::Balance>
    for BalancePrecisionConverter
{
    fn from_sidechain(
        asset_id: &crate::AssetId,
        sidechain_precision: u8,
        amount: crate::Balance,
    ) -> Option<(crate::Balance, crate::Balance)> {
        let thischain_precision = crate::Assets::asset_infos(asset_id).2;
        Self::convert_precision(sidechain_precision, thischain_precision, amount)
            .map(|(a, b)| (b, a))
    }

    fn to_sidechain(
        asset_id: &crate::AssetId,
        sidechain_precision: u8,
        amount: crate::Balance,
    ) -> Option<(crate::Balance, crate::Balance)> {
        let thischain_precision = crate::Assets::asset_infos(asset_id).2;
        Self::convert_precision(thischain_precision, sidechain_precision, amount)
    }
}

impl bridge_types::traits::BalancePrecisionConverter<crate::AssetId, crate::Balance, U256>
    for BalancePrecisionConverter
{
    fn from_sidechain(
        asset_id: &crate::AssetId,
        sidechain_precision: u8,
        amount: U256,
    ) -> Option<(crate::Balance, U256)> {
        let thischain_precision = crate::Assets::asset_infos(asset_id).2;
        Self::convert_precision(
            sidechain_precision,
            thischain_precision,
            amount.try_into().ok()?,
        )
        .map(|(a, b)| (b, a.into()))
    }

    fn to_sidechain(
        asset_id: &crate::AssetId,
        sidechain_precision: u8,
        amount: crate::Balance,
    ) -> Option<(crate::Balance, U256)> {
        let thischain_precision = crate::Assets::asset_infos(asset_id).2;
        Self::convert_precision(thischain_precision, sidechain_precision, amount)
            .map(|(a, b)| (a, b.into()))
    }
}

pub struct GenericBalancePrecisionConverter;
impl bridge_types::traits::BalancePrecisionConverter<crate::AssetId, crate::Balance, GenericBalance>
    for GenericBalancePrecisionConverter
{
    fn from_sidechain(
        asset_id: &crate::AssetId,
        sidechain_precision: u8,
        amount: GenericBalance,
    ) -> Option<(crate::Balance, GenericBalance)> {
        let thischain_precision = crate::Assets::asset_infos(asset_id).2;
        match amount {
            GenericBalance::Substrate(val) => BalancePrecisionConverter::convert_precision(
                sidechain_precision,
                thischain_precision,
                val,
            )
            .map(|(a, b)| (b, GenericBalance::Substrate(a))),
            GenericBalance::EVM(_) => None,
        }
    }

    fn to_sidechain(
        asset_id: &crate::AssetId,
        sidechain_precision: u8,
        amount: crate::Balance,
    ) -> Option<(crate::Balance, GenericBalance)> {
        let thischain_precision = crate::Assets::asset_infos(asset_id).2;
        BalancePrecisionConverter::convert_precision(
            thischain_precision,
            sidechain_precision,
            amount,
        )
        .map(|(a, b)| (a, GenericBalance::Substrate(b)))
    }
}

pub struct SubstrateBridgeCallFilter;

impl Contains<DispatchableSubstrateBridgeCall> for SubstrateBridgeCallFilter {
    fn contains(call: &DispatchableSubstrateBridgeCall) -> bool {
        match &call.0 {
            bridge_types::substrate::BridgeCall::ParachainApp(_) => true,
            bridge_types::substrate::BridgeCall::XCMApp(_) => false,
            bridge_types::substrate::BridgeCall::DataSigner(_) => true,
            bridge_types::substrate::BridgeCall::MultisigVerifier(_) => true,
            bridge_types::substrate::BridgeCall::SubstrateApp(_) => true,
<<<<<<< HEAD
            #[cfg(not(feature = "ready-to-test"))] // Generic Susbtrate Bridge
            bridge_types::substrate::BridgeCall::SubstrateApp(_) => false,
            #[cfg(feature = "wip")] // EVM bridge
            bridge_types::substrate::BridgeCall::FAApp(_) => true,
            #[cfg(not(feature = "wip"))] // EVM bridge
            bridge_types::substrate::BridgeCall::FAApp(_) => false,
=======
>>>>>>> f2877845
        }
    }
}

#[cfg(feature = "wip")] // EVM bridge
pub struct EVMBridgeCallFilter;

#[cfg(all(feature = "wip", not(feature = "runtime-benchmarks")))] // EVM bridge
impl Contains<crate::RuntimeCall> for EVMBridgeCallFilter {
    fn contains(call: &crate::RuntimeCall) -> bool {
        match call {
            crate::RuntimeCall::EVMFungibleApp(_) => true,
            _ => false,
        }
    }
}

#[cfg(all(feature = "wip", feature = "runtime-benchmarks"))] // EVM bridge
impl Contains<crate::RuntimeCall> for EVMBridgeCallFilter {
    fn contains(_call: &crate::RuntimeCall) -> bool {
        true
    }
}

#[cfg(test)]
mod test {
    use super::*;

    use frame_support::weights::Weight;
    use pallet_preimage::WeightInfo;

    const MAX_WEIGHT: Weight = Weight::from_parts(1_459_875_000_000_u64, 0);
    const MEBIBYTE: u32 = 1024 * 1024;

    #[test]
    fn democracy_weight_info_should_scale_weight_linearly_up_to_max_preimage_size() {
        fn t(bytes: u32, expected: Weight, name: &str) {
            let actual = PreimageWeightInfo::note_preimage(bytes);
            assert_eq!(actual.ref_time(), expected.ref_time(), "{}", name);
            assert!(actual.ref_time() <= MAX_WEIGHT.ref_time(), "{}", name);
        }

        t(u32::MIN, Weight::from_parts(248_828_000, 0), "u32::MIN");
        t(1, Weight::from_parts(248_829_705, 0), "1");
        t(500_000, Weight::from_parts(1_101_328_000, 0), "500_000");
        t(1_000_000, Weight::from_parts(1_953_828_000, 0), "1_000_000");
        t(
            5 * MEBIBYTE,
            Weight::from_parts(9_187_938_400, 0),
            "5 * MEBIBYTE",
        );
    }

    #[test]
    fn democracy_weight_info_should_overweight_for_huge_preimages() {
        fn t(bytes: u32) {
            let actual = PreimageWeightInfo::note_preimage(bytes);
            assert_eq!(actual.ref_time(), 1_459_900_160_001_u64);
            assert!(actual.ref_time() > MAX_WEIGHT.ref_time());
        }

        t(5 * MEBIBYTE + 1);
        t(u32::MAX);
    }

    #[test]
    fn test_balance_precision_converter() {
        assert_eq!(
            BalancePrecisionConverter::convert_precision(12, 18, 123_u128),
            Some((123_u128, 123_000_000_u128))
        );
        assert_eq!(
            BalancePrecisionConverter::convert_precision(6, 60, 123_u128),
            None
        );
        assert_eq!(
            BalancePrecisionConverter::convert_precision(6, 6, u128::MAX),
            Some((u128::MAX, u128::MAX))
        );
        assert_eq!(
            BalancePrecisionConverter::convert_precision(18, 12, 123_456_789_123_456_789_u128),
            Some((123_456_789_123_000_000_u128, 123_456_789_123_u128))
        );
        assert_eq!(
            BalancePrecisionConverter::convert_precision(18, 12, 123_456_789_123_000_000_u128),
            Some((123_456_789_123_000_000_u128, 123_456_789_123_u128))
        );
        assert_eq!(
            BalancePrecisionConverter::convert_precision(18, 9, 123_456_789_123_000_000_u128),
            Some((123_456_789_000_000_000_u128, 123_456_789_u128))
        );
    }
}<|MERGE_RESOLUTION|>--- conflicted
+++ resolved
@@ -296,14 +296,6 @@
                 let call: crate::RuntimeCall = call.into();
                 call.dispatch(origin)
             }
-<<<<<<< HEAD
-            #[cfg(not(feature = "ready-to-test"))] // Generic Susbtrate Bridge
-            bridge_types::substrate::BridgeCall::SubstrateApp(_) => {
-                Err(DispatchErrorWithPostInfo {
-                    post_info: Default::default(),
-                    error: DispatchError::Other("Unavailable"),
-                })
-            }
             #[cfg(feature = "wip")] // EVM bridge
             bridge_types::substrate::BridgeCall::FAApp(msg) => {
                 let call: evm_fungible_app::Call<crate::Runtime> = msg.into();
@@ -315,8 +307,6 @@
                 post_info: Default::default(),
                 error: DispatchError::Other("Unavailable"),
             }),
-=======
->>>>>>> f2877845
         }
     }
 }
@@ -345,8 +335,6 @@
                     };
                 call.get_dispatch_info()
             }
-<<<<<<< HEAD
-            #[cfg(not(feature = "ready-to-test"))] // Generic Susbtrate Bridge
             bridge_types::substrate::BridgeCall::SubstrateApp(_) => Default::default(),
             #[cfg(feature = "wip")] // EVM bridge
             bridge_types::substrate::BridgeCall::FAApp(msg) => {
@@ -355,8 +343,6 @@
             }
             #[cfg(not(feature = "wip"))] // EVM bridge
             bridge_types::substrate::BridgeCall::FAApp(_) => Default::default(),
-=======
->>>>>>> f2877845
         }
     }
 }
@@ -498,15 +484,11 @@
             bridge_types::substrate::BridgeCall::DataSigner(_) => true,
             bridge_types::substrate::BridgeCall::MultisigVerifier(_) => true,
             bridge_types::substrate::BridgeCall::SubstrateApp(_) => true,
-<<<<<<< HEAD
-            #[cfg(not(feature = "ready-to-test"))] // Generic Susbtrate Bridge
             bridge_types::substrate::BridgeCall::SubstrateApp(_) => false,
             #[cfg(feature = "wip")] // EVM bridge
             bridge_types::substrate::BridgeCall::FAApp(_) => true,
             #[cfg(not(feature = "wip"))] // EVM bridge
             bridge_types::substrate::BridgeCall::FAApp(_) => false,
-=======
->>>>>>> f2877845
         }
     }
 }
