// This file is part of the SORA network and Polkaswap app.

// Copyright (c) 2020, 2021, Polka Biome Ltd. All rights reserved.
// SPDX-License-Identifier: BSD-4-Clause

// Redistribution and use in source and binary forms, with or without modification,
// are permitted provided that the following conditions are met:

// Redistributions of source code must retain the above copyright notice, this list
// of conditions and the following disclaimer.
// Redistributions in binary form must reproduce the above copyright notice, this
// list of conditions and the following disclaimer in the documentation and/or other
// materials provided with the distribution.
//
// All advertising materials mentioning features or use of this software must display
// the following acknowledgement: This product includes software developed by Polka Biome
// Ltd., SORA, and Polkaswap.
//
// Neither the name of the Polka Biome Ltd. nor the names of its contributors may be used
// to endorse or promote products derived from this software without specific prior written permission.

// THIS SOFTWARE IS PROVIDED BY Polka Biome Ltd. AS IS AND ANY EXPRESS OR IMPLIED WARRANTIES,
// INCLUDING, BUT NOT LIMITED TO, THE IMPLIED WARRANTIES OF MERCHANTABILITY AND FITNESS FOR
// A PARTICULAR PURPOSE ARE DISCLAIMED. IN NO EVENT SHALL Polka Biome Ltd. BE LIABLE FOR ANY
// DIRECT, INDIRECT, INCIDENTAL, SPECIAL, EXEMPLARY, OR CONSEQUENTIAL DAMAGES (INCLUDING,
// BUT NOT LIMITED TO, PROCUREMENT OF SUBSTITUTE GOODS OR SERVICES; LOSS OF USE, DATA, OR PROFITS;
// OR BUSINESS INTERRUPTION) HOWEVER CAUSED AND ON ANY THEORY OF LIABILITY, WHETHER IN CONTRACT,
// STRICT LIABILITY, OR TORT (INCLUDING NEGLIGENCE OR OTHERWISE) ARISING IN ANY WAY OUT OF THE
// USE OF THIS SOFTWARE, EVEN IF ADVISED OF THE POSSIBILITY OF SUCH DAMAGE.

use core::marker::PhantomData;

#[cfg(feature = "ready-to-test")]
use codec::{Decode, Encode};
use frame_support::dispatch::DispatchClass;
use frame_support::traits::{Currency, OnUnbalanced};
use frame_support::weights::constants::BlockExecutionWeight;
use frame_support::weights::Weight;
#[cfg(feature = "ready-to-test")]
use frame_support::{
    dispatch::{DispatchInfo, Dispatchable, GetDispatchInfo, PostDispatchInfo},
    traits::Contains,
    RuntimeDebug,
};

pub use common::weights::{BlockLength, BlockWeights, TransactionByteFee};
#[cfg(feature = "ready-to-test")]
use scale_info::TypeInfo;
#[cfg(feature = "ready-to-test")]
use sp_core::U256;

pub type NegativeImbalanceOf<T> = <<T as pallet_staking::Config>::Currency as Currency<
    <T as frame_system::Config>::AccountId,
>>::NegativeImbalance;

pub struct CollectiveWeightInfo<T>(PhantomData<T>);

pub struct DemocracyWeightInfo;

pub struct PreimageWeightInfo;

pub struct OnUnbalancedDemocracySlash<T> {
    _marker: PhantomData<T>,
}

const MAX_PREIMAGE_BYTES: u32 = 5 * 1024 * 1024;

impl pallet_preimage::WeightInfo for PreimageWeightInfo {
    fn note_preimage(bytes: u32) -> Weight {
        let max_weight: Weight = BlockWeights::get()
            .get(DispatchClass::Normal)
            .max_extrinsic
            .expect("Democracy pallet must have max extrinsic weight");
        if bytes > MAX_PREIMAGE_BYTES {
            return max_weight.saturating_add(Weight::from_parts(1, 0));
        }
        let weight = <() as pallet_preimage::WeightInfo>::note_preimage(bytes);
        let max_dispatch_weight: Weight = max_weight.saturating_sub(BlockExecutionWeight::get());
        // We want to keep it as high as possible, but can't risk having it reject,
        // so we always the base block execution weight as a max
        max_dispatch_weight.min(weight)
    }

    fn note_requested_preimage(s: u32) -> Weight {
        <() as pallet_preimage::WeightInfo>::note_requested_preimage(s)
    }

    fn note_no_deposit_preimage(s: u32) -> Weight {
        <() as pallet_preimage::WeightInfo>::note_no_deposit_preimage(s)
    }

    fn unnote_preimage() -> Weight {
        <() as pallet_preimage::WeightInfo>::unnote_preimage()
    }

    fn unnote_no_deposit_preimage() -> Weight {
        <() as pallet_preimage::WeightInfo>::unnote_no_deposit_preimage()
    }

    fn request_preimage() -> Weight {
        <() as pallet_preimage::WeightInfo>::request_preimage()
    }

    fn request_no_deposit_preimage() -> Weight {
        <() as pallet_preimage::WeightInfo>::request_no_deposit_preimage()
    }

    fn request_unnoted_preimage() -> Weight {
        <() as pallet_preimage::WeightInfo>::request_unnoted_preimage()
    }

    fn request_requested_preimage() -> Weight {
        <() as pallet_preimage::WeightInfo>::request_requested_preimage()
    }

    fn unrequest_preimage() -> Weight {
        <() as pallet_preimage::WeightInfo>::unrequest_preimage()
    }

    fn unrequest_unnoted_preimage() -> Weight {
        <() as pallet_preimage::WeightInfo>::unrequest_unnoted_preimage()
    }

    fn unrequest_multi_referenced_preimage() -> Weight {
        <() as pallet_preimage::WeightInfo>::unrequest_multi_referenced_preimage()
    }
}

impl<T: frame_system::Config> pallet_collective::WeightInfo for CollectiveWeightInfo<T> {
    fn set_members(m: u32, n: u32, p: u32) -> Weight {
        <() as pallet_collective::WeightInfo>::set_members(m, n, p)
    }
    fn execute(b: u32, m: u32) -> Weight {
        <() as pallet_collective::WeightInfo>::execute(b, m)
    }
    fn propose_execute(b: u32, m: u32) -> Weight {
        <() as pallet_collective::WeightInfo>::propose_execute(b, m)
    }
    fn propose_proposed(b: u32, m: u32, p: u32) -> Weight {
        <() as pallet_collective::WeightInfo>::propose_proposed(b, m, p)
    }
    fn vote(m: u32) -> Weight {
        <() as pallet_collective::WeightInfo>::vote(m)
    }
    fn close_early_disapproved(m: u32, p: u32) -> Weight {
        <() as pallet_collective::WeightInfo>::close_early_disapproved(m, p)
    }
    fn close_early_approved(bytes: u32, m: u32, p: u32) -> Weight {
        let max_weight: Weight = BlockWeights::get()
            .get(DispatchClass::Normal)
            .max_extrinsic
            .expect("Collective pallet must have max extrinsic weight");
        if bytes > MAX_PREIMAGE_BYTES {
            return max_weight.saturating_add(Weight::from_parts(1, 0));
        }
        let weight = <() as pallet_collective::WeightInfo>::close_early_approved(bytes, m, p);
        let max_dispatch_weight: Weight = max_weight.saturating_sub(BlockExecutionWeight::get());
        // We want to keep it as high as possible, but can't risk having it reject,
        // so we always the base block execution weight as a max
        max_dispatch_weight.min(weight)
    }
    fn close_disapproved(m: u32, p: u32) -> Weight {
        <() as pallet_collective::WeightInfo>::close_disapproved(m, p)
    }
    fn close_approved(bytes: u32, m: u32, p: u32) -> Weight {
        let max_weight: Weight = BlockWeights::get()
            .get(DispatchClass::Normal)
            .max_extrinsic
            .expect("Collective pallet must have max extrinsic weight");
        if bytes > MAX_PREIMAGE_BYTES {
            return max_weight.saturating_add(Weight::from_parts(1, 0));
        }
        let weight = <() as pallet_collective::WeightInfo>::close_approved(bytes, m, p);
        let max_dispatch_weight: Weight = max_weight.saturating_sub(BlockExecutionWeight::get());
        // We want to keep it as high as possible, but can't risk having it reject,
        // so we always the base block execution weight as a max
        max_dispatch_weight.min(weight)
    }
    fn disapprove_proposal(p: u32) -> Weight {
        <() as pallet_collective::WeightInfo>::disapprove_proposal(p)
    }
}

impl pallet_democracy::WeightInfo for DemocracyWeightInfo {
    fn on_initialize_base_with_launch_period(r: u32) -> Weight {
        <() as pallet_democracy::WeightInfo>::on_initialize_base_with_launch_period(r)
    }
    fn propose() -> Weight {
        <() as pallet_democracy::WeightInfo>::propose()
    }
    fn second() -> Weight {
        <() as pallet_democracy::WeightInfo>::second()
    }
    fn vote_new() -> Weight {
        <() as pallet_democracy::WeightInfo>::vote_new()
    }
    fn vote_existing() -> Weight {
        <() as pallet_democracy::WeightInfo>::vote_existing()
    }
    fn emergency_cancel() -> Weight {
        <() as pallet_democracy::WeightInfo>::emergency_cancel()
    }
    fn blacklist() -> Weight {
        <() as pallet_democracy::WeightInfo>::blacklist()
    }
    fn external_propose() -> Weight {
        <() as pallet_democracy::WeightInfo>::external_propose()
    }
    fn external_propose_majority() -> Weight {
        <() as pallet_democracy::WeightInfo>::external_propose_majority()
    }
    fn external_propose_default() -> Weight {
        <() as pallet_democracy::WeightInfo>::external_propose_default()
    }
    fn fast_track() -> Weight {
        <() as pallet_democracy::WeightInfo>::fast_track()
    }
    fn veto_external() -> Weight {
        <() as pallet_democracy::WeightInfo>::veto_external()
    }
    fn cancel_proposal() -> Weight {
        <() as pallet_democracy::WeightInfo>::cancel_proposal()
    }
    fn cancel_referendum() -> Weight {
        <() as pallet_democracy::WeightInfo>::cancel_referendum()
    }
    fn on_initialize_base(r: u32) -> Weight {
        <() as pallet_democracy::WeightInfo>::on_initialize_base(r)
    }
    fn delegate(r: u32) -> Weight {
        <() as pallet_democracy::WeightInfo>::delegate(r)
    }
    fn undelegate(r: u32) -> Weight {
        <() as pallet_democracy::WeightInfo>::undelegate(r)
    }
    fn clear_public_proposals() -> Weight {
        <() as pallet_democracy::WeightInfo>::clear_public_proposals()
    }
    fn unlock_remove(r: u32) -> Weight {
        <() as pallet_democracy::WeightInfo>::unlock_remove(r)
    }
    fn unlock_set(r: u32) -> Weight {
        <() as pallet_democracy::WeightInfo>::unlock_set(r)
    }
    fn remove_vote(r: u32) -> Weight {
        <() as pallet_democracy::WeightInfo>::remove_vote(r)
    }
    fn remove_other_vote(r: u32) -> Weight {
        <() as pallet_democracy::WeightInfo>::remove_other_vote(r)
    }
}

impl<T: frame_system::Config + pallet_staking::Config> OnUnbalanced<NegativeImbalanceOf<T>>
    for OnUnbalancedDemocracySlash<T>
{
    /// This implementation allows us to handle the funds that were burned in democracy pallet.
    /// Democracy pallet already did `slash_reserved` for them.
    fn on_nonzero_unbalanced(_amount: NegativeImbalanceOf<T>) {}
}

#[cfg(feature = "ready-to-test")] // Substrate bridge
#[derive(Encode, Decode, Clone, PartialEq, Eq, RuntimeDebug, TypeInfo)]
pub struct DispatchableSubstrateBridgeCall(bridge_types::substrate::BridgeCall);

#[cfg(feature = "ready-to-test")] // Substrate bridge
impl Dispatchable for DispatchableSubstrateBridgeCall {
    type RuntimeOrigin = crate::RuntimeOrigin;
    type Config = crate::Runtime;
    type Info = DispatchInfo;
    type PostInfo = PostDispatchInfo;

    fn dispatch(
        self,
        origin: Self::RuntimeOrigin,
    ) -> sp_runtime::DispatchResultWithInfo<Self::PostInfo> {
        frame_support::log::debug!("Dispatching SubstrateBridgeCall: {:?}", self.0);
        match self.0 {
            bridge_types::substrate::BridgeCall::SubstrateApp(msg) => {
                let call: substrate_bridge_app::Call<crate::Runtime> = msg.into();
                let call: crate::RuntimeCall = call.into();
                call.dispatch(origin)
            }
            bridge_types::substrate::BridgeCall::XCMApp(_msg) => unimplemented!(),
            bridge_types::substrate::BridgeCall::DataSigner(msg) => {
                let call: bridge_data_signer::Call<crate::Runtime> = msg.into();
                let call: crate::RuntimeCall = call.into();
                call.dispatch(origin)
            }
            bridge_types::substrate::BridgeCall::MultisigVerifier(msg) => {
                let call: multisig_verifier::Call<crate::Runtime> = msg.into();
                let call: crate::RuntimeCall = call.into();
                call.dispatch(origin)
            }
        }
    }
}

<<<<<<< HEAD
#[cfg(feature = "wip")] // Substrate bridge
=======
#[cfg(feature = "ready-to-test")] // Substrate bridge
>>>>>>> 2e6507c7
impl GetDispatchInfo for DispatchableSubstrateBridgeCall {
    fn get_dispatch_info(&self) -> DispatchInfo {
        match &self.0 {
            bridge_types::substrate::BridgeCall::SubstrateApp(msg) => {
                let call: substrate_bridge_app::Call<crate::Runtime> = msg.clone().into();
                call.get_dispatch_info()
            }
            bridge_types::substrate::BridgeCall::XCMApp(_msg) => unimplemented!(),
            bridge_types::substrate::BridgeCall::DataSigner(msg) => {
                let call: bridge_data_signer::Call<crate::Runtime> = msg.clone().into();
                call.get_dispatch_info()
            }
            bridge_types::substrate::BridgeCall::MultisigVerifier(msg) => {
                let call: multisig_verifier::Call<crate::Runtime> = msg.clone().into();
                call.get_dispatch_info()
            }
        }
    }
}

<<<<<<< HEAD
=======
#[cfg(feature = "ready-to-test")] // Bridges
>>>>>>> 2e6507c7
pub struct BalancePrecisionConverter;

#[cfg(feature = "ready-to-test")] // Bridges
impl BalancePrecisionConverter {
    fn convert_precision(
        precision_from: u8,
        precision_to: u8,
        amount: crate::Balance,
    ) -> Option<crate::Balance> {
        if precision_from == precision_to {
            return Some(amount);
        }
        if precision_from < precision_to {
            let exp = (precision_to - precision_from) as u32;
            let coeff = 10_u128.checked_pow(exp)?;
            let coerced_amount = amount.saturating_mul(coeff);
            if coerced_amount / coeff != amount {
                return None;
            }
            Some(coerced_amount)
        } else {
            let exp = (precision_from - precision_to) as u32;
            let coeff = 10_u128.checked_pow(exp)?;
            let coerced_amount = amount / coeff;
            if coerced_amount * coeff != amount {
                return None;
            }
            Some(coerced_amount)
        }
    }
}

#[cfg(feature = "ready-to-test")] // Bridges
impl bridge_types::traits::BalancePrecisionConverter<crate::AssetId, crate::Balance, crate::Balance>
    for BalancePrecisionConverter
{
    fn from_sidechain(
        asset_id: &crate::AssetId,
        sidechain_precision: u8,
        amount: crate::Balance,
    ) -> Option<crate::Balance> {
        let thischain_precision = crate::Assets::asset_infos(asset_id).2;
        Self::convert_precision(sidechain_precision, thischain_precision, amount)
    }

    fn to_sidechain(
        asset_id: &crate::AssetId,
        sidechain_precision: u8,
        amount: crate::Balance,
    ) -> Option<crate::Balance> {
        let thischain_precision = crate::Assets::asset_infos(asset_id).2;
        Self::convert_precision(thischain_precision, sidechain_precision, amount)
    }
}

#[cfg(feature = "ready-to-test")] // Bridges
impl bridge_types::traits::BalancePrecisionConverter<crate::AssetId, crate::Balance, U256>
    for BalancePrecisionConverter
{
    fn from_sidechain(
        asset_id: &crate::AssetId,
        sidechain_precision: u8,
        amount: U256,
    ) -> Option<crate::Balance> {
        let thischain_precision = crate::Assets::asset_infos(asset_id).2;
        let res = Self::convert_precision(
            sidechain_precision,
            thischain_precision,
            amount.try_into().ok()?,
        )?;
        Some(res)
    }

    fn to_sidechain(
        asset_id: &crate::AssetId,
        sidechain_precision: u8,
        amount: crate::Balance,
    ) -> Option<U256> {
        let thischain_precision = crate::Assets::asset_infos(asset_id).2;
        Self::convert_precision(thischain_precision, sidechain_precision, amount).map(Into::into)
    }
}

#[cfg(feature = "ready-to-test")] // Substrate bridge
pub struct SubstrateBridgeCallFilter;

#[cfg(feature = "ready-to-test")] // Substrate bridge
impl Contains<DispatchableSubstrateBridgeCall> for SubstrateBridgeCallFilter {
    fn contains(call: &DispatchableSubstrateBridgeCall) -> bool {
        match &call.0 {
            bridge_types::substrate::BridgeCall::SubstrateApp(_) => true,
            bridge_types::substrate::BridgeCall::XCMApp(_) => false,
            bridge_types::substrate::BridgeCall::DataSigner(_) => true,
            bridge_types::substrate::BridgeCall::MultisigVerifier(_) => true,
        }
    }
}

#[cfg(feature = "ready-to-test")] // EVM bridge
pub struct EVMBridgeCallFilter;

<<<<<<< HEAD
#[cfg(all(feature = "wip", not(feature = "runtime-benchmarks")))] // EVM bridge
=======
#[cfg(all(feature = "ready-to-test", not(feature = "runtime-benchmarks")))] // EVM bridge
>>>>>>> 2e6507c7
impl Contains<crate::RuntimeCall> for EVMBridgeCallFilter {
    fn contains(call: &crate::RuntimeCall) -> bool {
        match call {
            crate::RuntimeCall::ERC20App(_) | crate::RuntimeCall::EthApp(_) => true,
            _ => false,
        }
    }
}

<<<<<<< HEAD
#[cfg(all(feature = "wip", feature = "runtime-benchmarks"))] // EVM bridge
=======
#[cfg(all(feature = "ready-to-test", feature = "runtime-benchmarks"))] // EVM bridge
>>>>>>> 2e6507c7
impl Contains<crate::RuntimeCall> for EVMBridgeCallFilter {
    fn contains(_call: &crate::RuntimeCall) -> bool {
        true
    }
}

#[cfg(test)]
mod test {
    use super::*;

    use frame_support::weights::Weight;
    use pallet_preimage::WeightInfo;

    const MAX_WEIGHT: Weight = Weight::from_parts(1_459_875_000_000_u64, 0);
    const MEBIBYTE: u32 = 1024 * 1024;

    #[test]
    fn democracy_weight_info_should_scale_weight_linearly_up_to_max_preimage_size() {
        fn t(bytes: u32, expected: Weight, name: &str) {
            let actual = PreimageWeightInfo::note_preimage(bytes);
            assert_eq!(actual.ref_time(), expected.ref_time(), "{}", name);
            assert!(actual.ref_time() <= MAX_WEIGHT.ref_time(), "{}", name);
        }

        t(u32::MIN, Weight::from_parts(248_828_000, 0), "u32::MIN");
        t(1, Weight::from_parts(248_829_705, 0), "1");
        t(500_000, Weight::from_parts(1_101_328_000, 0), "500_000");
        t(1_000_000, Weight::from_parts(1_953_828_000, 0), "1_000_000");
        t(
            5 * MEBIBYTE,
            Weight::from_parts(9_187_938_400, 0),
            "5 * MEBIBYTE",
        );
    }

    #[test]
    fn democracy_weight_info_should_overweight_for_huge_preimages() {
        fn t(bytes: u32) {
            let actual = PreimageWeightInfo::note_preimage(bytes);
            assert_eq!(actual.ref_time(), 1_459_900_160_001_u64);
            assert!(actual.ref_time() > MAX_WEIGHT.ref_time());
        }

        t(5 * MEBIBYTE + 1);
        t(u32::MAX);
    }
}<|MERGE_RESOLUTION|>--- conflicted
+++ resolved
@@ -295,11 +295,7 @@
     }
 }
 
-<<<<<<< HEAD
-#[cfg(feature = "wip")] // Substrate bridge
-=======
 #[cfg(feature = "ready-to-test")] // Substrate bridge
->>>>>>> 2e6507c7
 impl GetDispatchInfo for DispatchableSubstrateBridgeCall {
     fn get_dispatch_info(&self) -> DispatchInfo {
         match &self.0 {
@@ -320,10 +316,7 @@
     }
 }
 
-<<<<<<< HEAD
-=======
 #[cfg(feature = "ready-to-test")] // Bridges
->>>>>>> 2e6507c7
 pub struct BalancePrecisionConverter;
 
 #[cfg(feature = "ready-to-test")] // Bridges
@@ -425,11 +418,7 @@
 #[cfg(feature = "ready-to-test")] // EVM bridge
 pub struct EVMBridgeCallFilter;
 
-<<<<<<< HEAD
-#[cfg(all(feature = "wip", not(feature = "runtime-benchmarks")))] // EVM bridge
-=======
 #[cfg(all(feature = "ready-to-test", not(feature = "runtime-benchmarks")))] // EVM bridge
->>>>>>> 2e6507c7
 impl Contains<crate::RuntimeCall> for EVMBridgeCallFilter {
     fn contains(call: &crate::RuntimeCall) -> bool {
         match call {
@@ -439,11 +428,7 @@
     }
 }
 
-<<<<<<< HEAD
-#[cfg(all(feature = "wip", feature = "runtime-benchmarks"))] // EVM bridge
-=======
 #[cfg(all(feature = "ready-to-test", feature = "runtime-benchmarks"))] // EVM bridge
->>>>>>> 2e6507c7
 impl Contains<crate::RuntimeCall> for EVMBridgeCallFilter {
     fn contains(_call: &crate::RuntimeCall) -> bool {
         true
