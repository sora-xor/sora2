// This file is part of the SORA network and Polkaswap app.

// Copyright (c) 2020, 2021, Polka Biome Ltd. All rights reserved.
// SPDX-License-Identifier: BSD-4-Clause

// Redistribution and use in source and binary forms, with or without modification,
// are permitted provided that the following conditions are met:

// Redistributions of source code must retain the above copyright notice, this list
// of conditions and the following disclaimer.
// Redistributions in binary form must reproduce the above copyright notice, this
// list of conditions and the following disclaimer in the documentation and/or other
// materials provided with the distribution.
//
// All advertising materials mentioning features or use of this software must display
// the following acknowledgement: This product includes software developed by Polka Biome
// Ltd., SORA, and Polkaswap.
//
// Neither the name of the Polka Biome Ltd. nor the names of its contributors may be used
// to endorse or promote products derived from this software without specific prior written permission.

// THIS SOFTWARE IS PROVIDED BY Polka Biome Ltd. AS IS AND ANY EXPRESS OR IMPLIED WARRANTIES,
// INCLUDING, BUT NOT LIMITED TO, THE IMPLIED WARRANTIES OF MERCHANTABILITY AND FITNESS FOR
// A PARTICULAR PURPOSE ARE DISCLAIMED. IN NO EVENT SHALL Polka Biome Ltd. BE LIABLE FOR ANY
// DIRECT, INDIRECT, INCIDENTAL, SPECIAL, EXEMPLARY, OR CONSEQUENTIAL DAMAGES (INCLUDING,
// BUT NOT LIMITED TO, PROCUREMENT OF SUBSTITUTE GOODS OR SERVICES; LOSS OF USE, DATA, OR PROFITS;
// OR BUSINESS INTERRUPTION) HOWEVER CAUSED AND ON ANY THEORY OF LIABILITY, WHETHER IN CONTRACT,
// STRICT LIABILITY, OR TORT (INCLUDING NEGLIGENCE OR OTHERWISE) ARISING IN ANY WAY OUT OF THE
// USE OF THIS SOFTWARE, EVEN IF ADVISED OF THE POSSIBILITY OF SUCH DAMAGE.

use core::marker::PhantomData;

#[cfg(feature = "ready-to-test")]
use bridge_types::traits::BridgeAssetRegistry;
#[cfg(feature = "ready-to-test")]
use codec::{Decode, Encode};
use frame_support::dispatch::DispatchClass;
use frame_support::traits::{Currency, OnUnbalanced};
use frame_support::weights::constants::BlockExecutionWeight;
use frame_support::weights::Weight;
#[cfg(feature = "ready-to-test")]
use frame_support::{
    dispatch::{DispatchInfo, Dispatchable, PostDispatchInfo},
    traits::Contains,
    RuntimeDebug,
};

pub use common::weights::{BlockLength, BlockWeights, TransactionByteFee};
#[cfg(feature = "ready-to-test")]
use scale_info::TypeInfo;
<<<<<<< HEAD
#[cfg(feature = "ready-to-test")]
=======
use sp_core::U256;
#[cfg(feature = "wip")]
>>>>>>> 145ae2e3
use sp_runtime::DispatchError;

pub type NegativeImbalanceOf<T> = <<T as pallet_staking::Config>::Currency as Currency<
    <T as frame_system::Config>::AccountId,
>>::NegativeImbalance;

pub struct CollectiveWeightInfo<T>(PhantomData<T>);

pub struct DemocracyWeightInfo;

pub struct PreimageWeightInfo;

pub struct OnUnbalancedDemocracySlash<T> {
    _marker: PhantomData<T>,
}

const MAX_PREIMAGE_BYTES: u32 = 5 * 1024 * 1024;

impl pallet_preimage::WeightInfo for PreimageWeightInfo {
    fn note_preimage(bytes: u32) -> Weight {
        let max_weight: Weight = BlockWeights::get()
            .get(DispatchClass::Normal)
            .max_extrinsic
            .expect("Democracy pallet must have max extrinsic weight");
        if bytes > MAX_PREIMAGE_BYTES {
            return max_weight.saturating_add(Weight::from_parts(1, 0));
        }
        let weight = <() as pallet_preimage::WeightInfo>::note_preimage(bytes);
        let max_dispatch_weight: Weight = max_weight.saturating_sub(BlockExecutionWeight::get());
        // We want to keep it as high as possible, but can't risk having it reject,
        // so we always the base block execution weight as a max
        max_dispatch_weight.min(weight)
    }

    fn note_requested_preimage(s: u32) -> Weight {
        <() as pallet_preimage::WeightInfo>::note_requested_preimage(s)
    }

    fn note_no_deposit_preimage(s: u32) -> Weight {
        <() as pallet_preimage::WeightInfo>::note_no_deposit_preimage(s)
    }

    fn unnote_preimage() -> Weight {
        <() as pallet_preimage::WeightInfo>::unnote_preimage()
    }

    fn unnote_no_deposit_preimage() -> Weight {
        <() as pallet_preimage::WeightInfo>::unnote_no_deposit_preimage()
    }

    fn request_preimage() -> Weight {
        <() as pallet_preimage::WeightInfo>::request_preimage()
    }

    fn request_no_deposit_preimage() -> Weight {
        <() as pallet_preimage::WeightInfo>::request_no_deposit_preimage()
    }

    fn request_unnoted_preimage() -> Weight {
        <() as pallet_preimage::WeightInfo>::request_unnoted_preimage()
    }

    fn request_requested_preimage() -> Weight {
        <() as pallet_preimage::WeightInfo>::request_requested_preimage()
    }

    fn unrequest_preimage() -> Weight {
        <() as pallet_preimage::WeightInfo>::unrequest_preimage()
    }

    fn unrequest_unnoted_preimage() -> Weight {
        <() as pallet_preimage::WeightInfo>::unrequest_unnoted_preimage()
    }

    fn unrequest_multi_referenced_preimage() -> Weight {
        <() as pallet_preimage::WeightInfo>::unrequest_multi_referenced_preimage()
    }
}

impl<T: frame_system::Config> pallet_collective::WeightInfo for CollectiveWeightInfo<T> {
    fn set_members(m: u32, n: u32, p: u32) -> Weight {
        <() as pallet_collective::WeightInfo>::set_members(m, n, p)
    }
    fn execute(b: u32, m: u32) -> Weight {
        <() as pallet_collective::WeightInfo>::execute(b, m)
    }
    fn propose_execute(b: u32, m: u32) -> Weight {
        <() as pallet_collective::WeightInfo>::propose_execute(b, m)
    }
    fn propose_proposed(b: u32, m: u32, p: u32) -> Weight {
        <() as pallet_collective::WeightInfo>::propose_proposed(b, m, p)
    }
    fn vote(m: u32) -> Weight {
        <() as pallet_collective::WeightInfo>::vote(m)
    }
    fn close_early_disapproved(m: u32, p: u32) -> Weight {
        <() as pallet_collective::WeightInfo>::close_early_disapproved(m, p)
    }
    fn close_early_approved(bytes: u32, m: u32, p: u32) -> Weight {
        let max_weight: Weight = BlockWeights::get()
            .get(DispatchClass::Normal)
            .max_extrinsic
            .expect("Collective pallet must have max extrinsic weight");
        if bytes > MAX_PREIMAGE_BYTES {
            return max_weight.saturating_add(Weight::from_parts(1, 0));
        }
        let weight = <() as pallet_collective::WeightInfo>::close_early_approved(bytes, m, p);
        let max_dispatch_weight: Weight = max_weight.saturating_sub(BlockExecutionWeight::get());
        // We want to keep it as high as possible, but can't risk having it reject,
        // so we always the base block execution weight as a max
        max_dispatch_weight.min(weight)
    }
    fn close_disapproved(m: u32, p: u32) -> Weight {
        <() as pallet_collective::WeightInfo>::close_disapproved(m, p)
    }
    fn close_approved(bytes: u32, m: u32, p: u32) -> Weight {
        let max_weight: Weight = BlockWeights::get()
            .get(DispatchClass::Normal)
            .max_extrinsic
            .expect("Collective pallet must have max extrinsic weight");
        if bytes > MAX_PREIMAGE_BYTES {
            return max_weight.saturating_add(Weight::from_parts(1, 0));
        }
        let weight = <() as pallet_collective::WeightInfo>::close_approved(bytes, m, p);
        let max_dispatch_weight: Weight = max_weight.saturating_sub(BlockExecutionWeight::get());
        // We want to keep it as high as possible, but can't risk having it reject,
        // so we always the base block execution weight as a max
        max_dispatch_weight.min(weight)
    }
    fn disapprove_proposal(p: u32) -> Weight {
        <() as pallet_collective::WeightInfo>::disapprove_proposal(p)
    }
}

impl pallet_democracy::WeightInfo for DemocracyWeightInfo {
    fn on_initialize_base_with_launch_period(r: u32) -> Weight {
        <() as pallet_democracy::WeightInfo>::on_initialize_base_with_launch_period(r)
    }
    fn propose() -> Weight {
        <() as pallet_democracy::WeightInfo>::propose()
    }
    fn second() -> Weight {
        <() as pallet_democracy::WeightInfo>::second()
    }
    fn vote_new() -> Weight {
        <() as pallet_democracy::WeightInfo>::vote_new()
    }
    fn vote_existing() -> Weight {
        <() as pallet_democracy::WeightInfo>::vote_existing()
    }
    fn emergency_cancel() -> Weight {
        <() as pallet_democracy::WeightInfo>::emergency_cancel()
    }
    fn blacklist() -> Weight {
        <() as pallet_democracy::WeightInfo>::blacklist()
    }
    fn external_propose() -> Weight {
        <() as pallet_democracy::WeightInfo>::external_propose()
    }
    fn external_propose_majority() -> Weight {
        <() as pallet_democracy::WeightInfo>::external_propose_majority()
    }
    fn external_propose_default() -> Weight {
        <() as pallet_democracy::WeightInfo>::external_propose_default()
    }
    fn fast_track() -> Weight {
        <() as pallet_democracy::WeightInfo>::fast_track()
    }
    fn veto_external() -> Weight {
        <() as pallet_democracy::WeightInfo>::veto_external()
    }
    fn cancel_proposal() -> Weight {
        <() as pallet_democracy::WeightInfo>::cancel_proposal()
    }
    fn cancel_referendum() -> Weight {
        <() as pallet_democracy::WeightInfo>::cancel_referendum()
    }
    fn on_initialize_base(r: u32) -> Weight {
        <() as pallet_democracy::WeightInfo>::on_initialize_base(r)
    }
    fn delegate(r: u32) -> Weight {
        <() as pallet_democracy::WeightInfo>::delegate(r)
    }
    fn undelegate(r: u32) -> Weight {
        <() as pallet_democracy::WeightInfo>::undelegate(r)
    }
    fn clear_public_proposals() -> Weight {
        <() as pallet_democracy::WeightInfo>::clear_public_proposals()
    }
    fn unlock_remove(r: u32) -> Weight {
        <() as pallet_democracy::WeightInfo>::unlock_remove(r)
    }
    fn unlock_set(r: u32) -> Weight {
        <() as pallet_democracy::WeightInfo>::unlock_set(r)
    }
    fn remove_vote(r: u32) -> Weight {
        <() as pallet_democracy::WeightInfo>::remove_vote(r)
    }
    fn remove_other_vote(r: u32) -> Weight {
        <() as pallet_democracy::WeightInfo>::remove_other_vote(r)
    }
}

impl<T: frame_system::Config + pallet_staking::Config> OnUnbalanced<NegativeImbalanceOf<T>>
    for OnUnbalancedDemocracySlash<T>
{
    /// This implementation allows us to handle the funds that were burned in democracy pallet.
    /// Democracy pallet already did `slash_reserved` for them.
    fn on_nonzero_unbalanced(_amount: NegativeImbalanceOf<T>) {}
}

#[cfg(feature = "ready-to-test")] // Substrate bridge
#[derive(Encode, Decode, Clone, PartialEq, Eq, RuntimeDebug, TypeInfo)]
pub struct DispatchableSubstrateBridgeCall(bridge_types::substrate::BridgeCall);

#[cfg(feature = "ready-to-test")] // Substrate bridge
impl Dispatchable for DispatchableSubstrateBridgeCall {
    type RuntimeOrigin = crate::RuntimeOrigin;
    type Config = crate::Runtime;
    type Info = DispatchInfo;
    type PostInfo = PostDispatchInfo;

    fn dispatch(
        self,
        origin: Self::RuntimeOrigin,
    ) -> sp_runtime::DispatchResultWithInfo<Self::PostInfo> {
        frame_support::log::info!("Dispatching SubstrateBridgeCall: {:?}", self.0);
        match self.0 {
            bridge_types::substrate::BridgeCall::SubstrateApp(msg) => {
                let call: substrate_bridge_app::Call<crate::Runtime> = msg.into();
                let call: crate::RuntimeCall = call.into();
                call.dispatch(origin)
            }
            bridge_types::substrate::BridgeCall::XCMApp(_msg) => unimplemented!(),
            bridge_types::substrate::BridgeCall::DataSigner(msg) => {
                let call: bridge_data_signer::Call<crate::Runtime> = msg.into();
                let call: crate::RuntimeCall = call.into();
                call.dispatch(origin)
            }
            bridge_types::substrate::BridgeCall::MultisigVerifier(msg) => {
                let call: multisig_verifier::Call<crate::Runtime> = msg.into();
                let call: crate::RuntimeCall = call.into();
                call.dispatch(origin)
            }
        }
    }
}

#[cfg(feature = "ready-to-test")] // Bridges
pub struct BridgeAssetRegistryImpl;

#[cfg(feature = "ready-to-test")] // Bridges
impl BridgeAssetRegistry<crate::AccountId, crate::AssetId> for BridgeAssetRegistryImpl {
    type AssetName = crate::AssetName;
    type AssetSymbol = crate::AssetSymbol;

    fn register_asset(
        owner: crate::AccountId,
        name: Self::AssetName,
        symbol: Self::AssetSymbol,
    ) -> Result<crate::AssetId, DispatchError> {
        let asset_id = crate::Assets::register_from(&owner, symbol, name, 18, 0, true, None, None)?;
        Ok(asset_id)
    }

    fn manage_asset(
        manager: crate::AccountId,
        asset_id: crate::AssetId,
    ) -> frame_support::pallet_prelude::DispatchResult {
        let scope = permissions::Scope::Limited(common::hash(&asset_id));
        for permission_id in [permissions::BURN, permissions::MINT] {
            if permissions::Pallet::<crate::Runtime>::check_permission_with_scope(
                manager.clone(),
                permission_id,
                &scope,
            )
            .is_err()
            {
                permissions::Pallet::<crate::Runtime>::assign_permission(
                    manager.clone(),
                    &manager,
                    permission_id,
                    scope,
                )?;
            }
        }
        Ok(())
    }

    fn get_raw_info(asset_id: crate::AssetId) -> bridge_types::types::RawAssetInfo {
        let (asset_symbol, asset_name, precision, ..) = crate::Assets::asset_infos(asset_id);
        bridge_types::types::RawAssetInfo {
            name: asset_name.0,
            symbol: asset_symbol.0,
            precision,
        }
    }
}

pub struct BalancePrecisionConverter;

impl BalancePrecisionConverter {
    fn convert_precision(
        precision_from: u8,
        precision_to: u8,
        amount: crate::Balance,
    ) -> Option<crate::Balance> {
        if precision_from == precision_to {
            return Some(amount);
        }
        if precision_from < precision_to {
            let exp = (precision_to - precision_from) as u32;
            let coeff = 10_u128.checked_pow(exp)?;
            let coerced_amount = amount.saturating_mul(coeff);
            if coerced_amount / coeff != amount {
                return None;
            }
            Some(coerced_amount)
        } else {
            let exp = (precision_from - precision_to) as u32;
            let coeff = 10_u128.checked_pow(exp)?;
            let coerced_amount = amount / coeff;
            if coerced_amount * coeff != amount {
                return None;
            }
            Some(coerced_amount)
        }
    }
}

impl bridge_types::traits::BalancePrecisionConverter<crate::AssetId, crate::Balance, crate::Balance>
    for BalancePrecisionConverter
{
    fn from_sidechain(
        asset_id: &crate::AssetId,
        sidechain_precision: u8,
        amount: crate::Balance,
    ) -> Option<crate::Balance> {
        let thischain_precision = crate::Assets::asset_infos(asset_id).2;
        Self::convert_precision(sidechain_precision, thischain_precision, amount)
    }

    fn to_sidechain(
        asset_id: &crate::AssetId,
        sidechain_precision: u8,
        amount: crate::Balance,
    ) -> Option<crate::Balance> {
        let thischain_precision = crate::Assets::asset_infos(asset_id).2;
        Self::convert_precision(thischain_precision, sidechain_precision, amount)
    }
}

impl bridge_types::traits::BalancePrecisionConverter<crate::AssetId, crate::Balance, U256>
    for BalancePrecisionConverter
{
    fn from_sidechain(
        asset_id: &crate::AssetId,
        sidechain_precision: u8,
        amount: U256,
    ) -> Option<crate::Balance> {
        let thischain_precision = crate::Assets::asset_infos(asset_id).2;
        let res = Self::convert_precision(
            sidechain_precision,
            thischain_precision,
            amount.try_into().ok()?,
        )?;
        Some(res)
    }

    fn to_sidechain(
        asset_id: &crate::AssetId,
        sidechain_precision: u8,
        amount: crate::Balance,
    ) -> Option<U256> {
        let thischain_precision = crate::Assets::asset_infos(asset_id).2;
        Self::convert_precision(thischain_precision, sidechain_precision, amount).map(Into::into)
    }
}

#[cfg(feature = "ready-to-test")] // Substrate bridge
pub struct SubstrateBridgeCallFilter;

#[cfg(feature = "ready-to-test")] // Substrate bridge
impl Contains<DispatchableSubstrateBridgeCall> for SubstrateBridgeCallFilter {
    fn contains(call: &DispatchableSubstrateBridgeCall) -> bool {
        match &call.0 {
            bridge_types::substrate::BridgeCall::SubstrateApp(_) => true,
            bridge_types::substrate::BridgeCall::XCMApp(_) => false,
            bridge_types::substrate::BridgeCall::DataSigner(_) => true,
            bridge_types::substrate::BridgeCall::MultisigVerifier(_) => true,
        }
    }
}

#[cfg(feature = "ready-to-test")] // EVM bridge
pub struct EVMBridgeCallFilter;

#[cfg(feature = "ready-to-test")] // EVM bridge
impl Contains<crate::RuntimeCall> for EVMBridgeCallFilter {
    fn contains(call: &crate::RuntimeCall) -> bool {
        match call {
            crate::RuntimeCall::ERC20App(_) | crate::RuntimeCall::EthApp(_) => true,
            _ => false,
        }
    }
}

#[cfg(test)]
mod test {
    use super::*;

    use frame_support::weights::Weight;
    use pallet_preimage::WeightInfo;

    const MAX_WEIGHT: Weight = Weight::from_parts(1_459_875_000_000_u64, 0);
    const MEBIBYTE: u32 = 1024 * 1024;

    #[test]
    fn democracy_weight_info_should_scale_weight_linearly_up_to_max_preimage_size() {
        fn t(bytes: u32, expected: Weight, name: &str) {
            let actual = PreimageWeightInfo::note_preimage(bytes);
            assert_eq!(actual.ref_time(), expected.ref_time(), "{}", name);
            assert!(actual.ref_time() <= MAX_WEIGHT.ref_time(), "{}", name);
        }

        t(u32::MIN, Weight::from_parts(248_828_000, 0), "u32::MIN");
        t(1, Weight::from_parts(248_829_705, 0), "1");
        t(500_000, Weight::from_parts(1_101_328_000, 0), "500_000");
        t(1_000_000, Weight::from_parts(1_953_828_000, 0), "1_000_000");
        t(
            5 * MEBIBYTE,
            Weight::from_parts(9_187_938_400, 0),
            "5 * MEBIBYTE",
        );
    }

    #[test]
    fn democracy_weight_info_should_overweight_for_huge_preimages() {
        fn t(bytes: u32) {
            let actual = PreimageWeightInfo::note_preimage(bytes);
            assert_eq!(actual.ref_time(), 1_459_900_160_001_u64);
            assert!(actual.ref_time() > MAX_WEIGHT.ref_time());
        }

        t(5 * MEBIBYTE + 1);
        t(u32::MAX);
    }
}<|MERGE_RESOLUTION|>--- conflicted
+++ resolved
@@ -48,12 +48,9 @@
 pub use common::weights::{BlockLength, BlockWeights, TransactionByteFee};
 #[cfg(feature = "ready-to-test")]
 use scale_info::TypeInfo;
-<<<<<<< HEAD
 #[cfg(feature = "ready-to-test")]
-=======
 use sp_core::U256;
-#[cfg(feature = "wip")]
->>>>>>> 145ae2e3
+#[cfg(feature = "ready-to-test")]
 use sp_runtime::DispatchError;
 
 pub type NegativeImbalanceOf<T> = <<T as pallet_staking::Config>::Currency as Currency<
@@ -353,8 +350,10 @@
     }
 }
 
+#[cfg(feature = "ready-to-test")] // Bridges
 pub struct BalancePrecisionConverter;
 
+#[cfg(feature = "ready-to-test")] // Bridges
 impl BalancePrecisionConverter {
     fn convert_precision(
         precision_from: u8,
@@ -384,6 +383,7 @@
     }
 }
 
+#[cfg(feature = "ready-to-test")] // Bridges
 impl bridge_types::traits::BalancePrecisionConverter<crate::AssetId, crate::Balance, crate::Balance>
     for BalancePrecisionConverter
 {
@@ -406,6 +406,7 @@
     }
 }
 
+#[cfg(feature = "ready-to-test")] // Bridges
 impl bridge_types::traits::BalancePrecisionConverter<crate::AssetId, crate::Balance, U256>
     for BalancePrecisionConverter
 {
