// This file is part of the SORA network and Polkaswap app.

// Copyright (c) 2020, 2021, Polka Biome Ltd. All rights reserved.
// SPDX-License-Identifier: BSD-4-Clause

// Redistribution and use in source and binary forms, with or without modification,
// are permitted provided that the following conditions are met:

// Redistributions of source code must retain the above copyright notice, this list
// of conditions and the following disclaimer.
// Redistributions in binary form must reproduce the above copyright notice, this
// list of conditions and the following disclaimer in the documentation and/or other
// materials provided with the distribution.
//
// All advertising materials mentioning features or use of this software must display
// the following acknowledgement: This product includes software developed by Polka Biome
// Ltd., SORA, and Polkaswap.
//
// Neither the name of the Polka Biome Ltd. nor the names of its contributors may be used
// to endorse or promote products derived from this software without specific prior written permission.

// THIS SOFTWARE IS PROVIDED BY Polka Biome Ltd. AS IS AND ANY EXPRESS OR IMPLIED WARRANTIES,
// INCLUDING, BUT NOT LIMITED TO, THE IMPLIED WARRANTIES OF MERCHANTABILITY AND FITNESS FOR
// A PARTICULAR PURPOSE ARE DISCLAIMED. IN NO EVENT SHALL Polka Biome Ltd. BE LIABLE FOR ANY
// DIRECT, INDIRECT, INCIDENTAL, SPECIAL, EXEMPLARY, OR CONSEQUENTIAL DAMAGES (INCLUDING,
// BUT NOT LIMITED TO, PROCUREMENT OF SUBSTITUTE GOODS OR SERVICES; LOSS OF USE, DATA, OR PROFITS;
// OR BUSINESS INTERRUPTION) HOWEVER CAUSED AND ON ANY THEORY OF LIABILITY, WHETHER IN CONTRACT,
// STRICT LIABILITY, OR TORT (INCLUDING NEGLIGENCE OR OTHERWISE) ARISING IN ANY WAY OUT OF THE
// USE OF THIS SOFTWARE, EVEN IF ADVISED OF THE POSSIBILITY OF SUCH DAMAGE.

use crate::*;
#[cfg(feature = "wip")] // EVM bridge
use bridge_types::{traits::EVMBridgeWithdrawFee, GenericNetworkId};
#[cfg(feature = "wip")] // Dynamic fee
use common::prelude::FixedWrapper;
use common::LiquidityProxyTrait;
#[cfg(feature = "wip")] // EVM bridge
use common::PriceToolsProvider;
use frame_support::dispatch::DispatchResult;
use pallet_utility::Call as UtilityCall;
use sp_runtime::traits::Zero;
#[cfg(feature = "wip")] // Dynamic fee
use sp_runtime::FixedU128;
use vested_rewards::vesting_currencies::VestingSchedule;
use vested_rewards::{Config, WeightInfo};

impl RuntimeCall {
    #[cfg(feature = "wip")] // EVM bridge
    pub fn withdraw_evm_fee(&self, who: &AccountId) -> DispatchResult {
        match self {
            Self::BridgeProxy(bridge_proxy::Call::burn {
                network_id: GenericNetworkId::EVM(chain_id),
                asset_id,
                ..
            }) => BridgeProxy::withdraw_transfer_fee(who, *chain_id, *asset_id)?,
            Self::EVMFungibleApp(evm_fungible_app::Call::burn {
                network_id,
                asset_id,
                ..
            }) => EVMFungibleApp::withdraw_transfer_fee(who, *network_id, *asset_id)?,
            _ => {}
        }
        Ok(())
    }

    #[cfg(not(feature = "wip"))] // EVM bridge
    pub fn additional_evm_fee(&self, _who: &AccountId) -> DispatchResult {
        Ok(())
    }

    #[cfg(feature = "wip")] // EVM bridge
    pub fn withdraw_evm_fee_nested(&self, who: &AccountId) -> DispatchResult {
        match self {
            Self::Multisig(pallet_multisig::Call::as_multi_threshold_1 { call, .. })
            | Self::Multisig(pallet_multisig::Call::as_multi { call, .. })
            | Self::Utility(UtilityCall::as_derivative { call, .. }) => {
                call.withdraw_evm_fee_nested(who)?
            }
            Self::Utility(UtilityCall::batch { calls })
            | Self::Utility(UtilityCall::batch_all { calls })
            | Self::Utility(UtilityCall::force_batch { calls }) => {
                for call in calls {
                    call.withdraw_evm_fee_nested(who)?;
                }
            }
            call => {
                call.withdraw_evm_fee(who)?;
            }
        }
        Ok(())
    }

    pub fn swap_count(&self) -> u32 {
        match self {
            Self::Multisig(pallet_multisig::Call::as_multi_threshold_1 { call, .. })
            | Self::Multisig(pallet_multisig::Call::as_multi { call, .. })
            | Self::Utility(UtilityCall::as_derivative { call, .. }) => call.swap_count(),
            Self::Utility(UtilityCall::batch { calls })
            | Self::Utility(UtilityCall::batch_all { calls })
            | Self::Utility(UtilityCall::force_batch { calls }) => {
                calls.iter().map(|call| call.swap_count()).sum()
            }
            Self::LiquidityProxy(liquidity_proxy::Call::swap { .. })
            | Self::LiquidityProxy(liquidity_proxy::Call::swap_transfer { .. })
            | Self::LiquidityProxy(liquidity_proxy::Call::swap_transfer_batch { .. }) => 1,
            _ => 0,
        }
    }

    pub fn is_called_by_bridge_peer(&self, who: &AccountId) -> bool {
        match self {
            RuntimeCall::BridgeMultisig(call) => match call {
                bridge_multisig::Call::as_multi {
                    id: multisig_id, ..
                }
                | bridge_multisig::Call::as_multi_threshold_1 {
                    id: multisig_id, ..
                } => bridge_multisig::Accounts::<Runtime>::get(multisig_id)
                    .map(|acc| acc.is_signatory(&who)),
                _ => None,
            },
            RuntimeCall::EthBridge(call) => match call {
                eth_bridge::Call::approve_request { network_id, .. } => {
                    Some(eth_bridge::Pallet::<Runtime>::is_peer(who, *network_id))
                }
                eth_bridge::Call::register_incoming_request { incoming_request } => {
                    let net_id = incoming_request.network_id();
                    eth_bridge::BridgeAccount::<Runtime>::get(net_id).map(|acc| acc == *who)
                }
                eth_bridge::Call::import_incoming_request {
                    load_incoming_request,
                    ..
                } => {
                    let net_id = load_incoming_request.network_id();
                    eth_bridge::BridgeAccount::<Runtime>::get(net_id).map(|acc| acc == *who)
                }
                eth_bridge::Call::finalize_incoming_request { network_id, .. }
                | eth_bridge::Call::abort_request { network_id, .. } => {
                    eth_bridge::BridgeAccount::<Runtime>::get(network_id).map(|acc| acc == *who)
                }
                _ => None,
            },
            _ => None,
        }
        .unwrap_or(false)
    }
}

pub struct CustomFees;

impl CustomFees {
    fn base_fee(call: &RuntimeCall) -> Option<Balance> {
        match call {
            RuntimeCall::LiquidityProxy(liquidity_proxy::Call::swap_transfer_batch {
                swap_batches,
                ..
            }) => Some(
                swap_batches
                    .iter()
                    .map(|x| x.receivers.len() as Balance)
                    .fold(Balance::zero(), |acc, x| acc.saturating_add(x))
                    .saturating_mul(SMALL_FEE)
                    .max(SMALL_FEE),
            ),
            RuntimeCall::Assets(assets::Call::register { .. })
            | RuntimeCall::EthBridge(eth_bridge::Call::transfer_to_sidechain { .. })
            | RuntimeCall::BridgeProxy(bridge_proxy::Call::burn { .. })
            | RuntimeCall::PoolXYK(pool_xyk::Call::withdraw_liquidity { .. })
            | RuntimeCall::Rewards(rewards::Call::claim { .. })
            | RuntimeCall::VestedRewards(vested_rewards::Call::claim_crowdloan_rewards {
                ..
            })
            | RuntimeCall::VestedRewards(vested_rewards::Call::claim_rewards { .. })
            | RuntimeCall::OrderBook(order_book::Call::update_orderbook { .. }) => Some(BIG_FEE),
            RuntimeCall::Assets(..)
            | RuntimeCall::EthBridge(..)
            | RuntimeCall::LiquidityProxy(..)
            | RuntimeCall::MulticollateralBondingCurvePool(..)
            | RuntimeCall::PoolXYK(..)
            | RuntimeCall::Rewards(..)
            | RuntimeCall::Staking(pallet_staking::Call::payout_stakers { .. })
            | RuntimeCall::TradingPair(..)
            | RuntimeCall::Band(..)
            | RuntimeCall::Referrals(..)
            | RuntimeCall::OrderBook(..)
            | RuntimeCall::VestedRewards(vested_rewards::Call::vested_transfer { .. }) => {
                Some(SMALL_FEE)
            }
            _ => None,
        }
    }
}

#[derive(Clone, Copy, Debug, PartialEq, Eq)]
pub enum CustomFeeDetails {
    /// Regular call with custom fee without any additional logic
    Regular(Balance),

    /// OrderBook::place_limit_order custom fee depends on limit order lifetime
    LimitOrderLifetime(Option<Moment>),

    /// VestedReward::vested_transfer custom fee depends on count of auto claims
    VestedTransferClaims((Balance, Balance)),
}

// Flat fees implementation for the selected extrinsics.
// Returns a value if the extrinsic is subject to manual fee
// adjustment and `None` otherwise
impl xor_fee::ApplyCustomFees<RuntimeCall, AccountId> for CustomFees {
    type FeeDetails = CustomFeeDetails;

    fn compute_fee(call: &RuntimeCall) -> Option<(Balance, CustomFeeDetails)> {
        let mut fee = Self::base_fee(call)?;

        let details = match call {
            RuntimeCall::OrderBook(order_book::Call::place_limit_order { lifespan, .. }) => {
                CustomFeeDetails::LimitOrderLifetime(*lifespan)
            }
            RuntimeCall::VestedRewards(vested_rewards::Call::vested_transfer {
                schedule, ..
            }) => {
                let claim_fee = pallet_transaction_payment::Pallet::<Runtime>::weight_to_fee(
                    <Runtime as Config>::WeightInfo::claim_unlocked(),
                );
                let whole_claims_fee = claim_fee.saturating_mul(schedule.claims_count() as Balance);
                let fee_vested_transfer_weight =
                    pallet_transaction_payment::Pallet::<Runtime>::weight_to_fee(
                        <Runtime as Config>::WeightInfo::vested_transfer(),
                    );
                let fee_without_claims = fee.saturating_add(fee_vested_transfer_weight);
                fee = fee_without_claims.saturating_add(whole_claims_fee);
                CustomFeeDetails::VestedTransferClaims((fee, fee_without_claims))
            }
            _ => CustomFeeDetails::Regular(fee),
        };

        Some((fee, details))
    }

    fn should_be_postponed(
        who: &AccountId,
        _fee_source: &AccountId,
        call: &RuntimeCall,
        fee: Balance,
    ) -> bool {
        let balance = Balances::usable_balance_for_fees(who);
        match call {
            // In case we are producing XOR, we perform exchange before fees are withdraw to allow 0-XOR accounts to trade
            RuntimeCall::LiquidityProxy(liquidity_proxy::Call::swap {
                dex_id,
                input_asset_id,
                output_asset_id,
                swap_amount,
                selected_source_types,
                filter_mode,
            }) => {
                if *output_asset_id != XOR {
                    return false;
                }
                // Check how much user has input asset
                let user_input_balance = Currencies::free_balance(*input_asset_id, who);

                // How much does the user want to spend of their input asset
                let swap_input_amount = match swap_amount {
                    SwapAmount::WithDesiredInput {
                        desired_amount_in, ..
                    } => desired_amount_in,
                    SwapAmount::WithDesiredOutput { max_amount_in, .. } => max_amount_in,
                };

                // The amount of input asset needed for this swap is more than the user has, so error
                if *swap_input_amount > user_input_balance {
                    return false;
                }

                let filter = LiquiditySourceFilter::with_mode(
                    *dex_id,
                    filter_mode.clone(),
                    selected_source_types.clone(),
                );
                let Ok(swap_result) = LiquidityProxy::quote(
                        *dex_id,
                        input_asset_id,
                        output_asset_id,
                        (*swap_amount).into(),
                        filter,
                        true,
                    ) else {
                        return false;
                    };

                let (limits_ok, output_amount) = match swap_amount {
                    SwapAmount::WithDesiredInput { min_amount_out, .. } => {
                        (swap_result.amount >= *min_amount_out, swap_result.amount)
                    }
                    SwapAmount::WithDesiredOutput {
                        desired_amount_out,
                        max_amount_in,
                        ..
                    } => (swap_result.amount <= *max_amount_in, *desired_amount_out),
                };

                if limits_ok
                    && balance
                        .saturating_add(output_amount)
                        .saturating_sub(Balances::minimum_balance())
                        >= fee
                {
                    return true;
                } else {
                    return false;
                }
            }
            RuntimeCall::LiquidityProxy(liquidity_proxy::Call::xorless_transfer {
                dex_id,
                asset_id,
                amount,
                selected_source_types,
                filter_mode,
                desired_xor_amount,
                max_amount_in,
                ..
            }) => {
                // Pay fee as usual
                if balance > fee {
                    return false;
                }

                // Check how much user has input asset
                let user_input_balance = Currencies::free_balance(*asset_id, who);

                // The amount of input asset needed for this swap is more than the user has, so error
                if amount.saturating_add(*max_amount_in) > user_input_balance {
                    return false;
                }

                let filter = LiquiditySourceFilter::with_mode(
                    *dex_id,
                    filter_mode.clone(),
                    selected_source_types.clone(),
                );
                let Ok(swap_result) = LiquidityProxy::quote(
                        *dex_id,
                        asset_id,
                        &XOR,
                        QuoteAmount::with_desired_output(*desired_xor_amount),
                        filter,
                        true,
                    ) else {
                        return false;
                    };
                if swap_result.amount <= *max_amount_in
                    && balance
                        .saturating_add(*desired_xor_amount)
                        .saturating_sub(Balances::minimum_balance())
                        >= fee
                {
                    return true;
                } else {
                    return false;
                }
            }
            _ => return false,
        }
    }

    fn should_be_paid(who: &AccountId, call: &RuntimeCall) -> bool {
        if call.is_called_by_bridge_peer(who) {
            return false;
        }
        true
    }

    fn compute_actual_fee(
        _post_info: &sp_runtime::traits::PostDispatchInfoOf<RuntimeCall>,
        _info: &sp_runtime::traits::DispatchInfoOf<RuntimeCall>,
        _result: &sp_runtime::DispatchResult,
        fee_details: Option<CustomFeeDetails>,
    ) -> Option<Balance> {
        let fee_details = fee_details?;
        match fee_details {
            CustomFeeDetails::Regular(fee) => Some(fee),
            CustomFeeDetails::LimitOrderLifetime(lifetime) => {
                order_book::fee_calculator::FeeCalculator::<Runtime>::place_limit_order_fee(
                    lifetime,
                    _post_info.actual_weight.is_some(),
                    _result.is_err(),
                )
            }
            CustomFeeDetails::VestedTransferClaims((fee, fee_without_claims)) => {
<<<<<<< HEAD
                return if _result.is_err() {
=======
                if _result.is_err() {
>>>>>>> 9a716008
                    Some(fee_without_claims)
                } else {
                    Some(fee)
                }
            }
        }
    }

    fn get_fee_source(who: &AccountId, call: &RuntimeCall, _fee: Balance) -> AccountId {
        match call {
            RuntimeCall::Referrals(referrals::Call::set_referrer { .. })
                if Referrals::can_set_referrer(who) =>
            {
                ReferralsReservesAcc::get()
            }
            _ => who.clone(),
        }
    }
}

pub struct WithdrawFee;

impl xor_fee::WithdrawFee<Runtime> for WithdrawFee {
    fn withdraw_fee(
        who: &AccountId,
        fee_source: &AccountId,
        call: &RuntimeCall,
        fee: Balance,
    ) -> Result<(AccountId, Option<NegativeImbalanceOf<Runtime>>), DispatchError> {
        match call {
            RuntimeCall::Referrals(referrals::Call::set_referrer { referrer })
                // Fee source should be set to referrer by `get_fee_source` method, if not 
                // it means that user can't set referrer
                if Referrals::can_set_referrer(who) =>
            {
                Referrals::withdraw_fee(referrer, fee)?;
            }
            _ => {

            }
        }
        #[cfg(feature = "wip")] // EVM bridge
        call.withdraw_evm_fee_nested(who)?;
        Ok((
            fee_source.clone(),
            Some(Balances::withdraw(
                fee_source,
                fee,
                WithdrawReasons::TRANSACTION_PAYMENT,
                ExistenceRequirement::KeepAlive,
            )?),
        ))
    }
}

#[cfg(feature = "wip")] // Dynamic fee
pub struct DynamicMultiplier;

#[cfg(feature = "wip")] // Dynamic fee
impl xor_fee::CalculateMultiplier<common::AssetIdOf<Runtime>, DispatchError> for DynamicMultiplier {
    fn calculate_multiplier(
        input_asset: &AssetId,
        ref_asset: &AssetId,
    ) -> Result<FixedU128, DispatchError> {
        let price: FixedWrapper = FixedWrapper::from(PriceTools::get_average_price(
            input_asset,
            ref_asset,
            common::PriceVariant::Sell,
        )?);
        let new_multiplier: Balance = (XorFee::small_reference_amount() / (SMALL_FEE * price))
            .try_into_balance()
            .map_err(|_| xor_fee::pallet::Error::<Runtime>::MultiplierCalculationFailed)?;
        Ok(FixedU128::from_inner(new_multiplier))
    }
}

#[cfg(test)]
mod tests {
    use pallet_utility::Call as UtilityCall;
    use sp_core::H256;
    use sp_runtime::AccountId32;

    use common::{balance, VAL, XOR};

    use crate::{xor_fee_impls::CustomFees, *};
    use xor_fee::ApplyCustomFees;

    #[test]
    fn check_calls_from_bridge_peers_pays_yes() {
        let call: &<Runtime as frame_system::Config>::RuntimeCall =
            &RuntimeCall::EthBridge(eth_bridge::Call::transfer_to_sidechain {
                asset_id: XOR.into(),
                to: Default::default(),
                amount: Default::default(),
                network_id: 0,
            });

        let who = AccountId32::from([0; 32]);

        assert!(CustomFees::should_be_paid(&who, call));
    }

    #[test]
    #[ignore] // TODO: fix check_calls_from_bridge_peers_pays_no test
    fn check_calls_from_bridge_peers_pays_no() {
        framenode_chain_spec::ext().execute_with(|| {
            let call: &<Runtime as frame_system::Config>::RuntimeCall =
                &RuntimeCall::EthBridge(eth_bridge::Call::finalize_incoming_request {
                    hash: H256::zero(),
                    network_id: 0,
                });

            let who = eth_bridge::BridgeAccount::<Runtime>::get(0).unwrap();

            assert!(!CustomFees::should_be_paid(&who, call));
        });
    }

    #[test]
    fn simple_call_should_pass() {
        let call = RuntimeCall::Assets(assets::Call::transfer {
            asset_id: GetBaseAssetId::get(),
            to: From::from([1; 32]),
            amount: balance!(100),
        });

        assert_eq!(call.swap_count(), 0);
    }

    #[test]
    fn regular_batch_should_pass() {
        let batch_calls = vec![
            assets::Call::transfer {
                asset_id: GetBaseAssetId::get(),
                to: From::from([1; 32]),
                amount: balance!(100),
            }
            .into(),
            assets::Call::transfer {
                asset_id: GetBaseAssetId::get(),
                to: From::from([1; 32]),
                amount: balance!(100),
            }
            .into(),
        ];

        let call_batch = RuntimeCall::Utility(UtilityCall::batch {
            calls: batch_calls.clone(),
        });
        let call_batch_all = RuntimeCall::Utility(UtilityCall::batch_all { calls: batch_calls });

        assert_eq!(call_batch.swap_count(), 0);
        assert_eq!(call_batch_all.swap_count(), 0);
    }

    fn test_swap_in_batch(call: RuntimeCall) {
        let batch_calls = vec![
            assets::Call::transfer {
                asset_id: GetBaseAssetId::get(),
                to: From::from([1; 32]),
                amount: balance!(100),
            }
            .into(),
            call,
        ];

        let call_batch = RuntimeCall::Utility(UtilityCall::batch {
            calls: batch_calls.clone(),
        });
        let call_batch_all = RuntimeCall::Utility(UtilityCall::batch_all { calls: batch_calls });

        assert_eq!(call_batch.swap_count(), 1);
        assert_eq!(call_batch_all.swap_count(), 1);

        assert!(crate::BaseCallFilter::contains(&call_batch));
        assert!(crate::BaseCallFilter::contains(&call_batch_all));
    }

    #[test]
    fn swap_in_batch_should_fail() {
        test_swap_in_batch(
            liquidity_proxy::Call::swap {
                dex_id: 0,
                input_asset_id: VAL,
                output_asset_id: XOR,
                swap_amount: common::prelude::SwapAmount::WithDesiredInput {
                    desired_amount_in: crate::balance!(100),
                    min_amount_out: crate::balance!(100),
                },
                selected_source_types: vec![],
                filter_mode: common::FilterMode::Disabled,
            }
            .into(),
        );
    }

    #[test]
    fn swap_transfer_in_batch_should_fail() {
        test_swap_in_batch(
            liquidity_proxy::Call::swap_transfer {
                receiver: From::from([1; 32]),
                dex_id: 0,
                input_asset_id: VAL,
                output_asset_id: XOR,
                swap_amount: common::prelude::SwapAmount::WithDesiredInput {
                    desired_amount_in: crate::balance!(100),
                    min_amount_out: crate::balance!(100),
                },
                selected_source_types: vec![],
                filter_mode: common::FilterMode::Disabled,
            }
            .into(),
        );
    }
}<|MERGE_RESOLUTION|>--- conflicted
+++ resolved
@@ -388,11 +388,7 @@
                 )
             }
             CustomFeeDetails::VestedTransferClaims((fee, fee_without_claims)) => {
-<<<<<<< HEAD
-                return if _result.is_err() {
-=======
                 if _result.is_err() {
->>>>>>> 9a716008
                     Some(fee_without_claims)
                 } else {
                     Some(fee)
