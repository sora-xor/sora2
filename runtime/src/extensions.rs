use codec::{Decode, Encode};
use frame_support::dispatch::{DispatchInfo, Dispatchable, Pays, PostDispatchInfo};
use frame_support::pallet_prelude::InvalidTransaction;
use frame_support::unsigned::TransactionValidityError;
use pallet_transaction_payment as ptp;
use pallet_utility::Call as UtilityCall;
use sp_runtime::traits::{DispatchInfoOf, SignedExtension};
use sp_runtime::FixedPointOperand;
use sp_std::borrow::Cow;
use xor_fee::IsCalledByBridgePeer;

type PtpBalanceOf<T> =
    <<T as ptp::Config>::OnChargeTransaction as ptp::OnChargeTransaction<T>>::Balance;

/// The copy of pallet_transaction_payment::ChargeTransactionPayment, but the tip is always 0.
/// We don't want some users to have leverage over other because it could be abused in trading
#[derive(Encode, Clone, Eq, PartialEq, scale_info::TypeInfo)]
#[scale_info(skip_type_params(T))]
pub struct ChargeTransactionPayment<T: ptp::Config>(ptp::ChargeTransactionPayment<T>);

impl<T: ptp::Config> ChargeTransactionPayment<T>
where
    PtpBalanceOf<T>: Send + Sync + FixedPointOperand,
    T::RuntimeCall: Dispatchable<Info = DispatchInfo, PostInfo = PostDispatchInfo>,
{
    pub fn new() -> Self {
        Self(ptp::ChargeTransactionPayment::<T>::from(0u32.into()))
    }
}

impl<T: ptp::Config> sp_std::fmt::Debug for ChargeTransactionPayment<T> {
    fn fmt(&self, _: &mut sp_std::fmt::Formatter) -> sp_std::fmt::Result {
        Ok(())
    }
}

impl<T: ptp::Config> Decode for ChargeTransactionPayment<T>
where
    PtpBalanceOf<T>: Send + Sync + FixedPointOperand,
    T::RuntimeCall: Dispatchable<Info = DispatchInfo, PostInfo = PostDispatchInfo>,
{
    fn decode<I: codec::Input>(input: &mut I) -> Result<Self, codec::Error> {
        // The input needs to be checked, but the result is irrelevant
        let _ = ptp::ChargeTransactionPayment::<T>::decode(input)?;
        Ok(Self(ptp::ChargeTransactionPayment::<T>::from(0u32.into())))
    }
}

// Copied from pallet-transaction-payment
impl<T: ptp::Config + eth_bridge::Config> SignedExtension for ChargeTransactionPayment<T>
where
    T: frame_system::Config<RuntimeCall = crate::RuntimeCall>,
    PtpBalanceOf<T>: Send + Sync + From<u64> + FixedPointOperand,
    <T as frame_system::Config>::RuntimeCall: Dispatchable<Info = DispatchInfo, PostInfo = PostDispatchInfo>
        + IsCalledByBridgePeer<T::AccountId>,
{
    const IDENTIFIER: &'static str =
        <ptp::ChargeTransactionPayment<T> as SignedExtension>::IDENTIFIER;

    type AccountId = <ptp::ChargeTransactionPayment<T> as SignedExtension>::AccountId;

    type Call = crate::RuntimeCall;

    type AdditionalSigned = <ptp::ChargeTransactionPayment<T> as SignedExtension>::AdditionalSigned;

    type Pre = <ptp::ChargeTransactionPayment<T> as SignedExtension>::Pre;

    fn additional_signed(&self) -> Result<Self::AdditionalSigned, TransactionValidityError> {
        self.0.additional_signed()
    }

    fn validate(
        &self,
        who: &Self::AccountId,
        call: &Self::Call,
        info: &DispatchInfoOf<Self::Call>,
        len: usize,
    ) -> sp_api::TransactionValidity {
        call.check_for_swap_in_batch()?;
        let info = Self::pre_dispatch_info(who, call, info);
        self.0.validate(who, call, &*info, len)
    }

    fn pre_dispatch(
        self,
        who: &Self::AccountId,
        call: &Self::Call,
        info: &DispatchInfoOf<Self::Call>,
        len: usize,
    ) -> Result<Self::Pre, TransactionValidityError> {
        call.check_for_swap_in_batch()?;
        let info = Self::pre_dispatch_info(who, call, info);
        self.0.pre_dispatch(who, call, &*info, len)
    }

    fn post_dispatch(
        pre: Option<Self::Pre>,
        info: &sp_runtime::traits::DispatchInfoOf<Self::Call>,
        post_info: &sp_runtime::traits::PostDispatchInfoOf<Self::Call>,
        len: usize,
        result: &sp_runtime::DispatchResult,
    ) -> Result<(), TransactionValidityError> {
        <ptp::ChargeTransactionPayment<T> as SignedExtension>::post_dispatch(
            pre, info, post_info, len, result,
        )
    }
}

impl crate::RuntimeCall {
    // Filter batch calls containing at least a swap call
    fn check_for_swap_in_batch(&self) -> Result<(), TransactionValidityError> {
        if let Self::Utility(UtilityCall::batch { calls })
        | Self::Utility(UtilityCall::batch_all { calls }) = self
        {
            if calls.iter().any(|call| {
                matches!(
                    call,
                    Self::LiquidityProxy(liquidity_proxy::Call::swap { .. })
                        | Self::LiquidityProxy(liquidity_proxy::Call::swap_transfer { .. })
                        | Self::LiquidityProxy(liquidity_proxy::Call::swap_transfer_batch { .. })
                )
            }) {
                return Err(TransactionValidityError::Invalid(InvalidTransaction::Call));
            }
        }

        Ok(())
    }
}

impl<T: ptp::Config + eth_bridge::Config> ChargeTransactionPayment<T>
where
    <T as frame_system::Config>::RuntimeCall: Dispatchable<Info = DispatchInfo, PostInfo = PostDispatchInfo>
        + IsCalledByBridgePeer<T::AccountId>,
{
    /// Returns dispatch info for the call for `validate` and `pre_dispatch` methods based on the
    /// given one.
    fn pre_dispatch_info<'a>(
        who: &'a <T as frame_system::Config>::AccountId,
        call: &'a <T as frame_system::Config>::RuntimeCall,
        info: &'a DispatchInfoOf<<T as frame_system::Config>::RuntimeCall>,
    ) -> Cow<'a, DispatchInfoOf<<T as frame_system::Config>::RuntimeCall>> {
        // In eth-bridge we can't check that the call was called by a peer, since `origin` is not
        // accessible in the `pallet::weight` attribute, so we perform the check here and set
        // `pays_fee` to `Pays::No` if the extrinsic was called by a bridge peer.
        if call.is_called_by_bridge_peer(who) {
            let mut info: DispatchInfo = info.clone().into();
            info.pays_fee = Pays::No;
            Cow::Owned(info)
        } else {
            Cow::Borrowed(info)
        }
    }
}

#[cfg(test)]
mod tests {
    use frame_support::dispatch::{DispatchInfo, Pays};
    use pallet_utility::Call as UtilityCall;
    use sp_core::H256;
    use sp_runtime::traits::SignedExtension;
    use sp_runtime::AccountId32;

    use common::{balance, VAL, XOR};

    use crate::extensions::ChargeTransactionPayment;
<<<<<<< HEAD
    use crate::{GetBaseAssetId, Runtime, RuntimeCall};
=======
    use crate::{Call, GetBaseAssetId, Runtime};
>>>>>>> b8f58d47

    #[test]
    fn check_calls_from_bridge_peers_pays_yes() {
        let call: &<Runtime as frame_system::Config>::RuntimeCall =
            &RuntimeCall::EthBridge(eth_bridge::Call::transfer_to_sidechain {
                asset_id: XOR.into(),
                to: Default::default(),
                amount: Default::default(),
                network_id: 0,
            });

        let dispatch_info = DispatchInfo::default();
        let who = AccountId32::from([0; 32]);

        let pre_info =
            ChargeTransactionPayment::<Runtime>::pre_dispatch_info(&who, call, &dispatch_info);
        assert_eq!(pre_info.pays_fee, Pays::Yes);
    }

    #[test]
    #[ignore] // TODO: fix check_calls_from_bridge_peers_pays_no test
    fn check_calls_from_bridge_peers_pays_no() {
        framenode_chain_spec::ext().execute_with(|| {
            let call: &<Runtime as frame_system::Config>::RuntimeCall =
                &RuntimeCall::EthBridge(eth_bridge::Call::finalize_incoming_request {
                    hash: H256::zero(),
                    network_id: 0,
                });

            let dispatch_info = DispatchInfo::default();
            let who = eth_bridge::BridgeAccount::<Runtime>::get(0).unwrap();

            let pre_info =
                ChargeTransactionPayment::<Runtime>::pre_dispatch_info(&who, call, &dispatch_info);
            assert_eq!(pre_info.pays_fee, Pays::No);
        });
    }

    #[test]
    fn simple_call_should_pass() {
<<<<<<< HEAD
        let call = RuntimeCall::Assets(assets::Call::transfer {
=======
        let call = Call::Assets(assets::Call::transfer {
>>>>>>> b8f58d47
            asset_id: GetBaseAssetId::get(),
            to: From::from([1; 32]),
            amount: balance!(100),
        });

        assert!(call.check_for_swap_in_batch().is_ok());
    }

    #[test]
    fn regular_batch_should_pass() {
        let batch_calls = vec![
            assets::Call::transfer {
                asset_id: GetBaseAssetId::get(),
                to: From::from([1; 32]),
                amount: balance!(100),
            }
            .into(),
            assets::Call::transfer {
                asset_id: GetBaseAssetId::get(),
                to: From::from([1; 32]),
                amount: balance!(100),
            }
            .into(),
        ];

        let call_batch = RuntimeCall::Utility(UtilityCall::batch {
            calls: batch_calls.clone(),
        });
        let call_batch_all = RuntimeCall::Utility(UtilityCall::batch_all { calls: batch_calls });

        assert!(call_batch.check_for_swap_in_batch().is_ok());
        assert!(call_batch_all.check_for_swap_in_batch().is_ok());
    }

    fn test_swap_in_batch(call: RuntimeCall) {
        let batch_calls = vec![
            assets::Call::transfer {
                asset_id: GetBaseAssetId::get(),
                to: From::from([1; 32]),
                amount: balance!(100),
            }
            .into(),
            call,
        ];

        let call_batch = RuntimeCall::Utility(UtilityCall::batch {
            calls: batch_calls.clone(),
        });
        let call_batch_all = RuntimeCall::Utility(UtilityCall::batch_all { calls: batch_calls });

        assert!(call_batch.check_for_swap_in_batch().is_err());
        assert!(call_batch_all.check_for_swap_in_batch().is_err());

        let who = AccountId32::from([0; 32]);
        let dispatch_info = DispatchInfo::default();
        let len = 10;

        let pre_batch = ChargeTransactionPayment::<Runtime>::new().pre_dispatch(
            &who,
            &call_batch,
            &dispatch_info,
            len,
        );
        let pre_batch_all = ChargeTransactionPayment::<Runtime>::new().pre_dispatch(
            &who,
            &call_batch_all,
            &dispatch_info,
            len,
        );
        let val_batch = ChargeTransactionPayment::<Runtime>::new().validate(
            &who,
            &call_batch,
            &dispatch_info,
            len,
        );
        let val_batch_all = ChargeTransactionPayment::<Runtime>::new().validate(
            &who,
            &call_batch_all,
            &dispatch_info,
            len,
        );

        assert!(pre_batch.is_err());
        assert!(pre_batch_all.is_err());
        assert!(val_batch.is_err());
        assert!(val_batch_all.is_err());
    }

    #[test]
    fn swap_in_batch_should_fail() {
        test_swap_in_batch(
            liquidity_proxy::Call::swap {
                dex_id: 0,
                input_asset_id: VAL,
                output_asset_id: XOR,
                swap_amount: common::prelude::SwapAmount::WithDesiredInput {
                    desired_amount_in: crate::balance!(100),
                    min_amount_out: crate::balance!(100),
                },
                selected_source_types: vec![],
                filter_mode: common::FilterMode::Disabled,
            }
            .into(),
        );
    }

    #[test]
    fn swap_transfer_in_batch_should_fail() {
        test_swap_in_batch(
            liquidity_proxy::Call::swap_transfer {
                receiver: From::from([1; 32]),
                dex_id: 0,
                input_asset_id: VAL,
                output_asset_id: XOR,
                swap_amount: common::prelude::SwapAmount::WithDesiredInput {
                    desired_amount_in: crate::balance!(100),
                    min_amount_out: crate::balance!(100),
                },
                selected_source_types: vec![],
                filter_mode: common::FilterMode::Disabled,
            }
            .into(),
        );
    }
}<|MERGE_RESOLUTION|>--- conflicted
+++ resolved
@@ -164,11 +164,7 @@
     use common::{balance, VAL, XOR};
 
     use crate::extensions::ChargeTransactionPayment;
-<<<<<<< HEAD
     use crate::{GetBaseAssetId, Runtime, RuntimeCall};
-=======
-    use crate::{Call, GetBaseAssetId, Runtime};
->>>>>>> b8f58d47
 
     #[test]
     fn check_calls_from_bridge_peers_pays_yes() {
@@ -209,11 +205,7 @@
 
     #[test]
     fn simple_call_should_pass() {
-<<<<<<< HEAD
         let call = RuntimeCall::Assets(assets::Call::transfer {
-=======
-        let call = Call::Assets(assets::Call::transfer {
->>>>>>> b8f58d47
             asset_id: GetBaseAssetId::get(),
             to: From::from([1; 32]),
             amount: balance!(100),
