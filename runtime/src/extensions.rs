use codec::{Decode, Encode};
use frame_support::dispatch::{DispatchInfo, Dispatchable, PostDispatchInfo};
use frame_support::pallet_prelude::InvalidTransaction;
use frame_support::unsigned::TransactionValidityError;
use frame_support::weights::Pays;
use pallet_transaction_payment as ptp;
<<<<<<< HEAD
=======
use pallet_utility::Call as UtilityCall;
>>>>>>> 3c20c18b
use sp_runtime::traits::{DispatchInfoOf, SignedExtension};
use sp_runtime::FixedPointOperand;
use sp_std::borrow::Cow;
use xor_fee::IsCalledByBridgePeer;

type PtpBalanceOf<T> =
    <<T as ptp::Config>::OnChargeTransaction as ptp::OnChargeTransaction<T>>::Balance;

/// The copy of pallet_transaction_payment::ChargeTransactionPayment, but the tip is always 0.
/// We don't want some users to have leverage over other because it could be abused in trading
#[derive(Encode, Clone, Eq, PartialEq)]
pub struct ChargeTransactionPayment<T: ptp::Config>(ptp::ChargeTransactionPayment<T>);

impl<T: ptp::Config> ChargeTransactionPayment<T>
where
    PtpBalanceOf<T>: Send + Sync + FixedPointOperand,
    T::Call: Dispatchable<Info = DispatchInfo, PostInfo = PostDispatchInfo>,
{
    pub fn new() -> Self {
        Self(ptp::ChargeTransactionPayment::<T>::from(0u32.into()))
    }
}

impl<T: ptp::Config> sp_std::fmt::Debug for ChargeTransactionPayment<T> {
    fn fmt(&self, _: &mut sp_std::fmt::Formatter) -> sp_std::fmt::Result {
        Ok(())
    }
}

impl<T: ptp::Config> Decode for ChargeTransactionPayment<T>
where
    PtpBalanceOf<T>: Send + Sync + FixedPointOperand,
    T::Call: Dispatchable<Info = DispatchInfo, PostInfo = PostDispatchInfo>,
{
    fn decode<I: codec::Input>(input: &mut I) -> Result<Self, codec::Error> {
        // The input needs to be checked, but the result is irrelevant
        let _ = ptp::ChargeTransactionPayment::<T>::decode(input)?;
        Ok(Self(ptp::ChargeTransactionPayment::<T>::from(0u32.into())))
    }
}

// Copied from pallet-transaction-payment
impl<T: ptp::Config + eth_bridge::Config> SignedExtension for ChargeTransactionPayment<T>
where
    T: frame_system::Config<Call = crate::Call>,
    PtpBalanceOf<T>: Send + Sync + From<u64> + FixedPointOperand,
    <T as frame_system::Config>::Call: Dispatchable<Info = DispatchInfo, PostInfo = PostDispatchInfo>
        + IsCalledByBridgePeer<T::AccountId>,
{
    const IDENTIFIER: &'static str =
        <ptp::ChargeTransactionPayment<T> as SignedExtension>::IDENTIFIER;

    type AccountId = <ptp::ChargeTransactionPayment<T> as SignedExtension>::AccountId;

    type Call = crate::Call;

    type AdditionalSigned = <ptp::ChargeTransactionPayment<T> as SignedExtension>::AdditionalSigned;

    type Pre = <ptp::ChargeTransactionPayment<T> as SignedExtension>::Pre;

    fn additional_signed(&self) -> Result<Self::AdditionalSigned, TransactionValidityError> {
        self.0.additional_signed()
    }

    fn validate(
        &self,
        who: &Self::AccountId,
        call: &Self::Call,
        info: &DispatchInfoOf<Self::Call>,
        len: usize,
    ) -> sp_api::TransactionValidity {
<<<<<<< HEAD
=======
        call.check_for_swap_in_batch()?;
>>>>>>> 3c20c18b
        let info = Self::pre_dispatch_info(who, call, info);
        self.0.validate(who, call, &*info, len)
    }

    fn pre_dispatch(
        self,
        who: &Self::AccountId,
        call: &Self::Call,
        info: &DispatchInfoOf<Self::Call>,
        len: usize,
    ) -> Result<Self::Pre, TransactionValidityError> {
<<<<<<< HEAD
=======
        call.check_for_swap_in_batch()?;
>>>>>>> 3c20c18b
        let info = Self::pre_dispatch_info(who, call, info);
        self.0.pre_dispatch(who, call, &*info, len)
    }

    fn post_dispatch(
        pre: Self::Pre,
        info: &sp_runtime::traits::DispatchInfoOf<Self::Call>,
        post_info: &sp_runtime::traits::PostDispatchInfoOf<Self::Call>,
        len: usize,
        result: &sp_runtime::DispatchResult,
    ) -> Result<(), TransactionValidityError> {
        <ptp::ChargeTransactionPayment<T> as SignedExtension>::post_dispatch(
            pre, info, post_info, len, result,
        )
    }
}

<<<<<<< HEAD
=======
impl crate::Call {
    // Filter batch calls containing at least a swap call
    fn check_for_swap_in_batch(&self) -> Result<(), TransactionValidityError> {
        if let Self::Utility(UtilityCall::batch(calls))
        | Self::Utility(UtilityCall::batch_all(calls)) = self
        {
            if calls
                .iter()
                .any(|call| matches!(call, Self::LiquidityProxy(liquidity_proxy::Call::swap(..))))
            {
                return Err(TransactionValidityError::Invalid(InvalidTransaction::Call));
            }
        }

        Ok(())
    }
}

>>>>>>> 3c20c18b
impl<T: ptp::Config + eth_bridge::Config> ChargeTransactionPayment<T>
where
    <T as frame_system::Config>::Call: Dispatchable<Info = DispatchInfo, PostInfo = PostDispatchInfo>
        + IsCalledByBridgePeer<T::AccountId>,
{
    /// Returns dispatch info for the call for `validate` and `pre_dispatch` methods based on the
    /// given one.
    fn pre_dispatch_info<'a>(
        who: &'a <T as frame_system::Config>::AccountId,
        call: &'a <T as frame_system::Config>::Call,
        info: &'a DispatchInfoOf<<T as frame_system::Config>::Call>,
    ) -> Cow<'a, DispatchInfoOf<<T as frame_system::Config>::Call>> {
        // In eth-bridge we can't check that the call was called by a peer, since `origin` is not
        // accessible in the `pallet::weight` attribute, so we perform the check here and set
        // `pays_fee` to `Pays::No` if the extrinsic was called by a bridge peer.
        if call.is_called_by_bridge_peer(who) {
            let mut info: DispatchInfo = info.clone().into();
            info.pays_fee = Pays::No;
            Cow::Owned(info)
        } else {
            Cow::Borrowed(info)
        }
    }
}

#[cfg(test)]
mod tests {
<<<<<<< HEAD
    use crate::extensions::ChargeTransactionPayment;
    use crate::{Call, Runtime};
    use common::XOR;
    use frame_support::weights::{DispatchInfo, Pays};

    #[test]
    fn check_calls_from_bridge_peers() {
=======
    use frame_support::weights::{DispatchInfo, Pays};
    use pallet_utility::Call as UtilityCall;
    use sp_core::H256;
    use sp_runtime::traits::SignedExtension;

    use common::{balance, VAL, XOR};

    use crate::extensions::ChargeTransactionPayment;
    use crate::{Call, Runtime};

    #[test]
    fn check_calls_from_bridge_peers_pays_yes() {
>>>>>>> 3c20c18b
        let call: &<Runtime as frame_system::Config>::Call =
            &Call::EthBridge(eth_bridge::Call::transfer_to_sidechain(
                XOR.into(),
                Default::default(),
                Default::default(),
                0,
            ));

        let dispatch_info = DispatchInfo::default();
        let who = Default::default();

        let pre_info =
            ChargeTransactionPayment::<Runtime>::pre_dispatch_info(&who, call, &dispatch_info);
        assert_eq!(pre_info.pays_fee, Pays::Yes);
<<<<<<< HEAD

        // TODO: add tests for Pays::No.
=======
    }

    #[test]
    fn check_calls_from_bridge_peers_pays_no() {
        framenode_chain_spec::ext().execute_with(|| {
            let call: &<Runtime as frame_system::Config>::Call =
                &Call::EthBridge(eth_bridge::Call::finalize_incoming_request(H256::zero(), 0));

            let dispatch_info = DispatchInfo::default();
            let who = eth_bridge::BridgeAccount::<Runtime>::get(0).unwrap();

            let pre_info =
                ChargeTransactionPayment::<Runtime>::pre_dispatch_info(&who, call, &dispatch_info);
            assert_eq!(pre_info.pays_fee, Pays::No);
        });
    }

    #[test]
    fn simple_call_should_pass() {
        let call = Call::Balances(pallet_balances::Call::transfer(
            From::from([1; 32]),
            balance!(100),
        ));

        assert!(call.check_for_swap_in_batch().is_ok());
    }

    #[test]
    fn regular_batch_should_pass() {
        let batch_calls = vec![
            pallet_balances::Call::transfer(From::from([1; 32]), balance!(100)).into(),
            pallet_balances::Call::transfer(From::from([1; 32]), balance!(100)).into(),
        ];

        let call_batch = Call::Utility(UtilityCall::batch(batch_calls.clone()));
        let call_batch_all = Call::Utility(UtilityCall::batch_all(batch_calls));

        assert!(call_batch.check_for_swap_in_batch().is_ok());
        assert!(call_batch_all.check_for_swap_in_batch().is_ok());
    }

    #[test]
    fn swap_in_batch_should_fail() {
        let batch_calls = vec![
            pallet_balances::Call::transfer(From::from([1; 32]), balance!(100)).into(),
            liquidity_proxy::Call::swap(
                0,
                VAL,
                XOR,
                common::prelude::SwapAmount::WithDesiredInput {
                    desired_amount_in: crate::balance!(100),
                    min_amount_out: crate::balance!(100),
                },
                vec![],
                common::FilterMode::Disabled,
            )
            .into(),
        ];

        let call_batch = Call::Utility(UtilityCall::batch(batch_calls.clone()));
        let call_batch_all = Call::Utility(UtilityCall::batch_all(batch_calls));

        assert!(call_batch.check_for_swap_in_batch().is_err());
        assert!(call_batch_all.check_for_swap_in_batch().is_err());

        let who = Default::default();
        let dispatch_info = DispatchInfo::default();
        let len = 10;

        let pre_batch = ChargeTransactionPayment::<Runtime>::new().pre_dispatch(
            &who,
            &call_batch,
            &dispatch_info,
            len,
        );
        let pre_batch_all = ChargeTransactionPayment::<Runtime>::new().pre_dispatch(
            &who,
            &call_batch_all,
            &dispatch_info,
            len,
        );
        let val_batch = ChargeTransactionPayment::<Runtime>::new().validate(
            &who,
            &call_batch,
            &dispatch_info,
            len,
        );
        let val_batch_all = ChargeTransactionPayment::<Runtime>::new().validate(
            &who,
            &call_batch_all,
            &dispatch_info,
            len,
        );

        assert!(pre_batch.is_err());
        assert!(pre_batch_all.is_err());
        assert!(val_batch.is_err());
        assert!(val_batch_all.is_err());
>>>>>>> 3c20c18b
    }
}<|MERGE_RESOLUTION|>--- conflicted
+++ resolved
@@ -4,10 +4,7 @@
 use frame_support::unsigned::TransactionValidityError;
 use frame_support::weights::Pays;
 use pallet_transaction_payment as ptp;
-<<<<<<< HEAD
-=======
 use pallet_utility::Call as UtilityCall;
->>>>>>> 3c20c18b
 use sp_runtime::traits::{DispatchInfoOf, SignedExtension};
 use sp_runtime::FixedPointOperand;
 use sp_std::borrow::Cow;
@@ -79,10 +76,7 @@
         info: &DispatchInfoOf<Self::Call>,
         len: usize,
     ) -> sp_api::TransactionValidity {
-<<<<<<< HEAD
-=======
         call.check_for_swap_in_batch()?;
->>>>>>> 3c20c18b
         let info = Self::pre_dispatch_info(who, call, info);
         self.0.validate(who, call, &*info, len)
     }
@@ -94,10 +88,7 @@
         info: &DispatchInfoOf<Self::Call>,
         len: usize,
     ) -> Result<Self::Pre, TransactionValidityError> {
-<<<<<<< HEAD
-=======
         call.check_for_swap_in_batch()?;
->>>>>>> 3c20c18b
         let info = Self::pre_dispatch_info(who, call, info);
         self.0.pre_dispatch(who, call, &*info, len)
     }
@@ -115,8 +106,6 @@
     }
 }
 
-<<<<<<< HEAD
-=======
 impl crate::Call {
     // Filter batch calls containing at least a swap call
     fn check_for_swap_in_batch(&self) -> Result<(), TransactionValidityError> {
@@ -135,7 +124,6 @@
     }
 }
 
->>>>>>> 3c20c18b
 impl<T: ptp::Config + eth_bridge::Config> ChargeTransactionPayment<T>
 where
     <T as frame_system::Config>::Call: Dispatchable<Info = DispatchInfo, PostInfo = PostDispatchInfo>
@@ -163,15 +151,6 @@
 
 #[cfg(test)]
 mod tests {
-<<<<<<< HEAD
-    use crate::extensions::ChargeTransactionPayment;
-    use crate::{Call, Runtime};
-    use common::XOR;
-    use frame_support::weights::{DispatchInfo, Pays};
-
-    #[test]
-    fn check_calls_from_bridge_peers() {
-=======
     use frame_support::weights::{DispatchInfo, Pays};
     use pallet_utility::Call as UtilityCall;
     use sp_core::H256;
@@ -184,7 +163,6 @@
 
     #[test]
     fn check_calls_from_bridge_peers_pays_yes() {
->>>>>>> 3c20c18b
         let call: &<Runtime as frame_system::Config>::Call =
             &Call::EthBridge(eth_bridge::Call::transfer_to_sidechain(
                 XOR.into(),
@@ -199,10 +177,6 @@
         let pre_info =
             ChargeTransactionPayment::<Runtime>::pre_dispatch_info(&who, call, &dispatch_info);
         assert_eq!(pre_info.pays_fee, Pays::Yes);
-<<<<<<< HEAD
-
-        // TODO: add tests for Pays::No.
-=======
     }
 
     #[test]
@@ -301,6 +275,5 @@
         assert!(pre_batch_all.is_err());
         assert!(val_batch.is_err());
         assert!(val_batch_all.is_err());
->>>>>>> 3c20c18b
     }
 }