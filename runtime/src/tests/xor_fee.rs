--- conflicted
+++ resolved
@@ -621,13 +621,9 @@
         Referrals::reserve(Origin::signed(bob()), SMALL_FEE).unwrap();
 
         let dispatch_info = info_from_weight(100_000_000);
-<<<<<<< HEAD
         let call = Call::Referrals(referrals::Call::set_referrer { referrer: bob() });
-=======
-        let call = Call::Referrals(referrals::Call::set_referrer(bob()));
         let initial_balance = Assets::free_balance(&XOR.into(), &alice()).unwrap();
 
->>>>>>> ff314775
         let result = XorFee::withdraw_fee(&alice(), &call, &dispatch_info, 1337, 0);
         assert_eq!(
             result,
