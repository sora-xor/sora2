// This file is part of the SORA network and Polkaswap app.

// Copyright (c) 2020, 2021, Polka Biome Ltd. All rights reserved.
// SPDX-License-Identifier: BSD-4-Clause

// Redistribution and use in source and binary forms, with or without modification,
// are permitted provided that the following conditions are met:

// Redistributions of source code must retain the above copyright notice, this list
// of conditions and the following disclaimer.
// Redistributions in binary form must reproduce the above copyright notice, this
// list of conditions and the following disclaimer in the documentation and/or other
// materials provided with the distribution.
//
// All advertising materials mentioning features or use of this software must display
// the following acknowledgement: This product includes software developed by Polka Biome
// Ltd., SORA, and Polkaswap.
//
// Neither the name of the Polka Biome Ltd. nor the names of its contributors may be used
// to endorse or promote products derived from this software without specific prior written permission.

// THIS SOFTWARE IS PROVIDED BY Polka Biome Ltd. AS IS AND ANY EXPRESS OR IMPLIED WARRANTIES,
// INCLUDING, BUT NOT LIMITED TO, THE IMPLIED WARRANTIES OF MERCHANTABILITY AND FITNESS FOR
// A PARTICULAR PURPOSE ARE DISCLAIMED. IN NO EVENT SHALL Polka Biome Ltd. BE LIABLE FOR ANY
// DIRECT, INDIRECT, INCIDENTAL, SPECIAL, EXEMPLARY, OR CONSEQUENTIAL DAMAGES (INCLUDING,
// BUT NOT LIMITED TO, PROCUREMENT OF SUBSTITUTE GOODS OR SERVICES; LOSS OF USE, DATA, OR PROFITS;
// OR BUSINESS INTERRUPTION) HOWEVER CAUSED AND ON ANY THEORY OF LIABILITY, WHETHER IN CONTRACT,
// STRICT LIABILITY, OR TORT (INCLUDING NEGLIGENCE OR OTHERWISE) ARISING IN ANY WAY OUT OF THE
// USE OF THIS SOFTWARE, EVEN IF ADVISED OF THE POSSIBILITY OF SUCH DAMAGE.

use crate::mock::{ensure_pool_initialized, fill_spot_price};
use crate::xor_fee_impls::{CustomFeeDetails, CustomFees};
use crate::{
    AccountId, AssetId, Assets, Balance, Balances, Currencies, GetXorFeeAccountId, PoolXYK,
    Referrals, ReferrerWeight, Runtime, RuntimeCall, RuntimeOrigin, Staking, System, Tokens,
    Weight, XorBurnedWeight, XorFee, XorIntoValBurnedWeight,
};
use common::mock::{alice, bob, charlie};
use common::prelude::constants::{BIG_FEE, SMALL_FEE};
use common::prelude::{AssetName, AssetSymbol, FixedWrapper, SwapAmount};
use common::{balance, fixed_wrapper, AssetInfoProvider, FilterMode, VAL, XOR};
use frame_support::assert_ok;
use frame_support::dispatch::{DispatchInfo, PostDispatchInfo};
use frame_support::pallet_prelude::{InvalidTransaction, Pays};
use frame_support::traits::{OnFinalize, OnInitialize};
use frame_support::unsigned::TransactionValidityError;
use frame_support::weights::WeightToFee as WeightToFeeTrait;
use frame_system::EventRecord;
use framenode_chain_spec::ext;
use log::LevelFilter;
use pallet_balances::NegativeImbalance;
use pallet_transaction_payment::OnChargeTransaction;
use referrals::ReferrerBalances;
use sp_runtime::traits::SignedExtension;
use sp_runtime::{AccountId32, FixedPointNumber, FixedU128};
use traits::MultiCurrency;
use xor_fee::extension::ChargeTransactionPayment;
use xor_fee::{ApplyCustomFees, LiquidityInfo, XorToVal};

type BlockWeights = <Runtime as frame_system::Config>::BlockWeights;
type LengthToFee = <Runtime as pallet_transaction_payment::Config>::LengthToFee;
type WeightToFee = <Runtime as pallet_transaction_payment::Config>::WeightToFee;

const MOCK_WEIGHT: Weight = Weight::from_parts(600_000_000, 0);

const INITIAL_BALANCE: Balance = balance!(1000);
const INITIAL_RESERVES: Balance = balance!(10000);
const TRANSFER_AMOUNT: Balance = balance!(69);

fn sora_parliament_account() -> AccountId {
    AccountId32::from([7; 32])
}

/// create a transaction info struct from weight. Handy to avoid building the whole struct.
fn info_from_weight(w: Weight) -> DispatchInfo {
    // pays_fee: Pays::Yes -- class: DispatchClass::Normal
    DispatchInfo {
        weight: w,
        ..Default::default()
    }
}

fn default_post_info() -> PostDispatchInfo {
    PostDispatchInfo {
        actual_weight: None,
        pays_fee: Default::default(),
    }
}

fn post_info_from_weight(w: Weight) -> PostDispatchInfo {
    PostDispatchInfo {
        actual_weight: Some(w),
        pays_fee: Default::default(),
    }
}

fn post_info_pays_no() -> PostDispatchInfo {
    PostDispatchInfo {
        actual_weight: None,
        pays_fee: Pays::No,
    }
}

fn give_xor_initial_balance(target: AccountId) {
    increase_balance(target, XOR.into(), INITIAL_BALANCE);
}

fn increase_balance(target: AccountId, asset: AssetId, balance: Balance) {
    assert_ok!(Currencies::update_balance(
        RuntimeOrigin::root(),
        target,
        asset,
        balance as i128
    ));
}

fn set_weight_to_fee_multiplier(mul: u64) {
    // Set WeightToFee multiplier to one to not affect the test
    assert_ok!(XorFee::update_multiplier(
        RuntimeOrigin::root(),
        FixedU128::saturating_from_integer(mul)
    ));
}

#[test]
fn referrer_gets_bonus_from_tx_fee() {
    ext().execute_with(|| {
        set_weight_to_fee_multiplier(1);
        System::on_finalize(System::block_number());
        System::set_block_number(System::block_number() + 1);
        System::on_initialize(System::block_number());
        give_xor_initial_balance(alice());
        give_xor_initial_balance(charlie());
        Referrals::set_referrer_to(&alice(), charlie()).unwrap();
        let call: &<Runtime as frame_system::Config>::RuntimeCall =
            &RuntimeCall::Assets(assets::Call::transfer {
                asset_id: VAL.into(),
                to: bob(),
                amount: TRANSFER_AMOUNT,
            });

        let len = 10;
        let dispatch_info = info_from_weight(MOCK_WEIGHT);
        let pre = ChargeTransactionPayment::<Runtime>::new()
            .pre_dispatch(&alice(), call, &dispatch_info, len)
            .unwrap();
        let balance_after_reserving_fee = FixedWrapper::from(INITIAL_BALANCE) - SMALL_FEE;
        let balance_after_reserving_fee = balance_after_reserving_fee.into_balance();
        assert_eq!(Balances::free_balance(alice()), balance_after_reserving_fee);
        assert!(ChargeTransactionPayment::<Runtime>::post_dispatch(
            Some(pre),
            &dispatch_info,
            &default_post_info(),
            len,
            &Ok(())
        )
        .is_ok());
        assert_eq!(Balances::free_balance(alice()), balance_after_reserving_fee);
        let weights_sum: FixedWrapper = FixedWrapper::from(balance!(ReferrerWeight::get()))
            + FixedWrapper::from(balance!(XorBurnedWeight::get()))
            + FixedWrapper::from(balance!(XorIntoValBurnedWeight::get()));
        let referrer_weight = FixedWrapper::from(balance!(ReferrerWeight::get()));
        let initial_balance = FixedWrapper::from(INITIAL_BALANCE);
        let referrer_fee = SMALL_FEE * referrer_weight / weights_sum;
        let expected_referrer_balance = referrer_fee.clone() + initial_balance;
        assert_eq!(
            frame_system::Pallet::<Runtime>::events()
                .into_iter()
                .find_map(|EventRecord { event, .. }| match event {
                    crate::RuntimeEvent::XorFee(event) => {
                        if let xor_fee::Event::ReferrerRewarded(_, _, _) = event {
                            Some(event)
                        } else {
                            None
                        }
                    }
                    _ => None,
                }),
            Some(xor_fee::Event::ReferrerRewarded(
                alice(),
                charlie(),
                referrer_fee.into_balance()
            ))
        );
        assert!(
            Balances::free_balance(charlie())
                >= (expected_referrer_balance.clone() - fixed_wrapper!(1)).into_balance()
                && Balances::free_balance(charlie())
                    <= (expected_referrer_balance + fixed_wrapper!(1)).into_balance()
        );
    });
}

#[test]
fn notify_val_burned_works() {
    let _ = env_logger::Builder::new()
        .filter_level(LevelFilter::Debug)
        .try_init();

    ext().execute_with(|| {
        set_weight_to_fee_multiplier(1);
        increase_balance(alice(), XOR.into(), INITIAL_RESERVES);

        Staking::on_finalize(0);

        increase_balance(bob(), XOR.into(), 2 * INITIAL_RESERVES);
        increase_balance(bob(), VAL.into(), 2 * INITIAL_RESERVES);

        ensure_pool_initialized(XOR.into(), VAL.into());
        PoolXYK::deposit_liquidity(
            RuntimeOrigin::signed(bob()),
            0,
            XOR.into(),
            VAL.into(),
            INITIAL_RESERVES,
            INITIAL_RESERVES,
            INITIAL_RESERVES,
            INITIAL_RESERVES,
        )
        .unwrap();

        fill_spot_price();

        assert_eq!(
            pallet_staking::Pallet::<Runtime>::era_val_burned(),
            0_u128.into()
        );

        let mut total_xor_val = 0;
        for _ in 0..3 {
            let call: &<Runtime as frame_system::Config>::RuntimeCall =
                &RuntimeCall::Assets(assets::Call::transfer {
                    asset_id: VAL.into(),
                    to: bob(),
                    amount: TRANSFER_AMOUNT,
                });

            let len = 10;
            let dispatch_info = info_from_weight(MOCK_WEIGHT);
            let pre = ChargeTransactionPayment::<Runtime>::new()
                .pre_dispatch(&alice(), call, &dispatch_info, len)
                .unwrap();
            assert!(ChargeTransactionPayment::<Runtime>::post_dispatch(
                Some(pre),
                &dispatch_info,
                &default_post_info(),
                len,
                &Ok(())
            )
            .is_ok());
            let xor_into_val_burned_weight = XorIntoValBurnedWeight::get() as u128;
            let weights_sum = ReferrerWeight::get() as u128
                + XorBurnedWeight::get() as u128
                + xor_into_val_burned_weight;
            let x =
                FixedWrapper::from(SMALL_FEE * xor_into_val_burned_weight as u128 / weights_sum);
            let y = INITIAL_RESERVES;
            let expected_val_burned = x.clone() * y / (x.clone() + y);
            total_xor_val += expected_val_burned.into_balance();
        }

        // The correct answer is 3E-13 away
        assert_eq!(XorToVal::<Runtime>::get(), total_xor_val + 36750000);
        assert_eq!(
            pallet_staking::Pallet::<Runtime>::era_val_burned(),
            0_u128.into()
        );

        <xor_fee::Pallet<Runtime> as pallet_session::historical::SessionManager<_, _>>::end_session(
            0,
        );

        // The correct answer is 2E-13 away
        assert_eq!(
            pallet_staking::Pallet::<Runtime>::era_val_burned(),
            total_xor_val - 3150072839481
        );
    });
}

#[test]
fn custom_fees_work() {
    ext().execute_with(|| {
        set_weight_to_fee_multiplier(1);
        give_xor_initial_balance(alice());
        give_xor_initial_balance(bob());

        let len: usize = 10;
        let dispatch_info = info_from_weight(MOCK_WEIGHT);
        let base_fee = WeightToFee::weight_to_fee(
            &BlockWeights::get().get(dispatch_info.class).base_extrinsic,
        );
        let len_fee = LengthToFee::weight_to_fee(&Weight::from_parts(len as u64, 0));
        let weight_fee = WeightToFee::weight_to_fee(&MOCK_WEIGHT);

        // A ten-fold extrinsic; fee is 0.007 XOR
        let calls: Vec<<Runtime as frame_system::Config>::RuntimeCall> = vec![
            RuntimeCall::Assets(assets::Call::register {
                symbol: AssetSymbol(b"ALIC".to_vec()),
                name: AssetName(b"ALICE".to_vec()),
                initial_supply: balance!(0),
                is_mintable: true,
                is_indivisible: false,
                opt_content_src: None,
                opt_desc: None,
            }),
            RuntimeCall::VestedRewards(vested_rewards::Call::claim_rewards {}),
        ];

        let mut balance_after_fee_withdrawal = FixedWrapper::from(INITIAL_BALANCE);
        for call in calls {
            let pre = ChargeTransactionPayment::<Runtime>::new()
                .pre_dispatch(&alice(), &call, &dispatch_info, len)
                .unwrap();
            balance_after_fee_withdrawal = balance_after_fee_withdrawal - BIG_FEE;
            let result = balance_after_fee_withdrawal.clone().into_balance();
            assert_eq!(Balances::free_balance(alice()), result);
            assert!(ChargeTransactionPayment::<Runtime>::post_dispatch(
                Some(pre),
                &dispatch_info,
                &default_post_info(),
                len,
                &Ok(())
            )
            .is_ok());
            assert_eq!(Balances::free_balance(alice()), result);
        }

        // A normal extrinsic; fee is 0.0007 XOR
        let call: &<Runtime as frame_system::Config>::RuntimeCall =
            &RuntimeCall::Assets(assets::Call::mint {
                asset_id: XOR,
                to: bob(),
                amount: balance!(1),
            });

        let pre = ChargeTransactionPayment::<Runtime>::new()
            .pre_dispatch(&alice(), call, &dispatch_info, len)
            .unwrap();
        let balance_after_fee_withdrawal = balance_after_fee_withdrawal - SMALL_FEE;
        let balance_after_fee_withdrawal = balance_after_fee_withdrawal.into_balance();
        assert_eq!(
            Balances::free_balance(alice()),
            balance_after_fee_withdrawal
        );
        assert!(ChargeTransactionPayment::<Runtime>::post_dispatch(
            Some(pre),
            &dispatch_info,
            &default_post_info(),
            len,
            &Ok(())
        )
        .is_ok());
        assert_eq!(
            Balances::free_balance(alice()),
            balance_after_fee_withdrawal
        );

        // An extrinsic without manual fee adjustment
        let call: &<Runtime as frame_system::Config>::RuntimeCall =
            &RuntimeCall::OracleProxy(oracle_proxy::Call::enable_oracle {
                oracle: common::Oracle::BandChainFeed,
            });

        let pre = ChargeTransactionPayment::<Runtime>::new()
            .pre_dispatch(&alice(), call, &dispatch_info, len)
            .unwrap();
        let balance_after_fee_withdrawal =
            FixedWrapper::from(balance_after_fee_withdrawal) - base_fee - len_fee - weight_fee;
        let balance_after_fee_withdrawal = balance_after_fee_withdrawal.into_balance();
        assert_eq!(
            Balances::free_balance(alice()),
            balance_after_fee_withdrawal
        );
        assert!(ChargeTransactionPayment::<Runtime>::post_dispatch(
            Some(pre),
            &dispatch_info,
            &default_post_info(),
            len,
            &Ok(())
        )
        .is_ok());
        assert_eq!(
            Balances::free_balance(alice()),
            balance_after_fee_withdrawal
        );
    });
}

#[test]
fn custom_fees_multiplied() {
    ext().execute_with(|| {
        let multiplier = 3;
        set_weight_to_fee_multiplier(multiplier);
        let multiplier: u128 = multiplier.into();

        give_xor_initial_balance(alice());
        give_xor_initial_balance(bob());

        let len = 10;
        let dispatch_info = info_from_weight(MOCK_WEIGHT);

        // A ten-fold extrinsic; fee is (0.007 * multiplier) XOR
        let calls: Vec<<Runtime as frame_system::Config>::RuntimeCall> = vec![
            RuntimeCall::Assets(assets::Call::register {
                symbol: AssetSymbol(b"ALIC".to_vec()),
                name: AssetName(b"ALICE".to_vec()),
                initial_supply: balance!(0),
                is_mintable: true,
                is_indivisible: false,
                opt_content_src: None,
                opt_desc: None,
            }),
            RuntimeCall::VestedRewards(vested_rewards::Call::claim_rewards {}),
        ];

        let mut balance_after_fee_withdrawal = FixedWrapper::from(INITIAL_BALANCE);
        for call in calls {
            let pre = ChargeTransactionPayment::<Runtime>::new()
                .pre_dispatch(&alice(), &call, &dispatch_info, len)
                .unwrap();
            balance_after_fee_withdrawal = balance_after_fee_withdrawal - multiplier * BIG_FEE;
            let result = balance_after_fee_withdrawal.clone().into_balance();
            assert_eq!(Balances::free_balance(alice()), result);
            assert!(ChargeTransactionPayment::<Runtime>::post_dispatch(
                Some(pre),
                &dispatch_info,
                &default_post_info(),
                len,
                &Ok(())
            )
            .is_ok());
            assert_eq!(Balances::free_balance(alice()), result);
        }

        // A normal extrinsic; fee is (0.0007 * multiplier) XOR
        let call: &<Runtime as frame_system::Config>::RuntimeCall =
            &RuntimeCall::Assets(assets::Call::mint {
                asset_id: XOR,
                to: bob(),
                amount: balance!(1),
            });

        let pre = ChargeTransactionPayment::<Runtime>::new()
            .pre_dispatch(&alice(), call, &dispatch_info, len)
            .unwrap();
        let balance_after_fee_withdrawal = balance_after_fee_withdrawal - multiplier * SMALL_FEE;
        let balance_after_fee_withdrawal = balance_after_fee_withdrawal.into_balance();
        assert_eq!(
            Balances::free_balance(alice()),
            balance_after_fee_withdrawal
        );
        assert!(ChargeTransactionPayment::<Runtime>::post_dispatch(
            Some(pre),
            &dispatch_info,
            &default_post_info(),
            len,
            &Ok(())
        )
        .is_ok());
        assert_eq!(
            Balances::free_balance(alice()),
            balance_after_fee_withdrawal
        );
    });
}

#[test]
fn normal_fees_multiplied() {
    ext().execute_with(|| {
        set_weight_to_fee_multiplier(3);
        give_xor_initial_balance(alice());
        give_xor_initial_balance(bob());

        let len: usize = 10;
        let dispatch_info = info_from_weight(MOCK_WEIGHT);
        let base_fee = WeightToFee::weight_to_fee(
            &BlockWeights::get().get(dispatch_info.class).base_extrinsic,
        );
        let len_fee = LengthToFee::weight_to_fee(&Weight::from_parts(len as u64, 0));
        let weight_fee = WeightToFee::weight_to_fee(&MOCK_WEIGHT);
        let final_fee = (base_fee + len_fee + weight_fee) * 3;

        let balance_after_fee_withdrawal = FixedWrapper::from(INITIAL_BALANCE);
        // An extrinsic without custom fee adjustment
        let call: &<Runtime as frame_system::Config>::RuntimeCall =
            &RuntimeCall::OracleProxy(oracle_proxy::Call::enable_oracle {
                oracle: common::Oracle::BandChainFeed,
            });

        let pre = ChargeTransactionPayment::<Runtime>::new()
            .pre_dispatch(&alice(), call, &dispatch_info, len)
            .unwrap();
        let balance_after_fee_withdrawal =
            FixedWrapper::from(balance_after_fee_withdrawal) - final_fee;
        let balance_after_fee_withdrawal = balance_after_fee_withdrawal.into_balance();
        assert_eq!(
            Balances::free_balance(alice()),
            balance_after_fee_withdrawal
        );
        assert!(ChargeTransactionPayment::<Runtime>::post_dispatch(
            Some(pre),
            &dispatch_info,
            &default_post_info(),
            len,
            &Ok(())
        )
        .is_ok());
        assert_eq!(
            Balances::free_balance(alice()),
            balance_after_fee_withdrawal
        );
    });
}

#[test]
fn refund_if_pays_no_works() {
    ext().execute_with(|| {
        set_weight_to_fee_multiplier(1);
        give_xor_initial_balance(alice());

        let tech_account_id = GetXorFeeAccountId::get();
        assert_eq!(Balances::free_balance(&tech_account_id), 0_u128.into());

        let len = 10;
        let dispatch_info = info_from_weight(MOCK_WEIGHT);

        let call: &<Runtime as frame_system::Config>::RuntimeCall =
            &RuntimeCall::Assets(assets::Call::register {
                symbol: AssetSymbol(b"ALIC".to_vec()),
                name: AssetName(b"ALICE".to_vec()),
                initial_supply: balance!(0),
                is_mintable: true,
                is_indivisible: false,
                opt_content_src: None,
                opt_desc: None,
            });

        let pre = ChargeTransactionPayment::<Runtime>::new()
            .pre_dispatch(&alice(), call, &dispatch_info, len)
            .unwrap();
        let balance_after_fee_withdrawal =
            FixedWrapper::from(INITIAL_BALANCE) - fixed_wrapper!(0.007);
        let balance_after_fee_withdrawal = balance_after_fee_withdrawal.into_balance();
        assert_eq!(
            Balances::free_balance(alice()),
            balance_after_fee_withdrawal
        );
        assert!(ChargeTransactionPayment::<Runtime>::post_dispatch(
            Some(pre),
            &dispatch_info,
            &post_info_pays_no(),
            len,
            &Ok(())
        )
        .is_ok());
        assert_eq!(Balances::free_balance(alice()), INITIAL_BALANCE,);
        assert_eq!(Balances::free_balance(tech_account_id), 0_u128.into());
    });
}

#[test]
fn actual_weight_is_ignored_works() {
    ext().execute_with(|| {
        set_weight_to_fee_multiplier(1);
        give_xor_initial_balance(alice());

        let len = 10;
        let dispatch_info = info_from_weight(MOCK_WEIGHT);

        let call: &<Runtime as frame_system::Config>::RuntimeCall =
            &RuntimeCall::Assets(assets::Call::transfer {
                asset_id: XOR.into(),
                to: bob(),
                amount: TRANSFER_AMOUNT,
            });

        let pre = ChargeTransactionPayment::<Runtime>::new()
            .pre_dispatch(&alice(), call, &dispatch_info, len)
            .unwrap();
        let balance_after_fee_withdrawal = FixedWrapper::from(INITIAL_BALANCE) - SMALL_FEE;
        let balance_after_fee_withdrawal = balance_after_fee_withdrawal.into_balance();
        assert_eq!(
            Balances::free_balance(alice()),
            balance_after_fee_withdrawal
        );
        assert!(ChargeTransactionPayment::<Runtime>::post_dispatch(
            Some(pre),
            &dispatch_info,
            &post_info_from_weight(MOCK_WEIGHT / 2),
            len,
            &Ok(())
        )
        .is_ok());
        assert_eq!(
            Balances::free_balance(alice()),
            balance_after_fee_withdrawal,
        );
    });
}

#[ignore]
#[test]
fn reminting_for_sora_parliament_works() {
    ext().execute_with(|| {
        assert_eq!(
            Balances::free_balance(sora_parliament_account()),
            0_u128.into()
        );
        let call: &<Runtime as frame_system::Config>::RuntimeCall =
            &RuntimeCall::Assets(assets::Call::register {
                symbol: AssetSymbol(b"ALIC".to_vec()),
                name: AssetName(b"ALICE".to_vec()),
                initial_supply: balance!(0),
                is_mintable: true,
                is_indivisible: false,
                opt_content_src: None,
                opt_desc: None,
            });

        let len = 10;
        let dispatch_info = info_from_weight(MOCK_WEIGHT);
        let pre = ChargeTransactionPayment::<Runtime>::new()
            .pre_dispatch(&alice(), call, &dispatch_info, len)
            .unwrap();
        assert!(ChargeTransactionPayment::<Runtime>::post_dispatch(
            Some(pre),
            &dispatch_info,
            &default_post_info(),
            len,
            &Ok(())
        )
        .is_ok());
        let fee = balance!(0.007);
        let xor_into_val_burned_weight = XorIntoValBurnedWeight::get() as u128;
        let weights_sum = ReferrerWeight::get() as u128
            + XorBurnedWeight::get() as u128
            + xor_into_val_burned_weight;
        let x = FixedWrapper::from(fee / (weights_sum / xor_into_val_burned_weight));
        let y = INITIAL_RESERVES;
        let val_burned = (x.clone() * y / (x + y)).into_balance();

        let buy_back_percent = crate::BuyBackXSTPercent::get();
        let expected_balance = FixedWrapper::from(buy_back_percent * val_burned);

        <xor_fee::Pallet<Runtime> as pallet_session::historical::SessionManager<_, _>>::end_session(
            0,
        );

        // Mock uses MockLiquiditySource that doesn't exchange.
        assert!(
            Tokens::free_balance(VAL.into(), &sora_parliament_account())
                >= (expected_balance.clone() - FixedWrapper::from(1i32)).into_balance()
                && Balances::free_balance(sora_parliament_account())
                    <= (expected_balance + FixedWrapper::from(1i32)).into_balance()
        );
    });
}

/// No special fee handling should be performed
#[test]
fn fee_payment_regular_swap() {
    ext().execute_with(|| {
        give_xor_initial_balance(alice());

        let dispatch_info = info_from_weight(Weight::from_parts(100_000_000, 0));

        let call = RuntimeCall::LiquidityProxy(liquidity_proxy::Call::swap {
            dex_id: 0,
            input_asset_id: VAL,
            output_asset_id: XOR,
            swap_amount: SwapAmount::WithDesiredInput {
                desired_amount_in: balance!(100),
                min_amount_out: balance!(100),
            },
            selected_source_types: vec![],
            filter_mode: FilterMode::Disabled,
        });

        let regular_fee =
            xor_fee::Pallet::<Runtime>::withdraw_fee(&alice(), &call, &dispatch_info, 1337, 0);

        assert!(matches!(regular_fee, Ok(LiquidityInfo::Paid(..))));
    });
}

/// Fee should be postponed until after the transaction
#[test]
fn fee_payment_postponed_swap() {
    ext().execute_with(|| {
        set_weight_to_fee_multiplier(1);
        increase_balance(alice(), VAL.into(), balance!(1000));

        increase_balance(bob(), XOR.into(), balance!(1000));
        increase_balance(bob(), VAL.into(), balance!(1000));

        ensure_pool_initialized(XOR.into(), VAL.into());
        PoolXYK::deposit_liquidity(
            RuntimeOrigin::signed(bob()),
            0,
            XOR.into(),
            VAL.into(),
            balance!(500),
            balance!(500),
            balance!(450),
            balance!(450),
        )
        .unwrap();

        fill_spot_price();

        let dispatch_info = info_from_weight(Weight::from_parts(100_000_000, 0));

        let call = RuntimeCall::LiquidityProxy(liquidity_proxy::Call::swap {
            dex_id: 0,
            input_asset_id: VAL,
            output_asset_id: XOR,
            swap_amount: SwapAmount::WithDesiredInput {
                desired_amount_in: balance!(100),
                min_amount_out: balance!(50),
            },
            selected_source_types: vec![],
            filter_mode: FilterMode::Disabled,
        });

        let quoted_fee =
            xor_fee::Pallet::<Runtime>::withdraw_fee(&alice(), &call, &dispatch_info, SMALL_FEE, 0)
                .unwrap();

        assert_eq!(quoted_fee, LiquidityInfo::Postponed(alice()));
    });
}

/// Fee should be postponed until after the transaction
#[test]
fn fee_payment_postponed_swap_transfer() {
    ext().execute_with(|| {
        set_weight_to_fee_multiplier(1);
        increase_balance(alice(), VAL.into(), balance!(1000));

        increase_balance(bob(), XOR.into(), balance!(1000));
        increase_balance(bob(), VAL.into(), balance!(1000));

        ensure_pool_initialized(XOR.into(), VAL.into());
        PoolXYK::deposit_liquidity(
            RuntimeOrigin::signed(bob()),
            0,
            XOR.into(),
            VAL.into(),
            balance!(500),
            balance!(500),
            balance!(450),
            balance!(450),
        )
        .unwrap();

        fill_spot_price();

        let dispatch_info = info_from_weight(Weight::from_parts(100_000_000, 0));

        let call = RuntimeCall::LiquidityProxy(liquidity_proxy::Call::swap_transfer {
            receiver: bob(),
            dex_id: 0,
            input_asset_id: VAL,
            output_asset_id: XOR,
            swap_amount: SwapAmount::WithDesiredInput {
                desired_amount_in: balance!(100),
                min_amount_out: balance!(50),
            },
            selected_source_types: vec![],
            filter_mode: FilterMode::Disabled,
        });

        let quoted_fee =
            xor_fee::Pallet::<Runtime>::withdraw_fee(&alice(), &call, &dispatch_info, SMALL_FEE, 0);

        assert!(matches!(quoted_fee, Err(_)));
    });
}

/// Payment should not be postponed if we are not producing XOR
#[test]
fn fee_payment_should_not_postpone() {
    ext().execute_with(|| {
        let dispatch_info = info_from_weight(Weight::from_parts(100_000_000, 0));

        let call = RuntimeCall::LiquidityProxy(liquidity_proxy::Call::swap {
            dex_id: 0,
            input_asset_id: XOR,
            output_asset_id: VAL,
            swap_amount: SwapAmount::WithDesiredInput {
                desired_amount_in: balance!(100),
                min_amount_out: balance!(100),
            },
            selected_source_types: vec![],
            filter_mode: FilterMode::Disabled,
        });

        let quoted_fee =
            xor_fee::Pallet::<Runtime>::withdraw_fee(&alice(), &call, &dispatch_info, 1337, 0);

        assert!(matches!(quoted_fee, Err(_)));
    });
}

#[test]
fn withdraw_fee_set_referrer() {
    ext().execute_with(|| {
        set_weight_to_fee_multiplier(1);
        increase_balance(bob(), XOR.into(), balance!(1000));

        Referrals::reserve(RuntimeOrigin::signed(bob()), SMALL_FEE).unwrap();

        let dispatch_info = info_from_weight(Weight::from_parts(100_000_000, 0));
        let call = RuntimeCall::Referrals(referrals::Call::set_referrer { referrer: bob() });
        let initial_balance = Assets::free_balance(&XOR.into(), &alice()).unwrap();

        let result = XorFee::withdraw_fee(&alice(), &call, &dispatch_info, SMALL_FEE, 0);
        assert_eq!(
            result,
            Ok(LiquidityInfo::Paid(
<<<<<<< HEAD
                bob(),
=======
                crate::ReferralsReservesAcc::get(),
>>>>>>> 2e6507c7
                Some(NegativeImbalance::new(SMALL_FEE))
            ))
        );
        assert_eq!(
            Assets::free_balance(&XOR.into(), &alice()),
            Ok(initial_balance)
        );
    });
}

#[test]
fn withdraw_fee_set_referrer_already() {
    ext().execute_with(|| {
        Referrals::set_referrer_to(&alice(), bob()).unwrap();

        increase_balance(bob(), XOR.into(), balance!(1000));

        Referrals::reserve(RuntimeOrigin::signed(bob()), SMALL_FEE).unwrap();

        let dispatch_info = info_from_weight(Weight::from_parts(100_000_000, 0));
        let call = RuntimeCall::Referrals(referrals::Call::set_referrer { referrer: bob() });
        let result = XorFee::withdraw_fee(&alice(), &call, &dispatch_info, 1337, 0);
        assert_eq!(
            result,
            Err(TransactionValidityError::Invalid(
                InvalidTransaction::Payment
            ))
        );
        assert_eq!(ReferrerBalances::<Runtime>::get(&bob()), Some(SMALL_FEE));
    });
}

#[test]
fn withdraw_fee_set_referrer_already2() {
    ext().execute_with(|| {
        set_weight_to_fee_multiplier(1);
        Referrals::set_referrer_to(&alice(), bob()).unwrap();

        increase_balance(alice(), XOR.into(), balance!(1));
        increase_balance(bob(), XOR.into(), balance!(1000));

        Referrals::reserve(RuntimeOrigin::signed(bob()), SMALL_FEE).unwrap();

        let dispatch_info = info_from_weight(Weight::from_parts(100_000_000, 0));
        let call = RuntimeCall::Referrals(referrals::Call::set_referrer { referrer: bob() });
        let result = XorFee::withdraw_fee(&alice(), &call, &dispatch_info, SMALL_FEE, 0);
        assert_eq!(
            result,
            Ok(LiquidityInfo::Paid(
                alice(),
                Some(NegativeImbalance::new(SMALL_FEE))
            ))
        );
        assert_eq!(
            Assets::free_balance(&XOR.into(), &alice()),
            Ok(balance!(1) - SMALL_FEE)
        );
        assert_eq!(ReferrerBalances::<Runtime>::get(&bob()), Some(SMALL_FEE));
    });
}

#[test]
fn it_works_eth_bridge_pays_no() {
    ext().execute_with(|| {
        set_weight_to_fee_multiplier(1);
        let who = crate::EthBridge::bridge_account(0).unwrap();
        let call = RuntimeCall::EthBridge(eth_bridge::Call::finalize_incoming_request {
            hash: Default::default(),
            network_id: 0,
        });
        let info = info_from_weight(Weight::from_parts(100, 100));
        let len = 100;
        let (fee, custom_fee_details) = XorFee::compute_fee(len, &call, &info, 0);
        assert_eq!(fee, SMALL_FEE);
        assert_eq!(
            custom_fee_details,
            Some(CustomFeeDetails::Regular(SMALL_FEE))
        );
        assert_eq!(CustomFees::get_fee_source(&who, &call, fee), who);
        assert!(!CustomFees::should_be_paid(&who, &call));
        let res = xor_fee::extension::ChargeTransactionPayment::<Runtime>::new().pre_dispatch(
            &who,
            &call,
            &info,
            len as usize,
        );
        assert_eq!(
            res,
            Ok((
                0,
                who.clone(),
                LiquidityInfo::Paid(who, None),
                Some(CustomFeeDetails::Regular(SMALL_FEE))
            ))
        );
    });
}<|MERGE_RESOLUTION|>--- conflicted
+++ resolved
@@ -819,11 +819,7 @@
         assert_eq!(
             result,
             Ok(LiquidityInfo::Paid(
-<<<<<<< HEAD
-                bob(),
-=======
                 crate::ReferralsReservesAcc::get(),
->>>>>>> 2e6507c7
                 Some(NegativeImbalance::new(SMALL_FEE))
             ))
         );
