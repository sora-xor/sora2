--- conflicted
+++ resolved
@@ -54,7 +54,6 @@
 
 #[cfg(test)]
 pub mod tests;
-
 pub mod weights;
 
 use crate::impls::PreimageWeightInfo;
@@ -921,11 +920,7 @@
     type MaxLocks = MaxLocks;
     type MaxReserves = ();
     type ReserveIdentifier = ();
-<<<<<<< HEAD
     type RuntimeHoldReason = RuntimeHoldReason;
-=======
-    type RuntimeHoldReason = ();
->>>>>>> 87a5efdc
     type FreezeIdentifier = ();
     type MaxHolds = MaxHolds;
     type MaxFreezes = ();
@@ -2699,15 +2694,12 @@
 
         ApolloPlatform: apollo_platform::{Pallet, Call, Storage, Event<T>, ValidateUnsigned} = 114,
         ExtendedAssets: extended_assets::{Pallet, Call, Storage, Event<T>} = 115,
-<<<<<<< HEAD
+
+        #[cfg(feature = "wip")]
+        Soratopia: soratopia::{Pallet, Call, Storage, Event<T>} = 116,
         // Ink! contracts
         #[cfg(feature = "wip")] // Contracts pallet
-        Contracts: pallet_contracts::{Pallet, Call, Storage, Event<T>, HoldReason} = 116
-=======
-
-        #[cfg(feature = "wip")]
-        Soratopia: soratopia::{Pallet, Call, Storage, Event<T>} = 116,
->>>>>>> 87a5efdc
+        Contracts: pallet_contracts::{Pallet, Call, Storage, Event<T>, HoldReason} = 117
     }
 }
 
