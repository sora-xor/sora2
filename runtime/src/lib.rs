// This file is part of the SORA network and Polkaswap app.

// Copyright (c) 2020, 2021, Polka Biome Ltd. All rights reserved.
// SPDX-License-Identifier: BSD-4-Clause

// Redistribution and use in source and binary forms, with or without modification,
// are permitted provided that the following conditions are met:

// Redistributions of source code must retain the above copyright notice, this list
// of conditions and the following disclaimer.
// Redistributions in binary form must reproduce the above copyright notice, this
// list of conditions and the following disclaimer in the documentation and/or other
// materials provided with the distribution.
//
// All advertising materials mentioning features or use of this software must display
// the following acknowledgement: This product includes software developed by Polka Biome
// Ltd., SORA, and Polkaswap.
//
// Neither the name of the Polka Biome Ltd. nor the names of its contributors may be used
// to endorse or promote products derived from this software without specific prior written permission.

// THIS SOFTWARE IS PROVIDED BY Polka Biome Ltd. AS IS AND ANY EXPRESS OR IMPLIED WARRANTIES,
// INCLUDING, BUT NOT LIMITED TO, THE IMPLIED WARRANTIES OF MERCHANTABILITY AND FITNESS FOR
// A PARTICULAR PURPOSE ARE DISCLAIMED. IN NO EVENT SHALL Polka Biome Ltd. BE LIABLE FOR ANY
// DIRECT, INDIRECT, INCIDENTAL, SPECIAL, EXEMPLARY, OR CONSEQUENTIAL DAMAGES (INCLUDING,
// BUT NOT LIMITED TO, PROCUREMENT OF SUBSTITUTE GOODS OR SERVICES; LOSS OF USE, DATA, OR PROFITS;
// OR BUSINESS INTERRUPTION) HOWEVER CAUSED AND ON ANY THEORY OF LIABILITY, WHETHER IN CONTRACT,
// STRICT LIABILITY, OR TORT (INCLUDING NEGLIGENCE OR OTHERWISE) ARISING IN ANY WAY OUT OF THE
// USE OF THIS SOFTWARE, EVEN IF ADVISED OF THE POSSIBILITY OF SUCH DAMAGE.

#![cfg_attr(not(feature = "std"), no_std)]
// `construct_runtime!` does a lot of recursion and requires us to increase the limit to 256.
#![recursion_limit = "256"]
// TODO #167: fix clippy warnings
#![allow(clippy::all)]

extern crate alloc;
use alloc::string::String;
use bridge_types::traits::Verifier;
use bridge_types::{SubNetworkId, H256};
use sp_runtime::traits::Keccak256;

mod bags_thresholds;
/// Constant values used within the runtime.
pub mod constants;
mod impls;
pub mod migrations;
mod xor_fee_impls;

#[cfg(test)]
pub mod mock;

#[cfg(test)]
pub mod tests;
pub mod weights;

#[cfg(feature = "wip")] // EVM bridge
use crate::impls::EVMBridgeCallFilter;
use crate::impls::PreimageWeightInfo;
use crate::impls::{DispatchableSubstrateBridgeCall, SubstrateBridgeCallFilter};
#[cfg(feature = "wip")] // Trustless bridges
use bridge_types::types::LeafExtraData;
#[cfg(feature = "wip")] // EVM bridge
use bridge_types::{evm::AdditionalEVMInboundData, U256};
use common::prelude::constants::{BIG_FEE, SMALL_FEE};
use common::prelude::QuoteAmount;
use common::{AssetId32, Description, PredefinedAssetId};
use common::{XOR, XSTUSD};
use constants::currency::deposit;
use constants::time::*;
#[cfg(feature = "ready-to-test")] // order-book
use frame_support::traits::EitherOf;
use frame_support::weights::ConstantMultiplier;

// Make the WASM binary available.
#[cfg(all(feature = "std", feature = "build-wasm-binary"))]
include!(concat!(env!("OUT_DIR"), "/wasm_binary.rs"));

use core::time::Duration;
use currencies::BasicCurrencyAdapter;
use frame_election_provider_support::{generate_solution_type, onchain, SequentialPhragmen};
use frame_support::traits::{ConstU128, ConstU32, Currency, EitherOfDiverse};
use frame_system::offchain::{Account, SigningTypes};
use frame_system::EnsureRoot;
#[cfg(feature = "ready-to-test")] // order-book
use frame_system::EnsureSigned;
use hex_literal::hex;
use pallet_grandpa::{
    fg_primitives, AuthorityId as GrandpaId, AuthorityList as GrandpaAuthorityList,
};
use pallet_session::historical as pallet_session_historical;
use pallet_staking::sora::ValBurnedNotifier;
#[cfg(feature = "std")]
use serde::{Serialize, Serializer};
use sp_api::impl_runtime_apis;
pub use sp_beefy::crypto::AuthorityId as BeefyId;
#[cfg(feature = "wip")] // Trustless bridges
use sp_beefy::mmr::MmrLeafVersion;
use sp_core::crypto::KeyTypeId;
use sp_core::{Encode, OpaqueMetadata, H160};
use sp_mmr_primitives as mmr;
use sp_runtime::traits::{
    BlakeTwo256, Block as BlockT, Convert, IdentifyAccount, IdentityLookup, NumberFor, OpaqueKeys,
    SaturatedConversion, Verify,
};
use sp_runtime::transaction_validity::TransactionLongevity;
use sp_runtime::transaction_validity::{
    TransactionPriority, TransactionSource, TransactionValidity,
};
use sp_runtime::{
    create_runtime_str, generic, impl_opaque_keys, ApplyExtrinsicResult, DispatchError,
    MultiSignature, Perbill, Percent, Perquintill,
};
use sp_std::cmp::Ordering;
use sp_std::prelude::*;
use sp_std::vec::Vec;
#[cfg(feature = "std")]
use sp_version::NativeVersion;
use sp_version::RuntimeVersion;
use static_assertions::assert_eq_size;
use traits::{parameter_type_with_key, MultiCurrency};
use xor_fee::extension::ChargeTransactionPayment;

// A few exports that help ease life for downstream crates.
pub use common::prelude::{
    Balance, BalanceWrapper, PresetWeightInfo, SwapAmount, SwapOutcome, SwapVariant,
};
pub use common::weights::{BlockLength, BlockWeights, TransactionByteFee};
pub use common::{
    balance, fixed, fixed_from_basis_points, AssetInfoProvider, AssetName, AssetSymbol,
    BalancePrecision, BasisPoints, ContentSource, CrowdloanTag, DexInfoProvider, FilterMode, Fixed,
    FromGenericPair, LiquiditySource, LiquiditySourceFilter, LiquiditySourceId,
    LiquiditySourceType, OnPswapBurned, OnValBurned, SyntheticInfoProvider,
    TradingPairSourceManager,
};
use constants::rewards::{PSWAP_BURN_PERCENT, VAL_BURN_PERCENT};
pub use ethereum_light_client::EthereumHeader;
pub use frame_support::dispatch::DispatchClass;
pub use frame_support::traits::schedule::Named as ScheduleNamed;
pub use frame_support::traits::{
    Contains, KeyOwnerProofSystem, LockIdentifier, OnUnbalanced, Randomness, U128CurrencyToVote,
};
pub use frame_support::weights::constants::{BlockExecutionWeight, RocksDbWeight};
pub use frame_support::weights::Weight;
pub use frame_support::{construct_runtime, debug, parameter_types, StorageValue};
pub use pallet_balances::Call as BalancesCall;
pub use pallet_im_online::sr25519::AuthorityId as ImOnlineId;
pub use pallet_staking::StakerStatus;
pub use pallet_timestamp::Call as TimestampCall;
pub use pallet_transaction_payment::{Multiplier, MultiplierUpdate};
#[cfg(any(feature = "std", test))]
pub use sp_runtime::BuildStorage;

use eth_bridge::offchain::SignatureParams;
use eth_bridge::requests::{AssetKind, OffchainRequest, OutgoingRequestEncoded, RequestStatus};
use impls::{
    CollectiveWeightInfo, DemocracyWeightInfo, NegativeImbalanceOf, OnUnbalancedDemocracySlash,
};

use frame_support::traits::{Everything, ExistenceRequirement, Get, PrivilegeCmp, WithdrawReasons};
#[cfg(all(feature = "runtime-benchmarks", feature = "ready-to-test"))] // order-book
pub use order_book_benchmarking;
#[cfg(all(feature = "private-net", feature = "ready-to-test"))] // order-book
pub use qa_tools;
pub use {
    assets, eth_bridge, frame_system, multicollateral_bonding_curve_pool, order_book, trading_pair,
    xst,
};

/// An index to a block.
pub type BlockNumber = u32;

/// Alias to 512-bit hash when used in the context of a transaction signature on the chain.
pub type Signature = MultiSignature;

/// Some way of identifying an account on the chain. We intentionally make it equivalent
/// to the public key of our transaction signing scheme.
pub type AccountId = <<Signature as Verify>::Signer as IdentifyAccount>::AccountId;

// This assert is needed for `technical` pallet in order to create
// `AccountId` from the hash type.
assert_eq_size!(AccountId, sp_core::H256);

/// The type for looking up accounts. We don't expect more than 4 billion of them, but you
/// never know...
pub type AccountIndex = u32;

/// Index of a transaction in the chain.
pub type Index = u32;

/// A hash of some data used by the chain.
pub type Hash = sp_core::H256;

/// Digest item type.
pub type DigestItem = generic::DigestItem;

/// Identification of DEX.
pub type DEXId = u32;

pub type Moment = u64;

pub type PeriodicSessions = pallet_session::PeriodicSessions<SessionPeriod, SessionOffset>;

pub type CouncilCollective = pallet_collective::Instance1;
pub type TechnicalCollective = pallet_collective::Instance2;

type MoreThanHalfCouncil = EitherOfDiverse<
    EnsureRoot<AccountId>,
    pallet_collective::EnsureProportionMoreThan<AccountId, CouncilCollective, 1, 2>,
>;
type AtLeastHalfCouncil = EitherOfDiverse<
    pallet_collective::EnsureProportionAtLeast<AccountId, CouncilCollective, 1, 2>,
    EnsureRoot<AccountId>,
>;
type AtLeastTwoThirdsCouncil = EitherOfDiverse<
    pallet_collective::EnsureProportionAtLeast<AccountId, CouncilCollective, 2, 3>,
    EnsureRoot<AccountId>,
>;

/// Opaque types. These are used by the CLI to instantiate machinery that don't need to know
/// the specifics of the runtime. They can then be made to be agnostic over specific formats
/// of data like extrinsics, allowing for them to continue syncing the network through upgrades
/// to even the core datastructures.
pub mod opaque {
    use super::*;

    pub use sp_runtime::OpaqueExtrinsic as UncheckedExtrinsic;

    /// Opaque block header type.
    pub type Header = generic::Header<BlockNumber, BlakeTwo256>;
    /// Opaque block type.
    pub type Block = generic::Block<Header, UncheckedExtrinsic>;
    /// Opaque block identifier type.
    pub type BlockId = generic::BlockId<Block>;

    impl_opaque_keys! {
        pub struct SessionKeys {
            pub babe: Babe,
            pub grandpa: Grandpa,
            pub im_online: ImOnline,
            pub beefy: Beefy,
        }
    }
}

/// Types used by oracle related pallets
pub mod oracle_types {
    use common::SymbolName;

    pub type Symbol = SymbolName;

    pub type ResolveTime = u64;
}
pub use oracle_types::*;

/// This runtime version.
pub const VERSION: RuntimeVersion = RuntimeVersion {
    spec_name: create_runtime_str!("sora-substrate"),
    impl_name: create_runtime_str!("sora-substrate"),
    authoring_version: 1,
    spec_version: 69,
    impl_version: 1,
    apis: RUNTIME_API_VERSIONS,
    transaction_version: 69,
    state_version: 0,
};

/// The version infromation used to identify this runtime when compiled natively.
#[cfg(feature = "std")]
pub fn native_version() -> NativeVersion {
    NativeVersion {
        runtime_version: VERSION,
        can_author_with: Default::default(),
    }
}

pub const FARMING_PSWAP_PER_DAY: Balance = balance!(2500000);
pub const FARMING_REFRESH_FREQUENCY: BlockNumber = 2 * HOURS;
// Defined in the article
pub const FARMING_VESTING_COEFF: u32 = 3;
pub const FARMING_VESTING_FREQUENCY: BlockNumber = 6 * HOURS;

parameter_types! {
    pub const BlockHashCount: BlockNumber = 250;
    pub const Version: RuntimeVersion = VERSION;
    pub const DisabledValidatorsThreshold: Perbill = Perbill::from_percent(17);
    pub const EpochDuration: u64 = EPOCH_DURATION_IN_BLOCKS as u64;
    pub const ExpectedBlockTime: Moment = MILLISECS_PER_BLOCK;
    pub const SessionsPerEra: sp_staking::SessionIndex = 6; // 6 hours
    pub const BondingDuration: sp_staking::EraIndex = 28; // 28 eras for unbonding (7 days).
    pub const ReportLongevity: u64 =
        BondingDuration::get() as u64 * SessionsPerEra::get() as u64 * EpochDuration::get();
    pub const SlashDeferDuration: sp_staking::EraIndex = 27; // 27 eras in which slashes can be cancelled (slightly less than 7 days).
    pub const MaxNominatorRewardedPerValidator: u32 = 256;
    pub const ElectionLookahead: BlockNumber = EPOCH_DURATION_IN_BLOCKS / 4;
    pub const MaxIterations: u32 = 10;
    // 0.05%. The higher the value, the more strict solution acceptance becomes.
    pub MinSolutionScoreBump: Perbill = Perbill::from_rational(5u32, 10_000);
    pub const ValRewardCurve: pallet_staking::sora::ValRewardCurve = pallet_staking::sora::ValRewardCurve {
        duration_to_reward_flatline: Duration::from_secs(5 * 365 * 24 * 60 * 60),
        min_val_burned_percentage_reward: Percent::from_percent(35),
        max_val_burned_percentage_reward: Percent::from_percent(90),
    };
    pub const SessionPeriod: BlockNumber = 150;
    pub const SessionOffset: BlockNumber = 0;
    pub const SS58Prefix: u8 = 69;
    /// A limit for off-chain phragmen unsigned solution submission.
    ///
    /// We want to keep it as high as possible, but can't risk having it reject,
    /// so we always subtract the base block execution weight.
    pub OffchainSolutionWeightLimit: Weight = BlockWeights::get()
    .get(DispatchClass::Normal)
    .max_extrinsic
    .expect("Normal extrinsics have weight limit configured by default; qed")
    .saturating_sub(BlockExecutionWeight::get());
    /// A limit for off-chain phragmen unsigned solution length.
    ///
    /// We allow up to 90% of the block's size to be consumed by the solution.
    pub OffchainSolutionLengthLimit: u32 = Perbill::from_rational(90_u32, 100) *
        *BlockLength::get()
        .max
        .get(DispatchClass::Normal);
    pub const DemocracyEnactmentPeriod: BlockNumber = 30 * DAYS;
    pub const DemocracyLaunchPeriod: BlockNumber = 28 * DAYS;
    pub const DemocracyVotingPeriod: BlockNumber = 14 * DAYS;
    pub const DemocracyMinimumDeposit: Balance = balance!(1);
    pub const DemocracyFastTrackVotingPeriod: BlockNumber = 3 * HOURS;
    pub const DemocracyInstantAllowed: bool = true;
    pub const DemocracyCooloffPeriod: BlockNumber = 28 * DAYS;
    pub const DemocracyPreimageByteDeposit: Balance = balance!(0.000002); // 2 * 10^-6, 5 MiB -> 10.48576 XOR
    pub const DemocracyMaxVotes: u32 = 100;
    pub const DemocracyMaxProposals: u32 = 100;
    pub const DemocracyMaxDeposits: u32 = 100;
    pub const DemocracyMaxBlacklisted: u32 = 100;
    pub const CouncilCollectiveMotionDuration: BlockNumber = 5 * DAYS;
    pub const CouncilCollectiveMaxProposals: u32 = 100;
    pub const CouncilCollectiveMaxMembers: u32 = 100;
    pub const TechnicalCollectiveMotionDuration: BlockNumber = 5 * DAYS;
    pub const TechnicalCollectiveMaxProposals: u32 = 100;
    pub const TechnicalCollectiveMaxMembers: u32 = 100;
    pub SchedulerMaxWeight: Weight = Perbill::from_percent(50) * BlockWeights::get().max_block;
    pub const MaxScheduledPerBlock: u32 = 50;
    pub OffencesWeightSoftLimit: Weight = Perbill::from_percent(60) * BlockWeights::get().max_block;
    pub const ImOnlineUnsignedPriority: TransactionPriority = TransactionPriority::max_value();
    pub const SessionDuration: BlockNumber = EPOCH_DURATION_IN_BLOCKS;
    pub const ElectionsCandidacyBond: Balance = balance!(1);
    // 1 storage item created, key size is 32 bytes, value size is 16+16.
    pub const ElectionsVotingBondBase: Balance = balance!(0.000001);
    // additional data per vote is 32 bytes (account id).
    pub const ElectionsVotingBondFactor: Balance = balance!(0.000001);
    pub const ElectionsTermDuration: BlockNumber = 7 * DAYS;
    /// 13 members initially, to be increased to 23 eventually.
    pub const ElectionsDesiredMembers: u32 = 13;
    pub const ElectionsDesiredRunnersUp: u32 = 20;
    pub const ElectionsMaxVoters: u32 = 10000;
    pub const ElectionsMaxCandidates: u32 = 1000;
    pub const ElectionsModuleId: LockIdentifier = *b"phrelect";
    pub FarmingRewardDoublingAssets: Vec<AssetId> = vec![GetPswapAssetId::get(), GetValAssetId::get(), GetDaiAssetId::get(), GetEthAssetId::get(), GetXstAssetId::get(), GetTbcdAssetId::get()];
    pub const MaxAuthorities: u32 = 100_000;
    pub const NoPreimagePostponement: Option<u32> = Some(10);
}

pub struct BaseCallFilter;

impl Contains<RuntimeCall> for BaseCallFilter {
    fn contains(call: &RuntimeCall) -> bool {
        if call.swap_count() > 1 {
            return false;
        }
        if matches!(
            call,
            RuntimeCall::BridgeMultisig(bridge_multisig::Call::register_multisig { .. })
        ) {
            return false;
        }
        true
    }
}

impl frame_system::Config for Runtime {
    type BaseCallFilter = BaseCallFilter;
    type BlockWeights = BlockWeights;
    /// Maximum size of all encoded transactions (in bytes) that are allowed in one block.
    type BlockLength = BlockLength;
    /// The ubiquitous origin type.
    type RuntimeOrigin = RuntimeOrigin;
    /// The aggregated dispatch type that is available for extrinsics.
    type RuntimeCall = RuntimeCall;
    /// The index type for storing how many extrinsics an account has signed.
    type Index = Index;
    /// The index type for blocks.
    type BlockNumber = BlockNumber;
    /// The type for hashing blocks and tries.
    type Hash = Hash;
    /// The hashing algorithm used.
    type Hashing = BlakeTwo256;
    /// The identifier used to distinguish between accounts.
    type AccountId = AccountId;
    /// The lookup mechanism to get account ID from whatever is passed in dispatchers.
    type Lookup = IdentityLookup<AccountId>;
    /// The header type.
    type Header = generic::Header<BlockNumber, BlakeTwo256>;
    /// The ubiquitous event type.
    type RuntimeEvent = RuntimeEvent;
    /// Maximum number of block number to block hash mappings to keep (oldest pruned first).
    type BlockHashCount = BlockHashCount;
    /// The weight of database operations that the runtime can invoke.
    type DbWeight = RocksDbWeight;
    /// Runtime version.
    type Version = Version;
    type PalletInfo = PalletInfo;
    /// Converts a module to an index of this module in the runtime.
    type AccountData = pallet_balances::AccountData<Balance>;
    type OnNewAccount = ();
    type OnKilledAccount = ();
    type SystemWeightInfo = ();
    type SS58Prefix = SS58Prefix;
    type OnSetCode = ();
    type MaxConsumers = frame_support::traits::ConstU32<65536>;
}

impl pallet_babe::Config for Runtime {
    type EpochDuration = EpochDuration;
    type ExpectedBlockTime = ExpectedBlockTime;
    type EpochChangeTrigger = pallet_babe::ExternalTrigger;
    type DisabledValidators = Session;
    type KeyOwnerProof = <Self::KeyOwnerProofSystem as KeyOwnerProofSystem<(
        KeyTypeId,
        pallet_babe::AuthorityId,
    )>>::Proof;
    type KeyOwnerIdentification = <Self::KeyOwnerProofSystem as KeyOwnerProofSystem<(
        KeyTypeId,
        pallet_babe::AuthorityId,
    )>>::IdentificationTuple;
    type KeyOwnerProofSystem = Historical;
    type HandleEquivocation =
        pallet_babe::EquivocationHandler<Self::KeyOwnerIdentification, Offences, ReportLongevity>;
    type WeightInfo = ();
    type MaxAuthorities = MaxAuthorities;
}

impl pallet_collective::Config<CouncilCollective> for Runtime {
    type RuntimeOrigin = RuntimeOrigin;
    type Proposal = RuntimeCall;
    type RuntimeEvent = RuntimeEvent;
    type MotionDuration = CouncilCollectiveMotionDuration;
    type MaxProposals = CouncilCollectiveMaxProposals;
    type MaxMembers = CouncilCollectiveMaxMembers;
    type DefaultVote = pallet_collective::PrimeDefaultVote;
    type WeightInfo = CollectiveWeightInfo<Self>;
}

impl pallet_collective::Config<TechnicalCollective> for Runtime {
    type RuntimeOrigin = RuntimeOrigin;
    type Proposal = RuntimeCall;
    type RuntimeEvent = RuntimeEvent;
    type MotionDuration = TechnicalCollectiveMotionDuration;
    type MaxProposals = TechnicalCollectiveMaxProposals;
    type MaxMembers = TechnicalCollectiveMaxMembers;
    type DefaultVote = pallet_collective::PrimeDefaultVote;
    type WeightInfo = CollectiveWeightInfo<Self>;
}

impl pallet_democracy::Config for Runtime {
    type RuntimeEvent = RuntimeEvent;
    type Currency = Balances;
    type EnactmentPeriod = DemocracyEnactmentPeriod;
    type LaunchPeriod = DemocracyLaunchPeriod;
    type VotingPeriod = DemocracyVotingPeriod;
    type MinimumDeposit = DemocracyMinimumDeposit;
    /// `external_propose` call condition
    type ExternalOrigin = AtLeastHalfCouncil;
    /// A super-majority can have the next scheduled referendum be a straight majority-carries vote.
    /// `external_propose_majority` call condition
    type ExternalMajorityOrigin = AtLeastHalfCouncil;
    /// `external_propose_default` call condition
    type ExternalDefaultOrigin = AtLeastHalfCouncil;
    /// Two thirds of the technical committee can have an ExternalMajority/ExternalDefault vote
    /// be tabled immediately and with a shorter voting/enactment period.
    type FastTrackOrigin = EitherOfDiverse<
        pallet_collective::EnsureProportionMoreThan<AccountId, TechnicalCollective, 1, 2>,
        EnsureRoot<AccountId>,
    >;
    type InstantOrigin = EitherOfDiverse<
        pallet_collective::EnsureProportionAtLeast<AccountId, TechnicalCollective, 2, 3>,
        EnsureRoot<AccountId>,
    >;
    type InstantAllowed = DemocracyInstantAllowed;
    type FastTrackVotingPeriod = DemocracyFastTrackVotingPeriod;
    /// To cancel a proposal which has been passed, 2/3 of the council must agree to it.
    /// `emergency_cancel` call condition.
    type CancellationOrigin = AtLeastTwoThirdsCouncil;
    type CancelProposalOrigin = AtLeastTwoThirdsCouncil;
    type BlacklistOrigin = EnsureRoot<AccountId>;
    /// `veto_external` - vetoes and blacklists the external proposal hash
    type VetoOrigin = pallet_collective::EnsureMember<AccountId, TechnicalCollective>;
    type CooloffPeriod = DemocracyCooloffPeriod;
    type Slash = OnUnbalancedDemocracySlash<Self>;
    type Scheduler = Scheduler;
    type PalletsOrigin = OriginCaller;
    type MaxVotes = DemocracyMaxVotes;
    type WeightInfo = DemocracyWeightInfo;
    type MaxProposals = DemocracyMaxProposals;
    type VoteLockingPeriod = DemocracyEnactmentPeriod;
    type Preimages = Preimage;
    type MaxDeposits = DemocracyMaxDeposits;
    type MaxBlacklisted = DemocracyMaxBlacklisted;
}

impl pallet_elections_phragmen::Config for Runtime {
    type RuntimeEvent = RuntimeEvent;
    type PalletId = ElectionsModuleId;
    type Currency = Balances;
    type ChangeMembers = Council;
    type InitializeMembers = Council;
    type CurrencyToVote = frame_support::traits::U128CurrencyToVote;
    type CandidacyBond = ElectionsCandidacyBond;
    type VotingBondBase = ElectionsVotingBondBase;
    type VotingBondFactor = ElectionsVotingBondFactor;
    type LoserCandidate = OnUnbalancedDemocracySlash<Self>;
    type KickedMember = OnUnbalancedDemocracySlash<Self>;
    type DesiredMembers = ElectionsDesiredMembers;
    type DesiredRunnersUp = ElectionsDesiredRunnersUp;
    type TermDuration = ElectionsTermDuration;
    type MaxVoters = ElectionsMaxVoters;
    type MaxCandidates = ElectionsMaxCandidates;
    type WeightInfo = ();
}

impl pallet_membership::Config<pallet_membership::Instance1> for Runtime {
    type RuntimeEvent = RuntimeEvent;
    type AddOrigin = MoreThanHalfCouncil;
    type RemoveOrigin = MoreThanHalfCouncil;
    type SwapOrigin = MoreThanHalfCouncil;
    type ResetOrigin = MoreThanHalfCouncil;
    type PrimeOrigin = MoreThanHalfCouncil;
    type MembershipInitialized = TechnicalCommittee;
    type MembershipChanged = TechnicalCommittee;
    type MaxMembers = TechnicalCollectiveMaxMembers;
    type WeightInfo = ();
}

parameter_types! {
    pub const MaxSetIdSessionEntries: u32 = BondingDuration::get() * SessionsPerEra::get();
}

impl pallet_grandpa::Config for Runtime {
    type RuntimeEvent = RuntimeEvent;

    type KeyOwnerProofSystem = Historical;

    type KeyOwnerProof =
        <Self::KeyOwnerProofSystem as KeyOwnerProofSystem<(KeyTypeId, GrandpaId)>>::Proof;

    type KeyOwnerIdentification = <Self::KeyOwnerProofSystem as KeyOwnerProofSystem<(
        KeyTypeId,
        GrandpaId,
    )>>::IdentificationTuple;

    type HandleEquivocation = pallet_grandpa::EquivocationHandler<
        Self::KeyOwnerIdentification,
        Offences,
        ReportLongevity,
    >;
    type WeightInfo = ();
    type MaxAuthorities = MaxAuthorities;
    type MaxSetIdSessionEntries = MaxSetIdSessionEntries;
}

parameter_types! {
    pub const MinimumPeriod: u64 = SLOT_DURATION / 2;
}

impl pallet_timestamp::Config for Runtime {
    /// A timestamp: milliseconds since the unix epoch.
    type Moment = Moment;
    type OnTimestampSet = Babe;
    type MinimumPeriod = MinimumPeriod;
    type WeightInfo = ();
}

impl pallet_session::Config for Runtime {
    type SessionManager = pallet_session::historical::NoteHistoricalRoot<Self, XorFee>;
    type Keys = opaque::SessionKeys;
    type ShouldEndSession = Babe;
    type SessionHandler = <opaque::SessionKeys as OpaqueKeys>::KeyTypeIdProviders;
    type RuntimeEvent = RuntimeEvent;
    type ValidatorId = AccountId;
    type ValidatorIdOf = pallet_staking::StashOf<Self>;
    type NextSessionRotation = Babe;
    type WeightInfo = ();
}

impl pallet_session::historical::Config for Runtime {
    type FullIdentification = pallet_staking::Exposure<AccountId, Balance>;
    type FullIdentificationOf = pallet_staking::ExposureOf<Runtime>;
}

impl pallet_authorship::Config for Runtime {
    type FindAuthor = pallet_session::FindAccountFromAuthorIndex<Self, Babe>;
    type EventHandler = (Staking, ImOnline);
}

/// A reasonable benchmarking config for staking pallet.
pub struct StakingBenchmarkingConfig;
impl pallet_staking::BenchmarkingConfig for StakingBenchmarkingConfig {
    type MaxValidators = ConstU32<1000>;
    type MaxNominators = ConstU32<1000>;
}

parameter_types! {
    pub const OffendingValidatorsThreshold: Perbill = Perbill::from_percent(17);
    pub const MaxNominations: u32 = <NposCompactSolution24 as frame_election_provider_support::NposSolution>::LIMIT as u32;
}

type StakingAdminOrigin = EitherOfDiverse<
    EnsureRoot<AccountId>,
    pallet_collective::EnsureProportionAtLeast<AccountId, CouncilCollective, 3, 4>,
>;

impl pallet_staking::Config for Runtime {
    type Currency = Balances;
    type MultiCurrency = Tokens;
    type CurrencyBalance = Balance;
    type ValTokenId = GetValAssetId;
    type ValRewardCurve = ValRewardCurve;
    type UnixTime = Timestamp;
    type CurrencyToVote = U128CurrencyToVote;
    type RuntimeEvent = RuntimeEvent;
    type Slash = ();
    type SessionsPerEra = SessionsPerEra;
    type BondingDuration = BondingDuration;
    type SlashDeferDuration = SlashDeferDuration;
    type AdminOrigin = StakingAdminOrigin;
    type SessionInterface = Self;
    type NextNewSession = Session;
    type MaxNominatorRewardedPerValidator = MaxNominatorRewardedPerValidator;
    type VoterList = BagsList;
    type ElectionProvider = ElectionProviderMultiPhase;
    type BenchmarkingConfig = StakingBenchmarkingConfig;
    type MaxUnlockingChunks = ConstU32<32>;
    type OffendingValidatorsThreshold = OffendingValidatorsThreshold;
    type MaxNominations = MaxNominations;
    type GenesisElectionProvider = onchain::OnChainExecution<OnChainSeqPhragmen>;
    type OnStakerSlash = ();
    type HistoryDepth = frame_support::traits::ConstU32<84>;
    type TargetList = pallet_staking::UseValidatorsMap<Self>;
    type WeightInfo = ();
}

/// The numbers configured here could always be more than the the maximum limits of staking pallet
/// to ensure election snapshot will not run out of memory. For now, we set them to smaller values
/// since the staking is bounded and the weight pipeline takes hours for this single pallet.
pub struct ElectionBenchmarkConfig;
impl pallet_election_provider_multi_phase::BenchmarkingConfig for ElectionBenchmarkConfig {
    const VOTERS: [u32; 2] = [1000, 2000];
    const TARGETS: [u32; 2] = [500, 1000];
    const ACTIVE_VOTERS: [u32; 2] = [500, 800];
    const DESIRED_TARGETS: [u32; 2] = [200, 400];
    const SNAPSHOT_MAXIMUM_VOTERS: u32 = 1000;
    const MINER_MAXIMUM_VOTERS: u32 = 1000;
    const MAXIMUM_TARGETS: u32 = 300;
}

parameter_types! {
    // phase durations. 1/4 of the last session for each.
    // in testing: 1min or half of the session for each
    pub SignedPhase: u32 = EPOCH_DURATION_IN_BLOCKS / 4;
    pub UnsignedPhase: u32 = EPOCH_DURATION_IN_BLOCKS / 4;

    // signed config
    pub const SignedMaxSubmissions: u32 = 16;
    pub const SignedMaxRefunds: u32 = 16 / 4;
    pub const SignedDepositBase: Balance = deposit(2, 0);
    pub const SignedDepositByte: Balance = deposit(0, 10) / 1024;
    pub SignedRewardBase: Balance =  constants::currency::UNITS / 10;
    pub SolutionImprovementThreshold: Perbill = Perbill::from_rational(5u32, 10_000);
    pub BetterUnsignedThreshold: Perbill = Perbill::from_rational(5u32, 10_000);

    // 1 hour session, 15 minutes unsigned phase, 8 offchain executions.
    pub OffchainRepeat: BlockNumber = UnsignedPhase::get() / 8;

    /// We take the top 12500 nominators as electing voters..
    pub const MaxElectingVoters: u32 = 12_500;
    /// ... and all of the validators as electable targets. Whilst this is the case, we cannot and
    /// shall not increase the size of the validator intentions.
    pub const MaxElectableTargets: u16 = u16::MAX;
    /// Setup election pallet to support maximum winners upto 1200. This will mean Staking Pallet
    /// cannot have active validators higher than this count.
    pub const MaxActiveValidators: u32 = 1200;
    pub NposSolutionPriority: TransactionPriority =
        Perbill::from_percent(90) * TransactionPriority::max_value();
}

generate_solution_type!(
    #[compact]
    pub struct NposCompactSolution24::<
        VoterIndex = u32,
        TargetIndex = u16,
        Accuracy = sp_runtime::PerU16,
        MaxVoters = MaxElectingVoters,
    >(24)
);

/// The accuracy type used for genesis election provider;
pub type OnChainAccuracy = sp_runtime::Perbill;

pub struct OnChainSeqPhragmen;
impl onchain::Config for OnChainSeqPhragmen {
    type System = Runtime;
    type Solver = SequentialPhragmen<AccountId, OnChainAccuracy>;
    type DataProvider = Staking;
    type WeightInfo = ();
    type MaxWinners = MaxActiveValidators;
    type VotersBound = MaxElectingVoters;
    type TargetsBound = MaxElectableTargets;
}

impl pallet_election_provider_multi_phase::MinerConfig for Runtime {
    type AccountId = AccountId;
    type MaxLength = OffchainSolutionLengthLimit;
    type MaxWeight = OffchainSolutionWeightLimit;
    type Solution = NposCompactSolution24;
    type MaxVotesPerVoter = <
		<Self as pallet_election_provider_multi_phase::Config>::DataProvider
		as
		frame_election_provider_support::ElectionDataProvider
	>::MaxVotesPerVoter;

    // The unsigned submissions have to respect the weight of the submit_unsigned call, thus their
    // weight estimate function is wired to this call's weight.
    fn solution_weight(v: u32, t: u32, a: u32, d: u32) -> Weight {
        <
			<Self as pallet_election_provider_multi_phase::Config>::WeightInfo
			as
			pallet_election_provider_multi_phase::WeightInfo
		>::submit_unsigned(v, t, a, d)
    }
}

impl pallet_election_provider_multi_phase::Config for Runtime {
    type RuntimeEvent = RuntimeEvent;
    type Currency = Balances;
    type EstimateCallFee = TransactionPayment;
    type UnsignedPhase = UnsignedPhase;
    type SignedMaxSubmissions = SignedMaxSubmissions;
    type SignedMaxRefunds = SignedMaxRefunds;
    type SignedRewardBase = SignedRewardBase;
    type SignedDepositBase = SignedDepositBase;
    type SignedDepositByte = SignedDepositByte;
    type SignedDepositWeight = ();
    type SignedMaxWeight =
        <Self::MinerConfig as pallet_election_provider_multi_phase::MinerConfig>::MaxWeight;
    type MinerConfig = Self;
    type SlashHandler = (); // burn slashes
    type RewardHandler = (); // nothing to do upon rewards
    type SignedPhase = SignedPhase;
    type BetterUnsignedThreshold = BetterUnsignedThreshold;
    type BetterSignedThreshold = ();
    type OffchainRepeat = OffchainRepeat;
    type MinerTxPriority = NposSolutionPriority;
    type DataProvider = Staking;
    type Fallback = frame_election_provider_support::NoElection<(
        AccountId,
        BlockNumber,
        Staking,
        MaxActiveValidators,
    )>;
    type GovernanceFallback = onchain::OnChainExecution<OnChainSeqPhragmen>;
    type Solver = SequentialPhragmen<
        AccountId,
        pallet_election_provider_multi_phase::SolutionAccuracyOf<Self>,
        (),
    >;
    type BenchmarkingConfig = ElectionBenchmarkConfig;
    type ForceOrigin = EitherOfDiverse<
        EnsureRoot<AccountId>,
        EitherOfDiverse<
            pallet_collective::EnsureProportionAtLeast<AccountId, CouncilCollective, 2, 3>,
            pallet_collective::EnsureProportionAtLeast<AccountId, TechnicalCollective, 2, 3>,
        >,
    >;
    type WeightInfo = ();
    type MaxElectingVoters = MaxElectingVoters;
    type MaxElectableTargets = MaxElectableTargets;
    type MaxWinners = MaxActiveValidators;
}

parameter_types! {
    pub const BagThresholds: &'static [u64] = &bags_thresholds::THRESHOLDS;
}

impl pallet_bags_list::Config for Runtime {
    type RuntimeEvent = RuntimeEvent;
    type ScoreProvider = Staking;
    type WeightInfo = ();
    type BagThresholds = BagThresholds;
    type Score = sp_npos_elections::VoteWeight;
}

/// Used the compare the privilege of an origin inside the scheduler.
pub struct OriginPrivilegeCmp;

impl PrivilegeCmp<OriginCaller> for OriginPrivilegeCmp {
    fn cmp_privilege(left: &OriginCaller, right: &OriginCaller) -> Option<Ordering> {
        if left == right {
            return Some(Ordering::Equal);
        }

        match (left, right) {
            // Root is greater than anything.
            (OriginCaller::system(frame_system::RawOrigin::Root), _) => Some(Ordering::Greater),
            // Check which one has more yes votes.
            (
                OriginCaller::Council(pallet_collective::RawOrigin::Members(l_yes_votes, l_count)),
                OriginCaller::Council(pallet_collective::RawOrigin::Members(r_yes_votes, r_count)),
            ) => Some((l_yes_votes * r_count).cmp(&(r_yes_votes * l_count))),
            // For every other origin we don't care, as they are not used for `ScheduleOrigin`.
            _ => None,
        }
    }
}

impl pallet_scheduler::Config for Runtime {
    type RuntimeEvent = RuntimeEvent;
    type RuntimeOrigin = RuntimeOrigin;
    type PalletsOrigin = OriginCaller;
    type RuntimeCall = RuntimeCall;
    type MaximumWeight = SchedulerMaxWeight;
    type ScheduleOrigin = frame_system::EnsureRoot<AccountId>;
    type MaxScheduledPerBlock = MaxScheduledPerBlock;
    type WeightInfo = ();
    type OriginPrivilegeCmp = OriginPrivilegeCmp;
    type Preimages = Preimage;
}

parameter_types! {
    pub PreimageBaseDeposit: Balance = deposit(2, 64);
    pub PreimageByteDeposit: Balance = deposit(0, 1);
}

impl pallet_preimage::Config for Runtime {
    type WeightInfo = PreimageWeightInfo;
    type RuntimeEvent = RuntimeEvent;
    type Currency = Balances;
    type ManagerOrigin = EnsureRoot<AccountId>;
    type BaseDeposit = PreimageBaseDeposit;
    type ByteDeposit = PreimageByteDeposit;
}

parameter_types! {
    pub const ExistentialDeposit: u128 = 0;
    pub const TransferFee: u128 = 0;
    pub const CreationFee: u128 = 0;
    pub const MaxLocks: u32 = 50;
}

impl pallet_balances::Config for Runtime {
    /// The type for recording an account's balance.
    type Balance = Balance;
    type DustRemoval = ();
    /// The ubiquitous event type.
    type RuntimeEvent = RuntimeEvent;
    type ExistentialDeposit = ExistentialDeposit;
    type AccountStore = System;
    type WeightInfo = ();
    type MaxLocks = MaxLocks;
    type MaxReserves = ();
    type ReserveIdentifier = ();
}

pub type Amount = i128;

parameter_type_with_key! {
    pub ExistentialDeposits: |_currency_id: AssetId| -> Balance {
        0
    };
}

impl tokens::Config for Runtime {
    type RuntimeEvent = RuntimeEvent;
    type Balance = Balance;
    type Amount = Amount;
    type CurrencyId = AssetId;
    type WeightInfo = ();
    type ExistentialDeposits = ExistentialDeposits;
    type CurrencyHooks = ();
    type MaxLocks = ();
    type MaxReserves = ();
    type ReserveIdentifier = ();
    type DustRemovalWhitelist = Everything;
}

parameter_types! {
    // This is common::PredefinedAssetId with 0 index, 2 is size, 0 and 0 is code.
    pub const GetXorAssetId: AssetId = AssetId32::from_asset_id(PredefinedAssetId::XOR);
    pub const GetDotAssetId: AssetId = AssetId32::from_asset_id(PredefinedAssetId::DOT);
    pub const GetKsmAssetId: AssetId = AssetId32::from_asset_id(PredefinedAssetId::KSM);
    pub const GetUsdAssetId: AssetId = AssetId32::from_asset_id(PredefinedAssetId::USDT);
    pub const GetValAssetId: AssetId = AssetId32::from_asset_id(PredefinedAssetId::VAL);
    pub const GetPswapAssetId: AssetId = AssetId32::from_asset_id(PredefinedAssetId::PSWAP);
    pub const GetDaiAssetId: AssetId = AssetId32::from_asset_id(PredefinedAssetId::DAI);
    pub const GetEthAssetId: AssetId = AssetId32::from_asset_id(PredefinedAssetId::ETH);
    pub const GetXstAssetId: AssetId = AssetId32::from_asset_id(PredefinedAssetId::XST);
    pub const GetTbcdAssetId: AssetId = AssetId32::from_asset_id(PredefinedAssetId::TBCD);

    pub const GetBaseAssetId: AssetId = GetXorAssetId::get();
    pub const GetBuyBackAssetId: AssetId = GetXstAssetId::get();
    pub GetBuyBackSupplyAssets: Vec<AssetId> = vec![GetValAssetId::get(), GetPswapAssetId::get()];
    pub const GetBuyBackPercentage: u8 = 10;
    pub const GetBuyBackAccountId: AccountId = AccountId::new(hex!("feb92c0acb61f75309730290db5cbe8ac9b46db7ad6f3bbb26a550a73586ea71"));
    pub const GetBuyBackDexId: DEXId = 0;
    pub const GetSyntheticBaseAssetId: AssetId = GetXstAssetId::get();
    pub const GetADARAccountId: AccountId = AccountId::new(hex!("dc5201cda01113be2ca9093c49a92763c95c708dd61df70c945df749c365da5d"));
}

impl currencies::Config for Runtime {
    type MultiCurrency = Tokens;
    type NativeCurrency = BasicCurrencyAdapter<Runtime, Balances, Amount, BlockNumber>;
    type GetNativeCurrencyId = <Runtime as assets::Config>::GetBaseAssetId;
    type WeightInfo = ();
}

impl common::Config for Runtime {
    type DEXId = DEXId;
    type LstId = common::LiquiditySourceType;
}

pub struct GetTotalBalance;

impl assets::GetTotalBalance<Runtime> for GetTotalBalance {
    fn total_balance(asset_id: &AssetId, who: &AccountId) -> Result<Balance, DispatchError> {
        if asset_id == &GetXorAssetId::get() {
            Ok(Referrals::referrer_balance(who).unwrap_or(0))
        } else {
            Ok(0)
        }
    }
}

impl assets::Config for Runtime {
    type RuntimeEvent = RuntimeEvent;
    type ExtraAccountId = [u8; 32];
    type ExtraAssetRecordArg =
        common::AssetIdExtraAssetRecordArg<DEXId, common::LiquiditySourceType, [u8; 32]>;
    type AssetId = AssetId;
    type GetBaseAssetId = GetBaseAssetId;
    type GetBuyBackAssetId = GetBuyBackAssetId;
    type GetBuyBackSupplyAssets = GetBuyBackSupplyAssets;
    type GetBuyBackPercentage = GetBuyBackPercentage;
    type GetBuyBackAccountId = GetBuyBackAccountId;
    type GetBuyBackDexId = GetBuyBackDexId;
    type BuyBackLiquidityProxy = liquidity_proxy::Pallet<Runtime>;
    type Currency = currencies::Pallet<Runtime>;
    type GetTotalBalance = GetTotalBalance;
    type WeightInfo = assets::weights::SubstrateWeight<Runtime>;
}

impl trading_pair::Config for Runtime {
    type RuntimeEvent = RuntimeEvent;
    type EnsureDEXManager = dex_manager::Pallet<Runtime>;
    type DexInfoProvider = dex_manager::Pallet<Runtime>;
    type WeightInfo = ();
}

impl dex_manager::Config for Runtime {}

pub type TechAccountId = common::TechAccountId<AccountId, TechAssetId, DEXId>;
pub type TechAssetId = common::TechAssetId<PredefinedAssetId>;
pub type AssetId = AssetId32<PredefinedAssetId>;

impl technical::Config for Runtime {
    type RuntimeEvent = RuntimeEvent;
    type TechAssetId = TechAssetId;
    type TechAccountId = TechAccountId;
    type Trigger = ();
    type Condition = ();
    type SwapAction = pool_xyk::PolySwapAction<AssetId, AccountId, TechAccountId>;
}

parameter_types! {
    pub GetFee: Fixed = fixed!(0.003);
}

parameter_type_with_key! {
    pub GetTradingPairRestrictedFlag: |trading_pair: common::TradingPair<AssetId>| -> bool {
        let common::TradingPair {
            base_asset_id,
            target_asset_id
        } = trading_pair;
        (base_asset_id, target_asset_id) == (&XSTUSD.into(), &XOR.into())
    };
}

impl pool_xyk::Config for Runtime {
    const MIN_XOR: Balance = balance!(0.0007);
    type RuntimeEvent = RuntimeEvent;
    type PairSwapAction = pool_xyk::PairSwapAction<AssetId, AccountId, TechAccountId>;
    type DepositLiquidityAction =
        pool_xyk::DepositLiquidityAction<AssetId, AccountId, TechAccountId>;
    type WithdrawLiquidityAction =
        pool_xyk::WithdrawLiquidityAction<AssetId, AccountId, TechAccountId>;
    type PolySwapAction = pool_xyk::PolySwapAction<AssetId, AccountId, TechAccountId>;
    type EnsureDEXManager = dex_manager::Pallet<Runtime>;
    type TradingPairSourceManager = trading_pair::Pallet<Runtime>;
    type DexInfoProvider = dex_manager::Pallet<Runtime>;
    type EnsureTradingPairExists = trading_pair::Pallet<Runtime>;
    type EnabledSourcesManager = trading_pair::Pallet<Runtime>;
    type GetFee = GetFee;
    type OnPoolCreated = (PswapDistribution, Farming);
    type OnPoolReservesChanged = PriceTools;
    type WeightInfo = pool_xyk::weights::SubstrateWeight<Runtime>;
    type XSTMarketInfo = XSTPool;
    type GetTradingPairRestrictedFlag = GetTradingPairRestrictedFlag;
}

parameter_types! {
    pub GetLiquidityProxyTechAccountId: TechAccountId = {
        // TODO(Harrm): why pswap_distribution?
        let tech_account_id = TechAccountId::from_generic_pair(
            pswap_distribution::TECH_ACCOUNT_PREFIX.to_vec(),
            pswap_distribution::TECH_ACCOUNT_MAIN.to_vec(),
        );
        tech_account_id
    };
    pub GetLiquidityProxyAccountId: AccountId = {
        let tech_account_id = GetLiquidityProxyTechAccountId::get();
        let account_id =
            technical::Pallet::<Runtime>::tech_account_id_to_account_id(&tech_account_id)
                .expect("Failed to get ordinary account id for technical account id.");
        account_id
    };
    pub const GetNumSamples: usize = 5;
    pub const BasicDeposit: Balance = balance!(0.01);
    pub const FieldDeposit: Balance = balance!(0.01);
    pub const SubAccountDeposit: Balance = balance!(0.01);
    pub const MaxSubAccounts: u32 = 100;
    pub const MaxAdditionalFields: u32 = 100;
    pub const MaxRegistrars: u32 = 20;
    pub const MaxAdditionalDataLength: u32 = 128;
    pub ReferralsReservesAcc: AccountId = {
        let tech_account_id = TechAccountId::from_generic_pair(
            b"referrals".to_vec(),
            b"main".to_vec(),
        );
        let account_id =
            technical::Pallet::<Runtime>::tech_account_id_to_account_id(&tech_account_id)
                .expect("Failed to get ordinary account id for technical account id.");
        account_id
    };
}

impl liquidity_proxy::Config for Runtime {
    type RuntimeEvent = RuntimeEvent;
    type LiquidityRegistry = dex_api::Pallet<Runtime>;
    type GetNumSamples = GetNumSamples;
    type GetTechnicalAccountId = GetLiquidityProxyAccountId;
    type PrimaryMarketTBC = multicollateral_bonding_curve_pool::Pallet<Runtime>;
    type PrimaryMarketXST = xst::Pallet<Runtime>;
    type SecondaryMarket = pool_xyk::Pallet<Runtime>;
    type WeightInfo = liquidity_proxy::weights::SubstrateWeight<Runtime>;
    type VestedRewardsPallet = VestedRewards;
    type DexInfoProvider = dex_manager::Pallet<Runtime>;
    type LockedLiquiditySourcesManager = trading_pair::Pallet<Runtime>;
    type TradingPairSourceManager = trading_pair::Pallet<Runtime>;
    type GetADARAccountId = GetADARAccountId;
    type ADARCommissionRatioUpdateOrigin = EitherOfDiverse<
        pallet_collective::EnsureProportionMoreThan<AccountId, TechnicalCollective, 1, 2>,
        EnsureRoot<AccountId>,
    >;
    type MaxAdditionalDataLength = MaxAdditionalDataLength;
}

impl mock_liquidity_source::Config<mock_liquidity_source::Instance1> for Runtime {
    type GetFee = GetFee;
    type EnsureDEXManager = dex_manager::Pallet<Runtime>;
    type EnsureTradingPairExists = trading_pair::Pallet<Runtime>;
    type DexInfoProvider = dex_manager::Pallet<Runtime>;
}

impl mock_liquidity_source::Config<mock_liquidity_source::Instance2> for Runtime {
    type GetFee = GetFee;
    type EnsureDEXManager = dex_manager::Pallet<Runtime>;
    type EnsureTradingPairExists = trading_pair::Pallet<Runtime>;
    type DexInfoProvider = dex_manager::Pallet<Runtime>;
}

impl mock_liquidity_source::Config<mock_liquidity_source::Instance3> for Runtime {
    type GetFee = GetFee;
    type EnsureDEXManager = dex_manager::Pallet<Runtime>;
    type EnsureTradingPairExists = trading_pair::Pallet<Runtime>;
    type DexInfoProvider = dex_manager::Pallet<Runtime>;
}

impl mock_liquidity_source::Config<mock_liquidity_source::Instance4> for Runtime {
    type GetFee = GetFee;
    type EnsureDEXManager = dex_manager::Pallet<Runtime>;
    type EnsureTradingPairExists = trading_pair::Pallet<Runtime>;
    type DexInfoProvider = dex_manager::Pallet<Runtime>;
}

impl dex_api::Config for Runtime {
    type RuntimeEvent = RuntimeEvent;
    type MockLiquiditySource =
        mock_liquidity_source::Pallet<Runtime, mock_liquidity_source::Instance1>;
    type MockLiquiditySource2 =
        mock_liquidity_source::Pallet<Runtime, mock_liquidity_source::Instance2>;
    type MockLiquiditySource3 =
        mock_liquidity_source::Pallet<Runtime, mock_liquidity_source::Instance3>;
    type MockLiquiditySource4 =
        mock_liquidity_source::Pallet<Runtime, mock_liquidity_source::Instance4>;
    type MulticollateralBondingCurvePool = multicollateral_bonding_curve_pool::Pallet<Runtime>;
    type XYKPool = pool_xyk::Pallet<Runtime>;
    type XSTPool = xst::Pallet<Runtime>;
<<<<<<< HEAD
    type DexInfoProvider = dex_manager::Pallet<Runtime>;
    #[cfg(feature = "wip")] // order-book
=======

    #[cfg(feature = "ready-to-test")] // order-book
>>>>>>> 7a7462e8
    type OrderBook = order_book::Pallet<Runtime>;

    type WeightInfo = dex_api::weights::SubstrateWeight<Runtime>;
}

impl pallet_multisig::Config for Runtime {
    type RuntimeCall = RuntimeCall;
    type RuntimeEvent = RuntimeEvent;
    type Currency = Balances;
    type DepositBase = DepositBase;
    type DepositFactor = DepositFactor;
    type MaxSignatories = MaxSignatories;
    type WeightInfo = ();
}

impl iroha_migration::Config for Runtime {
    type RuntimeEvent = RuntimeEvent;
    type WeightInfo = iroha_migration::weights::SubstrateWeight<Runtime>;
}

impl pallet_identity::Config for Runtime {
    type RuntimeEvent = RuntimeEvent;
    type Currency = Balances;
    type BasicDeposit = BasicDeposit;
    type FieldDeposit = FieldDeposit;
    type SubAccountDeposit = SubAccountDeposit;
    type MaxSubAccounts = MaxSubAccounts;
    type MaxAdditionalFields = MaxAdditionalFields;
    type MaxRegistrars = MaxRegistrars;
    type Slashed = ();
    type ForceOrigin = MoreThanHalfCouncil;
    type RegistrarOrigin = MoreThanHalfCouncil;
    type WeightInfo = ();
}

impl<T: SigningTypes> frame_system::offchain::SignMessage<T> for Runtime {
    type SignatureData = ();

    fn sign_message(&self, _message: &[u8]) -> Self::SignatureData {
        unimplemented!()
    }

    fn sign<TPayload, F>(&self, _f: F) -> Self::SignatureData
    where
        F: Fn(&Account<T>) -> TPayload,
        TPayload: frame_system::offchain::SignedPayload<T>,
    {
        unimplemented!()
    }
}

impl<LocalCall> frame_system::offchain::CreateSignedTransaction<LocalCall> for Runtime
where
    RuntimeCall: From<LocalCall>,
{
    fn create_transaction<C: frame_system::offchain::AppCrypto<Self::Public, Self::Signature>>(
        call: RuntimeCall,
        public: <Signature as sp_runtime::traits::Verify>::Signer,
        account: AccountId,
        index: Index,
    ) -> Option<(
        RuntimeCall,
        <UncheckedExtrinsic as sp_runtime::traits::Extrinsic>::SignaturePayload,
    )> {
        let period = BlockHashCount::get() as u64;
        let current_block = System::block_number()
            .saturated_into::<u64>()
            .saturating_sub(1);
        let extra: SignedExtra = (
            frame_system::CheckSpecVersion::<Runtime>::new(),
            frame_system::CheckTxVersion::<Runtime>::new(),
            frame_system::CheckGenesis::<Runtime>::new(),
            frame_system::CheckEra::<Runtime>::from(generic::Era::mortal(period, current_block)),
            frame_system::CheckNonce::<Runtime>::from(index),
            frame_system::CheckWeight::<Runtime>::new(),
            ChargeTransactionPayment::<Runtime>::new(),
        );
        #[cfg_attr(not(feature = "std"), allow(unused_variables))]
        let raw_payload = SignedPayload::new(call, extra)
            .map_err(|e| {
                frame_support::log::warn!("SignedPayload error: {:?}", e);
            })
            .ok()?;

        let signature = raw_payload.using_encoded(|payload| C::sign(payload, public))?;

        let address = account;
        let (call, extra, _) = raw_payload.deconstruct();
        Some((call, (address, signature, extra)))
    }
}

impl frame_system::offchain::SigningTypes for Runtime {
    type Public = <Signature as sp_runtime::traits::Verify>::Signer;
    type Signature = Signature;
}

impl<C> frame_system::offchain::SendTransactionTypes<C> for Runtime
where
    RuntimeCall: From<C>,
{
    type OverarchingCall = RuntimeCall;
    type Extrinsic = UncheckedExtrinsic;
}

impl referrals::Config for Runtime {
    type ReservesAcc = ReferralsReservesAcc;
    type WeightInfo = referrals::weights::SubstrateWeight<Runtime>;
}

impl rewards::Config for Runtime {
    const BLOCKS_PER_DAY: BlockNumber = 1 * DAYS;
    const UPDATE_FREQUENCY: BlockNumber = 10 * MINUTES;
    const MAX_CHUNK_SIZE: usize = 100;
    const MAX_VESTING_RATIO: Percent = Percent::from_percent(55);
    const TIME_TO_SATURATION: BlockNumber = 5 * 365 * DAYS; // 5 years
    const VAL_BURN_PERCENT: Percent = VAL_BURN_PERCENT;
    type RuntimeEvent = RuntimeEvent;
    type WeightInfo = rewards::weights::SubstrateWeight<Runtime>;
}

pub struct ValBurnedAggregator<T>(sp_std::marker::PhantomData<T>);

impl<T> OnValBurned for ValBurnedAggregator<T>
where
    T: ValBurnedNotifier<Balance>,
{
    fn on_val_burned(amount: Balance) {
        Rewards::on_val_burned(amount);
        T::notify_val_burned(amount);
    }
}

parameter_types! {
    pub const DEXIdValue: DEXId = 0;
}

impl xor_fee::Config for Runtime {
    type RuntimeEvent = RuntimeEvent;
    // Pass native currency.
    type XorCurrency = Balances;
    type XorId = GetXorAssetId;
    type ValId = GetValAssetId;
    type TbcdId = GetTbcdAssetId;
    type ReferrerWeight = ReferrerWeight;
    type XorBurnedWeight = XorBurnedWeight;
    type XorIntoValBurnedWeight = XorIntoValBurnedWeight;
    type BuyBackTBCDPercent = BuyBackTBCDPercent;
    type DEXIdValue = DEXIdValue;
    type LiquidityProxy = LiquidityProxy;
    type OnValBurned = ValBurnedAggregator<Staking>;
    type CustomFees = xor_fee_impls::CustomFees;
    type GetTechnicalAccountId = GetXorFeeAccountId;
    type FullIdentification = pallet_staking::Exposure<AccountId, Balance>;
    type SessionManager = Staking;
    type ReferrerAccountProvider = Referrals;
    type BuyBackHandler = liquidity_proxy::LiquidityProxyBuyBackHandler<Runtime, GetBuyBackDexId>;
    type WeightInfo = xor_fee::weights::SubstrateWeight<Runtime>;
    type WithdrawFee = xor_fee_impls::WithdrawFee;
}

pub struct ConstantFeeMultiplier;

impl MultiplierUpdate for ConstantFeeMultiplier {
    fn min() -> Multiplier {
        Default::default()
    }
    fn max() -> Multiplier {
        Default::default()
    }
    fn target() -> Perquintill {
        Default::default()
    }
    fn variability() -> Multiplier {
        Default::default()
    }
}
impl Convert<Multiplier, Multiplier> for ConstantFeeMultiplier {
    fn convert(previous: Multiplier) -> Multiplier {
        previous
    }
}

parameter_types! {
    pub const OperationalFeeMultiplier: u8 = 5;
}

impl pallet_transaction_payment::Config for Runtime {
    type RuntimeEvent = RuntimeEvent;
    type OnChargeTransaction = XorFee;
    type WeightToFee = XorFee;
    type FeeMultiplierUpdate = ConstantFeeMultiplier;
    type OperationalFeeMultiplier = OperationalFeeMultiplier;
    type LengthToFee = ConstantMultiplier<Balance, ConstU128<0>>;
}

#[cfg(feature = "private-net")]
impl pallet_sudo::Config for Runtime {
    type RuntimeCall = RuntimeCall;
    type RuntimeEvent = RuntimeEvent;
}

impl permissions::Config for Runtime {
    type RuntimeEvent = RuntimeEvent;
}

impl pallet_utility::Config for Runtime {
    type RuntimeEvent = RuntimeEvent;
    type RuntimeCall = RuntimeCall;
    type WeightInfo = ();
    type PalletsOrigin = OriginCaller;
}

parameter_types! {
    pub const DepositBase: u64 = 1;
    pub const DepositFactor: u64 = 1;
    pub const MaxSignatories: u16 = 100;
}

impl bridge_multisig::Config for Runtime {
    type RuntimeCall = RuntimeCall;
    type RuntimeEvent = RuntimeEvent;
    type Currency = Balances;
    type DepositBase = DepositBase;
    type DepositFactor = DepositFactor;
    type MaxSignatories = MaxSignatories;
    type WeightInfo = ();
}

parameter_types! {
    pub const GetEthNetworkId: u32 = 0;
}

pub struct RemoveTemporaryPeerAccountIds;

#[cfg(feature = "private-net")]
impl Get<Vec<(AccountId, H160)>> for RemoveTemporaryPeerAccountIds {
    fn get() -> Vec<(AccountId, H160)> {
        vec![
            // Dev
            (
                AccountId::new(hex!(
                    "aa79aa80b94b1cfba69c4a7d60eeb7b469e6411d1f686cc61de8adc8b1b76a69"
                )),
                H160(hex!("f858c8366f3a2553516a47f3e0503a85ef93bbba")),
            ),
            (
                AccountId::new(hex!(
                    "60dc5adadc262770cbe904e3f65a26a89d46b70447640cd7968b49ddf5a459bc"
                )),
                H160(hex!("ccd7fe44d58640dc79c55b98f8c3474646e5ea2b")),
            ),
            (
                AccountId::new(hex!(
                    "70d61e980602e09ac8b5fb50658ebd345774e73b8248d3b61862ba1a9a035082"
                )),
                H160(hex!("13d26a91f791e884fe6faa7391c4ef401638baa4")),
            ),
            (
                AccountId::new(hex!(
                    "05918034f4a7f7c5d99cd0382aa6574ec2aba148aa3d769e50e0ac7663e36d58"
                )),
                H160(hex!("aa19829ae887212206be8e97ea47d8fed2120d4e")),
            ),
            // Test
            (
                AccountId::new(hex!(
                    "07f5670d08b8f3bd493ff829482a489d94494fd50dd506957e44e9fdc2e98684"
                )),
                H160(hex!("457d710255184dbf63c019ab50f65743c6cb072f")),
            ),
            (
                AccountId::new(hex!(
                    "211bb96e9f746183c05a1d583bccf513f9d8f679d6f36ecbd06609615a55b1cc"
                )),
                H160(hex!("6d04423c97e8ce36d04c9b614926ce0d029d04df")),
            ),
            (
                AccountId::new(hex!(
                    "ef3139b81d14977d5bf6b4a3994872337dfc1d2af2069a058bc26123a3ed1a5c"
                )),
                H160(hex!("e34022904b1ab539729cc7b5bfa5c8a74b165e80")),
            ),
            (
                AccountId::new(hex!(
                    "71124b336fbf3777d743d4390acce6be1cf5e0781e40c51d4cf2e5b5fd8e41e1"
                )),
                H160(hex!("ee74a5b5346915012d103cf1ccee288f25bcbc81")),
            ),
            // Stage
            (
                AccountId::new(hex!(
                    "07f5670d08b8f3bd493ff829482a489d94494fd50dd506957e44e9fdc2e98684"
                )),
                H160(hex!("457d710255184dbf63c019ab50f65743c6cb072f")),
            ),
            (
                AccountId::new(hex!(
                    "211bb96e9f746183c05a1d583bccf513f9d8f679d6f36ecbd06609615a55b1cc"
                )),
                H160(hex!("6d04423c97e8ce36d04c9b614926ce0d029d04df")),
            ),
        ]
    }
}

#[cfg(not(feature = "private-net"))]
impl Get<Vec<(AccountId, H160)>> for RemoveTemporaryPeerAccountIds {
    fn get() -> Vec<(AccountId, H160)> {
        vec![] // the peer is already removed on main-net.
    }
}

#[cfg(not(feature = "private-net"))]
parameter_types! {
    pub const RemovePendingOutgoingRequestsAfter: BlockNumber = 1 * DAYS;
    pub const TrackPendingIncomingRequestsAfter: (BlockNumber, u64) = (1 * DAYS, 12697214);
}

#[cfg(feature = "private-net")]
parameter_types! {
    pub const RemovePendingOutgoingRequestsAfter: BlockNumber = 30 * MINUTES;
    pub const TrackPendingIncomingRequestsAfter: (BlockNumber, u64) = (30 * MINUTES, 0);
}

pub type NetworkId = u32;

impl eth_bridge::Config for Runtime {
    type RuntimeEvent = RuntimeEvent;
    type RuntimeCall = RuntimeCall;
    type PeerId = eth_bridge::offchain::crypto::TestAuthId;
    type NetworkId = NetworkId;
    type GetEthNetworkId = GetEthNetworkId;
    type WeightInfo = eth_bridge::weights::SubstrateWeight<Runtime>;
    type WeightToFee = XorFee;
    type MessageStatusNotifier = BridgeProxy;
    type BridgeAssetLockChecker = BridgeProxy;
}

#[cfg(feature = "private-net")]
impl faucet::Config for Runtime {
    type RuntimeEvent = RuntimeEvent;
    type WeightInfo = faucet::weights::SubstrateWeight<Runtime>;
}

parameter_types! {
    pub QaToolsWhitelistCapacity: u32 = 512;
}

#[cfg(all(feature = "private-net", feature = "ready-to-test"))] // order-book
impl qa_tools::Config for Runtime {
    type AssetInfoProvider = Assets;
    type QaToolsWhitelistCapacity = QaToolsWhitelistCapacity;
    type WeightInfo = qa_tools::weights::SubstrateWeight<Runtime>;
}

parameter_types! {
    pub GetPswapDistributionTechAccountId: TechAccountId = {
        let tech_account_id = TechAccountId::from_generic_pair(
            pswap_distribution::TECH_ACCOUNT_PREFIX.to_vec(),
            pswap_distribution::TECH_ACCOUNT_MAIN.to_vec(),
        );
        tech_account_id
    };
    pub GetPswapDistributionAccountId: AccountId = {
        let tech_account_id = GetPswapDistributionTechAccountId::get();
        let account_id =
            technical::Pallet::<Runtime>::tech_account_id_to_account_id(&tech_account_id)
                .expect("Failed to get ordinary account id for technical account id.");
        account_id
    };
    pub GetParliamentAccountId: AccountId = hex!("881b87c9f83664b95bd13e2bb40675bfa186287da93becc0b22683334d411e4e").into();
    pub GetXorFeeTechAccountId: TechAccountId = {
        TechAccountId::from_generic_pair(
            xor_fee::TECH_ACCOUNT_PREFIX.to_vec(),
            xor_fee::TECH_ACCOUNT_MAIN.to_vec(),
        )
    };
    pub GetXorFeeAccountId: AccountId = {
        let tech_account_id = GetXorFeeTechAccountId::get();
        technical::Pallet::<Runtime>::tech_account_id_to_account_id(&tech_account_id)
            .expect("Failed to get ordinary account id for technical account id.")
    };
    pub GetXSTPoolPermissionedTechAccountId: TechAccountId = {
        let tech_account_id = TechAccountId::from_generic_pair(
            xst::TECH_ACCOUNT_PREFIX.to_vec(),
            xst::TECH_ACCOUNT_PERMISSIONED.to_vec(),
        );
        tech_account_id
    };
    pub GetXSTPoolPermissionedAccountId: AccountId = {
        let tech_account_id = GetXSTPoolPermissionedTechAccountId::get();
        let account_id =
            technical::Pallet::<Runtime>::tech_account_id_to_account_id(&tech_account_id)
                .expect("Failed to get ordinary account id for technical account id.");
        account_id
    };
    pub GetTrustlessBridgeTechAccountId: TechAccountId = {
        let tech_account_id = TechAccountId::from_generic_pair(
            bridge_types::types::TECH_ACCOUNT_PREFIX.to_vec(),
            bridge_types::types::TECH_ACCOUNT_MAIN.to_vec(),
        );
        tech_account_id
    };
    pub GetTrustlessBridgeAccountId: AccountId = {
        let tech_account_id = GetTrustlessBridgeTechAccountId::get();
        let account_id =
            technical::Pallet::<Runtime>::tech_account_id_to_account_id(&tech_account_id)
                .expect("Failed to get ordinary account id for technical account id.");
        account_id
    };
    pub GetTrustlessBridgeFeesTechAccountId: TechAccountId = {
        let tech_account_id = TechAccountId::from_generic_pair(
            bridge_types::types::TECH_ACCOUNT_PREFIX.to_vec(),
            bridge_types::types::TECH_ACCOUNT_FEES.to_vec(),
        );
        tech_account_id
    };
    pub GetTrustlessBridgeFeesAccountId: AccountId = {
        let tech_account_id = GetTrustlessBridgeFeesTechAccountId::get();
        let account_id =
            technical::Pallet::<Runtime>::tech_account_id_to_account_id(&tech_account_id)
                .expect("Failed to get ordinary account id for technical account id.");
        account_id
    };
    pub GetTreasuryTechAccountId: TechAccountId = {
        let tech_account_id = TechAccountId::from_generic_pair(
            bridge_types::types::TECH_ACCOUNT_TREASURY_PREFIX.to_vec(),
            bridge_types::types::TECH_ACCOUNT_MAIN.to_vec(),
        );
        tech_account_id
    };
    pub GetTreasuryAccountId: AccountId = {
        let tech_account_id = GetTreasuryTechAccountId::get();
        let account_id =
            technical::Pallet::<Runtime>::tech_account_id_to_account_id(&tech_account_id)
                .expect("Failed to get ordinary account id for technical account id.");
        account_id
    };
}

#[cfg(feature = "reduced-pswap-reward-periods")]
parameter_types! {
    pub const GetDefaultSubscriptionFrequency: BlockNumber = 150;
    pub const GetBurnUpdateFrequency: BlockNumber = 150;
}

#[cfg(not(feature = "reduced-pswap-reward-periods"))]
parameter_types! {
    pub const GetDefaultSubscriptionFrequency: BlockNumber = 14400;
    pub const GetBurnUpdateFrequency: BlockNumber = 14400;
}

pub struct RuntimeOnPswapBurnedAggregator;

impl OnPswapBurned for RuntimeOnPswapBurnedAggregator {
    fn on_pswap_burned(distribution: common::PswapRemintInfo) {
        VestedRewards::on_pswap_burned(distribution);
    }
}

impl farming::Config for Runtime {
    const PSWAP_PER_DAY: Balance = FARMING_PSWAP_PER_DAY;
    const REFRESH_FREQUENCY: BlockNumber = FARMING_REFRESH_FREQUENCY;
    const VESTING_COEFF: u32 = FARMING_VESTING_COEFF;
    const VESTING_FREQUENCY: BlockNumber = FARMING_VESTING_FREQUENCY;
    const BLOCKS_PER_DAY: BlockNumber = 1 * DAYS;
    type RuntimeCall = RuntimeCall;
    type SchedulerOriginCaller = OriginCaller;
    type Scheduler = Scheduler;
    type RewardDoublingAssets = FarmingRewardDoublingAssets;
    type TradingPairSourceManager = trading_pair::Pallet<Runtime>;
    type WeightInfo = ();
}

impl pswap_distribution::Config for Runtime {
    const PSWAP_BURN_PERCENT: Percent = PSWAP_BURN_PERCENT;
    type RuntimeEvent = RuntimeEvent;
    type GetIncentiveAssetId = GetPswapAssetId;
    type GetTBCDAssetId = GetTbcdAssetId;
    type LiquidityProxy = LiquidityProxy;
    type CompatBalance = Balance;
    type GetDefaultSubscriptionFrequency = GetDefaultSubscriptionFrequency;
    type GetBurnUpdateFrequency = GetBurnUpdateFrequency;
    type GetTechnicalAccountId = GetPswapDistributionAccountId;
    type EnsureDEXManager = DEXManager;
    type OnPswapBurnedAggregator = RuntimeOnPswapBurnedAggregator;
    type WeightInfo = pswap_distribution::weights::SubstrateWeight<Runtime>;
    type GetParliamentAccountId = GetParliamentAccountId;
    type PoolXykPallet = PoolXYK;
    type BuyBackHandler = liquidity_proxy::LiquidityProxyBuyBackHandler<Runtime, GetBuyBackDexId>;
    type DexInfoProvider = dex_manager::Pallet<Runtime>;
}

parameter_types! {
    pub GetMbcReservesTechAccountId: TechAccountId = {
        let tech_account_id = TechAccountId::from_generic_pair(
            multicollateral_bonding_curve_pool::TECH_ACCOUNT_PREFIX.to_vec(),
            multicollateral_bonding_curve_pool::TECH_ACCOUNT_RESERVES.to_vec(),
        );
        tech_account_id
    };
    pub GetMbcReservesAccountId: AccountId = {
        let tech_account_id = GetMbcReservesTechAccountId::get();
        let account_id =
            technical::Pallet::<Runtime>::tech_account_id_to_account_id(&tech_account_id)
                .expect("Failed to get ordinary account id for technical account id.");
        account_id
    };
    pub GetMbcPoolRewardsTechAccountId: TechAccountId = {
        let tech_account_id = TechAccountId::from_generic_pair(
            multicollateral_bonding_curve_pool::TECH_ACCOUNT_PREFIX.to_vec(),
            multicollateral_bonding_curve_pool::TECH_ACCOUNT_REWARDS.to_vec(),
        );
        tech_account_id
    };
    pub GetMbcPoolRewardsAccountId: AccountId = {
        let tech_account_id = GetMbcPoolRewardsTechAccountId::get();
        let account_id =
            technical::Pallet::<Runtime>::tech_account_id_to_account_id(&tech_account_id)
                .expect("Failed to get ordinary account id for technical account id.");
        account_id
    };
    pub GetMbcPoolFreeReservesTechAccountId: TechAccountId = {
        let tech_account_id = TechAccountId::from_generic_pair(
            multicollateral_bonding_curve_pool::TECH_ACCOUNT_PREFIX.to_vec(),
            multicollateral_bonding_curve_pool::TECH_ACCOUNT_FREE_RESERVES.to_vec(),
        );
        tech_account_id
    };
    pub GetMbcPoolFreeReservesAccountId: AccountId = {
        let tech_account_id = GetMbcPoolFreeReservesTechAccountId::get();
        let account_id =
            technical::Pallet::<Runtime>::tech_account_id_to_account_id(&tech_account_id)
                .expect("Failed to get ordinary account id for technical account id.");
        account_id
    };
    pub GetMarketMakerRewardsTechAccountId: TechAccountId = {
        let tech_account_id = TechAccountId::from_generic_pair(
            vested_rewards::TECH_ACCOUNT_PREFIX.to_vec(),
            vested_rewards::TECH_ACCOUNT_MARKET_MAKERS.to_vec(),
        );
        tech_account_id
    };
    pub GetMarketMakerRewardsAccountId: AccountId = {
        let tech_account_id = GetMarketMakerRewardsTechAccountId::get();
        let account_id =
            technical::Pallet::<Runtime>::tech_account_id_to_account_id(&tech_account_id)
                .expect("Failed to get ordinary account id for technical account id.");
        account_id
    };
    pub GetFarmingRewardsTechAccountId: TechAccountId = {
        let tech_account_id = TechAccountId::from_generic_pair(
            vested_rewards::TECH_ACCOUNT_PREFIX.to_vec(),
            vested_rewards::TECH_ACCOUNT_FARMING.to_vec(),
        );
        tech_account_id
    };
    pub GetFarmingRewardsAccountId: AccountId = {
        let tech_account_id = GetFarmingRewardsTechAccountId::get();
        let account_id =
            technical::Pallet::<Runtime>::tech_account_id_to_account_id(&tech_account_id)
                .expect("Failed to get ordinary account id for technical account id.");
        account_id
    };
    pub GetTBCBuyBackTBCDPercent: Fixed = fixed!(0.025);
}

impl multicollateral_bonding_curve_pool::Config for Runtime {
    type RuntimeEvent = RuntimeEvent;
    type LiquidityProxy = LiquidityProxy;
    type EnsureDEXManager = DEXManager;
    type EnsureTradingPairExists = TradingPair;
    type PriceToolsPallet = PriceTools;
    type VestedRewardsPallet = VestedRewards;
    type TradingPairSourceManager = trading_pair::Pallet<Runtime>;
    type WeightInfo = multicollateral_bonding_curve_pool::weights::SubstrateWeight<Runtime>;
    type BuyBackHandler = liquidity_proxy::LiquidityProxyBuyBackHandler<Runtime, GetBuyBackDexId>;
    type BuyBackTBCDPercent = GetTBCBuyBackTBCDPercent;
}

parameter_types! {
    pub const GetXstPoolConversionAssetId: AssetId = GetXstAssetId::get();
    pub const GetSyntheticBaseBuySellLimit: Balance = balance!(10000000);
}

impl xst::Config for Runtime {
    type RuntimeEvent = RuntimeEvent;
    type GetSyntheticBaseAssetId = GetXstPoolConversionAssetId;
    type GetXSTPoolPermissionedTechAccountId = GetXSTPoolPermissionedTechAccountId;
    type EnsureDEXManager = DEXManager;
    type PriceToolsPallet = PriceTools;
    type WeightInfo = xst::weights::SubstrateWeight<Runtime>;
    type Oracle = OracleProxy;
    type Symbol = <Runtime as band::Config>::Symbol;
    type TradingPairSourceManager = TradingPair;
    type GetSyntheticBaseBuySellLimit = GetSyntheticBaseBuySellLimit;
}

parameter_types! {
    pub const MaxKeys: u32 = 10_000;
    pub const MaxPeerInHeartbeats: u32 = 10_000;
    pub const MaxPeerDataEncodingSize: u32 = 1_000;
}

impl pallet_im_online::Config for Runtime {
    type AuthorityId = ImOnlineId;
    type RuntimeEvent = RuntimeEvent;
    type ValidatorSet = Historical;
    type NextSessionRotation = Babe;
    type ReportUnresponsiveness = Offences;
    type UnsignedPriority = ImOnlineUnsignedPriority;
    type WeightInfo = ();
    type MaxKeys = MaxKeys;
    type MaxPeerInHeartbeats = MaxPeerInHeartbeats;
    type MaxPeerDataEncodingSize = MaxPeerDataEncodingSize;
}

impl pallet_offences::Config for Runtime {
    type RuntimeEvent = RuntimeEvent;
    type IdentificationTuple = pallet_session::historical::IdentificationTuple<Self>;
    type OnOffenceHandler = Staking;
}

impl vested_rewards::Config for Runtime {
    const BLOCKS_PER_DAY: BlockNumber = 1 * DAYS;
    type RuntimeEvent = RuntimeEvent;
    type GetBondingCurveRewardsAccountId = GetMbcPoolRewardsAccountId;
    type GetFarmingRewardsAccountId = GetFarmingRewardsAccountId;
    type GetMarketMakerRewardsAccountId = GetMarketMakerRewardsAccountId;
    type WeightInfo = vested_rewards::weights::SubstrateWeight<Runtime>;
}

impl price_tools::Config for Runtime {
    type RuntimeEvent = RuntimeEvent;
    type LiquidityProxy = LiquidityProxy;
    type TradingPairSourceManager = trading_pair::Pallet<Runtime>;
    type WeightInfo = price_tools::weights::SubstrateWeight<Runtime>;
}

impl pallet_randomness_collective_flip::Config for Runtime {}

#[cfg(not(feature = "wip"))] // Basic impl for session keys
impl pallet_beefy::Config for Runtime {
    type BeefyId = BeefyId;
    type MaxAuthorities = MaxAuthorities;
    type OnNewValidatorSet = ();
}

#[cfg(feature = "wip")] // Trustless bridges
impl pallet_beefy::Config for Runtime {
    type BeefyId = BeefyId;
    type MaxAuthorities = MaxAuthorities;
    type OnNewValidatorSet = MmrLeaf;
}

#[cfg(feature = "wip")] // Trustless bridges
impl pallet_mmr::Config for Runtime {
    const INDEXING_PREFIX: &'static [u8] = b"mmr";
    type Hashing = Keccak256;
    type Hash = <Keccak256 as sp_runtime::traits::Hash>::Output;
    type OnNewRoot = pallet_beefy_mmr::DepositBeefyDigest<Runtime>;
    type WeightInfo = ();
    type LeafData = pallet_beefy_mmr::Pallet<Runtime>;
}

impl leaf_provider::Config for Runtime {
    type RuntimeEvent = RuntimeEvent;
    type Hashing = Keccak256;
    type Hash = <Keccak256 as sp_runtime::traits::Hash>::Output;
    type Randomness = pallet_babe::RandomnessFromTwoEpochsAgo<Self>;
}

#[cfg(feature = "wip")] // Trustless bridges
parameter_types! {
    /// Version of the produced MMR leaf.
    ///
    /// The version consists of two parts;
    /// - `major` (3 bits)
    /// - `minor` (5 bits)
    ///
    /// `major` should be updated only if decoding the previous MMR Leaf format from the payload
    /// is not possible (i.e. backward incompatible change).
    /// `minor` should be updated if fields are added to the previous MMR Leaf, which given SCALE
    /// encoding does not prevent old leafs from being decoded.
    ///
    /// Hence we expect `major` to be changed really rarely (think never).
    /// See [`MmrLeafVersion`] type documentation for more details.
    pub LeafVersion: MmrLeafVersion = MmrLeafVersion::new(0, 0);
}

#[cfg(feature = "wip")] // Trustless bridges
impl pallet_beefy_mmr::Config for Runtime {
    type LeafVersion = LeafVersion;
    type BeefyAuthorityToMerkleLeaf = pallet_beefy_mmr::BeefyEcdsaToEthereum;
    type LeafExtra =
        LeafExtraData<<Self as leaf_provider::Config>::Hash, <Self as frame_system::Config>::Hash>;
    type BeefyDataProvider = leaf_provider::Pallet<Runtime>;
}

parameter_types! {
    pub const CeresPerDay: Balance = balance!(6.66666666667);
    pub const CeresAssetId: AssetId = AssetId32::from_bytes
        (hex!("008bcfd2387d3fc453333557eecb0efe59fcba128769b2feefdd306e98e66440"));
    pub const MaximumCeresInStakingPool: Balance = balance!(14400);
}

impl ceres_launchpad::Config for Runtime {
    const MILLISECONDS_PER_DAY: Moment = 86_400_000;
    type RuntimeEvent = RuntimeEvent;
    type TradingPairSourceManager = trading_pair::Pallet<Runtime>;
    type WeightInfo = ceres_launchpad::weights::SubstrateWeight<Runtime>;
}

impl ceres_staking::Config for Runtime {
    const BLOCKS_PER_ONE_DAY: BlockNumber = 1 * DAYS;
    type RuntimeEvent = RuntimeEvent;
    type CeresPerDay = CeresPerDay;
    type CeresAssetId = CeresAssetId;
    type MaximumCeresInStakingPool = MaximumCeresInStakingPool;
    type WeightInfo = ceres_staking::weights::SubstrateWeight<Runtime>;
}

impl ceres_liquidity_locker::Config for Runtime {
    const BLOCKS_PER_ONE_DAY: BlockNumber = 1 * DAYS;
    type RuntimeEvent = RuntimeEvent;
    type XYKPool = PoolXYK;
    type DemeterFarmingPlatform = DemeterFarmingPlatform;
    type CeresAssetId = CeresAssetId;
    type WeightInfo = ceres_liquidity_locker::weights::SubstrateWeight<Runtime>;
}

impl ceres_token_locker::Config for Runtime {
    type RuntimeEvent = RuntimeEvent;
    type CeresAssetId = CeresAssetId;
    type WeightInfo = ceres_token_locker::weights::SubstrateWeight<Runtime>;
}

impl ceres_governance_platform::Config for Runtime {
    type StringLimit = StringLimit;
    type OptionsLimit = OptionsLimit;
    type TitleLimit = TitleLimit;
    type DescriptionLimit = DescriptionLimit;
    type RuntimeEvent = RuntimeEvent;
    type WeightInfo = ceres_governance_platform::weights::SubstrateWeight<Runtime>;
}

parameter_types! {
    pub const DemeterAssetId: AssetId = common::DEMETER_ASSET_ID;
}

impl demeter_farming_platform::Config for Runtime {
    type RuntimeEvent = RuntimeEvent;
    type DemeterAssetId = DemeterAssetId;
    const BLOCKS_PER_HOUR_AND_A_HALF: BlockNumber = 3 * HOURS / 2;
    type WeightInfo = demeter_farming_platform::weights::SubstrateWeight<Runtime>;
}

impl oracle_proxy::Config for Runtime {
    type Symbol = Symbol;
    type RuntimeEvent = RuntimeEvent;
    type WeightInfo = oracle_proxy::weights::SubstrateWeight<Runtime>;
    type BandChainOracle = band::Pallet<Runtime>;
}

parameter_types! {
    pub const GetBandRateStalePeriod: Moment = 60*5*1000; // 5 minutes
    pub const GetBandRateStaleBlockPeriod: u32 = 600; // 1 hour in blocks
    pub const BandMaxRelaySymbols: u32 = 100;
}

impl band::Config for Runtime {
    type RuntimeEvent = RuntimeEvent;
    type Symbol = Symbol;
    type WeightInfo = band::weights::SubstrateWeight<Runtime>;
    type OnNewSymbolsRelayedHook = oracle_proxy::Pallet<Runtime>;
    type Time = Timestamp;
    type GetBandRateStalePeriod = GetBandRateStalePeriod;
    type GetBandRateStaleBlockPeriod = GetBandRateStaleBlockPeriod;
    type OnSymbolDisabledHook = xst::Pallet<Runtime>;
    type MaxRelaySymbols = BandMaxRelaySymbols;
}

parameter_types! {
    pub const HermesAssetId: AssetId = common::HERMES_ASSET_ID;
    pub const StringLimit: u32 = 64;
    pub const OptionsLimit: u32 = 5;
    pub const TitleLimit: u32 = 128;
    pub const DescriptionLimit: u32 = 4096;
}

impl hermes_governance_platform::Config for Runtime {
    const MIN_DURATION_OF_POLL: Moment = 14_400_000;
    const MAX_DURATION_OF_POLL: Moment = 604_800_000;
    type StringLimit = StringLimit;
    type OptionsLimit = OptionsLimit;
    type RuntimeEvent = RuntimeEvent;
    type HermesAssetId = HermesAssetId;
    type TitleLimit = TitleLimit;
    type DescriptionLimit = DescriptionLimit;
    type WeightInfo = hermes_governance_platform::weights::SubstrateWeight<Runtime>;
}

parameter_types! {
    // small value for test environment in order to check postponing expirations
    pub ExpirationsSchedulerMaxWeight: Weight = Perbill::from_percent(15) * BlockWeights::get().max_block;
    pub AlignmentSchedulerMaxWeight: Weight = Perbill::from_percent(35) * BlockWeights::get().max_block;
}

#[cfg(feature = "ready-to-test")] // order-book
impl order_book::Config for Runtime {
    const MAX_ORDER_LIFESPAN: Moment = 30 * (DAYS as Moment) * MILLISECS_PER_BLOCK; // 30 days
    const MIN_ORDER_LIFESPAN: Moment = (MINUTES as Moment) * MILLISECS_PER_BLOCK; // 1 minute
    const MILLISECS_PER_BLOCK: Moment = MILLISECS_PER_BLOCK;
    const MAX_PRICE_SHIFT: Perbill = Perbill::from_percent(50);
    const SOFT_MIN_MAX_RATIO: usize = 1000;
    const HARD_MIN_MAX_RATIO: usize = 4000;
    type RuntimeEvent = RuntimeEvent;
    type OrderId = u128;
    type Locker = OrderBook;
    type Unlocker = OrderBook;
    type Scheduler = OrderBook;
    type Delegate = OrderBook;

    // preferably set this and other vec boundaries to an exponent
    // of 2 because amortized (exponential capacity) growth seems
    // to allocate (next_power_of_two) bytes anyway.
    //
    // or initialize it via `with_capacity` instead.
    //
    // this limit is mostly because of requirement to use bounded vectors.
    // a user can create multiple accounts at any time.
    type MaxOpenedLimitOrdersPerUser = ConstU32<1024>;
    type MaxLimitOrdersForPrice = ConstU32<1024>;
    type MaxSidePriceCount = ConstU32<1024>;
    type MaxExpiringOrdersPerBlock = ConstU32<512>;
    type MaxExpirationWeightPerBlock = ExpirationsSchedulerMaxWeight;
    type MaxAlignmentWeightPerBlock = AlignmentSchedulerMaxWeight;
    type EnsureTradingPairExists = TradingPair;
    type TradingPairSourceManager = TradingPair;
    type AssetInfoProvider = Assets;
    type SyntheticInfoProvider = XSTPool;
    type DexInfoProvider = DEXManager;
    type Time = Timestamp;
    type PermittedCreateOrigin = EitherOfDiverse<
        EnsureSigned<AccountId>,
        EitherOf<
            pallet_collective::EnsureProportionMoreThan<AccountId, TechnicalCollective, 1, 2>,
            EnsureRoot<AccountId>,
        >,
    >;
    type PermittedEditOrigin = EitherOf<
        pallet_collective::EnsureProportionMoreThan<AccountId, TechnicalCollective, 1, 2>,
        EnsureRoot<AccountId>,
    >;
    type WeightInfo = order_book::weights::SubstrateWeight<Runtime>;
}

/// Payload data to be signed when making signed transaction from off-chain workers,
///   inside `create_transaction` function.
pub type SignedPayload = generic::SignedPayload<RuntimeCall, SignedExtra>;

parameter_types! {
    pub const ReferrerWeight: u32 = 10;
    pub const XorBurnedWeight: u32 = 40;
    pub const XorIntoValBurnedWeight: u32 = 50;
    pub const BuyBackTBCDPercent: Percent = Percent::from_percent(10);
}

// Ethereum bridge pallets

#[cfg(feature = "wip")] // EVM bridge
impl dispatch::Config<dispatch::Instance1> for Runtime {
    type RuntimeEvent = RuntimeEvent;
    type OriginOutput =
        bridge_types::types::CallOriginOutput<EVMChainId, H256, AdditionalEVMInboundData>;
    type Origin = RuntimeOrigin;
    type MessageId = bridge_types::types::MessageId;
    type Hashing = Keccak256;
    type Call = RuntimeCall;
    type CallFilter = EVMBridgeCallFilter;
    type WeightInfo = dispatch::weights::SubstrateWeight<Runtime>;
}

#[cfg(feature = "wip")]
use bridge_types::EVMChainId;

parameter_types! {
    pub const BridgeMaxMessagePayloadSize: u32 = 256;
    pub const BridgeMaxMessagesPerCommit: u32 = 20;
    pub const BridgeMaxTotalGasLimit: u64 = 5_000_000;
    pub const Decimals: u32 = 12;
}

#[cfg(feature = "wip")] // EVM bridge
pub struct FeeConverter;

#[cfg(feature = "wip")] // EVM bridge
impl Convert<U256, Balance> for FeeConverter {
    fn convert(amount: U256) -> Balance {
        common::eth::unwrap_balance(amount, Decimals::get())
            .expect("Should not panic unless runtime is misconfigured")
    }
}

parameter_types! {
    pub const FeeCurrency: AssetId = XOR;
    pub const ThisNetworkId: bridge_types::GenericNetworkId = bridge_types::GenericNetworkId::Sub(bridge_types::SubNetworkId::Mainnet);
}

#[cfg(feature = "wip")] // EVM bridge
impl bridge_inbound_channel::Config for Runtime {
    type RuntimeEvent = RuntimeEvent;
    type Verifier = ethereum_light_client::Pallet<Runtime>;
    type MessageDispatch = Dispatch;
    type Hashing = Keccak256;
    type GasTracker = BridgeProxy;
    type MessageStatusNotifier = BridgeProxy;
    type FeeConverter = FeeConverter;
    type WeightInfo = ();
    type FeeAssetId = FeeCurrency;
    type OutboundChannel = BridgeOutboundChannel;
    type FeeTechAccountId = GetTrustlessBridgeFeesTechAccountId;
    type TreasuryTechAccountId = GetTreasuryTechAccountId;
    type ThisNetworkId = ThisNetworkId;
}

#[cfg(feature = "wip")] // EVM bridge
impl bridge_outbound_channel::Config for Runtime {
    type RuntimeEvent = RuntimeEvent;
    type MaxMessagePayloadSize = BridgeMaxMessagePayloadSize;
    type MaxMessagesPerCommit = BridgeMaxMessagesPerCommit;
    type MaxTotalGasLimit = BridgeMaxTotalGasLimit;
    type FeeCurrency = FeeCurrency;
    type FeeTechAccountId = GetTrustlessBridgeFeesTechAccountId;
    type MessageStatusNotifier = BridgeProxy;
    type AuxiliaryDigestHandler = LeafProvider;
    type ThisNetworkId = ThisNetworkId;
    type WeightInfo = ();
}

#[cfg(feature = "wip")] // EVM bridge
parameter_types! {
    pub const DescendantsUntilFinalized: u8 = 30;
    pub const VerifyPoW: bool = true;
    // Not as important as some essential transactions (e.g. im_online or similar ones)
    pub EthereumLightClientPriority: TransactionPriority = Perbill::from_percent(10) * TransactionPriority::max_value();
    // We don't want to have not relevant imports be stuck in transaction pool
    // for too long
    pub EthereumLightClientLongevity: TransactionLongevity = EPOCH_DURATION_IN_BLOCKS as u64;
}

#[cfg(feature = "wip")] // EVM bridge
impl ethereum_light_client::Config for Runtime {
    type RuntimeEvent = RuntimeEvent;
    type DescendantsUntilFinalized = DescendantsUntilFinalized;
    type VerifyPoW = VerifyPoW;
    type WeightInfo = ();
    type UnsignedPriority = EthereumLightClientPriority;
    type UnsignedLongevity = EthereumLightClientLongevity;
    type ImportSignature = Signature;
    type Submitter = <Signature as Verify>::Signer;
}

#[cfg(feature = "wip")] // EVM bridge
impl eth_app::Config for Runtime {
    type RuntimeEvent = RuntimeEvent;
    type OutboundChannel = BridgeOutboundChannel;
    type CallOrigin = dispatch::EnsureAccount<
        bridge_types::types::CallOriginOutput<EVMChainId, H256, AdditionalEVMInboundData>,
    >;
    type MessageStatusNotifier = BridgeProxy;
    type AssetRegistry = BridgeProxy;
    type BalancePrecisionConverter = impls::BalancePrecisionConverter;
    type AssetIdConverter = sp_runtime::traits::ConvertInto;
    type BridgeAssetLocker = BridgeProxy;
    type WeightInfo = ();
}

#[cfg(feature = "wip")] // EVM bridge
impl erc20_app::Config for Runtime {
    type RuntimeEvent = RuntimeEvent;
    type OutboundChannel = BridgeOutboundChannel;
    type CallOrigin = dispatch::EnsureAccount<
        bridge_types::types::CallOriginOutput<EVMChainId, H256, AdditionalEVMInboundData>,
    >;
    type AppRegistry = BridgeInboundChannel;
    type MessageStatusNotifier = BridgeProxy;
    type AssetRegistry = BridgeProxy;
    type BalancePrecisionConverter = impls::BalancePrecisionConverter;
    type AssetIdConverter = sp_runtime::traits::ConvertInto;
    type BridgeAssetLocker = BridgeProxy;
    type WeightInfo = ();
}

#[cfg(feature = "wip")] // EVM bridge
impl migration_app::Config for Runtime {
    type RuntimeEvent = RuntimeEvent;
    type OutboundChannel = BridgeOutboundChannel;
    type WeightInfo = ();
}

parameter_types! {
    pub const GetReferenceAssetId: AssetId = GetDaiAssetId::get();
    pub const GetReferenceDexId: DEXId = 0;
}

impl bridge_proxy::Config for Runtime {
    type RuntimeEvent = RuntimeEvent;

    #[cfg(feature = "wip")] // EVM bridge
    type ERC20App = ERC20App;
    #[cfg(not(feature = "wip"))] // EVM bridge
    type ERC20App = ();

    #[cfg(feature = "wip")] // EVM bridge
    type EthApp = EthApp;
    #[cfg(not(feature = "wip"))] // EVM bridge
    type EthApp = ();

    type HashiBridge = EthBridge;
    type ParachainApp = ParachainBridgeApp;
    type TimepointProvider = GenericTimepointProvider;
    type ReferencePriceProvider =
        liquidity_proxy::ReferencePriceProvider<Runtime, GetReferenceDexId, GetReferenceAssetId>;
    type ManagerOrigin = EitherOfDiverse<
        pallet_collective::EnsureProportionMoreThan<AccountId, TechnicalCollective, 2, 3>,
        EnsureRoot<AccountId>,
    >;
    type WeightInfo = ();
}

#[cfg(feature = "wip")] // Trustless substrate bridge
impl beefy_light_client::Config for Runtime {
    type RuntimeEvent = RuntimeEvent;
    type Randomness = pallet_babe::RandomnessFromTwoEpochsAgo<Self>;
}

impl dispatch::Config<dispatch::Instance2> for Runtime {
    type RuntimeEvent = RuntimeEvent;
    type OriginOutput = bridge_types::types::CallOriginOutput<SubNetworkId, H256, ()>;
    type Origin = RuntimeOrigin;
    type MessageId = bridge_types::types::MessageId;
    type Hashing = Keccak256;
    type Call = DispatchableSubstrateBridgeCall;
    type CallFilter = SubstrateBridgeCallFilter;
    type WeightInfo = crate::weights::dispatch::WeightInfo<Runtime>;
}

impl substrate_bridge_channel::inbound::Config for Runtime {
    type RuntimeEvent = RuntimeEvent;
    type Verifier = MultiVerifier;
    type MessageDispatch = SubstrateDispatch;
    type UnsignedPriority = DataSignerPriority;
    type UnsignedLongevity = DataSignerLongevity;
    type MaxMessagePayloadSize = BridgeMaxMessagePayloadSize;
    type MaxMessagesPerCommit = BridgeMaxMessagesPerCommit;
    type ThisNetworkId = ThisNetworkId;
    type WeightInfo = crate::weights::substrate_inbound_channel::WeightInfo<Runtime>;
}

pub struct MultiVerifier;

#[derive(Clone, Debug, PartialEq, codec::Encode, codec::Decode, scale_info::TypeInfo)]
pub enum MultiProof {
    #[cfg(feature = "wip")] // Trustless substrate bridge
    #[codec(index = 0)]
    Beefy(<BeefyLightClient as Verifier>::Proof),
    #[codec(index = 1)]
    Multisig(<MultisigVerifier as Verifier>::Proof),
    /// This proof is only used for benchmarking purposes
    #[cfg(feature = "runtime-benchmarks")]
    #[codec(skip)]
    Empty,
}

impl Verifier for MultiVerifier {
    type Proof = MultiProof;

    fn verify(
        network_id: bridge_types::GenericNetworkId,
        message: H256,
        proof: &Self::Proof,
    ) -> frame_support::pallet_prelude::DispatchResult {
        match proof {
            #[cfg(feature = "wip")] // Trustless substrate bridge
            MultiProof::Beefy(proof) => BeefyLightClient::verify(network_id, message, proof),
            MultiProof::Multisig(proof) => MultisigVerifier::verify(network_id, message, proof),
            #[cfg(feature = "runtime-benchmarks")]
            MultiProof::Empty => Ok(()),
        }
    }

    fn verify_weight(proof: &Self::Proof) -> Weight {
        match proof {
            #[cfg(feature = "wip")] // Trustless substrate bridge
            MultiProof::Beefy(proof) => BeefyLightClient::verify_weight(proof),
            MultiProof::Multisig(proof) => MultisigVerifier::verify_weight(proof),
            #[cfg(feature = "runtime-benchmarks")]
            MultiProof::Empty => Default::default(),
        }
    }

    #[cfg(feature = "runtime-benchmarks")]
    fn valid_proof() -> Option<Self::Proof> {
        Some(MultiProof::Empty)
    }
}

pub struct GenericTimepointProvider;

impl bridge_types::traits::TimepointProvider for GenericTimepointProvider {
    fn get_timepoint() -> bridge_types::GenericTimepoint {
        bridge_types::GenericTimepoint::Sora(System::block_number())
    }
}

impl substrate_bridge_channel::outbound::Config for Runtime {
    type RuntimeEvent = RuntimeEvent;
    type MessageStatusNotifier = BridgeProxy;
    type MaxMessagePayloadSize = BridgeMaxMessagePayloadSize;
    type MaxMessagesPerCommit = BridgeMaxMessagesPerCommit;
    type AuxiliaryDigestHandler = LeafProvider;
    type AssetId = AssetId;
    type Balance = Balance;
    type TimepointProvider = GenericTimepointProvider;
    type ThisNetworkId = ThisNetworkId;
    type WeightInfo = crate::weights::substrate_outbound_channel::WeightInfo<Runtime>;
}

impl parachain_bridge_app::Config for Runtime {
    type RuntimeEvent = RuntimeEvent;
    type OutboundChannel = SubstrateBridgeOutboundChannel;
    type CallOrigin =
        dispatch::EnsureAccount<bridge_types::types::CallOriginOutput<SubNetworkId, H256, ()>>;
    type MessageStatusNotifier = BridgeProxy;
    type AssetRegistry = BridgeProxy;
    type AccountIdConverter = sp_runtime::traits::Identity;
    type AssetIdConverter = sp_runtime::traits::ConvertInto;
    type BalancePrecisionConverter = impls::BalancePrecisionConverter;
    type BridgeAssetLocker = BridgeProxy;
    type WeightInfo = crate::weights::parachain_bridge_app::WeightInfo<Runtime>;
}

parameter_types! {
    pub const BridgeMaxPeers: u32 = 50;
    // Not as important as some essential transactions (e.g. im_online or similar ones)
    pub DataSignerPriority: TransactionPriority = Perbill::from_percent(10) * TransactionPriority::max_value();
    // We don't want to have not relevant imports be stuck in transaction pool
    // for too long
    pub DataSignerLongevity: TransactionLongevity = EPOCH_DURATION_IN_BLOCKS as u64;
}

impl bridge_data_signer::Config for Runtime {
    type RuntimeEvent = RuntimeEvent;
    type OutboundChannel = SubstrateBridgeOutboundChannel;
    type CallOrigin =
        dispatch::EnsureAccount<bridge_types::types::CallOriginOutput<SubNetworkId, H256, ()>>;
    type MaxPeers = BridgeMaxPeers;
    type UnsignedPriority = DataSignerPriority;
    type UnsignedLongevity = DataSignerLongevity;
    type WeightInfo = crate::weights::bridge_data_signer::WeightInfo<Runtime>;
}

impl multisig_verifier::Config for Runtime {
    type RuntimeEvent = RuntimeEvent;
    type CallOrigin =
        dispatch::EnsureAccount<bridge_types::types::CallOriginOutput<SubNetworkId, H256, ()>>;
    type OutboundChannel = SubstrateBridgeOutboundChannel;
    type MaxPeers = BridgeMaxPeers;
    type WeightInfo = crate::weights::multisig_verifier::WeightInfo<Runtime>;
    type ThisNetworkId = ThisNetworkId;
}

construct_runtime! {
    pub enum Runtime where
        Block = Block,
        NodeBlock = opaque::Block,
        UncheckedExtrinsic = UncheckedExtrinsic
    {
        System: frame_system::{Pallet, Call, Storage, Config, Event<T>} = 0,

        Babe: pallet_babe::{Pallet, Call, Storage, Config, ValidateUnsigned} = 14,

        Timestamp: pallet_timestamp::{Pallet, Call, Storage, Inherent} = 1,
        // Balances in native currency - XOR.
        Balances: pallet_balances::{Pallet, Storage, Config<T>, Event<T>} = 2,
        RandomnessCollectiveFlip: pallet_randomness_collective_flip::{Pallet, Storage} = 4,
        TransactionPayment: pallet_transaction_payment::{Pallet, Storage, Event<T>} = 5,
        Permissions: permissions::{Pallet, Call, Storage, Config<T>, Event<T>} = 6,
        Referrals: referrals::{Pallet, Call, Storage} = 7,
        Rewards: rewards::{Pallet, Call, Config<T>, Storage, Event<T>} = 8,
        XorFee: xor_fee::{Pallet, Call, Storage, Event<T>} = 9,
        BridgeMultisig: bridge_multisig::{Pallet, Call, Storage, Config<T>, Event<T>} = 10,
        Utility: pallet_utility::{Pallet, Call, Event} = 11,

        // Consensus and staking.
        Authorship: pallet_authorship::{Pallet, Storage} = 16,
        Staking: pallet_staking::{Pallet, Call, Config<T>, Storage, Event<T>} = 17,
        Offences: pallet_offences::{Pallet, Storage, Event} = 37,
        Historical: pallet_session_historical::{Pallet} = 13,
        Session: pallet_session::{Pallet, Call, Storage, Event, Config<T>} = 12,
        Grandpa: pallet_grandpa::{Pallet, Call, Storage, Config, Event} = 15,
        ImOnline: pallet_im_online::{Pallet, Call, Storage, Event<T>, ValidateUnsigned, Config<T>} = 36,

        // Non-native tokens - everything apart of XOR.
        Tokens: tokens::{Pallet, Storage, Config<T>, Event<T>} = 18,
        // Unified interface for XOR and non-native tokens.
        Currencies: currencies::{Pallet} = 19,
        TradingPair: trading_pair::{Pallet, Call, Storage, Config<T>, Event<T>} = 20,
        Assets: assets::{Pallet, Call, Storage, Config<T>, Event<T>} = 21,
        DEXManager: dex_manager::{Pallet, Storage, Config<T>} = 22,
        MulticollateralBondingCurvePool: multicollateral_bonding_curve_pool::{Pallet, Call, Storage, Config<T>, Event<T>} = 23,
        Technical: technical::{Pallet, Call, Config<T>, Event<T>, Storage} = 24,
        PoolXYK: pool_xyk::{Pallet, Call, Storage, Event<T>} = 25,
        LiquidityProxy: liquidity_proxy::{Pallet, Call, Event<T>} = 26,
        Council: pallet_collective::<Instance1>::{Pallet, Call, Storage, Origin<T>, Event<T>, Config<T>} = 27,
        TechnicalCommittee: pallet_collective::<Instance2>::{Pallet, Call, Storage, Origin<T>, Event<T>, Config<T>} = 28,
        Democracy: pallet_democracy::{Pallet, Call, Storage, Config<T>, Event<T>} = 29,
        DEXAPI: dex_api::{Pallet, Call, Storage, Config, Event<T>} = 30,
        EthBridge: eth_bridge::{Pallet, Call, Storage, Config<T>, Event<T>} = 31,
        PswapDistribution: pswap_distribution::{Pallet, Call, Storage, Config<T>, Event<T>} = 32,
        Multisig: pallet_multisig::{Pallet, Call, Storage, Event<T>} = 33,
        Scheduler: pallet_scheduler::{Pallet, Call, Storage, Event<T>} = 34,
        IrohaMigration: iroha_migration::{Pallet, Call, Storage, Config<T>, Event<T>} = 35,
        TechnicalMembership: pallet_membership::<Instance1>::{Pallet, Call, Storage, Event<T>, Config<T>} = 38,
        ElectionsPhragmen: pallet_elections_phragmen::{Pallet, Call, Storage, Event<T>, Config<T>} = 39,
        VestedRewards: vested_rewards::{Pallet, Call, Storage, Event<T>} = 40,
        Identity: pallet_identity::{Pallet, Call, Storage, Event<T>} = 41,
        Farming: farming::{Pallet, Storage} = 42,
        XSTPool: xst::{Pallet, Call, Storage, Config<T>, Event<T>} = 43,
        PriceTools: price_tools::{Pallet, Storage, Event<T>} = 44,
        CeresStaking: ceres_staking::{Pallet, Call, Storage, Event<T>} = 45,
        CeresLiquidityLocker: ceres_liquidity_locker::{Pallet, Call, Storage, Event<T>} = 46,
        CeresTokenLocker: ceres_token_locker::{Pallet, Call, Storage, Event<T>} = 47,
        CeresGovernancePlatform: ceres_governance_platform::{Pallet, Call, Storage, Event<T>} = 48,
        CeresLaunchpad: ceres_launchpad::{Pallet, Call, Storage, Event<T>} = 49,
        DemeterFarmingPlatform: demeter_farming_platform::{Pallet, Call, Storage, Event<T>} = 50,
        // Provides a semi-sorted list of nominators for staking.
        BagsList: pallet_bags_list::{Pallet, Call, Storage, Event<T>} = 51,
        ElectionProviderMultiPhase: pallet_election_provider_multi_phase::{Pallet, Call, Storage, Event<T>, ValidateUnsigned} = 52,
        Band: band::{Pallet, Call, Storage, Event<T>} = 53,
        OracleProxy: oracle_proxy::{Pallet, Call, Storage, Event<T>} = 54,
        HermesGovernancePlatform: hermes_governance_platform::{Pallet, Call, Storage, Event<T>} = 55,
        Preimage: pallet_preimage::{Pallet, Call, Storage, Event<T>} = 56,

        #[cfg(feature = "ready-to-test")] // order-book
        OrderBook: order_book::{Pallet, Call, Storage, Event<T>} = 57,

        // Leaf provider should be placed before any pallet which is uses it
        LeafProvider: leaf_provider::{Pallet, Storage, Event<T>} = 99,

        // Generic bridges pallets
        BridgeProxy: bridge_proxy::{Pallet, Call, Storage, Event} = 103,

        // Trustless EVM bridge
        #[cfg(feature = "wip")] // EVM bridge
        EthereumLightClient: ethereum_light_client::{Pallet, Call, Storage, Event<T>, Config, ValidateUnsigned} = 93,
        #[cfg(feature = "wip")] // EVM bridge
        BridgeInboundChannel: bridge_inbound_channel::{Pallet, Call, Config, Storage, Event<T>} = 96,
        #[cfg(feature = "wip")] // EVM bridge
        BridgeOutboundChannel: bridge_outbound_channel::{Pallet, Config<T>, Storage, Event<T>} = 97,
        #[cfg(feature = "wip")] // EVM bridge
        Dispatch: dispatch::<Instance1>::{Pallet, Storage, Event<T>, Origin<T>} = 98,
        #[cfg(feature = "wip")] // EVM bridge
        EthApp: eth_app::{Pallet, Call, Storage, Event<T>, Config<T>} = 100,
        #[cfg(feature = "wip")] // EVM bridge
        ERC20App: erc20_app::{Pallet, Call, Storage, Event<T>, Config<T>} = 101,
        #[cfg(feature = "wip")] // EVM bridge
        MigrationApp: migration_app::{Pallet, Call, Storage, Event<T>, Config} = 102,

        // Trustless substrate bridge
        #[cfg(feature = "wip")] // Trustless substrate bridge
        BeefyLightClient: beefy_light_client::{Pallet, Call, Storage, Event<T>, Config} = 104,

        // Federated substrate bridge
        SubstrateBridgeInboundChannel: substrate_bridge_channel::inbound::{Pallet, Call, Storage, Event<T>, ValidateUnsigned} = 106,
        SubstrateBridgeOutboundChannel: substrate_bridge_channel::outbound::{Pallet, Config<T>, Storage, Event<T>} = 107,
        SubstrateDispatch: dispatch::<Instance2>::{Pallet, Storage, Event<T>, Origin<T>} = 108,
        ParachainBridgeApp: parachain_bridge_app::{Pallet, Config<T>, Storage, Event<T>, Call} = 109,
        BridgeDataSigner: bridge_data_signer::{Pallet, Storage, Event<T>, Call, ValidateUnsigned} = 110,
        MultisigVerifier: multisig_verifier::{Pallet, Storage, Event<T>, Call} = 111,

        // Trustless bridges
        // Beefy pallets should be placed after channels
        #[cfg(feature = "wip")] // Trustless bridges
        Mmr: pallet_mmr::{Pallet, Storage} = 90,
        // In production needed for session keys
        Beefy: pallet_beefy::{Pallet, Config<T>, Storage} = 91,
        #[cfg(feature = "wip")] // Trustless bridges
        MmrLeaf: pallet_beefy_mmr::{Pallet, Storage} = 92,

        // Dev
        #[cfg(feature = "private-net")]
        Sudo: pallet_sudo::{Pallet, Call, Storage, Config<T>, Event<T>} = 3,

        // Available only for test net
        #[cfg(feature = "private-net")]
        Faucet: faucet::{Pallet, Call, Config<T>, Event<T>} = 80,
        #[cfg(all(feature = "private-net", feature = "ready-to-test"))] // order-book
        QATools: qa_tools::{Pallet, Call} = 112,
    }
}

// This is needed, because the compiler automatically places `Serialize` bound
// when `derive` is used, but the method is never actually used
#[cfg(feature = "std")]
impl Serialize for Runtime {
    fn serialize<S>(
        &self,
        _serializer: S,
    ) -> Result<<S as Serializer>::Ok, <S as Serializer>::Error>
    where
        S: Serializer,
    {
        unreachable!("we never serialize runtime; qed")
    }
}

/// The address format for describing accounts.
pub type Address = AccountId;
/// Block header type as expected by this runtime.
pub type Header = generic::Header<BlockNumber, BlakeTwo256>;
/// Block type as expected by this runtime.
pub type Block = generic::Block<Header, UncheckedExtrinsic>;
/// A Block signed with a Justification
pub type SignedBlock = generic::SignedBlock<Block>;
/// BlockId type as expected by this runtime.
pub type BlockId = generic::BlockId<Block>;
/// The SignedExtension to the basic transaction logic.
pub type SignedExtra = (
    frame_system::CheckSpecVersion<Runtime>,
    frame_system::CheckTxVersion<Runtime>,
    frame_system::CheckGenesis<Runtime>,
    frame_system::CheckEra<Runtime>,
    frame_system::CheckNonce<Runtime>,
    frame_system::CheckWeight<Runtime>,
    ChargeTransactionPayment<Runtime>,
);
/// Unchecked extrinsic type as expected by this runtime.
pub type UncheckedExtrinsic =
    generic::UncheckedExtrinsic<Address, RuntimeCall, Signature, SignedExtra>;
/// Extrinsic type that has already been checked.
pub type CheckedExtrinsic = generic::CheckedExtrinsic<AccountId, RuntimeCall, SignedExtra>;
/// Executive: handles dispatch to the various modules.
pub type Executive = frame_executive::Executive<
    Runtime,
    Block,
    frame_system::ChainContext<Runtime>,
    Runtime,
    AllPalletsWithSystem,
    migrations::Migrations,
>;

#[cfg(feature = "wip")] // Trustless bridges
pub type MmrHashing = <Runtime as pallet_mmr::Config>::Hashing;

impl_runtime_apis! {
    impl sp_api::Core<Block> for Runtime {
        fn version() -> RuntimeVersion {
            VERSION
        }

        fn execute_block(block: Block) {
            Executive::execute_block(block)
        }

        fn initialize_block(header: &<Block as BlockT>::Header) {
            Executive::initialize_block(header)
        }
    }

    impl sp_api::Metadata<Block> for Runtime {
        fn metadata() -> OpaqueMetadata {
            OpaqueMetadata::new(Runtime::metadata().into())
        }
    }

    impl sp_block_builder::BlockBuilder<Block> for Runtime {
        fn apply_extrinsic(
            extrinsic: <Block as BlockT>::Extrinsic,
        ) -> ApplyExtrinsicResult {
            Executive::apply_extrinsic(extrinsic)
        }

        fn finalize_block() -> <Block as BlockT>::Header {
            Executive::finalize_block()
        }

        fn inherent_extrinsics(data: sp_inherents::InherentData) -> Vec<<Block as BlockT>::Extrinsic> {
            data.create_extrinsics()
        }

        fn check_inherents(block: Block, data: sp_inherents::InherentData) -> sp_inherents::CheckInherentsResult {
            data.check_extrinsics(&block)
        }

        // fn random_seed() -> <Block as BlockT>::Hash {
        //     RandomnessCollectiveFlip::random_seed()
        // }
    }

    impl sp_transaction_pool::runtime_api::TaggedTransactionQueue<Block> for Runtime {
        fn validate_transaction(
            source: TransactionSource,
            tx: <Block as BlockT>::Extrinsic,
            block_hash: <Block as BlockT>::Hash,
        ) -> TransactionValidity {
            Executive::validate_transaction(source, tx, block_hash)
        }
    }

    impl sp_offchain::OffchainWorkerApi<Block> for Runtime {
        fn offchain_worker(header: &<Block as BlockT>::Header) {
            Executive::offchain_worker(header)
        }
    }

    impl sp_session::SessionKeys<Block> for Runtime {
        fn decode_session_keys(
            encoded: Vec<u8>,
        ) -> Option<Vec<(Vec<u8>, sp_core::crypto::KeyTypeId)>> {
            opaque::SessionKeys::decode_into_raw_public_keys(&encoded)
        }

        fn generate_session_keys(seed: Option<Vec<u8>>) -> Vec<u8> {
            opaque::SessionKeys::generate(seed)
        }
    }

    impl pallet_transaction_payment_rpc_runtime_api::TransactionPaymentApi<
        Block,
        Balance,
    > for Runtime {
        fn query_info(uxt: <Block as BlockT>::Extrinsic, len: u32) -> pallet_transaction_payment_rpc_runtime_api::RuntimeDispatchInfo<Balance> {
            let call = &uxt.function;
            XorFee::query_info(&uxt, call, len)
        }

        fn query_fee_details(uxt: <Block as BlockT>::Extrinsic, len: u32) -> pallet_transaction_payment_rpc_runtime_api::FeeDetails<Balance> {
            let call = &uxt.function;
            XorFee::query_fee_details(&uxt, call, len)
        }

        fn query_weight_to_fee(weight: Weight) -> Balance {
            TransactionPayment::weight_to_fee(weight)
        }

        fn query_length_to_fee(length: u32) -> Balance {
            TransactionPayment::length_to_fee(length)
        }
    }

    impl dex_manager_runtime_api::DEXManagerAPI<Block, DEXId> for Runtime {
        fn list_dex_ids() -> Vec<DEXId> {
            DEXManager::list_dex_ids()
        }
    }

    impl dex_runtime_api::DEXAPI<
        Block,
        AssetId,
        DEXId,
        Balance,
        LiquiditySourceType,
        SwapVariant,
    > for Runtime {
        #[cfg_attr(not(feature = "private-net"), allow(unused))]
        fn quote(
            dex_id: DEXId,
            liquidity_source_type: LiquiditySourceType,
            input_asset_id: AssetId,
            output_asset_id: AssetId,
            desired_input_amount: BalanceWrapper,
            swap_variant: SwapVariant,
        ) -> Option<dex_runtime_api::SwapOutcomeInfo<Balance>> {
            #[cfg(feature = "private-net")]
            {
                DEXAPI::quote(
                    &LiquiditySourceId::new(dex_id, liquidity_source_type),
                    &input_asset_id,
                    &output_asset_id,
                    QuoteAmount::with_variant(swap_variant, desired_input_amount.into()),
                    true,
                ).ok().map(|(sa, _)| dex_runtime_api::SwapOutcomeInfo::<Balance> { amount: sa.amount, fee: sa.fee})
            }
            #[cfg(not(feature = "private-net"))]
            {
                // Mainnet should not be able to access liquidity source quote directly, to avoid arbitrage exploits.
                None
            }
        }

        fn can_exchange(
            dex_id: DEXId,
            liquidity_source_type: LiquiditySourceType,
            input_asset_id: AssetId,
            output_asset_id: AssetId,
        ) -> bool {
            DEXAPI::can_exchange(
                &LiquiditySourceId::new(dex_id, liquidity_source_type),
                &input_asset_id,
                &output_asset_id,
            )
        }

        fn list_supported_sources() -> Vec<LiquiditySourceType> {
            DEXAPI::get_supported_types()
        }
    }

    impl trading_pair_runtime_api::TradingPairAPI<Block, DEXId, common::TradingPair<AssetId>, AssetId, LiquiditySourceType> for Runtime {
        fn list_enabled_pairs(dex_id: DEXId) -> Vec<common::TradingPair<AssetId>> {
            // TODO: error passing PR fixes this crunch return
            TradingPair::list_trading_pairs(&dex_id).unwrap_or(Vec::new())
        }

        fn is_pair_enabled(dex_id: DEXId, asset_id_a: AssetId, asset_id_b: AssetId) -> bool {
            // TODO: error passing PR fixes this crunch return
            TradingPair::is_trading_pair_enabled(&dex_id, &asset_id_a, &asset_id_b).unwrap_or(false)
                || TradingPair::is_trading_pair_enabled(&dex_id, &asset_id_b, &asset_id_a).unwrap_or(false)
        }

        fn list_enabled_sources_for_pair(
            dex_id: DEXId,
            base_asset_id: AssetId,
            target_asset_id: AssetId,
        ) -> Vec<LiquiditySourceType> {
            // TODO: error passing PR fixes this crunch return
            TradingPair::list_enabled_sources_for_trading_pair(&dex_id, &base_asset_id, &target_asset_id).map(|bts| bts.into_iter().collect::<Vec<_>>()).unwrap_or(Vec::new())
        }

        fn is_source_enabled_for_pair(
            dex_id: DEXId,
            base_asset_id: AssetId,
            target_asset_id: AssetId,
            source_type: LiquiditySourceType,
        ) -> bool {
            // TODO: error passing PR fixes this crunch return
            TradingPair::is_source_enabled_for_trading_pair(&dex_id, &base_asset_id, &target_asset_id, source_type).unwrap_or(false)
        }
    }

    impl assets_runtime_api::AssetsAPI<Block, AccountId, AssetId, Balance, AssetSymbol, AssetName, BalancePrecision, ContentSource, Description> for Runtime {
        fn free_balance(account_id: AccountId, asset_id: AssetId) -> Option<assets_runtime_api::BalanceInfo<Balance>> {
            Assets::free_balance(&asset_id, &account_id).ok().map(|balance|
                assets_runtime_api::BalanceInfo::<Balance> {
                    balance: balance.clone(),
                }
            )
        }

        fn usable_balance(account_id: AccountId, asset_id: AssetId) -> Option<assets_runtime_api::BalanceInfo<Balance>> {
            let usable_balance = if asset_id == <Runtime as currencies::Config>::GetNativeCurrencyId::get() {
                Balances::usable_balance(account_id)
            } else {
                let account_data = Tokens::accounts(account_id, asset_id);
                account_data.free.saturating_sub(account_data.frozen)
            };
            Some(assets_runtime_api::BalanceInfo { balance: usable_balance })
        }

        fn total_balance(account_id: AccountId, asset_id: AssetId) -> Option<assets_runtime_api::BalanceInfo<Balance>> {
            Assets::total_balance(&asset_id, &account_id).ok().map(|balance|
                assets_runtime_api::BalanceInfo::<Balance> {
                    balance: balance.clone(),
                }
            )
        }

        fn total_supply(asset_id: AssetId) -> Option<assets_runtime_api::BalanceInfo<Balance>> {
            Assets::total_issuance(&asset_id).ok().map(|balance|
                assets_runtime_api::BalanceInfo::<Balance> {
                    balance: balance.clone(),
                }
            )
        }

        fn list_asset_ids() -> Vec<AssetId> {
            Assets::list_registered_asset_ids()
        }

        fn list_asset_infos() -> Vec<assets_runtime_api::AssetInfo<AssetId, AssetSymbol, AssetName, u8, ContentSource, Description>> {
            Assets::list_registered_asset_infos().into_iter().map(|(asset_id, symbol, name, precision, is_mintable, content_source, description)|
                assets_runtime_api::AssetInfo::<AssetId, AssetSymbol, AssetName, BalancePrecision, ContentSource, Description> {
                    asset_id,
                    symbol,
                    name,
                    precision,
                    is_mintable,
                    content_source,
                    description
                }
            ).collect()
        }

        fn get_asset_info(asset_id: AssetId) -> Option<assets_runtime_api::AssetInfo<AssetId, AssetSymbol, AssetName, BalancePrecision, ContentSource, Description>> {
            let (symbol, name, precision, is_mintable, content_source, description) = Assets::get_asset_info(&asset_id);
            Some(assets_runtime_api::AssetInfo::<AssetId, AssetSymbol, AssetName, BalancePrecision, ContentSource, Description> {
                asset_id,
                symbol,
                name,
                precision,
                is_mintable,
                content_source,
                description
            })
        }

        fn get_asset_content_src(asset_id: AssetId) -> Option<ContentSource> {
            Assets::get_asset_content_src(&asset_id)
        }
    }

    impl
        eth_bridge_runtime_api::EthBridgeRuntimeApi<
            Block,
            sp_core::H256,
            SignatureParams,
            AccountId,
            AssetKind,
            AssetId,
            sp_core::H160,
            OffchainRequest<Runtime>,
            RequestStatus,
            OutgoingRequestEncoded,
            NetworkId,
            BalancePrecision,
        > for Runtime
    {
        fn get_requests(
            hashes: Vec<sp_core::H256>,
            network_id: Option<NetworkId>,
            redirect_finished_load_requests: bool,
        ) -> Result<
            Vec<(
                OffchainRequest<Runtime>,
                RequestStatus,
            )>,
            DispatchError,
        > {
            EthBridge::get_requests(&hashes, network_id, redirect_finished_load_requests)
        }

        fn get_approved_requests(
            hashes: Vec<sp_core::H256>,
            network_id: Option<NetworkId>
        ) -> Result<
            Vec<(
                OutgoingRequestEncoded,
                Vec<SignatureParams>,
            )>,
            DispatchError,
        > {
            EthBridge::get_approved_requests(&hashes, network_id)
        }

        fn get_approvals(
            hashes: Vec<sp_core::H256>,
            network_id: Option<NetworkId>
        ) -> Result<Vec<Vec<SignatureParams>>, DispatchError> {
            EthBridge::get_approvals(&hashes, network_id)
        }

        fn get_account_requests(account_id: AccountId, status_filter: Option<RequestStatus>) -> Result<Vec<(NetworkId, sp_core::H256)>, DispatchError> {
            EthBridge::get_account_requests(&account_id, status_filter)
        }

        fn get_registered_assets(
            network_id: Option<NetworkId>
        ) -> Result<Vec<(
                AssetKind,
                (AssetId, BalancePrecision),
                Option<(sp_core::H160, BalancePrecision)
        >)>, DispatchError> {
            EthBridge::get_registered_assets(network_id)
        }
    }

    impl iroha_migration_runtime_api::IrohaMigrationAPI<Block> for Runtime {
        fn needs_migration(iroha_address: String) -> bool {
            IrohaMigration::needs_migration(&iroha_address)
        }
    }

    #[cfg(feature = "wip")] // Trustless substrate bridge
    impl beefy_light_client_runtime_api::BeefyLightClientAPI<Block, beefy_light_client::BitField> for Runtime {
        fn get_random_bitfield(network_id: SubNetworkId, prior: beefy_light_client::BitField, num_of_validators: u32) -> beefy_light_client::BitField {
            let len = prior.len() as usize;
            BeefyLightClient::create_random_bit_field(network_id, prior, num_of_validators).unwrap_or(beefy_light_client::BitField::with_capacity(len))
        }
    }

    impl liquidity_proxy_runtime_api::LiquidityProxyAPI<
        Block,
        DEXId,
        AssetId,
        Balance,
        SwapVariant,
        LiquiditySourceType,
        FilterMode,
    > for Runtime {
        fn quote(
            dex_id: DEXId,
            input_asset_id: AssetId,
            output_asset_id: AssetId,
            amount: BalanceWrapper,
            swap_variant: SwapVariant,
            selected_source_types: Vec<LiquiditySourceType>,
            filter_mode: FilterMode,
        ) -> Option<liquidity_proxy_runtime_api::SwapOutcomeInfo<Balance, AssetId>> {
            if LiquidityProxy::is_forbidden_filter(&input_asset_id, &output_asset_id, &selected_source_types, &filter_mode) {
                return None;
            }

            LiquidityProxy::inner_quote(
                dex_id,
                &input_asset_id,
                &output_asset_id,
                QuoteAmount::with_variant(swap_variant, amount.into()),
                LiquiditySourceFilter::with_mode(dex_id, filter_mode, selected_source_types),
                false,
                true,
            ).ok().map(|(quote_info, _)| liquidity_proxy_runtime_api::SwapOutcomeInfo::<Balance, AssetId> {
                amount: quote_info.outcome.amount,
                amount_without_impact: quote_info.amount_without_impact.unwrap_or(0),
                fee: quote_info.outcome.fee,
                rewards: quote_info.rewards.into_iter()
                                .map(|(amount, currency, reason)| liquidity_proxy_runtime_api::RewardsInfo::<Balance, AssetId> {
                                    amount,
                                    currency,
                                    reason
                                }).collect(),
                route: quote_info.path
                })
        }

        fn is_path_available(
            dex_id: DEXId,
            input_asset_id: AssetId,
            output_asset_id: AssetId
        ) -> bool {
            LiquidityProxy::is_path_available(
                dex_id, input_asset_id, output_asset_id
            ).unwrap_or(false)
        }

        fn list_enabled_sources_for_path(
            dex_id: DEXId,
            input_asset_id: AssetId,
            output_asset_id: AssetId,
        ) -> Vec<LiquiditySourceType> {
            LiquidityProxy::list_enabled_sources_for_path_with_xyk_forbidden(
                dex_id, input_asset_id, output_asset_id
            ).unwrap_or(Vec::new())
        }
    }

    impl oracle_proxy_runtime_api::OracleProxyAPI<
        Block,
        Symbol,
        ResolveTime
    > for Runtime {
        fn quote(symbol: Symbol) -> Result<Option<oracle_proxy_runtime_api::RateInfo>, DispatchError>  {
            let rate_wrapped = <
                OracleProxy as common::DataFeed<Symbol, common::Rate, ResolveTime>
            >::quote(&symbol);
            match rate_wrapped {
                Ok(rate) => Ok(rate.map(|rate| oracle_proxy_runtime_api::RateInfo{
                    value: rate.value,
                    last_updated: rate.last_updated
                })),
                Err(e) => Err(e)
            }
        }

        fn list_enabled_symbols() -> Result<Vec<(Symbol, ResolveTime)>, DispatchError> {
            <
                OracleProxy as common::DataFeed<Symbol, common::Rate, ResolveTime>
            >::list_enabled_symbols()
        }
    }

    impl pswap_distribution_runtime_api::PswapDistributionAPI<
        Block,
        AccountId,
        Balance,
    > for Runtime {
        fn claimable_amount(
            account_id: AccountId,
        ) -> pswap_distribution_runtime_api::BalanceInfo<Balance> {
            let claimable = PswapDistribution::claimable_amount(&account_id).unwrap_or(0);
            pswap_distribution_runtime_api::BalanceInfo::<Balance> {
                balance: claimable
            }
        }
    }

    impl rewards_runtime_api::RewardsAPI<Block, sp_core::H160, Balance> for Runtime {
        fn claimables(eth_address: sp_core::H160) -> Vec<rewards_runtime_api::BalanceInfo<Balance>> {
            Rewards::claimables(&eth_address).into_iter().map(|balance| rewards_runtime_api::BalanceInfo::<Balance> { balance }).collect()
        }
    }

    impl sp_consensus_babe::BabeApi<Block> for Runtime {
            fn configuration() -> sp_consensus_babe::BabeConfiguration {
                    // The choice of `c` parameter (where `1 - c` represents the
                    // probability of a slot being empty), is done in accordance to the
                    // slot duration and expected target block time, for safely
                    // resisting network delays of maximum two seconds.
                    // <https://research.web3.foundation/en/latest/polkadot/BABE/Babe/#6-practical-results>
                    sp_consensus_babe::BabeConfiguration {
                            slot_duration: Babe::slot_duration(),
                            epoch_length: EpochDuration::get(),
                            c: PRIMARY_PROBABILITY,
                            authorities: Babe::authorities().to_vec(),
                            randomness: Babe::randomness(),
                            allowed_slots: sp_consensus_babe::AllowedSlots::PrimaryAndSecondaryVRFSlots,
                    }
            }

            fn current_epoch() -> sp_consensus_babe::Epoch {
                Babe::current_epoch()
            }

            fn current_epoch_start() -> sp_consensus_babe::Slot {
                Babe::current_epoch_start()
            }

            fn next_epoch() -> sp_consensus_babe::Epoch {
                Babe::next_epoch()
            }

            fn generate_key_ownership_proof(
                    _slot_number: sp_consensus_babe::Slot,
                    authority_id: sp_consensus_babe::AuthorityId,
            ) -> Option<sp_consensus_babe::OpaqueKeyOwnershipProof> {
                    use codec::Encode;
                    Historical::prove((sp_consensus_babe::KEY_TYPE, authority_id))
                            .map(|p| p.encode())
                            .map(sp_consensus_babe::OpaqueKeyOwnershipProof::new)
            }

            fn submit_report_equivocation_unsigned_extrinsic(
                    equivocation_proof: sp_consensus_babe::EquivocationProof<<Block as BlockT>::Header>,
                    key_owner_proof: sp_consensus_babe::OpaqueKeyOwnershipProof,
            ) -> Option<()> {
                    let key_owner_proof = key_owner_proof.decode()?;
                    Babe::submit_unsigned_equivocation_report(
                            equivocation_proof,
                            key_owner_proof,
                    )
            }
    }

    impl frame_system_rpc_runtime_api::AccountNonceApi<Block, AccountId, Index> for Runtime {
        fn account_nonce(account: AccountId) -> Index {
            System::account_nonce(account)
        }
    }

    // For BEEFY gadget
    impl sp_beefy::BeefyApi<Block> for Runtime {
        fn validator_set() -> Option<sp_beefy::ValidatorSet<BeefyId>> {
            #[cfg(not(feature = "wip"))] // Trustless bridges
            return None;

            #[cfg(feature = "wip")] // Trustless bridges
            Beefy::validator_set()
        }
    }

    impl mmr::MmrApi<Block, Hash, BlockNumber> for Runtime {
        fn mmr_root() -> Result<Hash, mmr::Error> {
            #[cfg(not(feature = "wip"))] // Trustless bridges
            return Err(mmr::Error::PalletNotIncluded);

            #[cfg(feature = "wip")] // Trustless bridges
            Ok(Mmr::mmr_root())
        }

        fn mmr_leaf_count() -> Result<mmr::LeafIndex, mmr::Error> {
            #[cfg(not(feature = "wip"))] // Trustless bridges
            return Err(mmr::Error::PalletNotIncluded);

            #[cfg(feature = "wip")] // Trustless bridges
            Ok(Mmr::mmr_leaves())
        }

        fn generate_proof(
            _block_numbers: Vec<BlockNumber>,
            _best_known_block_number: Option<BlockNumber>,
        ) -> Result<(Vec<mmr::EncodableOpaqueLeaf>, mmr::Proof<Hash>), mmr::Error> {
            #[cfg(not(feature = "wip"))] // Trustless bridges
            return Err(mmr::Error::PalletNotIncluded);

            #[cfg(feature = "wip")] // Trustless bridges
            Mmr::generate_proof(_block_numbers, _best_known_block_number).map(
                |(leaves, proof)| {
                    (
                        leaves
                            .into_iter()
                            .map(|leaf| mmr::EncodableOpaqueLeaf::from_leaf(&leaf))
                            .collect(),
                        proof,
                    )
                },
            )
        }

        fn verify_proof(_leaves: Vec<mmr::EncodableOpaqueLeaf>, _proof: mmr::Proof<Hash>)
            -> Result<(), mmr::Error>
        {
            #[cfg(not(feature = "wip"))] // Trustless bridges
            return Err(mmr::Error::PalletNotIncluded);

            #[cfg(feature = "wip")] // Trustless bridges
            {
                pub type MmrLeaf = <<Runtime as pallet_mmr::Config>::LeafData as mmr::LeafDataProvider>::LeafData;
                let leaves = _leaves.into_iter().map(|leaf|
                    leaf.into_opaque_leaf()
                    .try_decode()
                    .ok_or(mmr::Error::Verify)).collect::<Result<Vec<MmrLeaf>, mmr::Error>>()?;
                Mmr::verify_leaves(leaves, _proof)
            }
        }

        fn verify_proof_stateless(
            _root: Hash,
            _leaves: Vec<mmr::EncodableOpaqueLeaf>,
            _proof: mmr::Proof<Hash>
        ) -> Result<(), mmr::Error> {
            #[cfg(not(feature = "wip"))] // Trustless bridges
            return Err(mmr::Error::PalletNotIncluded);

            #[cfg(feature = "wip")] // Trustless bridges
            {
                let nodes = _leaves.into_iter().map(|leaf|mmr::DataOrHash::Data(leaf.into_opaque_leaf())).collect();
                pallet_mmr::verify_leaves_proof::<MmrHashing, _>(_root, nodes, _proof)
            }
        }
    }

    impl fg_primitives::GrandpaApi<Block> for Runtime {
        fn grandpa_authorities() -> GrandpaAuthorityList {
            Grandpa::grandpa_authorities()
        }

        fn current_set_id() -> fg_primitives::SetId {
            Grandpa::current_set_id()
        }

        fn submit_report_equivocation_unsigned_extrinsic(
            equivocation_proof: fg_primitives::EquivocationProof<
                <Block as BlockT>::Hash,
                NumberFor<Block>,
            >,
            key_owner_proof: fg_primitives::OpaqueKeyOwnershipProof,
        ) -> Option<()> {
            let key_owner_proof = key_owner_proof.decode()?;
            Grandpa::submit_unsigned_equivocation_report(
                equivocation_proof,
                key_owner_proof,
            )
        }

        fn generate_key_ownership_proof(
            _set_id: fg_primitives::SetId,
            authority_id: GrandpaId,
        ) -> Option<fg_primitives::OpaqueKeyOwnershipProof> {
            use codec::Encode;
            Historical::prove((fg_primitives::KEY_TYPE, authority_id))
                .map(|p| p.encode())
                .map(fg_primitives::OpaqueKeyOwnershipProof::new)
        }
    }

    impl leaf_provider_runtime_api::LeafProviderAPI<Block> for Runtime {
        fn latest_digest() -> Option<bridge_types::types::AuxiliaryDigest> {
                LeafProvider::latest_digest().map(|logs| bridge_types::types::AuxiliaryDigest{ logs })
        }

    }

    impl bridge_proxy_runtime_api::BridgeProxyAPI<Block, AssetId> for Runtime {
        fn list_apps() -> Vec<bridge_types::types::BridgeAppInfo> {
            BridgeProxy::list_apps()
        }

        fn list_supported_assets(network_id: bridge_types::GenericNetworkId) -> Vec<bridge_types::types::BridgeAssetInfo> {
            BridgeProxy::list_supported_assets(network_id)
        }
    }

    #[cfg(feature = "runtime-benchmarks")]
    impl frame_benchmarking::Benchmark<Block> for Runtime {
        fn benchmark_metadata(extra: bool) -> (
            Vec<frame_benchmarking::BenchmarkList>,
            Vec<frame_support::traits::StorageInfo>,
        ) {
            use frame_benchmarking::{list_benchmark, Benchmarking, BenchmarkList};
            use frame_support::traits::StorageInfoTrait;

            use liquidity_proxy_benchmarking::Pallet as LiquidityProxyBench;
            use pool_xyk_benchmarking::Pallet as XYKPoolBench;
            use pswap_distribution_benchmarking::Pallet as PswapDistributionBench;
            use ceres_liquidity_locker_benchmarking::Pallet as CeresLiquidityLockerBench;
            use demeter_farming_platform_benchmarking::Pallet as DemeterFarmingPlatformBench;
            use xst_benchmarking::Pallet as XSTPoolBench;
            #[cfg(feature = "ready-to-test")] // order-book
            use order_book_benchmarking::Pallet as OrderBookBench;

            let mut list = Vec::<BenchmarkList>::new();

            list_benchmark!(list, extra, assets, Assets);
            #[cfg(feature = "private-net")]
            list_benchmark!(list, extra, faucet, Faucet);
            list_benchmark!(list, extra, farming, Farming);
            list_benchmark!(list, extra, iroha_migration, IrohaMigration);
            list_benchmark!(list, extra, dex_api, DEXAPI);
            list_benchmark!(list, extra, liquidity_proxy, LiquidityProxyBench::<Runtime>);
            list_benchmark!(list, extra, multicollateral_bonding_curve_pool, MulticollateralBondingCurvePool);
            list_benchmark!(list, extra, pswap_distribution, PswapDistributionBench::<Runtime>);
            list_benchmark!(list, extra, rewards, Rewards);
            list_benchmark!(list, extra, trading_pair, TradingPair);
            list_benchmark!(list, extra, pool_xyk, XYKPoolBench::<Runtime>);
            list_benchmark!(list, extra, eth_bridge, EthBridge);
            list_benchmark!(list, extra, vested_rewards, VestedRewards);
            list_benchmark!(list, extra, price_tools, PriceTools);
            list_benchmark!(list, extra, xor_fee, XorFee);
            list_benchmark!(list, extra, referrals, Referrals);
            list_benchmark!(list, extra, ceres_staking, CeresStaking);
            list_benchmark!(list, extra, hermes_governance_platform, HermesGovernancePlatform);
            list_benchmark!(list, extra, ceres_liquidity_locker, CeresLiquidityLockerBench::<Runtime>);
            list_benchmark!(list, extra, ceres_token_locker, CeresTokenLocker);
            list_benchmark!(list, extra, ceres_governance_platform, CeresGovernancePlatform);
            list_benchmark!(list, extra, ceres_launchpad, CeresLaunchpad);
            list_benchmark!(list, extra, demeter_farming_platform, DemeterFarmingPlatformBench::<Runtime>);
            list_benchmark!(list, extra, band, Band);
            list_benchmark!(list, extra, xst, XSTPoolBench::<Runtime>);
            list_benchmark!(list, extra, oracle_proxy, OracleProxy);

            #[cfg(feature = "ready-to-test")] // order-book
            list_benchmark!(list, extra, order_book, OrderBookBench::<Runtime>);

            // Trustless bridge
            #[cfg(feature = "wip")] // EVM bridge
            list_benchmark!(list, extra, ethereum_light_client, EthereumLightClient);
            #[cfg(feature = "wip")] // EVM bridge
            list_benchmark!(list, extra, bridge_inbound_channel, BridgeInboundChannel);
            #[cfg(feature = "wip")] // EVM bridge
            list_benchmark!(list, extra, bridge_outbound_channel, BridgeOutboundChannel);
            #[cfg(feature = "wip")] // EVM bridge
            list_benchmark!(list, extra, eth_app, EthApp);
            #[cfg(feature = "wip")] // EVM bridge
            list_benchmark!(list, extra, erc20_app, ERC20App);
            #[cfg(feature = "wip")] // EVM bridge
            list_benchmark!(list, extra, migration_app, MigrationApp);

            list_benchmark!(list, extra, evm_bridge_proxy, BridgeProxy);
            // Dispatch pallet benchmarks is strictly linked to EVM bridge params
            // TODO: fix
            #[cfg(feature = "wip")] // EVM bridge
            list_benchmark!(list, extra, dispatch, Dispatch);
            list_benchmark!(list, extra, substrate_bridge_channel::inbound, SubstrateBridgeInboundChannel);
            list_benchmark!(list, extra, substrate_bridge_channel::outbound, SubstrateBridgeOutboundChannel);
            list_benchmark!(list, extra, parachain_bridge_app, ParachainBridgeApp);
            list_benchmark!(list, extra, bridge_data_signer, BridgeDataSigner);
            list_benchmark!(list, extra, multisig_verifier, MultisigVerifier);

            let storage_info = AllPalletsWithSystem::storage_info();

            return (list, storage_info)
        }

        fn dispatch_benchmark(
            config: frame_benchmarking::BenchmarkConfig
        ) -> Result<Vec<frame_benchmarking::BenchmarkBatch>, sp_runtime::RuntimeString> {
            use frame_benchmarking::{Benchmarking, BenchmarkBatch, add_benchmark, TrackedStorageKey};

            use liquidity_proxy_benchmarking::Pallet as LiquidityProxyBench;
            use pool_xyk_benchmarking::Pallet as XYKPoolBench;
            use pswap_distribution_benchmarking::Pallet as PswapDistributionBench;
            use ceres_liquidity_locker_benchmarking::Pallet as CeresLiquidityLockerBench;
            use demeter_farming_platform_benchmarking::Pallet as DemeterFarmingPlatformBench;
            use xst_benchmarking::Pallet as XSTPoolBench;
            #[cfg(feature = "ready-to-test")] // order-book
            use order_book_benchmarking::Pallet as OrderBookBench;

            impl liquidity_proxy_benchmarking::Config for Runtime {}
            impl pool_xyk_benchmarking::Config for Runtime {}
            impl pswap_distribution_benchmarking::Config for Runtime {}
            impl ceres_liquidity_locker_benchmarking::Config for Runtime {}
            impl xst_benchmarking::Config for Runtime {}
            #[cfg(feature = "ready-to-test")] // order-book
            impl order_book_benchmarking::Config for Runtime {}

            let whitelist: Vec<TrackedStorageKey> = vec![
                // Block Number
                hex_literal::hex!("26aa394eea5630e07c48ae0c9558cef702a5c1b19ab7a04f536c519aca4983ac").to_vec().into(),
                // Total Issuance
                hex_literal::hex!("c2261276cc9d1f8598ea4b6a74b15c2f57c875e4cff74148e4628f264b974c80").to_vec().into(),
                // Execution Phase
                hex_literal::hex!("26aa394eea5630e07c48ae0c9558cef7ff553b5a9862a516939d82b3d3d8661a").to_vec().into(),
                // Event Count
                hex_literal::hex!("26aa394eea5630e07c48ae0c9558cef70a98fdbe9ce6c55837576c60c7af3850").to_vec().into(),
                // System Events
                hex_literal::hex!("26aa394eea5630e07c48ae0c9558cef780d41e5e16056765bc8461851072c9d7").to_vec().into(),
                // Treasury Account
                hex_literal::hex!("26aa394eea5630e07c48ae0c9558cef7b99d880ec681799c0cf30e8886371da95ecffd7b6c0f78751baa9d281e0bfa3a6d6f646c70792f74727372790000000000000000000000000000000000000000").to_vec().into(),
            ];

            let mut batches = Vec::<BenchmarkBatch>::new();
            let params = (&config, &whitelist);

            add_benchmark!(params, batches, assets, Assets);
            #[cfg(feature = "private-net")]
            add_benchmark!(params, batches, faucet, Faucet);
            add_benchmark!(params, batches, farming, Farming);
            add_benchmark!(params, batches, iroha_migration, IrohaMigration);
            add_benchmark!(params, batches, dex_api, DEXAPI);
            add_benchmark!(params, batches, liquidity_proxy, LiquidityProxyBench::<Runtime>);
            add_benchmark!(params, batches, multicollateral_bonding_curve_pool, MulticollateralBondingCurvePool);
            add_benchmark!(params, batches, pswap_distribution, PswapDistributionBench::<Runtime>);
            add_benchmark!(params, batches, rewards, Rewards);
            add_benchmark!(params, batches, trading_pair, TradingPair);
            add_benchmark!(params, batches, pool_xyk, XYKPoolBench::<Runtime>);
            add_benchmark!(params, batches, eth_bridge, EthBridge);
            add_benchmark!(params, batches, vested_rewards, VestedRewards);
            add_benchmark!(params, batches, price_tools, PriceTools);
            add_benchmark!(params, batches, xor_fee, XorFee);
            add_benchmark!(params, batches, referrals, Referrals);
            add_benchmark!(params, batches, ceres_staking, CeresStaking);
            add_benchmark!(params, batches, ceres_liquidity_locker, CeresLiquidityLockerBench::<Runtime>);
            add_benchmark!(params, batches, ceres_token_locker, CeresTokenLocker);
            add_benchmark!(params, batches, ceres_governance_platform, CeresGovernancePlatform);
            add_benchmark!(params, batches, ceres_launchpad, CeresLaunchpad);
            add_benchmark!(params, batches, demeter_farming_platform, DemeterFarmingPlatformBench::<Runtime>);
            add_benchmark!(params, batches, band, Band);
            add_benchmark!(params, batches, xst, XSTPoolBench::<Runtime>);
            add_benchmark!(params, batches, hermes_governance_platform, HermesGovernancePlatform);
            add_benchmark!(params, batches, oracle_proxy, OracleProxy);

            #[cfg(feature = "ready-to-test")] // order-book
            add_benchmark!(params, batches, order_book, OrderBookBench::<Runtime>);

            // Trustless bridge
            #[cfg(feature = "wip")] // EVM bridge
            add_benchmark!(params, batches, ethereum_light_client, EthereumLightClient);
            #[cfg(feature = "wip")] // EVM bridge
            add_benchmark!(params, batches, bridge_inbound_channel, BridgeInboundChannel);
            #[cfg(feature = "wip")] // EVM bridge
            add_benchmark!(params, batches, bridge_outbound_channel, BridgeOutboundChannel);
            #[cfg(feature = "wip")] // EVM bridge
            add_benchmark!(params, batches, eth_app, EthApp);
            #[cfg(feature = "wip")] // EVM bridge
            add_benchmark!(params, batches, erc20_app, ERC20App);
            #[cfg(feature = "wip")] // EVM bridge
            add_benchmark!(params, batches, migration_app, MigrationApp);

            add_benchmark!(params, batches, evm_bridge_proxy, BridgeProxy);
            // Dispatch pallet benchmarks is strictly linked to EVM bridge params
            // TODO: fix
            #[cfg(feature = "wip")] // EVM bridge
            add_benchmark!(params, batches, dispatch, Dispatch);
            add_benchmark!(params, batches, substrate_bridge_channel::inbound, SubstrateBridgeInboundChannel);
            add_benchmark!(params, batches, substrate_bridge_channel::outbound, SubstrateBridgeOutboundChannel);
            add_benchmark!(params, batches, parachain_bridge_app, ParachainBridgeApp);
            add_benchmark!(params, batches, bridge_data_signer, BridgeDataSigner);
            add_benchmark!(params, batches, multisig_verifier, MultisigVerifier);

            if batches.is_empty() { return Err("Benchmark not found for this pallet.".into()) }
            Ok(batches)
        }
    }

    impl vested_rewards_runtime_api::VestedRewardsApi<Block, AccountId, AssetId, Balance, CrowdloanTag> for Runtime {
        fn crowdloan_claimable(tag: CrowdloanTag, account_id: AccountId, asset_id: AssetId) -> Option<vested_rewards_runtime_api::BalanceInfo<Balance>> {
            let balance = VestedRewards::get_claimable_crowdloan_reward(&tag, &account_id, &asset_id)?;
            Some(vested_rewards_runtime_api::BalanceInfo::<Balance> {
                balance
            })
        }

        fn crowdloan_lease(tag: CrowdloanTag) -> Option<vested_rewards_runtime_api::CrowdloanLease> {
            let crowdloan_info = vested_rewards::CrowdloanInfos::<Runtime>::get(&tag)?;

            Some(vested_rewards_runtime_api::CrowdloanLease {
                start_block: crowdloan_info.start_block as u128,
                total_days: crowdloan_info.length as u128 / DAYS as u128,
                blocks_per_day: DAYS as u128,
            })
        }
    }

    impl farming_runtime_api::FarmingApi<Block, AssetId> for Runtime {
        fn reward_doubling_assets() -> Vec<AssetId> {
            Farming::reward_doubling_assets()
        }
    }

    #[cfg(feature = "try-runtime")]
    impl frame_try_runtime::TryRuntime<Block> for Runtime {
        fn on_runtime_upgrade(checks: frame_try_runtime::UpgradeCheckSelect) -> (Weight, Weight) {
            log::info!("try-runtime::on_runtime_upgrade");
            let weight = Executive::try_runtime_upgrade(checks).unwrap();
            (weight, BlockWeights::get().max_block)
        }

        fn execute_block(
            block: Block,
            state_root_check: bool,
            signature_check: bool,
            select: frame_try_runtime::TryStateSelect,
        ) -> Weight {
            // NOTE: intentional unwrap: we don't want to propagate the error backwards, and want to
            // have a backtrace here.
            Executive::try_execute_block(block, state_root_check, signature_check, select).unwrap()
        }
    }
}<|MERGE_RESOLUTION|>--- conflicted
+++ resolved
@@ -1112,13 +1112,9 @@
     type MulticollateralBondingCurvePool = multicollateral_bonding_curve_pool::Pallet<Runtime>;
     type XYKPool = pool_xyk::Pallet<Runtime>;
     type XSTPool = xst::Pallet<Runtime>;
-<<<<<<< HEAD
     type DexInfoProvider = dex_manager::Pallet<Runtime>;
-    #[cfg(feature = "wip")] // order-book
-=======
 
     #[cfg(feature = "ready-to-test")] // order-book
->>>>>>> 7a7462e8
     type OrderBook = order_book::Pallet<Runtime>;
 
     type WeightInfo = dex_api::weights::SubstrateWeight<Runtime>;
