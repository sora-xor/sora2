// This file is part of the SORA network and Polkaswap app.

// Copyright (c) 2020, 2021, Polka Biome Ltd. All rights reserved.
// SPDX-License-Identifier: BSD-4-Clause

// Redistribution and use in source and binary forms, with or without modification,
// are permitted provided that the following conditions are met:

// Redistributions of source code must retain the above copyright notice, this list
// of conditions and the following disclaimer.
// Redistributions in binary form must reproduce the above copyright notice, this
// list of conditions and the following disclaimer in the documentation and/or other
// materials provided with the distribution.
//
// All advertising materials mentioning features or use of this software must display
// the following acknowledgement: This product includes software developed by Polka Biome
// Ltd., SORA, and Polkaswap.
//
// Neither the name of the Polka Biome Ltd. nor the names of its contributors may be used
// to endorse or promote products derived from this software without specific prior written permission.

// THIS SOFTWARE IS PROVIDED BY Polka Biome Ltd. AS IS AND ANY EXPRESS OR IMPLIED WARRANTIES,
// INCLUDING, BUT NOT LIMITED TO, THE IMPLIED WARRANTIES OF MERCHANTABILITY AND FITNESS FOR
// A PARTICULAR PURPOSE ARE DISCLAIMED. IN NO EVENT SHALL Polka Biome Ltd. BE LIABLE FOR ANY
// DIRECT, INDIRECT, INCIDENTAL, SPECIAL, EXEMPLARY, OR CONSEQUENTIAL DAMAGES (INCLUDING,
// BUT NOT LIMITED TO, PROCUREMENT OF SUBSTITUTE GOODS OR SERVICES; LOSS OF USE, DATA, OR PROFITS;
// OR BUSINESS INTERRUPTION) HOWEVER CAUSED AND ON ANY THEORY OF LIABILITY, WHETHER IN CONTRACT,
// STRICT LIABILITY, OR TORT (INCLUDING NEGLIGENCE OR OTHERWISE) ARISING IN ANY WAY OUT OF THE
// USE OF THIS SOFTWARE, EVEN IF ADVISED OF THE POSSIBILITY OF SUCH DAMAGE.

#![cfg_attr(not(feature = "std"), no_std)]
// `construct_runtime!` does a lot of recursion and requires us to increase the limit to 256.
#![recursion_limit = "256"]

extern crate alloc;
use alloc::string::String;
#[cfg(feature = "wip")] // Substrate bridge
use bridge_types::traits::Verifier;

mod bags_thresholds;
/// Constant values used within the runtime.
pub mod constants;
mod extensions;
mod impls;
pub mod migrations;

#[cfg(test)]
pub mod mock;

#[cfg(test)]
pub mod tests;

use crate::impls::PreimageWeightInfo;
#[cfg(feature = "ready-to-test")]
use crate::impls::{
    BridgeAssetRegistryImpl, DispatchableSubstrateBridgeCall, EVMBridgeCallFilter,
    SubstrateBridgeCallFilter,
};
#[cfg(feature = "ready-to-test")]
use bridge_types::{
    types::{AdditionalEVMInboundData, LeafExtraData},
    U256,
};
use common::prelude::constants::{BIG_FEE, SMALL_FEE};
use common::prelude::QuoteAmount;
<<<<<<< HEAD
use common::Description;
#[cfg(feature = "ready-to-test")]
use common::{AssetId32, PredefinedAssetId, XOR};
=======
#[cfg(feature = "wip")]
use common::{AssetId32, PredefinedAssetId};
use common::{Description, GetMarketInfo};
use common::{XOR, XST, XSTUSD};
>>>>>>> 145ae2e3
use constants::currency::deposit;
use constants::time::*;
use frame_support::weights::ConstantMultiplier;

// Make the WASM binary available.
#[cfg(all(feature = "std", feature = "build-wasm-binary"))]
include!(concat!(env!("OUT_DIR"), "/wasm_binary.rs"));

use core::time::Duration;
use currencies::BasicCurrencyAdapter;
use extensions::ChargeTransactionPayment;
use frame_election_provider_support::{generate_solution_type, onchain, SequentialPhragmen};
use frame_support::traits::{ConstU128, ConstU32, Currency, EitherOfDiverse};
use frame_system::offchain::{Account, SigningTypes};
use frame_system::EnsureRoot;
use hex_literal::hex;
use pallet_grandpa::{
    fg_primitives, AuthorityId as GrandpaId, AuthorityList as GrandpaAuthorityList,
};
use pallet_session::historical as pallet_session_historical;
use pallet_staking::sora::ValBurnedNotifier;
#[cfg(feature = "std")]
use serde::{Serialize, Serializer};
use sp_api::impl_runtime_apis;
pub use sp_beefy::crypto::AuthorityId as BeefyId;
#[cfg(feature = "ready-to-test")]
use sp_beefy::mmr::MmrLeafVersion;
use sp_core::crypto::KeyTypeId;
use sp_core::{Encode, OpaqueMetadata, H160};
use sp_mmr_primitives as mmr;
use sp_runtime::traits::{
    BlakeTwo256, Block as BlockT, Convert, IdentifyAccount, IdentityLookup, NumberFor, OpaqueKeys,
    SaturatedConversion, Verify,
};
#[cfg(feature = "ready-to-test")]
use sp_runtime::transaction_validity::TransactionLongevity;
use sp_runtime::transaction_validity::{
    TransactionPriority, TransactionSource, TransactionValidity,
};
use sp_runtime::{
    create_runtime_str, generic, impl_opaque_keys, ApplyExtrinsicResult, DispatchError,
    FixedPointNumber, MultiSignature, Perbill, Percent, Perquintill,
};
use sp_std::cmp::Ordering;
use sp_std::prelude::*;
use sp_std::vec::Vec;
#[cfg(feature = "std")]
use sp_version::NativeVersion;
use sp_version::RuntimeVersion;
use static_assertions::assert_eq_size;
use traits::parameter_type_with_key;

// A few exports that help ease life for downstream crates.
pub use common::prelude::{
    Balance, BalanceWrapper, PresetWeightInfo, SwapAmount, SwapOutcome, SwapVariant,
};
pub use common::weights::{BlockLength, BlockWeights, TransactionByteFee};
pub use common::{
    balance, fixed, fixed_from_basis_points, AssetInfoProvider, AssetName, AssetSymbol,
    BalancePrecision, BasisPoints, ContentSource, CrowdloanTag, DexInfoProvider, FilterMode, Fixed,
    FromGenericPair, LiquiditySource, LiquiditySourceFilter, LiquiditySourceId,
    LiquiditySourceType, OnPswapBurned, OnValBurned, TradingPairSourceManager,
};
use constants::rewards::{PSWAP_BURN_PERCENT, VAL_BURN_PERCENT};
pub use ethereum_light_client::EthereumHeader;
pub use frame_support::dispatch::DispatchClass;
pub use frame_support::traits::schedule::Named as ScheduleNamed;
pub use frame_support::traits::{
    KeyOwnerProofSystem, LockIdentifier, OnUnbalanced, Randomness, U128CurrencyToVote,
};
pub use frame_support::weights::constants::{BlockExecutionWeight, RocksDbWeight};
pub use frame_support::weights::Weight;
pub use frame_support::{construct_runtime, debug, parameter_types, StorageValue};
pub use pallet_balances::Call as BalancesCall;
pub use pallet_im_online::sr25519::AuthorityId as ImOnlineId;
pub use pallet_staking::StakerStatus;
pub use pallet_timestamp::Call as TimestampCall;
pub use pallet_transaction_payment::{Multiplier, MultiplierUpdate};
#[cfg(any(feature = "std", test))]
pub use sp_runtime::BuildStorage;

use eth_bridge::offchain::SignatureParams;
use eth_bridge::requests::{AssetKind, OffchainRequest, OutgoingRequestEncoded, RequestStatus};
use impls::{
    CollectiveWeightInfo, DemocracyWeightInfo, NegativeImbalanceOf, OnUnbalancedDemocracySlash,
};

use frame_support::traits::{Everything, ExistenceRequirement, Get, PrivilegeCmp, WithdrawReasons};
#[cfg(feature = "ready-to-test")]
use sp_runtime::traits::Keccak256;
pub use {
    assets, eth_bridge, frame_system, multicollateral_bonding_curve_pool, order_book, trading_pair,
    xst,
};

/// An index to a block.
pub type BlockNumber = u32;

/// Alias to 512-bit hash when used in the context of a transaction signature on the chain.
pub type Signature = MultiSignature;

/// Some way of identifying an account on the chain. We intentionally make it equivalent
/// to the public key of our transaction signing scheme.
pub type AccountId = <<Signature as Verify>::Signer as IdentifyAccount>::AccountId;

// This assert is needed for `technical` pallet in order to create
// `AccountId` from the hash type.
assert_eq_size!(AccountId, sp_core::H256);

/// The type for looking up accounts. We don't expect more than 4 billion of them, but you
/// never know...
pub type AccountIndex = u32;

/// Index of a transaction in the chain.
pub type Index = u32;

/// A hash of some data used by the chain.
pub type Hash = sp_core::H256;

/// Digest item type.
pub type DigestItem = generic::DigestItem;

/// Identification of DEX.
pub type DEXId = u32;

pub type Moment = u64;

pub type PeriodicSessions = pallet_session::PeriodicSessions<SessionPeriod, SessionOffset>;

type CouncilCollective = pallet_collective::Instance1;
type TechnicalCollective = pallet_collective::Instance2;

type MoreThanHalfCouncil = EitherOfDiverse<
    EnsureRoot<AccountId>,
    pallet_collective::EnsureProportionMoreThan<AccountId, CouncilCollective, 1, 2>,
>;
type AtLeastHalfCouncil = EitherOfDiverse<
    pallet_collective::EnsureProportionAtLeast<AccountId, CouncilCollective, 1, 2>,
    EnsureRoot<AccountId>,
>;
type AtLeastTwoThirdsCouncil = EitherOfDiverse<
    pallet_collective::EnsureProportionAtLeast<AccountId, CouncilCollective, 2, 3>,
    EnsureRoot<AccountId>,
>;

/// Opaque types. These are used by the CLI to instantiate machinery that don't need to know
/// the specifics of the runtime. They can then be made to be agnostic over specific formats
/// of data like extrinsics, allowing for them to continue syncing the network through upgrades
/// to even the core datastructures.
pub mod opaque {
    use super::*;

    pub use sp_runtime::OpaqueExtrinsic as UncheckedExtrinsic;

    /// Opaque block header type.
    pub type Header = generic::Header<BlockNumber, BlakeTwo256>;
    /// Opaque block type.
    pub type Block = generic::Block<Header, UncheckedExtrinsic>;
    /// Opaque block identifier type.
    pub type BlockId = generic::BlockId<Block>;

    impl_opaque_keys! {
        pub struct SessionKeys {
            pub babe: Babe,
            pub grandpa: Grandpa,
            pub im_online: ImOnline,
            pub beefy: Beefy,
        }
    }
}

/// Types used by oracle related pallets
pub mod oracle_types {
    use common::SymbolName;

    pub type Symbol = SymbolName;

    pub type ResolveTime = u64;
}
pub use oracle_types::*;

/// This runtime version.
pub const VERSION: RuntimeVersion = RuntimeVersion {
    spec_name: create_runtime_str!("sora-substrate"),
    impl_name: create_runtime_str!("sora-substrate"),
    authoring_version: 1,
<<<<<<< HEAD
    spec_version: 53,
    impl_version: 1,
    apis: RUNTIME_API_VERSIONS,
    transaction_version: 53,
=======
    spec_version: 51,
    impl_version: 1,
    apis: RUNTIME_API_VERSIONS,
    transaction_version: 51,
>>>>>>> 145ae2e3
    state_version: 0,
};

/// The version infromation used to identify this runtime when compiled natively.
#[cfg(feature = "std")]
pub fn native_version() -> NativeVersion {
    NativeVersion {
        runtime_version: VERSION,
        can_author_with: Default::default(),
    }
}

pub const FARMING_PSWAP_PER_DAY: Balance = balance!(2500000);
pub const FARMING_REFRESH_FREQUENCY: BlockNumber = 2 * HOURS;
// Defined in the article
pub const FARMING_VESTING_COEFF: u32 = 3;
pub const FARMING_VESTING_FREQUENCY: BlockNumber = 6 * HOURS;

parameter_types! {
    pub const BlockHashCount: BlockNumber = 250;
    pub const Version: RuntimeVersion = VERSION;
    pub const DisabledValidatorsThreshold: Perbill = Perbill::from_percent(17);
    pub const EpochDuration: u64 = EPOCH_DURATION_IN_BLOCKS as u64;
    pub const ExpectedBlockTime: Moment = MILLISECS_PER_BLOCK;
    pub const SessionsPerEra: sp_staking::SessionIndex = 6; // 6 hours
    pub const BondingDuration: sp_staking::EraIndex = 28; // 28 eras for unbonding (7 days).
    pub const ReportLongevity: u64 =
        BondingDuration::get() as u64 * SessionsPerEra::get() as u64 * EpochDuration::get();
    pub const SlashDeferDuration: sp_staking::EraIndex = 27; // 27 eras in which slashes can be cancelled (slightly less than 7 days).
    pub const MaxNominatorRewardedPerValidator: u32 = 256;
    pub const ElectionLookahead: BlockNumber = EPOCH_DURATION_IN_BLOCKS / 4;
    pub const MaxIterations: u32 = 10;
    // 0.05%. The higher the value, the more strict solution acceptance becomes.
    pub MinSolutionScoreBump: Perbill = Perbill::from_rational(5u32, 10_000);
    pub const ValRewardCurve: pallet_staking::sora::ValRewardCurve = pallet_staking::sora::ValRewardCurve {
        duration_to_reward_flatline: Duration::from_secs(5 * 365 * 24 * 60 * 60),
        min_val_burned_percentage_reward: Percent::from_percent(35),
        max_val_burned_percentage_reward: Percent::from_percent(90),
    };
    pub const SessionPeriod: BlockNumber = 150;
    pub const SessionOffset: BlockNumber = 0;
    pub const SS58Prefix: u8 = 69;
    /// A limit for off-chain phragmen unsigned solution submission.
    ///
    /// We want to keep it as high as possible, but can't risk having it reject,
    /// so we always subtract the base block execution weight.
    pub OffchainSolutionWeightLimit: Weight = BlockWeights::get()
    .get(DispatchClass::Normal)
    .max_extrinsic
    .expect("Normal extrinsics have weight limit configured by default; qed")
    .saturating_sub(BlockExecutionWeight::get());
    /// A limit for off-chain phragmen unsigned solution length.
    ///
    /// We allow up to 90% of the block's size to be consumed by the solution.
    pub OffchainSolutionLengthLimit: u32 = Perbill::from_rational(90_u32, 100) *
        *BlockLength::get()
        .max
        .get(DispatchClass::Normal);
    pub const DemocracyEnactmentPeriod: BlockNumber = 30 * DAYS;
    pub const DemocracyLaunchPeriod: BlockNumber = 28 * DAYS;
    pub const DemocracyVotingPeriod: BlockNumber = 14 * DAYS;
    pub const DemocracyMinimumDeposit: Balance = balance!(1);
    pub const DemocracyFastTrackVotingPeriod: BlockNumber = 3 * HOURS;
    pub const DemocracyInstantAllowed: bool = true;
    pub const DemocracyCooloffPeriod: BlockNumber = 28 * DAYS;
    pub const DemocracyPreimageByteDeposit: Balance = balance!(0.000002); // 2 * 10^-6, 5 MiB -> 10.48576 XOR
    pub const DemocracyMaxVotes: u32 = 100;
    pub const DemocracyMaxProposals: u32 = 100;
    pub const DemocracyMaxDeposits: u32 = 100;
    pub const DemocracyMaxBlacklisted: u32 = 100;
    pub const CouncilCollectiveMotionDuration: BlockNumber = 5 * DAYS;
    pub const CouncilCollectiveMaxProposals: u32 = 100;
    pub const CouncilCollectiveMaxMembers: u32 = 100;
    pub const TechnicalCollectiveMotionDuration: BlockNumber = 5 * DAYS;
    pub const TechnicalCollectiveMaxProposals: u32 = 100;
    pub const TechnicalCollectiveMaxMembers: u32 = 100;
    pub SchedulerMaxWeight: Weight = Perbill::from_percent(80) * BlockWeights::get().max_block;
    pub const MaxScheduledPerBlock: u32 = 50;
    pub OffencesWeightSoftLimit: Weight = Perbill::from_percent(60) * BlockWeights::get().max_block;
    pub const ImOnlineUnsignedPriority: TransactionPriority = TransactionPriority::max_value();
    pub const SessionDuration: BlockNumber = EPOCH_DURATION_IN_BLOCKS;
    pub const ElectionsCandidacyBond: Balance = balance!(1);
    // 1 storage item created, key size is 32 bytes, value size is 16+16.
    pub const ElectionsVotingBondBase: Balance = balance!(0.000001);
    // additional data per vote is 32 bytes (account id).
    pub const ElectionsVotingBondFactor: Balance = balance!(0.000001);
    pub const ElectionsTermDuration: BlockNumber = 7 * DAYS;
    /// 13 members initially, to be increased to 23 eventually.
    pub const ElectionsDesiredMembers: u32 = 13;
    pub const ElectionsDesiredRunnersUp: u32 = 20;
    pub const ElectionsMaxVoters: u32 = 10000;
    pub const ElectionsMaxCandidates: u32 = 1000;
    pub const ElectionsModuleId: LockIdentifier = *b"phrelect";
    pub FarmingRewardDoublingAssets: Vec<AssetId> = vec![GetPswapAssetId::get(), GetValAssetId::get(), GetDaiAssetId::get(), GetEthAssetId::get(), GetXstAssetId::get()];
    pub const MaxAuthorities: u32 = 100_000;
    pub const NoPreimagePostponement: Option<u32> = Some(10);
}

impl frame_system::Config for Runtime {
    type BaseCallFilter = Everything;
    type BlockWeights = BlockWeights;
    /// Maximum size of all encoded transactions (in bytes) that are allowed in one block.
    type BlockLength = BlockLength;
    /// The ubiquitous origin type.
    type RuntimeOrigin = RuntimeOrigin;
    /// The aggregated dispatch type that is available for extrinsics.
    type RuntimeCall = RuntimeCall;
    /// The index type for storing how many extrinsics an account has signed.
    type Index = Index;
    /// The index type for blocks.
    type BlockNumber = BlockNumber;
    /// The type for hashing blocks and tries.
    type Hash = Hash;
    /// The hashing algorithm used.
    type Hashing = BlakeTwo256;
    /// The identifier used to distinguish between accounts.
    type AccountId = AccountId;
    /// The lookup mechanism to get account ID from whatever is passed in dispatchers.
    type Lookup = IdentityLookup<AccountId>;
    /// The header type.
    type Header = generic::Header<BlockNumber, BlakeTwo256>;
    /// The ubiquitous event type.
    type RuntimeEvent = RuntimeEvent;
    /// Maximum number of block number to block hash mappings to keep (oldest pruned first).
    type BlockHashCount = BlockHashCount;
    /// The weight of database operations that the runtime can invoke.
    type DbWeight = RocksDbWeight;
    /// Runtime version.
    type Version = Version;
    type PalletInfo = PalletInfo;
    /// Converts a module to an index of this module in the runtime.
    type AccountData = pallet_balances::AccountData<Balance>;
    type OnNewAccount = ();
    type OnKilledAccount = ();
    type SystemWeightInfo = ();
    type SS58Prefix = SS58Prefix;
    type OnSetCode = ();
    type MaxConsumers = frame_support::traits::ConstU32<65536>;
}

impl pallet_babe::Config for Runtime {
    type EpochDuration = EpochDuration;
    type ExpectedBlockTime = ExpectedBlockTime;
    type EpochChangeTrigger = pallet_babe::ExternalTrigger;
    type DisabledValidators = Session;
    type KeyOwnerProof = <Self::KeyOwnerProofSystem as KeyOwnerProofSystem<(
        KeyTypeId,
        pallet_babe::AuthorityId,
    )>>::Proof;
    type KeyOwnerIdentification = <Self::KeyOwnerProofSystem as KeyOwnerProofSystem<(
        KeyTypeId,
        pallet_babe::AuthorityId,
    )>>::IdentificationTuple;
    type KeyOwnerProofSystem = Historical;
    type HandleEquivocation =
        pallet_babe::EquivocationHandler<Self::KeyOwnerIdentification, Offences, ReportLongevity>;
    type WeightInfo = ();
    type MaxAuthorities = MaxAuthorities;
}

impl pallet_collective::Config<CouncilCollective> for Runtime {
    type RuntimeOrigin = RuntimeOrigin;
    type Proposal = RuntimeCall;
    type RuntimeEvent = RuntimeEvent;
    type MotionDuration = CouncilCollectiveMotionDuration;
    type MaxProposals = CouncilCollectiveMaxProposals;
    type MaxMembers = CouncilCollectiveMaxMembers;
    type DefaultVote = pallet_collective::PrimeDefaultVote;
    type WeightInfo = CollectiveWeightInfo<Self>;
}

impl pallet_collective::Config<TechnicalCollective> for Runtime {
    type RuntimeOrigin = RuntimeOrigin;
    type Proposal = RuntimeCall;
    type RuntimeEvent = RuntimeEvent;
    type MotionDuration = TechnicalCollectiveMotionDuration;
    type MaxProposals = TechnicalCollectiveMaxProposals;
    type MaxMembers = TechnicalCollectiveMaxMembers;
    type DefaultVote = pallet_collective::PrimeDefaultVote;
    type WeightInfo = CollectiveWeightInfo<Self>;
}

impl pallet_democracy::Config for Runtime {
    type RuntimeEvent = RuntimeEvent;
    type Currency = Balances;
    type EnactmentPeriod = DemocracyEnactmentPeriod;
    type LaunchPeriod = DemocracyLaunchPeriod;
    type VotingPeriod = DemocracyVotingPeriod;
    type MinimumDeposit = DemocracyMinimumDeposit;
    /// `external_propose` call condition
    type ExternalOrigin = AtLeastHalfCouncil;
    /// A super-majority can have the next scheduled referendum be a straight majority-carries vote.
    /// `external_propose_majority` call condition
    type ExternalMajorityOrigin = AtLeastHalfCouncil;
    /// `external_propose_default` call condition
    type ExternalDefaultOrigin = AtLeastHalfCouncil;
    /// Two thirds of the technical committee can have an ExternalMajority/ExternalDefault vote
    /// be tabled immediately and with a shorter voting/enactment period.
    type FastTrackOrigin = EitherOfDiverse<
        pallet_collective::EnsureProportionMoreThan<AccountId, TechnicalCollective, 1, 2>,
        EnsureRoot<AccountId>,
    >;
    type InstantOrigin = EitherOfDiverse<
        pallet_collective::EnsureProportionAtLeast<AccountId, TechnicalCollective, 2, 3>,
        EnsureRoot<AccountId>,
    >;
    type InstantAllowed = DemocracyInstantAllowed;
    type FastTrackVotingPeriod = DemocracyFastTrackVotingPeriod;
    /// To cancel a proposal which has been passed, 2/3 of the council must agree to it.
    /// `emergency_cancel` call condition.
    type CancellationOrigin = AtLeastTwoThirdsCouncil;
    type CancelProposalOrigin = AtLeastTwoThirdsCouncil;
    type BlacklistOrigin = EnsureRoot<AccountId>;
    /// `veto_external` - vetoes and blacklists the external proposal hash
    type VetoOrigin = pallet_collective::EnsureMember<AccountId, TechnicalCollective>;
    type CooloffPeriod = DemocracyCooloffPeriod;
    type Slash = OnUnbalancedDemocracySlash<Self>;
    type Scheduler = Scheduler;
    type PalletsOrigin = OriginCaller;
    type MaxVotes = DemocracyMaxVotes;
    type WeightInfo = DemocracyWeightInfo;
    type MaxProposals = DemocracyMaxProposals;
    type VoteLockingPeriod = DemocracyEnactmentPeriod;
    type Preimages = Preimage;
    type MaxDeposits = DemocracyMaxDeposits;
    type MaxBlacklisted = DemocracyMaxBlacklisted;
}

impl pallet_elections_phragmen::Config for Runtime {
    type RuntimeEvent = RuntimeEvent;
    type PalletId = ElectionsModuleId;
    type Currency = Balances;
    type ChangeMembers = Council;
    type InitializeMembers = Council;
    type CurrencyToVote = frame_support::traits::U128CurrencyToVote;
    type CandidacyBond = ElectionsCandidacyBond;
    type VotingBondBase = ElectionsVotingBondBase;
    type VotingBondFactor = ElectionsVotingBondFactor;
    type LoserCandidate = OnUnbalancedDemocracySlash<Self>;
    type KickedMember = OnUnbalancedDemocracySlash<Self>;
    type DesiredMembers = ElectionsDesiredMembers;
    type DesiredRunnersUp = ElectionsDesiredRunnersUp;
    type TermDuration = ElectionsTermDuration;
    type MaxVoters = ElectionsMaxVoters;
    type MaxCandidates = ElectionsMaxCandidates;
    type WeightInfo = ();
}

impl pallet_membership::Config<pallet_membership::Instance1> for Runtime {
    type RuntimeEvent = RuntimeEvent;
    type AddOrigin = MoreThanHalfCouncil;
    type RemoveOrigin = MoreThanHalfCouncil;
    type SwapOrigin = MoreThanHalfCouncil;
    type ResetOrigin = MoreThanHalfCouncil;
    type PrimeOrigin = MoreThanHalfCouncil;
    type MembershipInitialized = TechnicalCommittee;
    type MembershipChanged = TechnicalCommittee;
    type MaxMembers = TechnicalCollectiveMaxMembers;
    type WeightInfo = ();
}

parameter_types! {
    pub const MaxSetIdSessionEntries: u32 = BondingDuration::get() * SessionsPerEra::get();
}

impl pallet_grandpa::Config for Runtime {
    type RuntimeEvent = RuntimeEvent;

    type KeyOwnerProofSystem = Historical;

    type KeyOwnerProof =
        <Self::KeyOwnerProofSystem as KeyOwnerProofSystem<(KeyTypeId, GrandpaId)>>::Proof;

    type KeyOwnerIdentification = <Self::KeyOwnerProofSystem as KeyOwnerProofSystem<(
        KeyTypeId,
        GrandpaId,
    )>>::IdentificationTuple;

    type HandleEquivocation = pallet_grandpa::EquivocationHandler<
        Self::KeyOwnerIdentification,
        Offences,
        ReportLongevity,
    >;
    type WeightInfo = ();
    type MaxAuthorities = MaxAuthorities;
    type MaxSetIdSessionEntries = MaxSetIdSessionEntries;
}

parameter_types! {
    pub const MinimumPeriod: u64 = SLOT_DURATION / 2;
}

impl pallet_timestamp::Config for Runtime {
    /// A timestamp: milliseconds since the unix epoch.
    type Moment = Moment;
    type OnTimestampSet = Babe;
    type MinimumPeriod = MinimumPeriod;
    type WeightInfo = ();
}

impl pallet_session::Config for Runtime {
    type SessionManager = pallet_session::historical::NoteHistoricalRoot<Self, XorFee>;
    type Keys = opaque::SessionKeys;
    type ShouldEndSession = Babe;
    type SessionHandler = <opaque::SessionKeys as OpaqueKeys>::KeyTypeIdProviders;
    type RuntimeEvent = RuntimeEvent;
    type ValidatorId = AccountId;
    type ValidatorIdOf = pallet_staking::StashOf<Self>;
    type NextSessionRotation = Babe;
    type WeightInfo = ();
}

impl pallet_session::historical::Config for Runtime {
    type FullIdentification = pallet_staking::Exposure<AccountId, Balance>;
    type FullIdentificationOf = pallet_staking::ExposureOf<Runtime>;
}

impl pallet_authorship::Config for Runtime {
    type FindAuthor = pallet_session::FindAccountFromAuthorIndex<Self, Babe>;
    type EventHandler = (Staking, ImOnline);
}

/// A reasonable benchmarking config for staking pallet.
pub struct StakingBenchmarkingConfig;
impl pallet_staking::BenchmarkingConfig for StakingBenchmarkingConfig {
    type MaxValidators = ConstU32<1000>;
    type MaxNominators = ConstU32<1000>;
}

parameter_types! {
    pub const OffendingValidatorsThreshold: Perbill = Perbill::from_percent(17);
    pub const MaxNominations: u32 = <NposCompactSolution24 as frame_election_provider_support::NposSolution>::LIMIT as u32;
}

type StakingAdminOrigin = EitherOfDiverse<
    EnsureRoot<AccountId>,
    pallet_collective::EnsureProportionAtLeast<AccountId, CouncilCollective, 3, 4>,
>;

impl pallet_staking::Config for Runtime {
    type Currency = Balances;
    type MultiCurrency = Tokens;
    type CurrencyBalance = Balance;
    type ValTokenId = GetValAssetId;
    type ValRewardCurve = ValRewardCurve;
    type UnixTime = Timestamp;
    type CurrencyToVote = U128CurrencyToVote;
    type RuntimeEvent = RuntimeEvent;
    type Slash = ();
    type SessionsPerEra = SessionsPerEra;
    type BondingDuration = BondingDuration;
    type SlashDeferDuration = SlashDeferDuration;
    type AdminOrigin = StakingAdminOrigin;
    type SessionInterface = Self;
    type NextNewSession = Session;
    type MaxNominatorRewardedPerValidator = MaxNominatorRewardedPerValidator;
    type VoterList = BagsList;
    type ElectionProvider = ElectionProviderMultiPhase;
    type BenchmarkingConfig = StakingBenchmarkingConfig;
    type MaxUnlockingChunks = ConstU32<32>;
    type OffendingValidatorsThreshold = OffendingValidatorsThreshold;
    type MaxNominations = MaxNominations;
    type GenesisElectionProvider = onchain::OnChainExecution<OnChainSeqPhragmen>;
    type OnStakerSlash = ();
    type HistoryDepth = frame_support::traits::ConstU32<84>;
    type TargetList = pallet_staking::UseValidatorsMap<Self>;
    type WeightInfo = ();
}

/// The numbers configured here could always be more than the the maximum limits of staking pallet
/// to ensure election snapshot will not run out of memory. For now, we set them to smaller values
/// since the staking is bounded and the weight pipeline takes hours for this single pallet.
pub struct ElectionBenchmarkConfig;
impl pallet_election_provider_multi_phase::BenchmarkingConfig for ElectionBenchmarkConfig {
    const VOTERS: [u32; 2] = [1000, 2000];
    const TARGETS: [u32; 2] = [500, 1000];
    const ACTIVE_VOTERS: [u32; 2] = [500, 800];
    const DESIRED_TARGETS: [u32; 2] = [200, 400];
    const SNAPSHOT_MAXIMUM_VOTERS: u32 = 1000;
    const MINER_MAXIMUM_VOTERS: u32 = 1000;
    const MAXIMUM_TARGETS: u32 = 300;
}

parameter_types! {
    // phase durations. 1/4 of the last session for each.
    // in testing: 1min or half of the session for each
    pub SignedPhase: u32 = EPOCH_DURATION_IN_BLOCKS / 4;
    pub UnsignedPhase: u32 = EPOCH_DURATION_IN_BLOCKS / 4;

    // signed config
    pub const SignedMaxSubmissions: u32 = 16;
    pub const SignedMaxRefunds: u32 = 16 / 4;
    pub const SignedDepositBase: Balance = deposit(2, 0);
    pub const SignedDepositByte: Balance = deposit(0, 10) / 1024;
    pub SignedRewardBase: Balance =  constants::currency::UNITS / 10;
    pub SolutionImprovementThreshold: Perbill = Perbill::from_rational(5u32, 10_000);
    pub BetterUnsignedThreshold: Perbill = Perbill::from_rational(5u32, 10_000);

    // 1 hour session, 15 minutes unsigned phase, 8 offchain executions.
    pub OffchainRepeat: BlockNumber = UnsignedPhase::get() / 8;

    /// We take the top 12500 nominators as electing voters..
    pub const MaxElectingVoters: u32 = 12_500;
    /// ... and all of the validators as electable targets. Whilst this is the case, we cannot and
    /// shall not increase the size of the validator intentions.
    pub const MaxElectableTargets: u16 = u16::MAX;
    /// Setup election pallet to support maximum winners upto 1200. This will mean Staking Pallet
    /// cannot have active validators higher than this count.
    pub const MaxActiveValidators: u32 = 1200;
    pub NposSolutionPriority: TransactionPriority =
        Perbill::from_percent(90) * TransactionPriority::max_value();
}

generate_solution_type!(
    #[compact]
    pub struct NposCompactSolution24::<
        VoterIndex = u32,
        TargetIndex = u16,
        Accuracy = sp_runtime::PerU16,
        MaxVoters = MaxElectingVoters,
    >(24)
);

/// The accuracy type used for genesis election provider;
pub type OnChainAccuracy = sp_runtime::Perbill;

pub struct OnChainSeqPhragmen;
impl onchain::Config for OnChainSeqPhragmen {
    type System = Runtime;
    type Solver = SequentialPhragmen<AccountId, OnChainAccuracy>;
    type DataProvider = Staking;
    type WeightInfo = ();
    type MaxWinners = MaxActiveValidators;
    type VotersBound = MaxElectingVoters;
    type TargetsBound = MaxElectableTargets;
}

impl pallet_election_provider_multi_phase::MinerConfig for Runtime {
    type AccountId = AccountId;
    type MaxLength = OffchainSolutionLengthLimit;
    type MaxWeight = OffchainSolutionWeightLimit;
    type Solution = NposCompactSolution24;
    type MaxVotesPerVoter = <
		<Self as pallet_election_provider_multi_phase::Config>::DataProvider
		as
		frame_election_provider_support::ElectionDataProvider
	>::MaxVotesPerVoter;

    // The unsigned submissions have to respect the weight of the submit_unsigned call, thus their
    // weight estimate function is wired to this call's weight.
    fn solution_weight(v: u32, t: u32, a: u32, d: u32) -> Weight {
        <
			<Self as pallet_election_provider_multi_phase::Config>::WeightInfo
			as
			pallet_election_provider_multi_phase::WeightInfo
		>::submit_unsigned(v, t, a, d)
    }
}

impl pallet_election_provider_multi_phase::Config for Runtime {
    type RuntimeEvent = RuntimeEvent;
    type Currency = Balances;
    type EstimateCallFee = TransactionPayment;
    type UnsignedPhase = UnsignedPhase;
    type SignedMaxSubmissions = SignedMaxSubmissions;
    type SignedMaxRefunds = SignedMaxRefunds;
    type SignedRewardBase = SignedRewardBase;
    type SignedDepositBase = SignedDepositBase;
    type SignedDepositByte = SignedDepositByte;
    type SignedDepositWeight = ();
    type SignedMaxWeight =
        <Self::MinerConfig as pallet_election_provider_multi_phase::MinerConfig>::MaxWeight;
    type MinerConfig = Self;
    type SlashHandler = (); // burn slashes
    type RewardHandler = (); // nothing to do upon rewards
    type SignedPhase = SignedPhase;
    type BetterUnsignedThreshold = BetterUnsignedThreshold;
    type BetterSignedThreshold = ();
    type OffchainRepeat = OffchainRepeat;
    type MinerTxPriority = NposSolutionPriority;
    type DataProvider = Staking;
    type Fallback = frame_election_provider_support::NoElection<(
        AccountId,
        BlockNumber,
        Staking,
        MaxActiveValidators,
    )>;
    type GovernanceFallback = onchain::OnChainExecution<OnChainSeqPhragmen>;
    type Solver = SequentialPhragmen<
        AccountId,
        pallet_election_provider_multi_phase::SolutionAccuracyOf<Self>,
        (),
    >;
    type BenchmarkingConfig = ElectionBenchmarkConfig;
    type ForceOrigin = EitherOfDiverse<
        EnsureRoot<AccountId>,
        pallet_collective::EnsureProportionAtLeast<AccountId, CouncilCollective, 2, 3>,
    >;
    type WeightInfo = ();
    type MaxElectingVoters = MaxElectingVoters;
    type MaxElectableTargets = MaxElectableTargets;
    type MaxWinners = MaxActiveValidators;
}

parameter_types! {
    pub const BagThresholds: &'static [u64] = &bags_thresholds::THRESHOLDS;
}

impl pallet_bags_list::Config for Runtime {
    type RuntimeEvent = RuntimeEvent;
    type ScoreProvider = Staking;
    type WeightInfo = ();
    type BagThresholds = BagThresholds;
    type Score = sp_npos_elections::VoteWeight;
}

/// Used the compare the privilege of an origin inside the scheduler.
pub struct OriginPrivilegeCmp;

impl PrivilegeCmp<OriginCaller> for OriginPrivilegeCmp {
    fn cmp_privilege(left: &OriginCaller, right: &OriginCaller) -> Option<Ordering> {
        if left == right {
            return Some(Ordering::Equal);
        }

        match (left, right) {
            // Root is greater than anything.
            (OriginCaller::system(frame_system::RawOrigin::Root), _) => Some(Ordering::Greater),
            // Check which one has more yes votes.
            (
                OriginCaller::Council(pallet_collective::RawOrigin::Members(l_yes_votes, l_count)),
                OriginCaller::Council(pallet_collective::RawOrigin::Members(r_yes_votes, r_count)),
            ) => Some((l_yes_votes * r_count).cmp(&(r_yes_votes * l_count))),
            // For every other origin we don't care, as they are not used for `ScheduleOrigin`.
            _ => None,
        }
    }
}

impl pallet_scheduler::Config for Runtime {
    type RuntimeEvent = RuntimeEvent;
    type RuntimeOrigin = RuntimeOrigin;
    type PalletsOrigin = OriginCaller;
    type RuntimeCall = RuntimeCall;
    type MaximumWeight = SchedulerMaxWeight;
    type ScheduleOrigin = frame_system::EnsureRoot<AccountId>;
    type MaxScheduledPerBlock = MaxScheduledPerBlock;
    type WeightInfo = ();
    type OriginPrivilegeCmp = OriginPrivilegeCmp;
    type Preimages = Preimage;
}

parameter_types! {
    pub PreimageBaseDeposit: Balance = deposit(2, 64);
    pub PreimageByteDeposit: Balance = deposit(0, 1);
}

impl pallet_preimage::Config for Runtime {
    type WeightInfo = PreimageWeightInfo;
    type RuntimeEvent = RuntimeEvent;
    type Currency = Balances;
    type ManagerOrigin = EnsureRoot<AccountId>;
    type BaseDeposit = PreimageBaseDeposit;
    type ByteDeposit = PreimageByteDeposit;
}

parameter_types! {
    pub const ExistentialDeposit: u128 = 0;
    pub const TransferFee: u128 = 0;
    pub const CreationFee: u128 = 0;
    pub const MaxLocks: u32 = 50;
}

impl pallet_balances::Config for Runtime {
    /// The type for recording an account's balance.
    type Balance = Balance;
    type DustRemoval = ();
    /// The ubiquitous event type.
    type RuntimeEvent = RuntimeEvent;
    type ExistentialDeposit = ExistentialDeposit;
    type AccountStore = System;
    type WeightInfo = ();
    type MaxLocks = MaxLocks;
    type MaxReserves = ();
    type ReserveIdentifier = ();
}

pub type Amount = i128;

parameter_type_with_key! {
    pub ExistentialDeposits: |_currency_id: AssetId| -> Balance {
        0
    };
}

impl tokens::Config for Runtime {
    type RuntimeEvent = RuntimeEvent;
    type Balance = Balance;
    type Amount = Amount;
    type CurrencyId = AssetId;
    type WeightInfo = ();
    type ExistentialDeposits = ExistentialDeposits;
    type CurrencyHooks = ();
    type MaxLocks = ();
    type MaxReserves = ();
    type ReserveIdentifier = ();
    type DustRemovalWhitelist = Everything;
}

parameter_types! {
    // This is common::PredefinedAssetId with 0 index, 2 is size, 0 and 0 is code.
    pub const GetXorAssetId: AssetId = common::AssetId32::from_bytes(hex!("0200000000000000000000000000000000000000000000000000000000000000"));
    pub const GetDotAssetId: AssetId = common::AssetId32::from_bytes(hex!("0200010000000000000000000000000000000000000000000000000000000000"));
    pub const GetKsmAssetId: AssetId = common::AssetId32::from_bytes(hex!("0200020000000000000000000000000000000000000000000000000000000000"));
    pub const GetUsdAssetId: AssetId = common::AssetId32::from_bytes(hex!("0200030000000000000000000000000000000000000000000000000000000000"));
    pub const GetValAssetId: AssetId = common::AssetId32::from_bytes(hex!("0200040000000000000000000000000000000000000000000000000000000000"));
    pub const GetPswapAssetId: AssetId = common::AssetId32::from_bytes(hex!("0200050000000000000000000000000000000000000000000000000000000000"));
    pub const GetDaiAssetId: AssetId = common::AssetId32::from_bytes(hex!("0200060000000000000000000000000000000000000000000000000000000000"));
    pub const GetEthAssetId: AssetId = common::AssetId32::from_bytes(hex!("0200070000000000000000000000000000000000000000000000000000000000"));
    pub const GetXstAssetId: AssetId = common::AssetId32::from_bytes(hex!("0200090000000000000000000000000000000000000000000000000000000000"));

    pub const GetBaseAssetId: AssetId = GetXorAssetId::get();
    pub const GetBuyBackAssetId: AssetId = GetXstAssetId::get();
    pub GetBuyBackSupplyAssets: Vec<AssetId> = vec![GetValAssetId::get(), GetPswapAssetId::get()];
    pub const GetBuyBackPercentage: u8 = 10;
    pub const GetBuyBackAccountId: AccountId = AccountId::new(hex!("feb92c0acb61f75309730290db5cbe8ac9b46db7ad6f3bbb26a550a73586ea71"));
    pub const GetBuyBackDexId: DEXId = 0;
    pub const GetSyntheticBaseAssetId: AssetId = GetXstAssetId::get();
    pub const GetADARAccountId: AccountId = AccountId::new(hex!("dc5201cda01113be2ca9093c49a92763c95c708dd61df70c945df749c365da5d"));
}

impl currencies::Config for Runtime {
    type MultiCurrency = Tokens;
    type NativeCurrency = BasicCurrencyAdapter<Runtime, Balances, Amount, BlockNumber>;
    type GetNativeCurrencyId = <Runtime as assets::Config>::GetBaseAssetId;
    type WeightInfo = ();
}

impl common::Config for Runtime {
    type DEXId = DEXId;
    type LstId = common::LiquiditySourceType;
}

pub struct GetTotalBalance;

impl assets::GetTotalBalance<Runtime> for GetTotalBalance {
    fn total_balance(asset_id: &AssetId, who: &AccountId) -> Result<Balance, DispatchError> {
        if asset_id == &GetXorAssetId::get() {
            Ok(Referrals::referrer_balance(who).unwrap_or(0))
        } else {
            Ok(0)
        }
    }
}

impl assets::Config for Runtime {
    type RuntimeEvent = RuntimeEvent;
    type ExtraAccountId = [u8; 32];
    type ExtraAssetRecordArg =
        common::AssetIdExtraAssetRecordArg<DEXId, common::LiquiditySourceType, [u8; 32]>;
    type AssetId = AssetId;
    type GetBaseAssetId = GetBaseAssetId;
    type GetBuyBackAssetId = GetBuyBackAssetId;
    type GetBuyBackSupplyAssets = GetBuyBackSupplyAssets;
    type GetBuyBackPercentage = GetBuyBackPercentage;
    type GetBuyBackAccountId = GetBuyBackAccountId;
    type GetBuyBackDexId = GetBuyBackDexId;
    type BuyBackLiquidityProxy = liquidity_proxy::Pallet<Runtime>;
    type Currency = currencies::Pallet<Runtime>;
    type GetTotalBalance = GetTotalBalance;
    type WeightInfo = assets::weights::SubstrateWeight<Runtime>;
}

impl trading_pair::Config for Runtime {
    type RuntimeEvent = RuntimeEvent;
    type EnsureDEXManager = dex_manager::Pallet<Runtime>;
    type WeightInfo = ();
}

impl dex_manager::Config for Runtime {}

pub type TechAccountId = common::TechAccountId<AccountId, TechAssetId, DEXId>;
pub type TechAssetId = common::TechAssetId<common::PredefinedAssetId>;
pub type AssetId = common::AssetId32<common::PredefinedAssetId>;

impl technical::Config for Runtime {
    type RuntimeEvent = RuntimeEvent;
    type TechAssetId = TechAssetId;
    type TechAccountId = TechAccountId;
    type Trigger = ();
    type Condition = ();
    type SwapAction = pool_xyk::PolySwapAction<AssetId, AccountId, TechAccountId>;
}

parameter_types! {
    pub GetFee: Fixed = fixed!(0.003);
}

parameter_type_with_key! {
    pub GetTradingPairRestrictedFlag: |trading_pair: common::TradingPair<AssetId>| -> bool {
        let common::TradingPair {
            base_asset_id,
            target_asset_id
        } = trading_pair;
        <xst::Pallet::<Runtime> as GetMarketInfo<AssetId>>::enabled_target_assets()
            .contains(target_asset_id) ||
            (base_asset_id, target_asset_id) == (&XSTUSD.into(), &XOR.into()) ||
            (base_asset_id, target_asset_id) == (&XSTUSD.into(), &XST.into())
    };
}

impl pool_xyk::Config for Runtime {
    const MIN_XOR: Balance = balance!(0.0007);
    type RuntimeEvent = RuntimeEvent;
    type PairSwapAction = pool_xyk::PairSwapAction<AssetId, AccountId, TechAccountId>;
    type DepositLiquidityAction =
        pool_xyk::DepositLiquidityAction<AssetId, AccountId, TechAccountId>;
    type WithdrawLiquidityAction =
        pool_xyk::WithdrawLiquidityAction<AssetId, AccountId, TechAccountId>;
    type PolySwapAction = pool_xyk::PolySwapAction<AssetId, AccountId, TechAccountId>;
    type EnsureDEXManager = dex_manager::Pallet<Runtime>;
    type GetFee = GetFee;
    type OnPoolCreated = (PswapDistribution, Farming);
    type OnPoolReservesChanged = PriceTools;
    type WeightInfo = pool_xyk::weights::SubstrateWeight<Runtime>;
<<<<<<< HEAD
=======
    type XSTMarketInfo = XSTPool;
    type GetTradingPairRestrictedFlag = GetTradingPairRestrictedFlag;
>>>>>>> 145ae2e3
}

parameter_types! {
    pub GetLiquidityProxyTechAccountId: TechAccountId = {
        // TODO(Harrm): why pswap_distribution?
        let tech_account_id = TechAccountId::from_generic_pair(
            pswap_distribution::TECH_ACCOUNT_PREFIX.to_vec(),
            pswap_distribution::TECH_ACCOUNT_MAIN.to_vec(),
        );
        tech_account_id
    };
    pub GetLiquidityProxyAccountId: AccountId = {
        let tech_account_id = GetLiquidityProxyTechAccountId::get();
        let account_id =
            technical::Pallet::<Runtime>::tech_account_id_to_account_id(&tech_account_id)
                .expect("Failed to get ordinary account id for technical account id.");
        account_id
    };
    pub const GetNumSamples: usize = 5;
    pub const BasicDeposit: Balance = balance!(0.01);
    pub const FieldDeposit: Balance = balance!(0.01);
    pub const SubAccountDeposit: Balance = balance!(0.01);
    pub const MaxSubAccounts: u32 = 100;
    pub const MaxAdditionalFields: u32 = 100;
    pub const MaxRegistrars: u32 = 20;
    pub ReferralsReservesAcc: AccountId = {
        let tech_account_id = TechAccountId::from_generic_pair(
            b"referrals".to_vec(),
            b"main".to_vec(),
        );
        let account_id =
            technical::Pallet::<Runtime>::tech_account_id_to_account_id(&tech_account_id)
                .expect("Failed to get ordinary account id for technical account id.");
        account_id
    };
}

impl liquidity_proxy::Config for Runtime {
    type RuntimeEvent = RuntimeEvent;
    type LiquidityRegistry = dex_api::Pallet<Runtime>;
    type GetNumSamples = GetNumSamples;
    type GetTechnicalAccountId = GetLiquidityProxyAccountId;
    type PrimaryMarketTBC = multicollateral_bonding_curve_pool::Pallet<Runtime>;
    type PrimaryMarketXST = xst::Pallet<Runtime>;
    type SecondaryMarket = pool_xyk::Pallet<Runtime>;
    type WeightInfo = liquidity_proxy::weights::SubstrateWeight<Runtime>;
    type VestedRewardsPallet = VestedRewards;
    type GetADARAccountId = GetADARAccountId;
}

impl mock_liquidity_source::Config<mock_liquidity_source::Instance1> for Runtime {
    type GetFee = GetFee;
    type EnsureDEXManager = dex_manager::Pallet<Runtime>;
    type EnsureTradingPairExists = trading_pair::Pallet<Runtime>;
}

impl mock_liquidity_source::Config<mock_liquidity_source::Instance2> for Runtime {
    type GetFee = GetFee;
    type EnsureDEXManager = dex_manager::Pallet<Runtime>;
    type EnsureTradingPairExists = trading_pair::Pallet<Runtime>;
}

impl mock_liquidity_source::Config<mock_liquidity_source::Instance3> for Runtime {
    type GetFee = GetFee;
    type EnsureDEXManager = dex_manager::Pallet<Runtime>;
    type EnsureTradingPairExists = trading_pair::Pallet<Runtime>;
}

impl mock_liquidity_source::Config<mock_liquidity_source::Instance4> for Runtime {
    type GetFee = GetFee;
    type EnsureDEXManager = dex_manager::Pallet<Runtime>;
    type EnsureTradingPairExists = trading_pair::Pallet<Runtime>;
}

impl dex_api::Config for Runtime {
    type MockLiquiditySource =
        mock_liquidity_source::Pallet<Runtime, mock_liquidity_source::Instance1>;
    type MockLiquiditySource2 =
        mock_liquidity_source::Pallet<Runtime, mock_liquidity_source::Instance2>;
    type MockLiquiditySource3 =
        mock_liquidity_source::Pallet<Runtime, mock_liquidity_source::Instance3>;
    type MockLiquiditySource4 =
        mock_liquidity_source::Pallet<Runtime, mock_liquidity_source::Instance4>;
    type MulticollateralBondingCurvePool = multicollateral_bonding_curve_pool::Pallet<Runtime>;
    type XYKPool = pool_xyk::Pallet<Runtime>;
    type XSTPool = xst::Pallet<Runtime>;

    #[cfg(feature = "wip")] // order-book
    type OrderBook = order_book::Pallet<Runtime>;
}

impl pallet_multisig::Config for Runtime {
    type RuntimeCall = RuntimeCall;
    type RuntimeEvent = RuntimeEvent;
    type Currency = Balances;
    type DepositBase = DepositBase;
    type DepositFactor = DepositFactor;
    type MaxSignatories = MaxSignatories;
    type WeightInfo = ();
}

impl iroha_migration::Config for Runtime {
    type RuntimeEvent = RuntimeEvent;
    type WeightInfo = iroha_migration::weights::SubstrateWeight<Runtime>;
}

impl pallet_identity::Config for Runtime {
    type RuntimeEvent = RuntimeEvent;
    type Currency = Balances;
    type BasicDeposit = BasicDeposit;
    type FieldDeposit = FieldDeposit;
    type SubAccountDeposit = SubAccountDeposit;
    type MaxSubAccounts = MaxSubAccounts;
    type MaxAdditionalFields = MaxAdditionalFields;
    type MaxRegistrars = MaxRegistrars;
    type Slashed = ();
    type ForceOrigin = MoreThanHalfCouncil;
    type RegistrarOrigin = MoreThanHalfCouncil;
    type WeightInfo = ();
}

impl<T: SigningTypes> frame_system::offchain::SignMessage<T> for Runtime {
    type SignatureData = ();

    fn sign_message(&self, _message: &[u8]) -> Self::SignatureData {
        unimplemented!()
    }

    fn sign<TPayload, F>(&self, _f: F) -> Self::SignatureData
    where
        F: Fn(&Account<T>) -> TPayload,
        TPayload: frame_system::offchain::SignedPayload<T>,
    {
        unimplemented!()
    }
}

impl<LocalCall> frame_system::offchain::CreateSignedTransaction<LocalCall> for Runtime
where
    RuntimeCall: From<LocalCall>,
{
    fn create_transaction<C: frame_system::offchain::AppCrypto<Self::Public, Self::Signature>>(
        call: RuntimeCall,
        public: <Signature as sp_runtime::traits::Verify>::Signer,
        account: AccountId,
        index: Index,
    ) -> Option<(
        RuntimeCall,
        <UncheckedExtrinsic as sp_runtime::traits::Extrinsic>::SignaturePayload,
    )> {
        let period = BlockHashCount::get() as u64;
        let current_block = System::block_number()
            .saturated_into::<u64>()
            .saturating_sub(1);
        let extra: SignedExtra = (
            frame_system::CheckSpecVersion::<Runtime>::new(),
            frame_system::CheckTxVersion::<Runtime>::new(),
            frame_system::CheckGenesis::<Runtime>::new(),
            frame_system::CheckEra::<Runtime>::from(generic::Era::mortal(period, current_block)),
            frame_system::CheckNonce::<Runtime>::from(index),
            frame_system::CheckWeight::<Runtime>::new(),
            ChargeTransactionPayment::<Runtime>::new(),
        );
        #[cfg_attr(not(feature = "std"), allow(unused_variables))]
        let raw_payload = SignedPayload::new(call, extra)
            .map_err(|e| {
                frame_support::log::warn!("SignedPayload error: {:?}", e);
            })
            .ok()?;

        let signature = raw_payload.using_encoded(|payload| C::sign(payload, public))?;

        let address = account;
        let (call, extra, _) = raw_payload.deconstruct();
        Some((call, (address, signature, extra)))
    }
}

impl frame_system::offchain::SigningTypes for Runtime {
    type Public = <Signature as sp_runtime::traits::Verify>::Signer;
    type Signature = Signature;
}

impl<C> frame_system::offchain::SendTransactionTypes<C> for Runtime
where
    RuntimeCall: From<C>,
{
    type OverarchingCall = RuntimeCall;
    type Extrinsic = UncheckedExtrinsic;
}

impl referrals::Config for Runtime {
    type ReservesAcc = ReferralsReservesAcc;
    type WeightInfo = referrals::weights::SubstrateWeight<Runtime>;
}

impl rewards::Config for Runtime {
    const BLOCKS_PER_DAY: BlockNumber = 1 * DAYS;
    const UPDATE_FREQUENCY: BlockNumber = 10 * MINUTES;
    const MAX_CHUNK_SIZE: usize = 100;
    const MAX_VESTING_RATIO: Percent = Percent::from_percent(55);
    const TIME_TO_SATURATION: BlockNumber = 5 * 365 * DAYS; // 5 years
    const VAL_BURN_PERCENT: Percent = VAL_BURN_PERCENT;
    type RuntimeEvent = RuntimeEvent;
    type WeightInfo = rewards::weights::SubstrateWeight<Runtime>;
}

// Multiplied flat fees implementation for the selected extrinsics.
// Returns a value (* multiplier) if the extrinsic is subject to manual fee
// adjustment and `None` otherwise
impl<T> xor_fee::ApplyCustomFees<RuntimeCall> for xor_fee::Pallet<T> {
    fn compute_fee(call: &RuntimeCall) -> Option<Balance> {
        let result = match call {
            RuntimeCall::Assets(assets::Call::register { .. })
            | RuntimeCall::EthBridge(eth_bridge::Call::transfer_to_sidechain { .. })
            | RuntimeCall::PoolXYK(pool_xyk::Call::withdraw_liquidity { .. })
            | RuntimeCall::Rewards(rewards::Call::claim { .. })
            | RuntimeCall::VestedRewards(vested_rewards::Call::claim_crowdloan_rewards {
                ..
            })
            | RuntimeCall::VestedRewards(vested_rewards::Call::claim_rewards { .. }) => {
                Some(BIG_FEE)
            }
            RuntimeCall::Assets(..)
            | RuntimeCall::EthBridge(..)
            | RuntimeCall::LiquidityProxy(..)
            | RuntimeCall::MulticollateralBondingCurvePool(..)
            | RuntimeCall::PoolXYK(..)
            | RuntimeCall::Rewards(..)
            | RuntimeCall::Staking(pallet_staking::Call::payout_stakers { .. })
            | RuntimeCall::TradingPair(..)
            | RuntimeCall::Referrals(..) => Some(SMALL_FEE),
            _ => None,
        };
        result.map(|fee| XorFee::multiplier().saturating_mul_int(fee))
    }
}

impl xor_fee::ExtractProxySwap for RuntimeCall {
    type AccountId = AccountId;
    type DexId = DEXId;
    type AssetId = AssetId;
    type Amount = SwapAmount<u128>;
    fn extract(
        &self,
    ) -> Option<xor_fee::SwapInfo<Self::AccountId, Self::DexId, Self::AssetId, Self::Amount>> {
        match self {
            RuntimeCall::LiquidityProxy(liquidity_proxy::Call::swap {
                dex_id,
                input_asset_id,
                output_asset_id,
                swap_amount,
                selected_source_types,
                filter_mode,
            }) => Some(xor_fee::SwapInfo {
                fee_source: None,
                dex_id: *dex_id,
                input_asset_id: *input_asset_id,
                output_asset_id: *output_asset_id,
                amount: *swap_amount,
                selected_source_types: selected_source_types.to_vec(),
                filter_mode: filter_mode.clone(),
            }),
            RuntimeCall::LiquidityProxy(liquidity_proxy::Call::swap_transfer {
                receiver,
                dex_id,
                input_asset_id,
                output_asset_id,
                swap_amount,
                selected_source_types,
                filter_mode,
                ..
            }) => Some(xor_fee::SwapInfo {
                fee_source: Some(receiver.clone()),
                dex_id: *dex_id,
                input_asset_id: *input_asset_id,
                output_asset_id: *output_asset_id,
                amount: *swap_amount,
                selected_source_types: selected_source_types.to_vec(),
                filter_mode: filter_mode.clone(),
            }),
            _ => None,
        }
    }
}

impl xor_fee::IsCalledByBridgePeer<AccountId> for RuntimeCall {
    fn is_called_by_bridge_peer(&self, who: &AccountId) -> bool {
        match self {
            RuntimeCall::BridgeMultisig(call) => match call {
                bridge_multisig::Call::as_multi {
                    id: multisig_id, ..
                }
                | bridge_multisig::Call::as_multi_threshold_1 {
                    id: multisig_id, ..
                } => bridge_multisig::Accounts::<Runtime>::get(multisig_id)
                    .map(|acc| acc.is_signatory(&who)),
                _ => None,
            },
            RuntimeCall::EthBridge(call) => match call {
                eth_bridge::Call::approve_request { network_id, .. } => {
                    Some(eth_bridge::Pallet::<Runtime>::is_peer(who, *network_id))
                }
                eth_bridge::Call::register_incoming_request { incoming_request } => {
                    let net_id = incoming_request.network_id();
                    eth_bridge::BridgeAccount::<Runtime>::get(net_id).map(|acc| acc == *who)
                }
                eth_bridge::Call::import_incoming_request {
                    load_incoming_request,
                    ..
                } => {
                    let net_id = load_incoming_request.network_id();
                    eth_bridge::BridgeAccount::<Runtime>::get(net_id).map(|acc| acc == *who)
                }
                eth_bridge::Call::finalize_incoming_request { network_id, .. }
                | eth_bridge::Call::abort_request { network_id, .. } => {
                    eth_bridge::BridgeAccount::<Runtime>::get(network_id).map(|acc| acc == *who)
                }
                _ => None,
            },
            _ => None,
        }
        .unwrap_or(false)
    }
}

pub struct ValBurnedAggregator<T>(sp_std::marker::PhantomData<T>);

impl<T> OnValBurned for ValBurnedAggregator<T>
where
    T: ValBurnedNotifier<Balance>,
{
    fn on_val_burned(amount: Balance) {
        Rewards::on_val_burned(amount);
        T::notify_val_burned(amount);
    }
}

pub struct WithdrawFee;

impl xor_fee::WithdrawFee<Runtime> for WithdrawFee {
    fn withdraw_fee(
        who: &AccountId,
        call: &RuntimeCall,
        fee: Balance,
    ) -> Result<(AccountId, Option<NegativeImbalanceOf<Runtime>>), DispatchError> {
        match call {
            RuntimeCall::Referrals(referrals::Call::set_referrer { referrer })
                if Referrals::can_set_referrer(who) =>
            {
                Referrals::withdraw_fee(referrer, fee)?;
                Ok((
                    referrer.clone(),
                    Some(Balances::withdraw(
                        &ReferralsReservesAcc::get(),
                        fee,
                        WithdrawReasons::TRANSACTION_PAYMENT,
                        ExistenceRequirement::KeepAlive,
                    )?),
                ))
            }
            _ => Ok((
                who.clone(),
                Some(Balances::withdraw(
                    who,
                    fee,
                    WithdrawReasons::TRANSACTION_PAYMENT,
                    ExistenceRequirement::KeepAlive,
                )?),
            )),
        }
    }
}

parameter_types! {
    pub const DEXIdValue: DEXId = 0;
}

impl xor_fee::Config for Runtime {
    type RuntimeEvent = RuntimeEvent;
    // Pass native currency.
    type XorCurrency = Balances;
    type ReferrerWeight = ReferrerWeight;
    type XorBurnedWeight = XorBurnedWeight;
    type XorIntoValBurnedWeight = XorIntoValBurnedWeight;
    type BuyBackXSTPercent = BuyBackXSTPercent;
    type XorId = GetXorAssetId;
    type ValId = GetValAssetId;
    type XstId = GetXstAssetId;
    type DEXIdValue = DEXIdValue;
    type LiquidityProxy = LiquidityProxy;
    type OnValBurned = ValBurnedAggregator<Staking>;
    type CustomFees = XorFee;
    type GetTechnicalAccountId = GetXorFeeAccountId;
    type SessionManager = Staking;
    type WeightInfo = xor_fee::weights::SubstrateWeight<Runtime>;
    type WithdrawFee = WithdrawFee;
    type BuyBackHandler = liquidity_proxy::LiquidityProxyBuyBackHandler<Runtime, GetBuyBackDexId>;
}

pub struct ConstantFeeMultiplier;

impl MultiplierUpdate for ConstantFeeMultiplier {
    fn min() -> Multiplier {
        Default::default()
    }
    fn max() -> Multiplier {
        Default::default()
    }
    fn target() -> Perquintill {
        Default::default()
    }
    fn variability() -> Multiplier {
        Default::default()
    }
}
impl Convert<Multiplier, Multiplier> for ConstantFeeMultiplier {
    fn convert(previous: Multiplier) -> Multiplier {
        previous
    }
}

parameter_types! {
    pub const OperationalFeeMultiplier: u8 = 5;
}

impl pallet_transaction_payment::Config for Runtime {
    type RuntimeEvent = RuntimeEvent;
    type OnChargeTransaction = XorFee;
    type WeightToFee = XorFee;
    type FeeMultiplierUpdate = ConstantFeeMultiplier;
    type OperationalFeeMultiplier = OperationalFeeMultiplier;
    type LengthToFee = ConstantMultiplier<Balance, ConstU128<0>>;
}

#[cfg(feature = "private-net")]
impl pallet_sudo::Config for Runtime {
    type RuntimeCall = RuntimeCall;
    type RuntimeEvent = RuntimeEvent;
}

impl permissions::Config for Runtime {
    type RuntimeEvent = RuntimeEvent;
}

impl pallet_utility::Config for Runtime {
    type RuntimeEvent = RuntimeEvent;
    type RuntimeCall = RuntimeCall;
    type WeightInfo = ();
    type PalletsOrigin = OriginCaller;
}

parameter_types! {
    pub const DepositBase: u64 = 1;
    pub const DepositFactor: u64 = 1;
    pub const MaxSignatories: u16 = 100;
}

impl bridge_multisig::Config for Runtime {
    type RuntimeCall = RuntimeCall;
    type RuntimeEvent = RuntimeEvent;
    type Currency = Balances;
    type DepositBase = DepositBase;
    type DepositFactor = DepositFactor;
    type MaxSignatories = MaxSignatories;
    type WeightInfo = ();
}

parameter_types! {
    pub const GetEthNetworkId: u32 = 0;
}

pub struct RemoveTemporaryPeerAccountIds;

#[cfg(feature = "private-net")]
impl Get<Vec<(AccountId, H160)>> for RemoveTemporaryPeerAccountIds {
    fn get() -> Vec<(AccountId, H160)> {
        vec![
            // Dev
            (
                AccountId::new(hex!(
                    "aa79aa80b94b1cfba69c4a7d60eeb7b469e6411d1f686cc61de8adc8b1b76a69"
                )),
                H160(hex!("f858c8366f3a2553516a47f3e0503a85ef93bbba")),
            ),
            (
                AccountId::new(hex!(
                    "60dc5adadc262770cbe904e3f65a26a89d46b70447640cd7968b49ddf5a459bc"
                )),
                H160(hex!("ccd7fe44d58640dc79c55b98f8c3474646e5ea2b")),
            ),
            (
                AccountId::new(hex!(
                    "70d61e980602e09ac8b5fb50658ebd345774e73b8248d3b61862ba1a9a035082"
                )),
                H160(hex!("13d26a91f791e884fe6faa7391c4ef401638baa4")),
            ),
            (
                AccountId::new(hex!(
                    "05918034f4a7f7c5d99cd0382aa6574ec2aba148aa3d769e50e0ac7663e36d58"
                )),
                H160(hex!("aa19829ae887212206be8e97ea47d8fed2120d4e")),
            ),
            // Test
            (
                AccountId::new(hex!(
                    "07f5670d08b8f3bd493ff829482a489d94494fd50dd506957e44e9fdc2e98684"
                )),
                H160(hex!("457d710255184dbf63c019ab50f65743c6cb072f")),
            ),
            (
                AccountId::new(hex!(
                    "211bb96e9f746183c05a1d583bccf513f9d8f679d6f36ecbd06609615a55b1cc"
                )),
                H160(hex!("6d04423c97e8ce36d04c9b614926ce0d029d04df")),
            ),
            (
                AccountId::new(hex!(
                    "ef3139b81d14977d5bf6b4a3994872337dfc1d2af2069a058bc26123a3ed1a5c"
                )),
                H160(hex!("e34022904b1ab539729cc7b5bfa5c8a74b165e80")),
            ),
            (
                AccountId::new(hex!(
                    "71124b336fbf3777d743d4390acce6be1cf5e0781e40c51d4cf2e5b5fd8e41e1"
                )),
                H160(hex!("ee74a5b5346915012d103cf1ccee288f25bcbc81")),
            ),
            // Stage
            (
                AccountId::new(hex!(
                    "07f5670d08b8f3bd493ff829482a489d94494fd50dd506957e44e9fdc2e98684"
                )),
                H160(hex!("457d710255184dbf63c019ab50f65743c6cb072f")),
            ),
            (
                AccountId::new(hex!(
                    "211bb96e9f746183c05a1d583bccf513f9d8f679d6f36ecbd06609615a55b1cc"
                )),
                H160(hex!("6d04423c97e8ce36d04c9b614926ce0d029d04df")),
            ),
        ]
    }
}

#[cfg(not(feature = "private-net"))]
impl Get<Vec<(AccountId, H160)>> for RemoveTemporaryPeerAccountIds {
    fn get() -> Vec<(AccountId, H160)> {
        vec![] // the peer is already removed on main-net.
    }
}

#[cfg(not(feature = "private-net"))]
parameter_types! {
    pub const RemovePendingOutgoingRequestsAfter: BlockNumber = 1 * DAYS;
    pub const TrackPendingIncomingRequestsAfter: (BlockNumber, u64) = (1 * DAYS, 12697214);
}

#[cfg(feature = "private-net")]
parameter_types! {
    pub const RemovePendingOutgoingRequestsAfter: BlockNumber = 30 * MINUTES;
    pub const TrackPendingIncomingRequestsAfter: (BlockNumber, u64) = (30 * MINUTES, 0);
}

pub type NetworkId = u32;

impl eth_bridge::Config for Runtime {
    type RuntimeEvent = RuntimeEvent;
    type RuntimeCall = RuntimeCall;
    type PeerId = eth_bridge::offchain::crypto::TestAuthId;
    type NetworkId = NetworkId;
    type GetEthNetworkId = GetEthNetworkId;
    type WeightInfo = eth_bridge::weights::SubstrateWeight<Runtime>;
<<<<<<< HEAD
    type RemovePendingOutgoingRequestsAfter = RemovePendingOutgoingRequestsAfter;
    type TrackPendingIncomingRequestsAfter = TrackPendingIncomingRequestsAfter;
    type RemovePeerAccountIds = RemoveTemporaryPeerAccountIds;
    type SchedulerOriginCaller = OriginCaller;
    type Scheduler = Scheduler;
=======
>>>>>>> 145ae2e3
    type WeightToFee = XorFee;
    #[cfg(feature = "pready-to-test")]
    type MessageStatusNotifier = BridgeProxy;
    #[cfg(not(feature = "pready-to-test"))]
    type MessageStatusNotifier = ();
}

#[cfg(feature = "private-net")]
impl faucet::Config for Runtime {
    type RuntimeEvent = RuntimeEvent;
    type WeightInfo = faucet::weights::SubstrateWeight<Runtime>;
}

parameter_types! {
    pub GetPswapDistributionTechAccountId: TechAccountId = {
        let tech_account_id = TechAccountId::from_generic_pair(
            pswap_distribution::TECH_ACCOUNT_PREFIX.to_vec(),
            pswap_distribution::TECH_ACCOUNT_MAIN.to_vec(),
        );
        tech_account_id
    };
    pub GetPswapDistributionAccountId: AccountId = {
        let tech_account_id = GetPswapDistributionTechAccountId::get();
        let account_id =
            technical::Pallet::<Runtime>::tech_account_id_to_account_id(&tech_account_id)
                .expect("Failed to get ordinary account id for technical account id.");
        account_id
    };
    pub GetParliamentAccountId: AccountId = hex!("881b87c9f83664b95bd13e2bb40675bfa186287da93becc0b22683334d411e4e").into();
    pub GetXorFeeTechAccountId: TechAccountId = {
        TechAccountId::from_generic_pair(
            xor_fee::TECH_ACCOUNT_PREFIX.to_vec(),
            xor_fee::TECH_ACCOUNT_MAIN.to_vec(),
        )
    };
    pub GetXorFeeAccountId: AccountId = {
        let tech_account_id = GetXorFeeTechAccountId::get();
        technical::Pallet::<Runtime>::tech_account_id_to_account_id(&tech_account_id)
            .expect("Failed to get ordinary account id for technical account id.")
    };
    pub GetXSTPoolPermissionedTechAccountId: TechAccountId = {
        let tech_account_id = TechAccountId::from_generic_pair(
            xst::TECH_ACCOUNT_PREFIX.to_vec(),
            xst::TECH_ACCOUNT_PERMISSIONED.to_vec(),
        );
        tech_account_id
    };
    pub GetXSTPoolPermissionedAccountId: AccountId = {
        let tech_account_id = GetXSTPoolPermissionedTechAccountId::get();
        let account_id =
            technical::Pallet::<Runtime>::tech_account_id_to_account_id(&tech_account_id)
                .expect("Failed to get ordinary account id for technical account id.");
        account_id
    };
    pub GetTrustlessBridgeTechAccountId: TechAccountId = {
        let tech_account_id = TechAccountId::from_generic_pair(
            bridge_types::types::TECH_ACCOUNT_PREFIX.to_vec(),
            bridge_types::types::TECH_ACCOUNT_MAIN.to_vec(),
        );
        tech_account_id
    };
    pub GetTrustlessBridgeAccountId: AccountId = {
        let tech_account_id = GetTrustlessBridgeTechAccountId::get();
        let account_id =
            technical::Pallet::<Runtime>::tech_account_id_to_account_id(&tech_account_id)
                .expect("Failed to get ordinary account id for technical account id.");
        account_id
    };
    pub GetTrustlessBridgeFeesTechAccountId: TechAccountId = {
        let tech_account_id = TechAccountId::from_generic_pair(
            bridge_types::types::TECH_ACCOUNT_PREFIX.to_vec(),
            bridge_types::types::TECH_ACCOUNT_FEES.to_vec(),
        );
        tech_account_id
    };
    pub GetTrustlessBridgeFeesAccountId: AccountId = {
        let tech_account_id = GetTrustlessBridgeFeesTechAccountId::get();
        let account_id =
            technical::Pallet::<Runtime>::tech_account_id_to_account_id(&tech_account_id)
                .expect("Failed to get ordinary account id for technical account id.");
        account_id
    };
    pub GetTreasuryTechAccountId: TechAccountId = {
        let tech_account_id = TechAccountId::from_generic_pair(
            bridge_types::types::TECH_ACCOUNT_TREASURY_PREFIX.to_vec(),
            bridge_types::types::TECH_ACCOUNT_MAIN.to_vec(),
        );
        tech_account_id
    };
    pub GetTreasuryAccountId: AccountId = {
        let tech_account_id = GetTreasuryTechAccountId::get();
        let account_id =
            technical::Pallet::<Runtime>::tech_account_id_to_account_id(&tech_account_id)
                .expect("Failed to get ordinary account id for technical account id.");
        account_id
    };
}

#[cfg(feature = "reduced-pswap-reward-periods")]
parameter_types! {
    pub const GetDefaultSubscriptionFrequency: BlockNumber = 150;
    pub const GetBurnUpdateFrequency: BlockNumber = 150;
}

#[cfg(not(feature = "reduced-pswap-reward-periods"))]
parameter_types! {
    pub const GetDefaultSubscriptionFrequency: BlockNumber = 14400;
    pub const GetBurnUpdateFrequency: BlockNumber = 14400;
}

pub struct RuntimeOnPswapBurnedAggregator;

impl OnPswapBurned for RuntimeOnPswapBurnedAggregator {
    fn on_pswap_burned(distribution: common::PswapRemintInfo) {
        VestedRewards::on_pswap_burned(distribution);
    }
}

impl farming::Config for Runtime {
    const PSWAP_PER_DAY: Balance = FARMING_PSWAP_PER_DAY;
    const REFRESH_FREQUENCY: BlockNumber = FARMING_REFRESH_FREQUENCY;
    const VESTING_COEFF: u32 = FARMING_VESTING_COEFF;
    const VESTING_FREQUENCY: BlockNumber = FARMING_VESTING_FREQUENCY;
    const BLOCKS_PER_DAY: BlockNumber = 1 * DAYS;
    type RuntimeCall = RuntimeCall;
    type SchedulerOriginCaller = OriginCaller;
    type Scheduler = Scheduler;
    type RewardDoublingAssets = FarmingRewardDoublingAssets;
    type WeightInfo = ();
}

impl pswap_distribution::Config for Runtime {
    const PSWAP_BURN_PERCENT: Percent = PSWAP_BURN_PERCENT;
    type RuntimeEvent = RuntimeEvent;
    type GetIncentiveAssetId = GetPswapAssetId;
    type GetXSTAssetId = GetXstAssetId;
    type LiquidityProxy = LiquidityProxy;
    type CompatBalance = Balance;
    type GetDefaultSubscriptionFrequency = GetDefaultSubscriptionFrequency;
    type GetBurnUpdateFrequency = GetBurnUpdateFrequency;
    type GetTechnicalAccountId = GetPswapDistributionAccountId;
    type EnsureDEXManager = DEXManager;
    type OnPswapBurnedAggregator = RuntimeOnPswapBurnedAggregator;
    type WeightInfo = pswap_distribution::weights::SubstrateWeight<Runtime>;
    type GetParliamentAccountId = GetParliamentAccountId;
    type PoolXykPallet = PoolXYK;
    type BuyBackHandler = liquidity_proxy::LiquidityProxyBuyBackHandler<Runtime, GetBuyBackDexId>;
}

parameter_types! {
    pub GetMbcReservesTechAccountId: TechAccountId = {
        let tech_account_id = TechAccountId::from_generic_pair(
            multicollateral_bonding_curve_pool::TECH_ACCOUNT_PREFIX.to_vec(),
            multicollateral_bonding_curve_pool::TECH_ACCOUNT_RESERVES.to_vec(),
        );
        tech_account_id
    };
    pub GetMbcReservesAccountId: AccountId = {
        let tech_account_id = GetMbcReservesTechAccountId::get();
        let account_id =
            technical::Pallet::<Runtime>::tech_account_id_to_account_id(&tech_account_id)
                .expect("Failed to get ordinary account id for technical account id.");
        account_id
    };
    pub GetMbcPoolRewardsTechAccountId: TechAccountId = {
        let tech_account_id = TechAccountId::from_generic_pair(
            multicollateral_bonding_curve_pool::TECH_ACCOUNT_PREFIX.to_vec(),
            multicollateral_bonding_curve_pool::TECH_ACCOUNT_REWARDS.to_vec(),
        );
        tech_account_id
    };
    pub GetMbcPoolRewardsAccountId: AccountId = {
        let tech_account_id = GetMbcPoolRewardsTechAccountId::get();
        let account_id =
            technical::Pallet::<Runtime>::tech_account_id_to_account_id(&tech_account_id)
                .expect("Failed to get ordinary account id for technical account id.");
        account_id
    };
    pub GetMbcPoolFreeReservesTechAccountId: TechAccountId = {
        let tech_account_id = TechAccountId::from_generic_pair(
            multicollateral_bonding_curve_pool::TECH_ACCOUNT_PREFIX.to_vec(),
            multicollateral_bonding_curve_pool::TECH_ACCOUNT_FREE_RESERVES.to_vec(),
        );
        tech_account_id
    };
    pub GetMbcPoolFreeReservesAccountId: AccountId = {
        let tech_account_id = GetMbcPoolFreeReservesTechAccountId::get();
        let account_id =
            technical::Pallet::<Runtime>::tech_account_id_to_account_id(&tech_account_id)
                .expect("Failed to get ordinary account id for technical account id.");
        account_id
    };
    pub GetMarketMakerRewardsTechAccountId: TechAccountId = {
        let tech_account_id = TechAccountId::from_generic_pair(
            vested_rewards::TECH_ACCOUNT_PREFIX.to_vec(),
            vested_rewards::TECH_ACCOUNT_MARKET_MAKERS.to_vec(),
        );
        tech_account_id
    };
    pub GetMarketMakerRewardsAccountId: AccountId = {
        let tech_account_id = GetMarketMakerRewardsTechAccountId::get();
        let account_id =
            technical::Pallet::<Runtime>::tech_account_id_to_account_id(&tech_account_id)
                .expect("Failed to get ordinary account id for technical account id.");
        account_id
    };
    pub GetFarmingRewardsTechAccountId: TechAccountId = {
        let tech_account_id = TechAccountId::from_generic_pair(
            vested_rewards::TECH_ACCOUNT_PREFIX.to_vec(),
            vested_rewards::TECH_ACCOUNT_FARMING.to_vec(),
        );
        tech_account_id
    };
    pub GetFarmingRewardsAccountId: AccountId = {
        let tech_account_id = GetFarmingRewardsTechAccountId::get();
        let account_id =
            technical::Pallet::<Runtime>::tech_account_id_to_account_id(&tech_account_id)
                .expect("Failed to get ordinary account id for technical account id.");
        account_id
    };
    pub GetTBCBuyBackXSTPercent: Fixed = fixed!(0.025);
}

impl multicollateral_bonding_curve_pool::Config for Runtime {
    type RuntimeEvent = RuntimeEvent;
    type LiquidityProxy = LiquidityProxy;
    type EnsureDEXManager = DEXManager;
    type EnsureTradingPairExists = TradingPair;
    type PriceToolsPallet = PriceTools;
    type VestedRewardsPallet = VestedRewards;
    type WeightInfo = multicollateral_bonding_curve_pool::weights::SubstrateWeight<Runtime>;
    type BuyBackHandler = liquidity_proxy::LiquidityProxyBuyBackHandler<Runtime, GetBuyBackDexId>;
    type BuyBackXSTPercent = GetTBCBuyBackXSTPercent;
}

parameter_types! {
    pub const GetXstPoolConversionAssetId: AssetId = GetXstAssetId::get();
}

impl xst::Config for Runtime {
    type RuntimeEvent = RuntimeEvent;
    type GetSyntheticBaseAssetId = GetXstPoolConversionAssetId;
    type GetXSTPoolPermissionedTechAccountId = GetXSTPoolPermissionedTechAccountId;
    type EnsureDEXManager = DEXManager;
    type PriceToolsPallet = PriceTools;
    type WeightInfo = xst::weights::SubstrateWeight<Runtime>;
<<<<<<< HEAD
=======
    type Oracle = OracleProxy;
    type Symbol = <Runtime as band::Config>::Symbol;
>>>>>>> 145ae2e3
}

parameter_types! {
    pub const MaxKeys: u32 = 10_000;
    pub const MaxPeerInHeartbeats: u32 = 10_000;
    pub const MaxPeerDataEncodingSize: u32 = 1_000;
}

impl pallet_im_online::Config for Runtime {
    type AuthorityId = ImOnlineId;
    type RuntimeEvent = RuntimeEvent;
    type ValidatorSet = Historical;
    type NextSessionRotation = Babe;
    type ReportUnresponsiveness = Offences;
    type UnsignedPriority = ImOnlineUnsignedPriority;
    type WeightInfo = ();
    type MaxKeys = MaxKeys;
    type MaxPeerInHeartbeats = MaxPeerInHeartbeats;
    type MaxPeerDataEncodingSize = MaxPeerDataEncodingSize;
}

impl pallet_offences::Config for Runtime {
    type RuntimeEvent = RuntimeEvent;
    type IdentificationTuple = pallet_session::historical::IdentificationTuple<Self>;
    type OnOffenceHandler = Staking;
}

impl vested_rewards::Config for Runtime {
    const BLOCKS_PER_DAY: BlockNumber = 1 * DAYS;
    type RuntimeEvent = RuntimeEvent;
    type GetBondingCurveRewardsAccountId = GetMbcPoolRewardsAccountId;
    type GetFarmingRewardsAccountId = GetFarmingRewardsAccountId;
    type GetMarketMakerRewardsAccountId = GetMarketMakerRewardsAccountId;
    type WeightInfo = vested_rewards::weights::SubstrateWeight<Runtime>;
}

impl price_tools::Config for Runtime {
    type RuntimeEvent = RuntimeEvent;
    type LiquidityProxy = LiquidityProxy;
    type WeightInfo = price_tools::weights::SubstrateWeight<Runtime>;
}

impl pallet_randomness_collective_flip::Config for Runtime {}

#[cfg(not(feature = "ready-to-test"))] // Basic impl for session keys
impl pallet_beefy::Config for Runtime {
    type BeefyId = BeefyId;
    type MaxAuthorities = MaxAuthorities;
    type OnNewValidatorSet = ();
}

#[cfg(feature = "ready-to-test")] // Bridges
impl pallet_beefy::Config for Runtime {
    type BeefyId = BeefyId;
    type MaxAuthorities = MaxAuthorities;
    type OnNewValidatorSet = MmrLeaf;
}

#[cfg(feature = "ready-to-test")] // Bridges
impl pallet_mmr::Config for Runtime {
    const INDEXING_PREFIX: &'static [u8] = b"mmr";
    type Hashing = Keccak256;
    type Hash = <Keccak256 as sp_runtime::traits::Hash>::Output;
    type OnNewRoot = pallet_beefy_mmr::DepositBeefyDigest<Runtime>;
    type WeightInfo = ();
    type LeafData = pallet_beefy_mmr::Pallet<Runtime>;
}

#[cfg(feature = "ready-to-test")] // Bridges
impl leaf_provider::Config for Runtime {
    type RuntimeEvent = RuntimeEvent;
    type Hashing = Keccak256;
    type Hash = <Keccak256 as sp_runtime::traits::Hash>::Output;
    type Randomness = pallet_babe::RandomnessFromTwoEpochsAgo<Self>;
}

#[cfg(feature = "ready-to-test")] // Bridges
parameter_types! {
    /// Version of the produced MMR leaf.
    ///
    /// The version consists of two parts;
    /// - `major` (3 bits)
    /// - `minor` (5 bits)
    ///
    /// `major` should be updated only if decoding the previous MMR Leaf format from the payload
    /// is not possible (i.e. backward incompatible change).
    /// `minor` should be updated if fields are added to the previous MMR Leaf, which given SCALE
    /// encoding does not prevent old leafs from being decoded.
    ///
    /// Hence we expect `major` to be changed really rarely (think never).
    /// See [`MmrLeafVersion`] type documentation for more details.
    pub LeafVersion: MmrLeafVersion = MmrLeafVersion::new(0, 0);
}

#[cfg(feature = "ready-to-test")] // Bridges
impl pallet_beefy_mmr::Config for Runtime {
    type LeafVersion = LeafVersion;
    type BeefyAuthorityToMerkleLeaf = pallet_beefy_mmr::BeefyEcdsaToEthereum;
    type LeafExtra =
        LeafExtraData<<Self as leaf_provider::Config>::Hash, <Self as frame_system::Config>::Hash>;
    type BeefyDataProvider = leaf_provider::Pallet<Runtime>;
}

parameter_types! {
    pub const CeresPerDay: Balance = balance!(6.66666666667);
    pub const CeresAssetId: AssetId = common::AssetId32::from_bytes
        (hex!("008bcfd2387d3fc453333557eecb0efe59fcba128769b2feefdd306e98e66440"));
    pub const MaximumCeresInStakingPool: Balance = balance!(14400);
}

impl ceres_launchpad::Config for Runtime {
    const MILLISECONDS_PER_DAY: Moment = 86_400_000;
    type RuntimeEvent = RuntimeEvent;
    type WeightInfo = ceres_launchpad::weights::SubstrateWeight<Runtime>;
}

impl ceres_staking::Config for Runtime {
    const BLOCKS_PER_ONE_DAY: BlockNumber = 1 * DAYS;
    type RuntimeEvent = RuntimeEvent;
    type CeresPerDay = CeresPerDay;
    type CeresAssetId = CeresAssetId;
    type MaximumCeresInStakingPool = MaximumCeresInStakingPool;
    type WeightInfo = ceres_staking::weights::SubstrateWeight<Runtime>;
}

impl ceres_liquidity_locker::Config for Runtime {
    const BLOCKS_PER_ONE_DAY: BlockNumber = 1 * DAYS;
    type RuntimeEvent = RuntimeEvent;
    type XYKPool = PoolXYK;
    type DemeterFarmingPlatform = DemeterFarmingPlatform;
    type CeresAssetId = CeresAssetId;
    type WeightInfo = ceres_liquidity_locker::weights::SubstrateWeight<Runtime>;
}

impl ceres_token_locker::Config for Runtime {
    type RuntimeEvent = RuntimeEvent;
    type CeresAssetId = CeresAssetId;
    type WeightInfo = ceres_token_locker::weights::SubstrateWeight<Runtime>;
}

impl ceres_governance_platform::Config for Runtime {
    type RuntimeEvent = RuntimeEvent;
    type CeresAssetId = CeresAssetId;
    type WeightInfo = ceres_governance_platform::weights::SubstrateWeight<Runtime>;
}

parameter_types! {
    pub const DemeterAssetId: AssetId = common::DEMETER_ASSET_ID;
}

impl demeter_farming_platform::Config for Runtime {
    type RuntimeEvent = RuntimeEvent;
    type DemeterAssetId = DemeterAssetId;
    const BLOCKS_PER_HOUR_AND_A_HALF: BlockNumber = 3 * HOURS / 2;
    type WeightInfo = demeter_farming_platform::weights::SubstrateWeight<Runtime>;
}

impl oracle_proxy::Config for Runtime {
    type Symbol = Symbol;
    type RuntimeEvent = RuntimeEvent;
    type WeightInfo = oracle_proxy::weights::SubstrateWeight<Runtime>;
    type BandChainOracle = band::Pallet<Runtime>;
}

parameter_types! {
    pub const GetBandRateStalePeriod: Moment = 60*5*1000; // 5 minutes
}

impl band::Config for Runtime {
    type RuntimeEvent = RuntimeEvent;
    type Symbol = Symbol;
    type WeightInfo = band::weights::SubstrateWeight<Runtime>;
    type OnNewSymbolsRelayedHook = oracle_proxy::Pallet<Runtime>;
    type Time = Timestamp;
    type GetBandRateStalePeriod = GetBandRateStalePeriod;
}

parameter_types! {
    pub const HermesAssetId: AssetId = common::HERMES_ASSET_ID;
}

impl hermes_governance_platform::Config for Runtime {
    const MIN_DURATION_OF_POLL: Moment = 172_800_000;
    const MAX_DURATION_OF_POLL: Moment = 604_800_000;
    type RuntimeEvent = RuntimeEvent;
    type HermesAssetId = HermesAssetId;
    type WeightInfo = hermes_governance_platform::weights::SubstrateWeight<Runtime>;
}

#[cfg(feature = "wip")] // order-book
impl order_book::Config for Runtime {
    const MAX_ORDER_LIFETIME: Moment = 30 * (DAYS as Moment) * MILLISECS_PER_BLOCK; // 30 days // TODO: order-book clarify
    const MIN_ORDER_LIFETIME: Moment = MILLISECS_PER_BLOCK; // TODO: order-book clarify
    const MAX_PRICE_SHIFT: Perbill = Perbill::from_percent(50); // TODO: order-book clarify
    type RuntimeEvent = RuntimeEvent;
    type OrderId = u128;
    type MaxOpenedLimitOrdersPerUser = ConstU32<1000>; // TODO: order-book clarify
    type MaxLimitOrdersForPrice = ConstU32<10000>; // TODO: order-book clarify
    type MaxSidePriceCount = ConstU32<100000>; // TODO: order-book clarify
    type EnsureTradingPairExists = TradingPair;
    type TradingPairSourceManager = TradingPair;
    type AssetInfoProvider = Assets;
    type DexInfoProvider = DEXManager;
<<<<<<< HEAD
=======
    type Time = Timestamp;
>>>>>>> 145ae2e3
    type WeightInfo = order_book::weights::SubstrateWeight<Runtime>;
}

/// Payload data to be signed when making signed transaction from off-chain workers,
///   inside `create_transaction` function.
pub type SignedPayload = generic::SignedPayload<RuntimeCall, SignedExtra>;

parameter_types! {
    pub const ReferrerWeight: u32 = 10;
    pub const XorBurnedWeight: u32 = 40;
    pub const XorIntoValBurnedWeight: u32 = 50;
    pub const BuyBackXSTPercent: Percent = Percent::from_percent(10);
}

// Ethereum bridge pallets

#[cfg(feature = "ready-to-test")] // EVM bridge
impl dispatch::Config<dispatch::Instance1> for Runtime {
    type RuntimeEvent = RuntimeEvent;
    type NetworkId = EVMChainId;
    type Additional = AdditionalEVMInboundData;
    type OriginOutput =
        bridge_types::types::CallOriginOutput<EVMChainId, H256, AdditionalEVMInboundData>;
    type Origin = RuntimeOrigin;
    type MessageId = bridge_types::types::MessageId;
    type Hashing = Keccak256;
    type Call = RuntimeCall;
    type CallFilter = EVMBridgeCallFilter;
}

#[cfg(feature = "ready-to-test")]
use bridge_types::{EVMChainId, SubNetworkId, CHANNEL_INDEXING_PREFIX, H256};

#[cfg(feature = "ready-to-test")] // Bridges
parameter_types! {
    pub const BridgeMaxMessagePayloadSize: u64 = 256;
    pub const BridgeMaxMessagesPerCommit: u64 = 20;
    pub const BridgeMaxTotalGasLimit: u64 = 5_000_000;
    pub const Decimals: u32 = 12;
}

#[cfg(feature = "ready-to-test")] // EVM bridge
pub struct FeeConverter;

#[cfg(feature = "ready-to-test")] // EVM bridge
impl Convert<U256, Balance> for FeeConverter {
    fn convert(amount: U256) -> Balance {
        common::eth::unwrap_balance(amount, Decimals::get())
            .expect("Should not panic unless runtime is misconfigured")
    }
}

#[cfg(feature = "ready-to-test")] // Bridges
parameter_types! {
    pub const FeeCurrency: AssetId32<PredefinedAssetId> = XOR;
}

#[cfg(feature = "ready-to-test")] // EVM bridge
impl bridge_inbound_channel::Config for Runtime {
    type RuntimeEvent = RuntimeEvent;
    type Verifier = ethereum_light_client::Pallet<Runtime>;
    type MessageDispatch = Dispatch;
    type Hashing = Keccak256;
    type MessageStatusNotifier = BridgeProxy;
    type FeeConverter = FeeConverter;
    type WeightInfo = ();
    type FeeAssetId = FeeCurrency;
    type OutboundChannel = BridgeOutboundChannel;
    type FeeTechAccountId = GetTrustlessBridgeFeesTechAccountId;
    type TreasuryTechAccountId = GetTreasuryTechAccountId;
}

#[cfg(feature = "ready-to-test")] // EVM bridge
impl bridge_outbound_channel::Config for Runtime {
    const INDEXING_PREFIX: &'static [u8] = CHANNEL_INDEXING_PREFIX;
    type RuntimeEvent = RuntimeEvent;
    type Hashing = Keccak256;
    type MaxMessagePayloadSize = BridgeMaxMessagePayloadSize;
    type MaxMessagesPerCommit = BridgeMaxMessagesPerCommit;
    type MaxTotalGasLimit = BridgeMaxTotalGasLimit;
    type FeeCurrency = FeeCurrency;
    type FeeTechAccountId = GetTrustlessBridgeFeesTechAccountId;
    type MessageStatusNotifier = BridgeProxy;
    type AuxiliaryDigestHandler = LeafProvider;
    type WeightInfo = ();
}

#[cfg(feature = "ready-to-test")] // EVM bridge
parameter_types! {
    pub const DescendantsUntilFinalized: u8 = 30;
    pub const VerifyPoW: bool = true;
    // Not as important as some essential transactions (e.g. im_online or similar ones)
    pub EthereumLightClientPriority: TransactionPriority = Perbill::from_percent(10) * TransactionPriority::max_value();
    // We don't want to have not relevant imports be stuck in transaction pool
    // for too long
    pub EthereumLightClientLongevity: TransactionLongevity = EPOCH_DURATION_IN_BLOCKS as u64;
}

#[cfg(feature = "ready-to-test")] // EVM bridge
impl ethereum_light_client::Config for Runtime {
    type RuntimeEvent = RuntimeEvent;
    type DescendantsUntilFinalized = DescendantsUntilFinalized;
    type VerifyPoW = VerifyPoW;
    type WeightInfo = ();
    type UnsignedPriority = EthereumLightClientPriority;
    type UnsignedLongevity = EthereumLightClientLongevity;
    type ImportSignature = Signature;
    type Submitter = <Signature as Verify>::Signer;
}

#[cfg(feature = "ready-to-test")] // EVM bridge
impl eth_app::Config for Runtime {
    type RuntimeEvent = RuntimeEvent;
    type OutboundChannel = BridgeOutboundChannel;
    type CallOrigin = dispatch::EnsureAccount<
        EVMChainId,
        AdditionalEVMInboundData,
        bridge_types::types::CallOriginOutput<EVMChainId, H256, AdditionalEVMInboundData>,
    >;
    type BridgeAccountId = GetTrustlessBridgeAccountId;
    type MessageStatusNotifier = BridgeProxy;
    type Currency = Currencies;
    type AssetRegistry = BridgeAssetRegistryImpl;
    type BalancePrecisionConverter = impls::BalancePrecisionConverter;
    type AssetIdConverter = AssetIdConverter;
    type WeightInfo = ();
}

#[cfg(feature = "ready-to-test")] // EVM bridge
impl erc20_app::Config for Runtime {
    type RuntimeEvent = RuntimeEvent;
    type OutboundChannel = BridgeOutboundChannel;
    type CallOrigin = dispatch::EnsureAccount<
        EVMChainId,
        AdditionalEVMInboundData,
        bridge_types::types::CallOriginOutput<EVMChainId, H256, AdditionalEVMInboundData>,
    >;
    type AppRegistry = BridgeInboundChannel;
    type BridgeAccountId = GetTrustlessBridgeAccountId;
    type MessageStatusNotifier = BridgeProxy;
    type AssetRegistry = BridgeAssetRegistryImpl;
    type BalancePrecisionConverter = impls::BalancePrecisionConverter;
    type AssetIdConverter = AssetIdConverter;
    type Currency = Currencies;
    type WeightInfo = ();
}

#[cfg(feature = "ready-to-test")] // EVM bridge
impl migration_app::Config for Runtime {
    type RuntimeEvent = RuntimeEvent;
    type OutboundChannel = BridgeOutboundChannel;
    type WeightInfo = ();
}

<<<<<<< HEAD
#[cfg(feature = "ready-to-test")] // Bridges
impl evm_bridge_proxy::Config for Runtime {
=======
#[cfg(feature = "wip")] // Bridges
impl bridge_proxy::Config for Runtime {
>>>>>>> 145ae2e3
    type RuntimeEvent = RuntimeEvent;
    type ERC20App = ERC20App;
    type EthApp = EthApp;
    type HashiBridge = EthBridge;
    type SubstrateApp = SubstrateBridgeApp;
    type TimepointProvider = GenericTimepointProvider;
    type WeightInfo = ();
}

#[cfg(feature = "ready-to-test")] // Substrate bridge
impl beefy_light_client::Config for Runtime {
    type RuntimeEvent = RuntimeEvent;
    type Randomness = pallet_babe::RandomnessFromTwoEpochsAgo<Self>;
}

#[cfg(feature = "ready-to-test")] // Substrate bridge
impl dispatch::Config<dispatch::Instance2> for Runtime {
    type RuntimeEvent = RuntimeEvent;
    type NetworkId = SubNetworkId;
    type Additional = ();
    type OriginOutput = bridge_types::types::CallOriginOutput<SubNetworkId, H256, ()>;
    type Origin = RuntimeOrigin;
    type MessageId = bridge_types::types::MessageId;
    type Hashing = Keccak256;
    type Call = DispatchableSubstrateBridgeCall;
    type CallFilter = SubstrateBridgeCallFilter;
}

#[cfg(feature = "ready-to-test")] // Substrate bridge
impl substrate_bridge_channel::inbound::Config for Runtime {
    type RuntimeEvent = RuntimeEvent;
    type Verifier = MultiVerifier;
    type MessageDispatch = SubstrateDispatch;
    type UnsignedPriority = DataSignerPriority;
    type UnsignedLongevity = DataSignerLongevity;
    type WeightInfo = ();
}

#[cfg(feature = "wip")] // Substrate bridge
pub struct MultiVerifier;

#[derive(Clone, Debug, PartialEq, codec::Encode, codec::Decode, scale_info::TypeInfo)]
#[cfg(feature = "wip")] // Substrate bridge
pub enum MultiProof {
    Beefy(<BeefyLightClient as Verifier>::Proof),
    Multisig(<MultisigVerifier as Verifier>::Proof),
}

#[cfg(feature = "wip")] // Substrate bridge
impl Verifier for MultiVerifier {
    type Proof = MultiProof;

    fn verify(
        network_id: bridge_types::GenericNetworkId,
        message: H256,
        proof: &Self::Proof,
    ) -> frame_support::pallet_prelude::DispatchResult {
        match proof {
            MultiProof::Beefy(proof) => BeefyLightClient::verify(network_id, message, proof),
            MultiProof::Multisig(proof) => MultisigVerifier::verify(network_id, message, proof),
        }
    }
}

#[cfg(feature = "wip")] // Bridge
pub struct GenericTimepointProvider;

#[cfg(feature = "wip")] // Bridge
impl bridge_types::traits::TimepointProvider for GenericTimepointProvider {
    fn get_timepoint() -> bridge_types::GenericTimepoint {
        bridge_types::GenericTimepoint::Sora(System::block_number())
    }
}

#[cfg(feature = "ready-to-test")] // Substrate bridge
impl substrate_bridge_channel::outbound::Config for Runtime {
    const INDEXING_PREFIX: &'static [u8] = CHANNEL_INDEXING_PREFIX;
    type RuntimeEvent = RuntimeEvent;
    type Hashing = Keccak256;
    type MessageStatusNotifier = BridgeProxy;
    type MaxMessagePayloadSize = BridgeMaxMessagePayloadSize;
    type MaxMessagesPerCommit = BridgeMaxMessagesPerCommit;
    type AuxiliaryDigestHandler = LeafProvider;
    type AssetId = AssetId;
    type Balance = Balance;
    type TimepointProvider = GenericTimepointProvider;
    type WeightInfo = ();
}

<<<<<<< HEAD
#[cfg(feature = "ready-to-test")] // Substrate bridge
=======
#[cfg(feature = "wip")] // Substrate bridge
pub struct AssetIdConverter;

#[cfg(feature = "wip")] // Substrate bridge
impl Convert<AssetId, H256> for AssetIdConverter {
    fn convert(a: AssetId) -> H256 {
        a.code.into()
    }
}

#[cfg(feature = "wip")] // Substrate bridge
>>>>>>> 145ae2e3
impl substrate_bridge_app::Config for Runtime {
    type RuntimeEvent = RuntimeEvent;
    type OutboundChannel = SubstrateBridgeOutboundChannel;
    type CallOrigin = dispatch::EnsureAccount<
        SubNetworkId,
        (),
        bridge_types::types::CallOriginOutput<SubNetworkId, H256, ()>,
    >;
    type MessageStatusNotifier = BridgeProxy;
    type BridgeAccountId = GetTrustlessBridgeAccountId;
    type Currency = Currencies;
    type AssetRegistry = BridgeAssetRegistryImpl;
    type AccountIdConverter = sp_runtime::traits::Identity;
    type AssetIdConverter = AssetIdConverter;
    type BalancePrecisionConverter = impls::BalancePrecisionConverter;
    type WeightInfo = ();
}

#[cfg(feature = "wip")] // Substrate bridge
parameter_types! {
    pub const BridgeMaxPeers: u32 = 50;
    // Not as important as some essential transactions (e.g. im_online or similar ones)
    pub DataSignerPriority: TransactionPriority = Perbill::from_percent(10) * TransactionPriority::max_value();
    // We don't want to have not relevant imports be stuck in transaction pool
    // for too long
    pub DataSignerLongevity: TransactionLongevity = EPOCH_DURATION_IN_BLOCKS as u64;
}

#[cfg(feature = "wip")] // Substrate bridge
impl bridge_data_signer::Config for Runtime {
    type RuntimeEvent = RuntimeEvent;
    type OutboundChannel = SubstrateBridgeOutboundChannel;
    type CallOrigin = dispatch::EnsureAccount<
        SubNetworkId,
        (),
        bridge_types::types::CallOriginOutput<SubNetworkId, H256, ()>,
    >;
    type MaxPeers = BridgeMaxPeers;
    type UnsignedPriority = DataSignerPriority;
    type UnsignedLongevity = DataSignerLongevity;
}

#[cfg(feature = "wip")] // Substrate bridge
impl multisig_verifier::Config for Runtime {
    type RuntimeEvent = RuntimeEvent;
    type CallOrigin = dispatch::EnsureAccount<
        SubNetworkId,
        (),
        bridge_types::types::CallOriginOutput<SubNetworkId, H256, ()>,
    >;
    type OutboundChannel = SubstrateBridgeOutboundChannel;
    type MaxPeers = BridgeMaxPeers;
}

construct_runtime! {
    pub enum Runtime where
        Block = Block,
        NodeBlock = opaque::Block,
        UncheckedExtrinsic = UncheckedExtrinsic
    {
        System: frame_system::{Pallet, Call, Storage, Config, Event<T>} = 0,

        Babe: pallet_babe::{Pallet, Call, Storage, Config, ValidateUnsigned} = 14,

        Timestamp: pallet_timestamp::{Pallet, Call, Storage, Inherent} = 1,
        // Balances in native currency - XOR.
        Balances: pallet_balances::{Pallet, Storage, Config<T>, Event<T>} = 2,
        RandomnessCollectiveFlip: pallet_randomness_collective_flip::{Pallet, Storage} = 4,
        TransactionPayment: pallet_transaction_payment::{Pallet, Storage, Event<T>} = 5,
        Permissions: permissions::{Pallet, Call, Storage, Config<T>, Event<T>} = 6,
        Referrals: referrals::{Pallet, Call, Storage} = 7,
        Rewards: rewards::{Pallet, Call, Config<T>, Storage, Event<T>} = 8,
        XorFee: xor_fee::{Pallet, Call, Storage, Event<T>} = 9,
        BridgeMultisig: bridge_multisig::{Pallet, Call, Storage, Config<T>, Event<T>} = 10,
        Utility: pallet_utility::{Pallet, Call, Event} = 11,

        // Consensus and staking.
        Authorship: pallet_authorship::{Pallet, Storage} = 16,
        Staking: pallet_staking::{Pallet, Call, Config<T>, Storage, Event<T>} = 17,
        Offences: pallet_offences::{Pallet, Storage, Event} = 37,
        Historical: pallet_session_historical::{Pallet} = 13,
        Session: pallet_session::{Pallet, Call, Storage, Event, Config<T>} = 12,
        Grandpa: pallet_grandpa::{Pallet, Call, Storage, Config, Event} = 15,
        ImOnline: pallet_im_online::{Pallet, Call, Storage, Event<T>, ValidateUnsigned, Config<T>} = 36,

        // Non-native tokens - everything apart of XOR.
        Tokens: tokens::{Pallet, Storage, Config<T>, Event<T>} = 18,
        // Unified interface for XOR and non-native tokens.
        Currencies: currencies::{Pallet} = 19,
        TradingPair: trading_pair::{Pallet, Call, Storage, Config<T>, Event<T>} = 20,
        Assets: assets::{Pallet, Call, Storage, Config<T>, Event<T>} = 21,
        DEXManager: dex_manager::{Pallet, Storage, Config<T>} = 22,
        MulticollateralBondingCurvePool: multicollateral_bonding_curve_pool::{Pallet, Call, Storage, Config<T>, Event<T>} = 23,
        Technical: technical::{Pallet, Call, Config<T>, Event<T>, Storage} = 24,
        PoolXYK: pool_xyk::{Pallet, Call, Storage, Event<T>} = 25,
        LiquidityProxy: liquidity_proxy::{Pallet, Call, Event<T>} = 26,
        Council: pallet_collective::<Instance1>::{Pallet, Call, Storage, Origin<T>, Event<T>, Config<T>} = 27,
        TechnicalCommittee: pallet_collective::<Instance2>::{Pallet, Call, Storage, Origin<T>, Event<T>, Config<T>} = 28,
        Democracy: pallet_democracy::{Pallet, Call, Storage, Config<T>, Event<T>} = 29,
        DEXAPI: dex_api::{Pallet, Call, Storage, Config} = 30,
        EthBridge: eth_bridge::{Pallet, Call, Storage, Config<T>, Event<T>} = 31,
        PswapDistribution: pswap_distribution::{Pallet, Call, Storage, Config<T>, Event<T>} = 32,
        Multisig: pallet_multisig::{Pallet, Call, Storage, Event<T>} = 33,
        Scheduler: pallet_scheduler::{Pallet, Call, Storage, Event<T>} = 34,
        IrohaMigration: iroha_migration::{Pallet, Call, Storage, Config<T>, Event<T>} = 35,
        TechnicalMembership: pallet_membership::<Instance1>::{Pallet, Call, Storage, Event<T>, Config<T>} = 38,
        ElectionsPhragmen: pallet_elections_phragmen::{Pallet, Call, Storage, Event<T>, Config<T>} = 39,
        VestedRewards: vested_rewards::{Pallet, Call, Storage, Event<T>} = 40,
        Identity: pallet_identity::{Pallet, Call, Storage, Event<T>} = 41,
        Farming: farming::{Pallet, Storage} = 42,
        XSTPool: xst::{Pallet, Call, Storage, Config<T>, Event<T>} = 43,
        PriceTools: price_tools::{Pallet, Storage, Event<T>} = 44,
        CeresStaking: ceres_staking::{Pallet, Call, Storage, Event<T>} = 45,
        CeresLiquidityLocker: ceres_liquidity_locker::{Pallet, Call, Storage, Event<T>} = 46,
        CeresTokenLocker: ceres_token_locker::{Pallet, Call, Storage, Event<T>} = 47,
        CeresGovernancePlatform: ceres_governance_platform::{Pallet, Call, Storage, Event<T>} = 48,
        CeresLaunchpad: ceres_launchpad::{Pallet, Call, Storage, Event<T>} = 49,
        DemeterFarmingPlatform: demeter_farming_platform::{Pallet, Call, Storage, Event<T>} = 50,
        // Provides a semi-sorted list of nominators for staking.
        BagsList: pallet_bags_list::{Pallet, Call, Storage, Event<T>} = 51,
        ElectionProviderMultiPhase: pallet_election_provider_multi_phase::{Pallet, Call, Storage, Event<T>, ValidateUnsigned} = 52,
        Band: band::{Pallet, Call, Storage, Event<T>} = 53,
        OracleProxy: oracle_proxy::{Pallet, Call, Storage, Event<T>} = 54,
        HermesGovernancePlatform: hermes_governance_platform::{Pallet, Call, Storage, Event<T>} = 55,
        Preimage: pallet_preimage::{Pallet, Call, Storage, Event<T>} = 56,

        #[cfg(feature = "wip")] // order-book
        OrderBook: order_book::{Pallet, Call, Storage, Event<T>} = 57,

        // Trustless bridges
        #[cfg(feature = "ready-to-test")] // Bridges
        Mmr: pallet_mmr::{Pallet, Storage} = 90,
        // In production needed for session keys
        Beefy: pallet_beefy::{Pallet, Config<T>, Storage} = 91,
        #[cfg(feature = "ready-to-test")] // Bridges
        MmrLeaf: pallet_beefy_mmr::{Pallet, Storage} = 92,
        #[cfg(feature = "ready-to-test")] // Bridges
        LeafProvider: leaf_provider::{Pallet, Storage, Event<T>} = 99,
        // TODO: rename to BridgeProxy
<<<<<<< HEAD
        #[cfg(feature = "ready-to-test")] // Bridges
        EvmBridgeProxy: evm_bridge_proxy::{Pallet, Call, Storage, Event} = 103,
=======
        #[cfg(feature = "wip")] // Bridges
        BridgeProxy: bridge_proxy::{Pallet, Call, Storage, Event} = 103,
>>>>>>> 145ae2e3

        // Trustless EVM bridge
        #[cfg(feature = "ready-to-test")] // EVM bridge
        EthereumLightClient: ethereum_light_client::{Pallet, Call, Storage, Event<T>, Config, ValidateUnsigned} = 93,
        #[cfg(feature = "ready-to-test")] // EVM bridge
        BridgeInboundChannel: bridge_inbound_channel::{Pallet, Call, Config, Storage, Event<T>} = 96,
        #[cfg(feature = "ready-to-test")] // EVM bridge
        BridgeOutboundChannel: bridge_outbound_channel::{Pallet, Config<T>, Storage, Event<T>} = 97,
        #[cfg(feature = "ready-to-test")] // EVM bridge
        Dispatch: dispatch::<Instance1>::{Pallet, Storage, Event<T>, Origin<T>} = 98,
        #[cfg(feature = "ready-to-test")] // EVM bridge
        EthApp: eth_app::{Pallet, Call, Storage, Event<T>, Config<T>} = 100,
        #[cfg(feature = "ready-to-test")] // EVM bridge
        ERC20App: erc20_app::{Pallet, Call, Storage, Event<T>, Config<T>} = 101,
        #[cfg(feature = "ready-to-test")] // EVM bridge
        MigrationApp: migration_app::{Pallet, Call, Storage, Event<T>, Config} = 102,

        // Substrate bridge
        #[cfg(feature = "ready-to-test")] // Substrate bridge
        BeefyLightClient: beefy_light_client::{Pallet, Call, Storage, Event<T>, Config} = 104,
<<<<<<< HEAD
        #[cfg(feature = "ready-to-test")] // Substrate bridge
        SubstrateBridgeInboundChannel: substrate_bridge_channel::inbound::{Pallet, Call, Config, Storage, Event<T>} = 106,
        #[cfg(feature = "ready-to-test")] // Substrate bridge
=======
        #[cfg(feature = "wip")] // Substrate bridge
        SubstrateBridgeInboundChannel: substrate_bridge_channel::inbound::{Pallet, Call, Storage, Event<T>, ValidateUnsigned} = 106,
        #[cfg(feature = "wip")] // Substrate bridge
>>>>>>> 145ae2e3
        SubstrateBridgeOutboundChannel: substrate_bridge_channel::outbound::{Pallet, Config<T>, Storage, Event<T>} = 107,
        #[cfg(feature = "ready-to-test")] // Substrate bridge
        SubstrateDispatch: dispatch::<Instance2>::{Pallet, Storage, Event<T>, Origin<T>} = 108,
        #[cfg(feature = "ready-to-test")] // Substrate bridge
        SubstrateBridgeApp: substrate_bridge_app::{Pallet, Config<T>, Storage, Event<T>, Call} = 109,
        #[cfg(feature = "wip")] // Substrate bridge
        BridgeDataSigner: bridge_data_signer::{Pallet, Storage, Event<T>, Call, ValidateUnsigned} = 110,
        #[cfg(feature = "wip")] // Substrate bridge
        MultisigVerifier: multisig_verifier::{Pallet, Storage, Event<T>, Call, Config} = 111,

        // Dev
        #[cfg(feature = "private-net")]
        Sudo: pallet_sudo::{Pallet, Call, Storage, Config<T>, Event<T>} = 3,

        // Available only for test net
        #[cfg(feature = "private-net")]
        Faucet: faucet::{Pallet, Call, Config<T>, Event<T>} = 80,
    }
}

// This is needed, because the compiler automatically places `Serialize` bound
// when `derive` is used, but the method is never actually used
#[cfg(feature = "std")]
impl Serialize for Runtime {
    fn serialize<S>(
        &self,
        _serializer: S,
    ) -> Result<<S as Serializer>::Ok, <S as Serializer>::Error>
    where
        S: Serializer,
    {
        unreachable!("we never serialize runtime; qed")
    }
}

/// The address format for describing accounts.
pub type Address = AccountId;
/// Block header type as expected by this runtime.
pub type Header = generic::Header<BlockNumber, BlakeTwo256>;
/// Block type as expected by this runtime.
pub type Block = generic::Block<Header, UncheckedExtrinsic>;
/// A Block signed with a Justification
pub type SignedBlock = generic::SignedBlock<Block>;
/// BlockId type as expected by this runtime.
pub type BlockId = generic::BlockId<Block>;
/// The SignedExtension to the basic transaction logic.
pub type SignedExtra = (
    frame_system::CheckSpecVersion<Runtime>,
    frame_system::CheckTxVersion<Runtime>,
    frame_system::CheckGenesis<Runtime>,
    frame_system::CheckEra<Runtime>,
    frame_system::CheckNonce<Runtime>,
    frame_system::CheckWeight<Runtime>,
    ChargeTransactionPayment<Runtime>,
);
/// Unchecked extrinsic type as expected by this runtime.
pub type UncheckedExtrinsic =
    generic::UncheckedExtrinsic<Address, RuntimeCall, Signature, SignedExtra>;
/// Extrinsic type that has already been checked.
pub type CheckedExtrinsic = generic::CheckedExtrinsic<AccountId, RuntimeCall, SignedExtra>;
/// Executive: handles dispatch to the various modules.
pub type Executive = frame_executive::Executive<
    Runtime,
    Block,
    frame_system::ChainContext<Runtime>,
    Runtime,
    AllPalletsWithSystem,
    migrations::Migrations,
>;

#[cfg(feature = "ready-to-test")] // Bridges
pub type MmrHashing = <Runtime as pallet_mmr::Config>::Hashing;

impl_runtime_apis! {
    impl sp_api::Core<Block> for Runtime {
        fn version() -> RuntimeVersion {
            VERSION
        }

        fn execute_block(block: Block) {
            Executive::execute_block(block)
        }

        fn initialize_block(header: &<Block as BlockT>::Header) {
            Executive::initialize_block(header)
        }
    }

    impl sp_api::Metadata<Block> for Runtime {
        fn metadata() -> OpaqueMetadata {
            OpaqueMetadata::new(Runtime::metadata().into())
        }
    }

    impl sp_block_builder::BlockBuilder<Block> for Runtime {
        fn apply_extrinsic(
            extrinsic: <Block as BlockT>::Extrinsic,
        ) -> ApplyExtrinsicResult {
            Executive::apply_extrinsic(extrinsic)
        }

        fn finalize_block() -> <Block as BlockT>::Header {
            Executive::finalize_block()
        }

        fn inherent_extrinsics(data: sp_inherents::InherentData) -> Vec<<Block as BlockT>::Extrinsic> {
            data.create_extrinsics()
        }

        fn check_inherents(block: Block, data: sp_inherents::InherentData) -> sp_inherents::CheckInherentsResult {
            data.check_extrinsics(&block)
        }

        // fn random_seed() -> <Block as BlockT>::Hash {
        //     RandomnessCollectiveFlip::random_seed()
        // }
    }

    impl sp_transaction_pool::runtime_api::TaggedTransactionQueue<Block> for Runtime {
        fn validate_transaction(
            source: TransactionSource,
            tx: <Block as BlockT>::Extrinsic,
            block_hash: <Block as BlockT>::Hash,
        ) -> TransactionValidity {
            Executive::validate_transaction(source, tx, block_hash)
        }
    }

    impl sp_offchain::OffchainWorkerApi<Block> for Runtime {
        fn offchain_worker(header: &<Block as BlockT>::Header) {
            Executive::offchain_worker(header)
        }
    }

    impl sp_session::SessionKeys<Block> for Runtime {
        fn decode_session_keys(
            encoded: Vec<u8>,
        ) -> Option<Vec<(Vec<u8>, sp_core::crypto::KeyTypeId)>> {
            opaque::SessionKeys::decode_into_raw_public_keys(&encoded)
        }

        fn generate_session_keys(seed: Option<Vec<u8>>) -> Vec<u8> {
            opaque::SessionKeys::generate(seed)
        }
    }

    impl pallet_transaction_payment_rpc_runtime_api::TransactionPaymentApi<
        Block,
        Balance,
    > for Runtime {
        fn query_info(uxt: <Block as BlockT>::Extrinsic, len: u32) -> pallet_transaction_payment_rpc_runtime_api::RuntimeDispatchInfo<Balance> {
            let maybe_dispatch_info = XorFee::query_info(&uxt, len);
            let output = match maybe_dispatch_info {
                Some(dispatch_info) => dispatch_info,
                _ => TransactionPayment::query_info(uxt, len),
            };
            output
        }

        fn query_fee_details(uxt: <Block as BlockT>::Extrinsic, len: u32) -> pallet_transaction_payment_rpc_runtime_api::FeeDetails<Balance> {
            let maybe_fee_details = XorFee::query_fee_details(&uxt, len);
            let output = match maybe_fee_details {
                Some(fee_details) => fee_details,
                _ => TransactionPayment::query_fee_details(uxt, len),
            };
            output
        }

        fn query_weight_to_fee(weight: Weight) -> Balance {
            TransactionPayment::weight_to_fee(weight)
        }

        fn query_length_to_fee(length: u32) -> Balance {
            TransactionPayment::length_to_fee(length)
        }
    }

    impl dex_manager_runtime_api::DEXManagerAPI<Block, DEXId> for Runtime {
        fn list_dex_ids() -> Vec<DEXId> {
            DEXManager::list_dex_ids()
        }
    }

    impl dex_runtime_api::DEXAPI<
        Block,
        AssetId,
        DEXId,
        Balance,
        LiquiditySourceType,
        SwapVariant,
    > for Runtime {
        #[cfg_attr(not(feature = "private-net"), allow(unused))]
        fn quote(
            dex_id: DEXId,
            liquidity_source_type: LiquiditySourceType,
            input_asset_id: AssetId,
            output_asset_id: AssetId,
            desired_input_amount: BalanceWrapper,
            swap_variant: SwapVariant,
        ) -> Option<dex_runtime_api::SwapOutcomeInfo<Balance>> {
            #[cfg(feature = "private-net")]
            {
                DEXAPI::quote(
                    &LiquiditySourceId::new(dex_id, liquidity_source_type),
                    &input_asset_id,
                    &output_asset_id,
                    QuoteAmount::with_variant(swap_variant, desired_input_amount.into()),
                    true,
                ).ok().map(|(sa, _)| dex_runtime_api::SwapOutcomeInfo::<Balance> { amount: sa.amount, fee: sa.fee})
            }
            #[cfg(not(feature = "private-net"))]
            {
                // Mainnet should not be able to access liquidity source quote directly, to avoid arbitrage exploits.
                None
            }
        }

        fn can_exchange(
            dex_id: DEXId,
            liquidity_source_type: LiquiditySourceType,
            input_asset_id: AssetId,
            output_asset_id: AssetId,
        ) -> bool {
            DEXAPI::can_exchange(
                &LiquiditySourceId::new(dex_id, liquidity_source_type),
                &input_asset_id,
                &output_asset_id,
            )
        }

        fn list_supported_sources() -> Vec<LiquiditySourceType> {
            DEXAPI::get_supported_types()
        }
    }

    impl trading_pair_runtime_api::TradingPairAPI<Block, DEXId, common::TradingPair<AssetId>, AssetId, LiquiditySourceType> for Runtime {
        fn list_enabled_pairs(dex_id: DEXId) -> Vec<common::TradingPair<AssetId>> {
            // TODO: error passing PR fixes this crunch return
            TradingPair::list_trading_pairs(&dex_id).unwrap_or(Vec::new())
        }

        fn is_pair_enabled(dex_id: DEXId, asset_id_a: AssetId, asset_id_b: AssetId) -> bool {
            // TODO: error passing PR fixes this crunch return
            TradingPair::is_trading_pair_enabled(&dex_id, &asset_id_a, &asset_id_b).unwrap_or(false)
                || TradingPair::is_trading_pair_enabled(&dex_id, &asset_id_b, &asset_id_a).unwrap_or(false)
        }

        fn list_enabled_sources_for_pair(
            dex_id: DEXId,
            base_asset_id: AssetId,
            target_asset_id: AssetId,
        ) -> Vec<LiquiditySourceType> {
            // TODO: error passing PR fixes this crunch return
            TradingPair::list_enabled_sources_for_trading_pair(&dex_id, &base_asset_id, &target_asset_id).map(|bts| bts.into_iter().collect::<Vec<_>>()).unwrap_or(Vec::new())
        }

        fn is_source_enabled_for_pair(
            dex_id: DEXId,
            base_asset_id: AssetId,
            target_asset_id: AssetId,
            source_type: LiquiditySourceType,
        ) -> bool {
            // TODO: error passing PR fixes this crunch return
            TradingPair::is_source_enabled_for_trading_pair(&dex_id, &base_asset_id, &target_asset_id, source_type).unwrap_or(false)
        }
    }

    impl assets_runtime_api::AssetsAPI<Block, AccountId, AssetId, Balance, AssetSymbol, AssetName, BalancePrecision, ContentSource, Description> for Runtime {
        fn free_balance(account_id: AccountId, asset_id: AssetId) -> Option<assets_runtime_api::BalanceInfo<Balance>> {
            Assets::free_balance(&asset_id, &account_id).ok().map(|balance|
                assets_runtime_api::BalanceInfo::<Balance> {
                    balance: balance.clone(),
                }
            )
        }

        fn usable_balance(account_id: AccountId, asset_id: AssetId) -> Option<assets_runtime_api::BalanceInfo<Balance>> {
            let usable_balance = if asset_id == <Runtime as currencies::Config>::GetNativeCurrencyId::get() {
                Balances::usable_balance(account_id)
            } else {
                let account_data = Tokens::accounts(account_id, asset_id);
                account_data.free.saturating_sub(account_data.frozen)
            };
            Some(assets_runtime_api::BalanceInfo { balance: usable_balance })
        }

        fn total_balance(account_id: AccountId, asset_id: AssetId) -> Option<assets_runtime_api::BalanceInfo<Balance>> {
            Assets::total_balance(&asset_id, &account_id).ok().map(|balance|
                assets_runtime_api::BalanceInfo::<Balance> {
                    balance: balance.clone(),
                }
            )
        }

        fn total_supply(asset_id: AssetId) -> Option<assets_runtime_api::BalanceInfo<Balance>> {
            Assets::total_issuance(&asset_id).ok().map(|balance|
                assets_runtime_api::BalanceInfo::<Balance> {
                    balance: balance.clone(),
                }
            )
        }

        fn list_asset_ids() -> Vec<AssetId> {
            Assets::list_registered_asset_ids()
        }

        fn list_asset_infos() -> Vec<assets_runtime_api::AssetInfo<AssetId, AssetSymbol, AssetName, u8, ContentSource, Description>> {
            Assets::list_registered_asset_infos().into_iter().map(|(asset_id, symbol, name, precision, is_mintable, content_source, description)|
                assets_runtime_api::AssetInfo::<AssetId, AssetSymbol, AssetName, BalancePrecision, ContentSource, Description> {
                    asset_id,
                    symbol,
                    name,
                    precision,
                    is_mintable,
                    content_source,
                    description
                }
            ).collect()
        }

        fn get_asset_info(asset_id: AssetId) -> Option<assets_runtime_api::AssetInfo<AssetId, AssetSymbol, AssetName, BalancePrecision, ContentSource, Description>> {
            let (symbol, name, precision, is_mintable, content_source, description) = Assets::get_asset_info(&asset_id);
            Some(assets_runtime_api::AssetInfo::<AssetId, AssetSymbol, AssetName, BalancePrecision, ContentSource, Description> {
                asset_id,
                symbol,
                name,
                precision,
                is_mintable,
                content_source,
                description
            })
        }

        fn get_asset_content_src(asset_id: AssetId) -> Option<ContentSource> {
            Assets::get_asset_content_src(&asset_id)
        }
    }

    impl
        eth_bridge_runtime_api::EthBridgeRuntimeApi<
            Block,
            sp_core::H256,
            SignatureParams,
            AccountId,
            AssetKind,
            AssetId,
            sp_core::H160,
            OffchainRequest<Runtime>,
            RequestStatus,
            OutgoingRequestEncoded,
            NetworkId,
            BalancePrecision,
        > for Runtime
    {
        fn get_requests(
            hashes: Vec<sp_core::H256>,
            network_id: Option<NetworkId>,
            redirect_finished_load_requests: bool,
        ) -> Result<
            Vec<(
                OffchainRequest<Runtime>,
                RequestStatus,
            )>,
            DispatchError,
        > {
            EthBridge::get_requests(&hashes, network_id, redirect_finished_load_requests)
        }

        fn get_approved_requests(
            hashes: Vec<sp_core::H256>,
            network_id: Option<NetworkId>
        ) -> Result<
            Vec<(
                OutgoingRequestEncoded,
                Vec<SignatureParams>,
            )>,
            DispatchError,
        > {
            EthBridge::get_approved_requests(&hashes, network_id)
        }

        fn get_approvals(
            hashes: Vec<sp_core::H256>,
            network_id: Option<NetworkId>
        ) -> Result<Vec<Vec<SignatureParams>>, DispatchError> {
            EthBridge::get_approvals(&hashes, network_id)
        }

        fn get_account_requests(account_id: AccountId, status_filter: Option<RequestStatus>) -> Result<Vec<(NetworkId, sp_core::H256)>, DispatchError> {
            EthBridge::get_account_requests(&account_id, status_filter)
        }

        fn get_registered_assets(
            network_id: Option<NetworkId>
        ) -> Result<Vec<(
                AssetKind,
                (AssetId, BalancePrecision),
                Option<(sp_core::H160, BalancePrecision)
        >)>, DispatchError> {
            EthBridge::get_registered_assets(network_id)
        }
    }

    impl iroha_migration_runtime_api::IrohaMigrationAPI<Block> for Runtime {
        fn needs_migration(iroha_address: String) -> bool {
            IrohaMigration::needs_migration(&iroha_address)
        }
    }

    #[cfg(feature = "ready-to-test")] // Substrate bridge
    impl beefy_light_client_runtime_api::BeefyLightClientAPI<Block, beefy_light_client::BitField> for Runtime {
        fn get_random_bitfield(network_id: SubNetworkId, prior: beefy_light_client::BitField, num_of_validators: u32) -> beefy_light_client::BitField {
            let len = prior.len() as usize;
            BeefyLightClient::create_random_bit_field(network_id, prior, num_of_validators).unwrap_or(beefy_light_client::BitField::with_capacity(len))
        }
    }

    impl liquidity_proxy_runtime_api::LiquidityProxyAPI<
        Block,
        DEXId,
        AssetId,
        Balance,
        SwapVariant,
        LiquiditySourceType,
        FilterMode,
    > for Runtime {
        fn quote(
            dex_id: DEXId,
            input_asset_id: AssetId,
            output_asset_id: AssetId,
            amount: BalanceWrapper,
            swap_variant: SwapVariant,
            selected_source_types: Vec<LiquiditySourceType>,
            filter_mode: FilterMode,
        ) -> Option<liquidity_proxy_runtime_api::SwapOutcomeInfo<Balance, AssetId>> {
            if LiquidityProxy::is_forbidden_filter(&input_asset_id, &output_asset_id, &selected_source_types, &filter_mode) {
                return None;
            }

            LiquidityProxy::inner_quote(
                dex_id,
                &input_asset_id,
                &output_asset_id,
                QuoteAmount::with_variant(swap_variant, amount.into()),
                LiquiditySourceFilter::with_mode(dex_id, filter_mode, selected_source_types),
                false,
                true,
            ).ok().map(|(quote_info, _)| liquidity_proxy_runtime_api::SwapOutcomeInfo::<Balance, AssetId> {
                amount: quote_info.outcome.amount,
                amount_without_impact: quote_info.amount_without_impact.unwrap_or(0),
                fee: quote_info.outcome.fee,
                rewards: quote_info.rewards.into_iter()
                                .map(|(amount, currency, reason)| liquidity_proxy_runtime_api::RewardsInfo::<Balance, AssetId> {
                                    amount,
                                    currency,
                                    reason
                                }).collect(),
                route: quote_info.path
                })
        }

        fn is_path_available(
            dex_id: DEXId,
            input_asset_id: AssetId,
            output_asset_id: AssetId
        ) -> bool {
            LiquidityProxy::is_path_available(
                dex_id, input_asset_id, output_asset_id
            ).unwrap_or(false)
        }

        fn list_enabled_sources_for_path(
            dex_id: DEXId,
            input_asset_id: AssetId,
            output_asset_id: AssetId,
        ) -> Vec<LiquiditySourceType> {
            LiquidityProxy::list_enabled_sources_for_path_with_xyk_forbidden(
                dex_id, input_asset_id, output_asset_id
            ).unwrap_or(Vec::new())
        }
    }

    impl oracle_proxy_runtime_api::OracleProxyAPI<
        Block,
        Symbol,
        ResolveTime
    > for Runtime {
        fn quote(symbol: Symbol) -> Result<Option<oracle_proxy_runtime_api::RateInfo>, DispatchError>  {
            let rate_wrapped = <
                OracleProxy as common::DataFeed<Symbol, common::Rate, ResolveTime>
            >::quote(&symbol);
            match rate_wrapped {
                Ok(rate) => Ok(rate.map(|rate| oracle_proxy_runtime_api::RateInfo{
                    value: rate.value,
                    last_updated: rate.last_updated
                })),
                Err(e) => Err(e)
            }
        }

        fn list_enabled_symbols() -> Result<Vec<(Symbol, ResolveTime)>, DispatchError> {
            <
                OracleProxy as common::DataFeed<Symbol, common::Rate, ResolveTime>
            >::list_enabled_symbols()
        }
    }

    impl pswap_distribution_runtime_api::PswapDistributionAPI<
        Block,
        AccountId,
        Balance,
    > for Runtime {
        fn claimable_amount(
            account_id: AccountId,
        ) -> pswap_distribution_runtime_api::BalanceInfo<Balance> {
            let claimable = PswapDistribution::claimable_amount(&account_id).unwrap_or(0);
            pswap_distribution_runtime_api::BalanceInfo::<Balance> {
                balance: claimable
            }
        }
    }

    impl rewards_runtime_api::RewardsAPI<Block, sp_core::H160, Balance> for Runtime {
        fn claimables(eth_address: sp_core::H160) -> Vec<rewards_runtime_api::BalanceInfo<Balance>> {
            Rewards::claimables(&eth_address).into_iter().map(|balance| rewards_runtime_api::BalanceInfo::<Balance> { balance }).collect()
        }
    }

    impl sp_consensus_babe::BabeApi<Block> for Runtime {
            fn configuration() -> sp_consensus_babe::BabeConfiguration {
                    // The choice of `c` parameter (where `1 - c` represents the
                    // probability of a slot being empty), is done in accordance to the
                    // slot duration and expected target block time, for safely
                    // resisting network delays of maximum two seconds.
                    // <https://research.web3.foundation/en/latest/polkadot/BABE/Babe/#6-practical-results>
                    sp_consensus_babe::BabeConfiguration {
                            slot_duration: Babe::slot_duration(),
                            epoch_length: EpochDuration::get(),
                            c: PRIMARY_PROBABILITY,
                            authorities: Babe::authorities().to_vec(),
                            randomness: Babe::randomness(),
                            allowed_slots: sp_consensus_babe::AllowedSlots::PrimaryAndSecondaryVRFSlots,
                    }
            }

            fn current_epoch() -> sp_consensus_babe::Epoch {
                Babe::current_epoch()
            }

            fn current_epoch_start() -> sp_consensus_babe::Slot {
                Babe::current_epoch_start()
            }

            fn next_epoch() -> sp_consensus_babe::Epoch {
                Babe::next_epoch()
            }

            fn generate_key_ownership_proof(
                    _slot_number: sp_consensus_babe::Slot,
                    authority_id: sp_consensus_babe::AuthorityId,
            ) -> Option<sp_consensus_babe::OpaqueKeyOwnershipProof> {
                    use codec::Encode;
                    Historical::prove((sp_consensus_babe::KEY_TYPE, authority_id))
                            .map(|p| p.encode())
                            .map(sp_consensus_babe::OpaqueKeyOwnershipProof::new)
            }

            fn submit_report_equivocation_unsigned_extrinsic(
                    equivocation_proof: sp_consensus_babe::EquivocationProof<<Block as BlockT>::Header>,
                    key_owner_proof: sp_consensus_babe::OpaqueKeyOwnershipProof,
            ) -> Option<()> {
                    let key_owner_proof = key_owner_proof.decode()?;
                    Babe::submit_unsigned_equivocation_report(
                            equivocation_proof,
                            key_owner_proof,
                    )
            }
    }

    impl frame_system_rpc_runtime_api::AccountNonceApi<Block, AccountId, Index> for Runtime {
        fn account_nonce(account: AccountId) -> Index {
            System::account_nonce(account)
        }
    }

    // For BEEFY gadget
    impl sp_beefy::BeefyApi<Block> for Runtime {
        fn validator_set() -> Option<sp_beefy::ValidatorSet<BeefyId>> {
            #[cfg(not(feature = "ready-to-test"))]
            return None;

            #[cfg(feature = "ready-to-test")] // Bridges
            Beefy::validator_set()
        }
    }

    impl mmr::MmrApi<Block, Hash, BlockNumber> for Runtime {
        fn mmr_root() -> Result<Hash, mmr::Error> {
            #[cfg(not(feature = "ready-to-test"))]
            return Err(mmr::Error::PalletNotIncluded);

            #[cfg(feature = "ready-to-test")] // Bridges
            Ok(Mmr::mmr_root())
        }

        fn mmr_leaf_count() -> Result<mmr::LeafIndex, mmr::Error> {
            #[cfg(not(feature = "ready-to-test"))]
            return Err(mmr::Error::PalletNotIncluded);

            #[cfg(feature = "ready-to-test")] // Bridges
            Ok(Mmr::mmr_leaves())
        }

        fn generate_proof(
            _block_numbers: Vec<BlockNumber>,
            _best_known_block_number: Option<BlockNumber>,
        ) -> Result<(Vec<mmr::EncodableOpaqueLeaf>, mmr::Proof<Hash>), mmr::Error> {
            #[cfg(not(feature = "ready-to-test"))]
            return Err(mmr::Error::PalletNotIncluded);

            #[cfg(feature = "ready-to-test")] // Bridges
            Mmr::generate_proof(_block_numbers, _best_known_block_number).map(
                |(leaves, proof)| {
                    (
                        leaves
                            .into_iter()
                            .map(|leaf| mmr::EncodableOpaqueLeaf::from_leaf(&leaf))
                            .collect(),
                        proof,
                    )
                },
            )
        }

        fn verify_proof(_leaves: Vec<mmr::EncodableOpaqueLeaf>, _proof: mmr::Proof<Hash>)
            -> Result<(), mmr::Error>
        {
            #[cfg(not(feature = "ready-to-test"))]
            return Err(mmr::Error::PalletNotIncluded);

            #[cfg(feature = "ready-to-test")] // Bridges
            {
                pub type MmrLeaf = <<Runtime as pallet_mmr::Config>::LeafData as mmr::LeafDataProvider>::LeafData;
                let leaves = _leaves.into_iter().map(|leaf|
                    leaf.into_opaque_leaf()
                    .try_decode()
                    .ok_or(mmr::Error::Verify)).collect::<Result<Vec<MmrLeaf>, mmr::Error>>()?;
                Mmr::verify_leaves(leaves, _proof)
            }
        }

        fn verify_proof_stateless(
            _root: Hash,
            _leaves: Vec<mmr::EncodableOpaqueLeaf>,
            _proof: mmr::Proof<Hash>
        ) -> Result<(), mmr::Error> {
            #[cfg(not(feature = "ready-to-test"))]
            return Err(mmr::Error::PalletNotIncluded);

            #[cfg(feature = "ready-to-test")] // Bridges
            {
                let nodes = _leaves.into_iter().map(|leaf|mmr::DataOrHash::Data(leaf.into_opaque_leaf())).collect();
                pallet_mmr::verify_leaves_proof::<MmrHashing, _>(_root, nodes, _proof)
            }
        }
    }

    impl fg_primitives::GrandpaApi<Block> for Runtime {
        fn grandpa_authorities() -> GrandpaAuthorityList {
            Grandpa::grandpa_authorities()
        }

        fn current_set_id() -> fg_primitives::SetId {
            Grandpa::current_set_id()
        }

        fn submit_report_equivocation_unsigned_extrinsic(
            equivocation_proof: fg_primitives::EquivocationProof<
                <Block as BlockT>::Hash,
                NumberFor<Block>,
            >,
            key_owner_proof: fg_primitives::OpaqueKeyOwnershipProof,
        ) -> Option<()> {
            let key_owner_proof = key_owner_proof.decode()?;
            Grandpa::submit_unsigned_equivocation_report(
                equivocation_proof,
                key_owner_proof,
            )
        }

        fn generate_key_ownership_proof(
            _set_id: fg_primitives::SetId,
            authority_id: GrandpaId,
        ) -> Option<fg_primitives::OpaqueKeyOwnershipProof> {
            use codec::Encode;
            Historical::prove((fg_primitives::KEY_TYPE, authority_id))
                .map(|p| p.encode())
                .map(fg_primitives::OpaqueKeyOwnershipProof::new)
        }
    }

    #[cfg(feature = "ready-to-test")] // Bridges
    impl leaf_provider_runtime_api::LeafProviderAPI<Block> for Runtime {
        fn latest_digest() -> Option<bridge_types::types::AuxiliaryDigest> {
                LeafProvider::latest_digest().map(|logs| bridge_types::types::AuxiliaryDigest{ logs })
        }

    }

<<<<<<< HEAD
    #[cfg(feature = "ready-to-test")] // Bridges
    impl evm_bridge_proxy_runtime_api::EvmBridgeProxyAPI<Block, AssetId> for Runtime {
        fn list_apps(network_id: bridge_types::EVMChainId) -> Vec<bridge_types::types::BridgeAppInfo> {
            EvmBridgeProxy::list_apps(network_id)
=======
    #[cfg(feature = "wip")] // Bridges
    impl bridge_proxy_runtime_api::BridgeProxyAPI<Block, AssetId> for Runtime {
        fn list_apps() -> Vec<bridge_types::types::BridgeAppInfo> {
            BridgeProxy::list_apps()
>>>>>>> 145ae2e3
        }

        fn list_supported_assets(network_id: bridge_types::GenericNetworkId) -> Vec<bridge_types::types::BridgeAssetInfo> {
            BridgeProxy::list_supported_assets(network_id)
        }
    }

    #[cfg(feature = "runtime-benchmarks")]
    impl frame_benchmarking::Benchmark<Block> for Runtime {
        fn benchmark_metadata(extra: bool) -> (
            Vec<frame_benchmarking::BenchmarkList>,
            Vec<frame_support::traits::StorageInfo>,
        ) {
            use frame_benchmarking::{list_benchmark, Benchmarking, BenchmarkList};
            use frame_support::traits::StorageInfoTrait;

            use liquidity_proxy_benchmarking::Pallet as LiquidityProxyBench;
            use pool_xyk_benchmarking::Pallet as XYKPoolBench;
            use pswap_distribution_benchmarking::Pallet as PswapDistributionBench;
            use ceres_liquidity_locker_benchmarking::Pallet as CeresLiquidityLockerBench;
            use demeter_farming_platform_benchmarking::Pallet as DemeterFarmingPlatformBench;
            use xst_benchmarking::Pallet as XSTPoolBench;

            let mut list = Vec::<BenchmarkList>::new();

            list_benchmark!(list, extra, assets, Assets);
            #[cfg(feature = "private-net")]
            list_benchmark!(list, extra, faucet, Faucet);
            list_benchmark!(list, extra, farming, Farming);
            list_benchmark!(list, extra, iroha_migration, IrohaMigration);
            list_benchmark!(list, extra, liquidity_proxy, LiquidityProxyBench::<Runtime>);
            list_benchmark!(list, extra, multicollateral_bonding_curve_pool, MulticollateralBondingCurvePool);
            list_benchmark!(list, extra, pswap_distribution, PswapDistributionBench::<Runtime>);
            list_benchmark!(list, extra, rewards, Rewards);
            list_benchmark!(list, extra, trading_pair, TradingPair);
            list_benchmark!(list, extra, pool_xyk, XYKPoolBench::<Runtime>);
            list_benchmark!(list, extra, eth_bridge, EthBridge);
            list_benchmark!(list, extra, vested_rewards, VestedRewards);
            list_benchmark!(list, extra, price_tools, PriceTools);
            list_benchmark!(list, extra, xor_fee, XorFee);
            list_benchmark!(list, extra, referrals, Referrals);
            list_benchmark!(list, extra, ceres_staking, CeresStaking);
            list_benchmark!(list, extra, hermes_governance_platform, HermesGovernancePlatform);
            list_benchmark!(list, extra, ceres_liquidity_locker, CeresLiquidityLockerBench::<Runtime>);
            list_benchmark!(list, extra, ceres_token_locker, CeresTokenLocker);
            list_benchmark!(list, extra, ceres_governance_platform, CeresGovernancePlatform);
            list_benchmark!(list, extra, ceres_launchpad, CeresLaunchpad);
            list_benchmark!(list, extra, demeter_farming_platform, DemeterFarmingPlatformBench::<Runtime>);
            list_benchmark!(list, extra, band, Band);
            list_benchmark!(list, extra, xst, XSTPoolBench::<Runtime>);
            list_benchmark!(list, extra, oracle_proxy, OracleProxy);

            #[cfg(feature = "wip")] // order-book
            list_benchmark!(list, extra, order_book, OrderBook);

            // Trustless bridge
<<<<<<< HEAD
            #[cfg(feature = "ready-to-test")] // EVM bridge
            list_benchmark!(list, extra, ethereum_light_client, EthereumLightClient);
            #[cfg(feature = "ready-to-test")] // EVM bridge
            list_benchmark!(list, extra, bridge_inbound_channel, BridgeInboundChannel);
            #[cfg(feature = "ready-to-test")] // EVM bridge
            list_benchmark!(list, extra, bridge_outbound_channel, BridgeOutboundChannel);
            #[cfg(feature = "ready-to-test")] // EVM bridge
            list_benchmark!(list, extra, eth_app, EthApp);
            #[cfg(feature = "ready-to-test")] // EVM bridge
            list_benchmark!(list, extra, erc20_app, ERC20App);
            #[cfg(feature = "ready-to-test")] // EVM bridge
            list_benchmark!(list, extra, migration_app, MigrationApp);
            #[cfg(feature = "ready-to-test")] // Bridges
            list_benchmark!(list, extra, evm_bridge_proxy, EvmBridgeProxy);
=======
            #[cfg(feature = "wip")] // EVM bridge
            list_benchmark!(list, extra, ethereum_light_client, EthereumLightClient);
            #[cfg(feature = "wip")] // EVM bridge
            list_benchmark!(list, extra, bridge_inbound_channel, BridgeInboundChannel);
            #[cfg(feature = "wip")] // EVM bridge
            list_benchmark!(list, extra, bridge_outbound_channel, BridgeOutboundChannel);
            #[cfg(feature = "wip")] // EVM bridge
            list_benchmark!(list, extra, eth_app, EthApp);
            #[cfg(feature = "wip")] // EVM bridge
            list_benchmark!(list, extra, erc20_app, ERC20App);
            #[cfg(feature = "wip")] // EVM bridge
            list_benchmark!(list, extra, migration_app, MigrationApp);
            #[cfg(feature = "wip")] // Bridges
            list_benchmark!(list, extra, evm_bridge_proxy, BridgeProxy);
>>>>>>> 145ae2e3

            let storage_info = AllPalletsWithSystem::storage_info();

            return (list, storage_info)
        }

        fn dispatch_benchmark(
            config: frame_benchmarking::BenchmarkConfig
        ) -> Result<Vec<frame_benchmarking::BenchmarkBatch>, sp_runtime::RuntimeString> {
            use frame_benchmarking::{Benchmarking, BenchmarkBatch, add_benchmark, TrackedStorageKey};

            use liquidity_proxy_benchmarking::Pallet as LiquidityProxyBench;
            use pool_xyk_benchmarking::Pallet as XYKPoolBench;
            use pswap_distribution_benchmarking::Pallet as PswapDistributionBench;
            use ceres_liquidity_locker_benchmarking::Pallet as CeresLiquidityLockerBench;
            use demeter_farming_platform_benchmarking::Pallet as DemeterFarmingPlatformBench;
            use xst_benchmarking::Pallet as XSTPoolBench;

            impl liquidity_proxy_benchmarking::Config for Runtime {}
            impl pool_xyk_benchmarking::Config for Runtime {}
            impl pswap_distribution_benchmarking::Config for Runtime {}
            impl ceres_liquidity_locker_benchmarking::Config for Runtime {}
            impl xst_benchmarking::Config for Runtime {}

            let whitelist: Vec<TrackedStorageKey> = vec![
                // Block Number
                hex_literal::hex!("26aa394eea5630e07c48ae0c9558cef702a5c1b19ab7a04f536c519aca4983ac").to_vec().into(),
                // Total Issuance
                hex_literal::hex!("c2261276cc9d1f8598ea4b6a74b15c2f57c875e4cff74148e4628f264b974c80").to_vec().into(),
                // Execution Phase
                hex_literal::hex!("26aa394eea5630e07c48ae0c9558cef7ff553b5a9862a516939d82b3d3d8661a").to_vec().into(),
                // Event Count
                hex_literal::hex!("26aa394eea5630e07c48ae0c9558cef70a98fdbe9ce6c55837576c60c7af3850").to_vec().into(),
                // System Events
                hex_literal::hex!("26aa394eea5630e07c48ae0c9558cef780d41e5e16056765bc8461851072c9d7").to_vec().into(),
                // Treasury Account
                hex_literal::hex!("26aa394eea5630e07c48ae0c9558cef7b99d880ec681799c0cf30e8886371da95ecffd7b6c0f78751baa9d281e0bfa3a6d6f646c70792f74727372790000000000000000000000000000000000000000").to_vec().into(),
            ];

            let mut batches = Vec::<BenchmarkBatch>::new();
            let params = (&config, &whitelist);

            add_benchmark!(params, batches, assets, Assets);
            #[cfg(feature = "private-net")]
            add_benchmark!(params, batches, faucet, Faucet);
            add_benchmark!(params, batches, farming, Farming);
            add_benchmark!(params, batches, iroha_migration, IrohaMigration);
            add_benchmark!(params, batches, liquidity_proxy, LiquidityProxyBench::<Runtime>);
            add_benchmark!(params, batches, multicollateral_bonding_curve_pool, MulticollateralBondingCurvePool);
            add_benchmark!(params, batches, pswap_distribution, PswapDistributionBench::<Runtime>);
            add_benchmark!(params, batches, rewards, Rewards);
            add_benchmark!(params, batches, trading_pair, TradingPair);
            add_benchmark!(params, batches, pool_xyk, XYKPoolBench::<Runtime>);
            add_benchmark!(params, batches, eth_bridge, EthBridge);
            add_benchmark!(params, batches, vested_rewards, VestedRewards);
            add_benchmark!(params, batches, price_tools, PriceTools);
            add_benchmark!(params, batches, xor_fee, XorFee);
            add_benchmark!(params, batches, referrals, Referrals);
            add_benchmark!(params, batches, ceres_staking, CeresStaking);
            add_benchmark!(params, batches, ceres_liquidity_locker, CeresLiquidityLockerBench::<Runtime>);
            add_benchmark!(params, batches, ceres_token_locker, CeresTokenLocker);
            add_benchmark!(params, batches, ceres_governance_platform, CeresGovernancePlatform);
            add_benchmark!(params, batches, ceres_launchpad, CeresLaunchpad);
            add_benchmark!(params, batches, demeter_farming_platform, DemeterFarmingPlatformBench::<Runtime>);
            add_benchmark!(params, batches, band, Band);
            add_benchmark!(params, batches, xst, XSTPoolBench::<Runtime>);
            add_benchmark!(params, batches, hermes_governance_platform, HermesGovernancePlatform);
            add_benchmark!(params, batches, oracle_proxy, OracleProxy);

            #[cfg(feature = "wip")] // order-book
            add_benchmark!(params, batches, order_book, OrderBook);

            // Trustless bridge
<<<<<<< HEAD
            #[cfg(feature = "ready-to-test")] // EVM bridge
            add_benchmark!(params, batches, ethereum_light_client, EthereumLightClient);
            #[cfg(feature = "ready-to-test")] // EVM bridge
            add_benchmark!(params, batches, bridge_inbound_channel, BridgeInboundChannel);
            #[cfg(feature = "ready-to-test")] // EVM bridge
            add_benchmark!(params, batches, bridge_outbound_channel, BridgeOutboundChannel);
            #[cfg(feature = "ready-to-test")] // EVM bridge
            add_benchmark!(params, batches, eth_app, EthApp);
            #[cfg(feature = "ready-to-test")] // EVM bridge
            add_benchmark!(params, batches, erc20_app, ERC20App);
            #[cfg(feature = "ready-to-test")] // EVM bridge
            add_benchmark!(params, batches, migration_app, MigrationApp);
            #[cfg(feature = "ready-to-test")] // Bridges
            add_benchmark!(params, batches, evm_bridge_proxy, EvmBridgeProxy);
=======
            #[cfg(feature = "wip")] // EVM bridge
            add_benchmark!(params, batches, ethereum_light_client, EthereumLightClient);
            #[cfg(feature = "wip")] // EVM bridge
            add_benchmark!(params, batches, bridge_inbound_channel, BridgeInboundChannel);
            #[cfg(feature = "wip")] // EVM bridge
            add_benchmark!(params, batches, bridge_outbound_channel, BridgeOutboundChannel);
            #[cfg(feature = "wip")] // EVM bridge
            add_benchmark!(params, batches, eth_app, EthApp);
            #[cfg(feature = "wip")] // EVM bridge
            add_benchmark!(params, batches, erc20_app, ERC20App);
            #[cfg(feature = "wip")] // EVM bridge
            add_benchmark!(params, batches, migration_app, MigrationApp);
            #[cfg(feature = "wip")] // Bridges
            add_benchmark!(params, batches, evm_bridge_proxy, BridgeProxy);
>>>>>>> 145ae2e3

            if batches.is_empty() { return Err("Benchmark not found for this pallet.".into()) }
            Ok(batches)
        }
    }

    impl vested_rewards_runtime_api::VestedRewardsApi<Block, AccountId, AssetId, Balance, CrowdloanTag> for Runtime {
        fn crowdloan_claimable(tag: CrowdloanTag, account_id: AccountId, asset_id: AssetId) -> Option<vested_rewards_runtime_api::BalanceInfo<Balance>> {
            let balance = VestedRewards::get_claimable_crowdloan_reward(&tag, &account_id, &asset_id)?;
            Some(vested_rewards_runtime_api::BalanceInfo::<Balance> {
                balance
            })
        }

        fn crowdloan_lease(tag: CrowdloanTag) -> Option<vested_rewards_runtime_api::CrowdloanLease> {
            let crowdloan_info = vested_rewards::CrowdloanInfos::<Runtime>::get(&tag)?;

            Some(vested_rewards_runtime_api::CrowdloanLease {
                start_block: crowdloan_info.start_block as u128,
                total_days: crowdloan_info.length as u128 / DAYS as u128,
                blocks_per_day: DAYS as u128,
            })
        }
    }

    impl farming_runtime_api::FarmingApi<Block, AssetId> for Runtime {
        fn reward_doubling_assets() -> Vec<AssetId> {
            Farming::reward_doubling_assets()
        }
    }

    #[cfg(feature = "try-runtime")]
    impl frame_try_runtime::TryRuntime<Block> for Runtime {
        fn on_runtime_upgrade(checks: frame_try_runtime::UpgradeCheckSelect) -> (Weight, Weight) {
            log::info!("try-runtime::on_runtime_upgrade");
            let weight = Executive::try_runtime_upgrade(checks).unwrap();
            (weight, BlockWeights::get().max_block)
        }

        fn execute_block(
            block: Block,
            state_root_check: bool,
            signature_check: bool,
            select: frame_try_runtime::TryStateSelect,
        ) -> Weight {
            // NOTE: intentional unwrap: we don't want to propagate the error backwards, and want to
            // have a backtrace here.
            Executive::try_execute_block(block, state_root_check, signature_check, select).unwrap()
        }
    }
}<|MERGE_RESOLUTION|>--- conflicted
+++ resolved
@@ -34,7 +34,7 @@
 
 extern crate alloc;
 use alloc::string::String;
-#[cfg(feature = "wip")] // Substrate bridge
+#[cfg(feature = "ready-to-test")] // Substrate bridge
 use bridge_types::traits::Verifier;
 
 mod bags_thresholds;
@@ -63,16 +63,11 @@
 };
 use common::prelude::constants::{BIG_FEE, SMALL_FEE};
 use common::prelude::QuoteAmount;
-<<<<<<< HEAD
 use common::Description;
+use common::GetMarketInfo;
 #[cfg(feature = "ready-to-test")]
-use common::{AssetId32, PredefinedAssetId, XOR};
-=======
-#[cfg(feature = "wip")]
 use common::{AssetId32, PredefinedAssetId};
-use common::{Description, GetMarketInfo};
 use common::{XOR, XST, XSTUSD};
->>>>>>> 145ae2e3
 use constants::currency::deposit;
 use constants::time::*;
 use frame_support::weights::ConstantMultiplier;
@@ -259,17 +254,10 @@
     spec_name: create_runtime_str!("sora-substrate"),
     impl_name: create_runtime_str!("sora-substrate"),
     authoring_version: 1,
-<<<<<<< HEAD
     spec_version: 53,
     impl_version: 1,
     apis: RUNTIME_API_VERSIONS,
     transaction_version: 53,
-=======
-    spec_version: 51,
-    impl_version: 1,
-    apis: RUNTIME_API_VERSIONS,
-    transaction_version: 51,
->>>>>>> 145ae2e3
     state_version: 0,
 };
 
@@ -995,11 +983,8 @@
     type OnPoolCreated = (PswapDistribution, Farming);
     type OnPoolReservesChanged = PriceTools;
     type WeightInfo = pool_xyk::weights::SubstrateWeight<Runtime>;
-<<<<<<< HEAD
-=======
     type XSTMarketInfo = XSTPool;
     type GetTradingPairRestrictedFlag = GetTradingPairRestrictedFlag;
->>>>>>> 145ae2e3
 }
 
 parameter_types! {
@@ -1573,14 +1558,6 @@
     type NetworkId = NetworkId;
     type GetEthNetworkId = GetEthNetworkId;
     type WeightInfo = eth_bridge::weights::SubstrateWeight<Runtime>;
-<<<<<<< HEAD
-    type RemovePendingOutgoingRequestsAfter = RemovePendingOutgoingRequestsAfter;
-    type TrackPendingIncomingRequestsAfter = TrackPendingIncomingRequestsAfter;
-    type RemovePeerAccountIds = RemoveTemporaryPeerAccountIds;
-    type SchedulerOriginCaller = OriginCaller;
-    type Scheduler = Scheduler;
-=======
->>>>>>> 145ae2e3
     type WeightToFee = XorFee;
     #[cfg(feature = "pready-to-test")]
     type MessageStatusNotifier = BridgeProxy;
@@ -1827,11 +1804,8 @@
     type EnsureDEXManager = DEXManager;
     type PriceToolsPallet = PriceTools;
     type WeightInfo = xst::weights::SubstrateWeight<Runtime>;
-<<<<<<< HEAD
-=======
     type Oracle = OracleProxy;
     type Symbol = <Runtime as band::Config>::Symbol;
->>>>>>> 145ae2e3
 }
 
 parameter_types! {
@@ -2035,10 +2009,7 @@
     type TradingPairSourceManager = TradingPair;
     type AssetInfoProvider = Assets;
     type DexInfoProvider = DEXManager;
-<<<<<<< HEAD
-=======
     type Time = Timestamp;
->>>>>>> 145ae2e3
     type WeightInfo = order_book::weights::SubstrateWeight<Runtime>;
 }
 
@@ -2163,7 +2134,7 @@
     type Currency = Currencies;
     type AssetRegistry = BridgeAssetRegistryImpl;
     type BalancePrecisionConverter = impls::BalancePrecisionConverter;
-    type AssetIdConverter = AssetIdConverter;
+    type AssetIdConverter = sp_runtime::traits::ConvertInto;
     type WeightInfo = ();
 }
 
@@ -2181,7 +2152,7 @@
     type MessageStatusNotifier = BridgeProxy;
     type AssetRegistry = BridgeAssetRegistryImpl;
     type BalancePrecisionConverter = impls::BalancePrecisionConverter;
-    type AssetIdConverter = AssetIdConverter;
+    type AssetIdConverter = sp_runtime::traits::ConvertInto;
     type Currency = Currencies;
     type WeightInfo = ();
 }
@@ -2193,13 +2164,8 @@
     type WeightInfo = ();
 }
 
-<<<<<<< HEAD
 #[cfg(feature = "ready-to-test")] // Bridges
-impl evm_bridge_proxy::Config for Runtime {
-=======
-#[cfg(feature = "wip")] // Bridges
 impl bridge_proxy::Config for Runtime {
->>>>>>> 145ae2e3
     type RuntimeEvent = RuntimeEvent;
     type ERC20App = ERC20App;
     type EthApp = EthApp;
@@ -2238,17 +2204,17 @@
     type WeightInfo = ();
 }
 
-#[cfg(feature = "wip")] // Substrate bridge
+#[cfg(feature = "ready-to-test")] // Substrate bridge
 pub struct MultiVerifier;
 
 #[derive(Clone, Debug, PartialEq, codec::Encode, codec::Decode, scale_info::TypeInfo)]
-#[cfg(feature = "wip")] // Substrate bridge
+#[cfg(feature = "ready-to-test")] // Substrate bridge
 pub enum MultiProof {
     Beefy(<BeefyLightClient as Verifier>::Proof),
     Multisig(<MultisigVerifier as Verifier>::Proof),
 }
 
-#[cfg(feature = "wip")] // Substrate bridge
+#[cfg(feature = "ready-to-test")] // Substrate bridge
 impl Verifier for MultiVerifier {
     type Proof = MultiProof;
 
@@ -2264,10 +2230,10 @@
     }
 }
 
-#[cfg(feature = "wip")] // Bridge
+#[cfg(feature = "ready-to-test")] // Bridge
 pub struct GenericTimepointProvider;
 
-#[cfg(feature = "wip")] // Bridge
+#[cfg(feature = "ready-to-test")] // Bridge
 impl bridge_types::traits::TimepointProvider for GenericTimepointProvider {
     fn get_timepoint() -> bridge_types::GenericTimepoint {
         bridge_types::GenericTimepoint::Sora(System::block_number())
@@ -2289,21 +2255,17 @@
     type WeightInfo = ();
 }
 
-<<<<<<< HEAD
+// #[cfg(feature = "wip")] // Substrate bridge
+// pub struct AssetIdConverter;
+
+// #[cfg(feature = "wip")] // Substrate bridge
+// impl Convert<AssetId, H256> for AssetIdConverter {
+//     fn convert(a: AssetId) -> H256 {
+//         a.code.into()
+//     }
+// }
+
 #[cfg(feature = "ready-to-test")] // Substrate bridge
-=======
-#[cfg(feature = "wip")] // Substrate bridge
-pub struct AssetIdConverter;
-
-#[cfg(feature = "wip")] // Substrate bridge
-impl Convert<AssetId, H256> for AssetIdConverter {
-    fn convert(a: AssetId) -> H256 {
-        a.code.into()
-    }
-}
-
-#[cfg(feature = "wip")] // Substrate bridge
->>>>>>> 145ae2e3
 impl substrate_bridge_app::Config for Runtime {
     type RuntimeEvent = RuntimeEvent;
     type OutboundChannel = SubstrateBridgeOutboundChannel;
@@ -2317,12 +2279,12 @@
     type Currency = Currencies;
     type AssetRegistry = BridgeAssetRegistryImpl;
     type AccountIdConverter = sp_runtime::traits::Identity;
-    type AssetIdConverter = AssetIdConverter;
+    type AssetIdConverter = sp_runtime::traits::ConvertInto;
     type BalancePrecisionConverter = impls::BalancePrecisionConverter;
     type WeightInfo = ();
 }
 
-#[cfg(feature = "wip")] // Substrate bridge
+#[cfg(feature = "ready-to-test")] // Substrate bridge
 parameter_types! {
     pub const BridgeMaxPeers: u32 = 50;
     // Not as important as some essential transactions (e.g. im_online or similar ones)
@@ -2332,7 +2294,7 @@
     pub DataSignerLongevity: TransactionLongevity = EPOCH_DURATION_IN_BLOCKS as u64;
 }
 
-#[cfg(feature = "wip")] // Substrate bridge
+#[cfg(feature = "ready-to-test")] // Substrate bridge
 impl bridge_data_signer::Config for Runtime {
     type RuntimeEvent = RuntimeEvent;
     type OutboundChannel = SubstrateBridgeOutboundChannel;
@@ -2346,7 +2308,7 @@
     type UnsignedLongevity = DataSignerLongevity;
 }
 
-#[cfg(feature = "wip")] // Substrate bridge
+#[cfg(feature = "ready-to-test")] // Substrate bridge
 impl multisig_verifier::Config for Runtime {
     type RuntimeEvent = RuntimeEvent;
     type CallOrigin = dispatch::EnsureAccount<
@@ -2443,13 +2405,8 @@
         #[cfg(feature = "ready-to-test")] // Bridges
         LeafProvider: leaf_provider::{Pallet, Storage, Event<T>} = 99,
         // TODO: rename to BridgeProxy
-<<<<<<< HEAD
         #[cfg(feature = "ready-to-test")] // Bridges
-        EvmBridgeProxy: evm_bridge_proxy::{Pallet, Call, Storage, Event} = 103,
-=======
-        #[cfg(feature = "wip")] // Bridges
         BridgeProxy: bridge_proxy::{Pallet, Call, Storage, Event} = 103,
->>>>>>> 145ae2e3
 
         // Trustless EVM bridge
         #[cfg(feature = "ready-to-test")] // EVM bridge
@@ -2470,23 +2427,17 @@
         // Substrate bridge
         #[cfg(feature = "ready-to-test")] // Substrate bridge
         BeefyLightClient: beefy_light_client::{Pallet, Call, Storage, Event<T>, Config} = 104,
-<<<<<<< HEAD
         #[cfg(feature = "ready-to-test")] // Substrate bridge
-        SubstrateBridgeInboundChannel: substrate_bridge_channel::inbound::{Pallet, Call, Config, Storage, Event<T>} = 106,
+        SubstrateBridgeInboundChannel: substrate_bridge_channel::inbound::{Pallet, Call, Storage, Event<T>, ValidateUnsigned} = 106,
         #[cfg(feature = "ready-to-test")] // Substrate bridge
-=======
-        #[cfg(feature = "wip")] // Substrate bridge
-        SubstrateBridgeInboundChannel: substrate_bridge_channel::inbound::{Pallet, Call, Storage, Event<T>, ValidateUnsigned} = 106,
-        #[cfg(feature = "wip")] // Substrate bridge
->>>>>>> 145ae2e3
         SubstrateBridgeOutboundChannel: substrate_bridge_channel::outbound::{Pallet, Config<T>, Storage, Event<T>} = 107,
         #[cfg(feature = "ready-to-test")] // Substrate bridge
         SubstrateDispatch: dispatch::<Instance2>::{Pallet, Storage, Event<T>, Origin<T>} = 108,
         #[cfg(feature = "ready-to-test")] // Substrate bridge
         SubstrateBridgeApp: substrate_bridge_app::{Pallet, Config<T>, Storage, Event<T>, Call} = 109,
-        #[cfg(feature = "wip")] // Substrate bridge
+        #[cfg(feature = "ready-to-test")] // Substrate bridge
         BridgeDataSigner: bridge_data_signer::{Pallet, Storage, Event<T>, Call, ValidateUnsigned} = 110,
-        #[cfg(feature = "wip")] // Substrate bridge
+        #[cfg(feature = "ready-to-test")] // Substrate bridge
         MultisigVerifier: multisig_verifier::{Pallet, Storage, Event<T>, Call, Config} = 111,
 
         // Dev
@@ -3188,17 +3139,10 @@
 
     }
 
-<<<<<<< HEAD
     #[cfg(feature = "ready-to-test")] // Bridges
-    impl evm_bridge_proxy_runtime_api::EvmBridgeProxyAPI<Block, AssetId> for Runtime {
-        fn list_apps(network_id: bridge_types::EVMChainId) -> Vec<bridge_types::types::BridgeAppInfo> {
-            EvmBridgeProxy::list_apps(network_id)
-=======
-    #[cfg(feature = "wip")] // Bridges
     impl bridge_proxy_runtime_api::BridgeProxyAPI<Block, AssetId> for Runtime {
         fn list_apps() -> Vec<bridge_types::types::BridgeAppInfo> {
             BridgeProxy::list_apps()
->>>>>>> 145ae2e3
         }
 
         fn list_supported_assets(network_id: bridge_types::GenericNetworkId) -> Vec<bridge_types::types::BridgeAssetInfo> {
@@ -3255,7 +3199,6 @@
             list_benchmark!(list, extra, order_book, OrderBook);
 
             // Trustless bridge
-<<<<<<< HEAD
             #[cfg(feature = "ready-to-test")] // EVM bridge
             list_benchmark!(list, extra, ethereum_light_client, EthereumLightClient);
             #[cfg(feature = "ready-to-test")] // EVM bridge
@@ -3269,23 +3212,7 @@
             #[cfg(feature = "ready-to-test")] // EVM bridge
             list_benchmark!(list, extra, migration_app, MigrationApp);
             #[cfg(feature = "ready-to-test")] // Bridges
-            list_benchmark!(list, extra, evm_bridge_proxy, EvmBridgeProxy);
-=======
-            #[cfg(feature = "wip")] // EVM bridge
-            list_benchmark!(list, extra, ethereum_light_client, EthereumLightClient);
-            #[cfg(feature = "wip")] // EVM bridge
-            list_benchmark!(list, extra, bridge_inbound_channel, BridgeInboundChannel);
-            #[cfg(feature = "wip")] // EVM bridge
-            list_benchmark!(list, extra, bridge_outbound_channel, BridgeOutboundChannel);
-            #[cfg(feature = "wip")] // EVM bridge
-            list_benchmark!(list, extra, eth_app, EthApp);
-            #[cfg(feature = "wip")] // EVM bridge
-            list_benchmark!(list, extra, erc20_app, ERC20App);
-            #[cfg(feature = "wip")] // EVM bridge
-            list_benchmark!(list, extra, migration_app, MigrationApp);
-            #[cfg(feature = "wip")] // Bridges
-            list_benchmark!(list, extra, evm_bridge_proxy, BridgeProxy);
->>>>>>> 145ae2e3
+            list_benchmark!(list, extra, bridge_proxy, BridgeProxy);
 
             let storage_info = AllPalletsWithSystem::storage_info();
 
@@ -3359,7 +3286,6 @@
             add_benchmark!(params, batches, order_book, OrderBook);
 
             // Trustless bridge
-<<<<<<< HEAD
             #[cfg(feature = "ready-to-test")] // EVM bridge
             add_benchmark!(params, batches, ethereum_light_client, EthereumLightClient);
             #[cfg(feature = "ready-to-test")] // EVM bridge
@@ -3373,23 +3299,7 @@
             #[cfg(feature = "ready-to-test")] // EVM bridge
             add_benchmark!(params, batches, migration_app, MigrationApp);
             #[cfg(feature = "ready-to-test")] // Bridges
-            add_benchmark!(params, batches, evm_bridge_proxy, EvmBridgeProxy);
-=======
-            #[cfg(feature = "wip")] // EVM bridge
-            add_benchmark!(params, batches, ethereum_light_client, EthereumLightClient);
-            #[cfg(feature = "wip")] // EVM bridge
-            add_benchmark!(params, batches, bridge_inbound_channel, BridgeInboundChannel);
-            #[cfg(feature = "wip")] // EVM bridge
-            add_benchmark!(params, batches, bridge_outbound_channel, BridgeOutboundChannel);
-            #[cfg(feature = "wip")] // EVM bridge
-            add_benchmark!(params, batches, eth_app, EthApp);
-            #[cfg(feature = "wip")] // EVM bridge
-            add_benchmark!(params, batches, erc20_app, ERC20App);
-            #[cfg(feature = "wip")] // EVM bridge
-            add_benchmark!(params, batches, migration_app, MigrationApp);
-            #[cfg(feature = "wip")] // Bridges
-            add_benchmark!(params, batches, evm_bridge_proxy, BridgeProxy);
->>>>>>> 145ae2e3
+            add_benchmark!(params, batches, bridge_proxy, BridgeProxy);
 
             if batches.is_empty() { return Err("Benchmark not found for this pallet.".into()) }
             Ok(batches)
