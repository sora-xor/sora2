// This file is part of the SORA network and Polkaswap app.

// Copyright (c) 2020, 2021, Polka Biome Ltd. All rights reserved.
// SPDX-License-Identifier: BSD-4-Clause

// Redistribution and use in source and binary forms, with or without modification,
// are permitted provided that the following conditions are met:

// Redistributions of source code must retain the above copyright notice, this list
// of conditions and the following disclaimer.
// Redistributions in binary form must reproduce the above copyright notice, this
// list of conditions and the following disclaimer in the documentation and/or other
// materials provided with the distribution.
//
// All advertising materials mentioning features or use of this software must display
// the following acknowledgement: This product includes software developed by Polka Biome
// Ltd., SORA, and Polkaswap.
//
// Neither the name of the Polka Biome Ltd. nor the names of its contributors may be used
// to endorse or promote products derived from this software without specific prior written permission.

// THIS SOFTWARE IS PROVIDED BY Polka Biome Ltd. AS IS AND ANY EXPRESS OR IMPLIED WARRANTIES,
// INCLUDING, BUT NOT LIMITED TO, THE IMPLIED WARRANTIES OF MERCHANTABILITY AND FITNESS FOR
// A PARTICULAR PURPOSE ARE DISCLAIMED. IN NO EVENT SHALL Polka Biome Ltd. BE LIABLE FOR ANY
// DIRECT, INDIRECT, INCIDENTAL, SPECIAL, EXEMPLARY, OR CONSEQUENTIAL DAMAGES (INCLUDING,
// BUT NOT LIMITED TO, PROCUREMENT OF SUBSTITUTE GOODS OR SERVICES; LOSS OF USE, DATA, OR PROFITS;
// OR BUSINESS INTERRUPTION) HOWEVER CAUSED AND ON ANY THEORY OF LIABILITY, WHETHER IN CONTRACT,
// STRICT LIABILITY, OR TORT (INCLUDING NEGLIGENCE OR OTHERWISE) ARISING IN ANY WAY OUT OF THE
// USE OF THIS SOFTWARE, EVEN IF ADVISED OF THE POSSIBILITY OF SUCH DAMAGE.

#![cfg_attr(not(feature = "std"), no_std)]
// `construct_runtime!` does a lot of recursion and requires us to increase the limit to 256.
#![recursion_limit = "256"]
// TODO #167: fix clippy warnings
#![allow(clippy::all)]

extern crate alloc;
use alloc::string::String;
use bridge_types::traits::Verifier;
use bridge_types::{SubNetworkId, H256};
use sp_runtime::traits::Keccak256;

mod bags_thresholds;
/// Constant values used within the runtime.
pub mod constants;
mod impls;
pub mod migrations;
mod xor_fee_impls;

#[cfg(test)]
pub mod mock;

#[cfg(test)]
pub mod tests;
pub mod weights;

#[cfg(feature = "wip")] // EVM bridge
use crate::impls::EVMBridgeCallFilter;
use crate::impls::PreimageWeightInfo;
use crate::impls::{DispatchableSubstrateBridgeCall, SubstrateBridgeCallFilter};
#[cfg(feature = "wip")] // Trustless bridges
use bridge_types::types::LeafExtraData;
#[cfg(feature = "wip")] // EVM bridge
use bridge_types::{evm::AdditionalEVMInboundData, U256};
use common::prelude::constants::{BIG_FEE, SMALL_FEE};
use common::prelude::QuoteAmount;
use common::{AssetId32, Description, PredefinedAssetId};
use common::{XOR, XSTUSD};
use constants::currency::deposit;
use constants::time::*;
use frame_support::traits::EitherOf;
use frame_support::weights::ConstantMultiplier;

// Make the WASM binary available.
#[cfg(all(feature = "std", feature = "build-wasm-binary"))]
include!(concat!(env!("OUT_DIR"), "/wasm_binary.rs"));

use core::time::Duration;
use currencies::BasicCurrencyAdapter;
use frame_election_provider_support::{generate_solution_type, onchain, SequentialPhragmen};
use frame_support::traits::{ConstU128, ConstU32, Currency, EitherOfDiverse};
use frame_system::offchain::{Account, SigningTypes};
use frame_system::EnsureRoot;
use frame_system::EnsureSigned;
use hex_literal::hex;
use pallet_grandpa::{
    fg_primitives, AuthorityId as GrandpaId, AuthorityList as GrandpaAuthorityList,
};
use pallet_session::historical as pallet_session_historical;
use pallet_staking::sora::ValBurnedNotifier;
#[cfg(feature = "std")]
use serde::{Serialize, Serializer};
use sp_api::impl_runtime_apis;
pub use sp_beefy::crypto::AuthorityId as BeefyId;
#[cfg(feature = "wip")] // Trustless bridges
use sp_beefy::mmr::MmrLeafVersion;
use sp_core::crypto::KeyTypeId;
use sp_core::{Encode, OpaqueMetadata, H160};
use sp_mmr_primitives as mmr;
use sp_runtime::traits::{
    BlakeTwo256, Block as BlockT, Convert, IdentifyAccount, IdentityLookup, NumberFor, OpaqueKeys,
    SaturatedConversion, Verify,
};
use sp_runtime::transaction_validity::TransactionLongevity;
use sp_runtime::transaction_validity::{
    TransactionPriority, TransactionSource, TransactionValidity,
};
use sp_runtime::{
    create_runtime_str, generic, impl_opaque_keys, ApplyExtrinsicResult, DispatchError,
    MultiSignature, Perbill, Percent, Perquintill,
};
use sp_std::cmp::Ordering;
use sp_std::prelude::*;
use sp_std::vec::Vec;
#[cfg(feature = "std")]
use sp_version::NativeVersion;
use sp_version::RuntimeVersion;
use static_assertions::assert_eq_size;
use traits::{parameter_type_with_key, MultiCurrency};
use xor_fee::extension::ChargeTransactionPayment;

// A few exports that help ease life for downstream crates.
pub use common::prelude::{
    Balance, BalanceWrapper, PresetWeightInfo, SwapAmount, SwapOutcome, SwapVariant,
};
pub use common::weights::{BlockLength, BlockWeights, TransactionByteFee};
pub use common::{
    balance, fixed, fixed_from_basis_points, AssetInfoProvider, AssetName, AssetSymbol,
    BalancePrecision, BasisPoints, ContentSource, CrowdloanTag, DexInfoProvider, FilterMode, Fixed,
    FromGenericPair, LiquiditySource, LiquiditySourceFilter, LiquiditySourceId,
    LiquiditySourceType, OnPswapBurned, OnValBurned, SyntheticInfoProvider,
    TradingPairSourceManager,
};
use constants::rewards::{PSWAP_BURN_PERCENT, VAL_BURN_PERCENT};
pub use ethereum_light_client::EthereumHeader;
pub use frame_support::dispatch::DispatchClass;
pub use frame_support::traits::schedule::Named as ScheduleNamed;
pub use frame_support::traits::{
    Contains, KeyOwnerProofSystem, LockIdentifier, OnUnbalanced, Randomness, U128CurrencyToVote,
};
pub use frame_support::weights::constants::{BlockExecutionWeight, RocksDbWeight};
pub use frame_support::weights::Weight;
pub use frame_support::{construct_runtime, debug, parameter_types, StorageValue};
pub use pallet_balances::Call as BalancesCall;
pub use pallet_im_online::sr25519::AuthorityId as ImOnlineId;
pub use pallet_staking::StakerStatus;
pub use pallet_timestamp::Call as TimestampCall;
pub use pallet_transaction_payment::{Multiplier, MultiplierUpdate};
#[cfg(any(feature = "std", test))]
pub use sp_runtime::BuildStorage;

use eth_bridge::offchain::SignatureParams;
use eth_bridge::requests::{AssetKind, OffchainRequest, OutgoingRequestEncoded, RequestStatus};
use impls::{
    CollectiveWeightInfo, DemocracyWeightInfo, NegativeImbalanceOf, OnUnbalancedDemocracySlash,
};

use frame_support::traits::{Everything, ExistenceRequirement, Get, PrivilegeCmp, WithdrawReasons};
#[cfg(feature = "runtime-benchmarks")]
pub use order_book_benchmarking;
#[cfg(feature = "private-net")]
pub use qa_tools;
pub use {
    assets, dex_api, eth_bridge, frame_system, multicollateral_bonding_curve_pool, order_book,
    trading_pair, xst,
};

#[cfg(feature = "wip")] // kensetsu
pub use kensetsu;

/// An index to a block.
pub type BlockNumber = u32;

/// Alias to 512-bit hash when used in the context of a transaction signature on the chain.
pub type Signature = MultiSignature;

/// Some way of identifying an account on the chain. We intentionally make it equivalent
/// to the public key of our transaction signing scheme.
pub type AccountId = <<Signature as Verify>::Signer as IdentifyAccount>::AccountId;

// This assert is needed for `technical` pallet in order to create
// `AccountId` from the hash type.
assert_eq_size!(AccountId, sp_core::H256);

/// The type for looking up accounts. We don't expect more than 4 billion of them, but you
/// never know...
pub type AccountIndex = u32;

/// Index of a transaction in the chain.
pub type Index = u32;

/// A hash of some data used by the chain.
pub type Hash = sp_core::H256;

/// Digest item type.
pub type DigestItem = generic::DigestItem;

/// Identification of DEX.
pub type DEXId = u32;

pub type Moment = u64;

pub type PeriodicSessions = pallet_session::PeriodicSessions<SessionPeriod, SessionOffset>;

pub type CouncilCollective = pallet_collective::Instance1;
pub type TechnicalCollective = pallet_collective::Instance2;

type MoreThanHalfCouncil = EitherOfDiverse<
    EnsureRoot<AccountId>,
    pallet_collective::EnsureProportionMoreThan<AccountId, CouncilCollective, 1, 2>,
>;
type AtLeastHalfCouncil = EitherOfDiverse<
    pallet_collective::EnsureProportionAtLeast<AccountId, CouncilCollective, 1, 2>,
    EnsureRoot<AccountId>,
>;
type AtLeastTwoThirdsCouncil = EitherOfDiverse<
    pallet_collective::EnsureProportionAtLeast<AccountId, CouncilCollective, 2, 3>,
    EnsureRoot<AccountId>,
>;

/// Opaque types. These are used by the CLI to instantiate machinery that don't need to know
/// the specifics of the runtime. They can then be made to be agnostic over specific formats
/// of data like extrinsics, allowing for them to continue syncing the network through upgrades
/// to even the core datastructures.
pub mod opaque {
    use super::*;

    pub use sp_runtime::OpaqueExtrinsic as UncheckedExtrinsic;

    /// Opaque block header type.
    pub type Header = generic::Header<BlockNumber, BlakeTwo256>;
    /// Opaque block type.
    pub type Block = generic::Block<Header, UncheckedExtrinsic>;
    /// Opaque block identifier type.
    pub type BlockId = generic::BlockId<Block>;

    impl_opaque_keys! {
        pub struct SessionKeys {
            pub babe: Babe,
            pub grandpa: Grandpa,
            pub im_online: ImOnline,
            pub beefy: Beefy,
        }
    }
}

/// Types used by oracle related pallets
pub mod oracle_types {
    use common::SymbolName;

    pub type Symbol = SymbolName;

    pub type ResolveTime = u64;
}
pub use oracle_types::*;

/// This runtime version.
pub const VERSION: RuntimeVersion = RuntimeVersion {
    spec_name: create_runtime_str!("sora-substrate"),
    impl_name: create_runtime_str!("sora-substrate"),
    authoring_version: 1,
    spec_version: 71,
    impl_version: 1,
    apis: RUNTIME_API_VERSIONS,
    transaction_version: 71,
    state_version: 0,
};

/// The version infromation used to identify this runtime when compiled natively.
#[cfg(feature = "std")]
pub fn native_version() -> NativeVersion {
    NativeVersion {
        runtime_version: VERSION,
        can_author_with: Default::default(),
    }
}

pub const FARMING_PSWAP_PER_DAY: Balance = balance!(2500000);
pub const FARMING_REFRESH_FREQUENCY: BlockNumber = 2 * HOURS;
// Defined in the article
pub const FARMING_VESTING_COEFF: u32 = 3;
pub const FARMING_VESTING_FREQUENCY: BlockNumber = 6 * HOURS;

parameter_types! {
    pub const BlockHashCount: BlockNumber = 250;
    pub const Version: RuntimeVersion = VERSION;
    pub const DisabledValidatorsThreshold: Perbill = Perbill::from_percent(17);
    pub const EpochDuration: u64 = EPOCH_DURATION_IN_BLOCKS as u64;
    pub const ExpectedBlockTime: Moment = MILLISECS_PER_BLOCK;
    pub const SessionsPerEra: sp_staking::SessionIndex = 6; // 6 hours
    pub const BondingDuration: sp_staking::EraIndex = 28; // 28 eras for unbonding (7 days).
    pub const ReportLongevity: u64 =
        BondingDuration::get() as u64 * SessionsPerEra::get() as u64 * EpochDuration::get();
    pub const SlashDeferDuration: sp_staking::EraIndex = 27; // 27 eras in which slashes can be cancelled (slightly less than 7 days).
    pub const MaxNominatorRewardedPerValidator: u32 = 256;
    pub const ElectionLookahead: BlockNumber = EPOCH_DURATION_IN_BLOCKS / 4;
    pub const MaxIterations: u32 = 10;
    // 0.05%. The higher the value, the more strict solution acceptance becomes.
    pub MinSolutionScoreBump: Perbill = Perbill::from_rational(5u32, 10_000);
    pub const ValRewardCurve: pallet_staking::sora::ValRewardCurve = pallet_staking::sora::ValRewardCurve {
        duration_to_reward_flatline: Duration::from_secs(5 * 365 * 24 * 60 * 60),
        min_val_burned_percentage_reward: Percent::from_percent(35),
        max_val_burned_percentage_reward: Percent::from_percent(90),
    };
    pub const SessionPeriod: BlockNumber = 150;
    pub const SessionOffset: BlockNumber = 0;
    pub const SS58Prefix: u8 = 69;
    /// A limit for off-chain phragmen unsigned solution submission.
    ///
    /// We want to keep it as high as possible, but can't risk having it reject,
    /// so we always subtract the base block execution weight.
    pub OffchainSolutionWeightLimit: Weight = BlockWeights::get()
    .get(DispatchClass::Normal)
    .max_extrinsic
    .expect("Normal extrinsics have weight limit configured by default; qed")
    .saturating_sub(BlockExecutionWeight::get());
    /// A limit for off-chain phragmen unsigned solution length.
    ///
    /// We allow up to 90% of the block's size to be consumed by the solution.
    pub OffchainSolutionLengthLimit: u32 = Perbill::from_rational(90_u32, 100) *
        *BlockLength::get()
        .max
        .get(DispatchClass::Normal);
    pub const DemocracyEnactmentPeriod: BlockNumber = 30 * DAYS;
    pub const DemocracyLaunchPeriod: BlockNumber = 28 * DAYS;
    pub const DemocracyVotingPeriod: BlockNumber = 14 * DAYS;
    pub const DemocracyMinimumDeposit: Balance = balance!(1);
    pub const DemocracyFastTrackVotingPeriod: BlockNumber = 3 * HOURS;
    pub const DemocracyInstantAllowed: bool = true;
    pub const DemocracyCooloffPeriod: BlockNumber = 28 * DAYS;
    pub const DemocracyPreimageByteDeposit: Balance = balance!(0.000002); // 2 * 10^-6, 5 MiB -> 10.48576 XOR
    pub const DemocracyMaxVotes: u32 = 100;
    pub const DemocracyMaxProposals: u32 = 100;
    pub const DemocracyMaxDeposits: u32 = 100;
    pub const DemocracyMaxBlacklisted: u32 = 100;
    pub const CouncilCollectiveMotionDuration: BlockNumber = 5 * DAYS;
    pub const CouncilCollectiveMaxProposals: u32 = 100;
    pub const CouncilCollectiveMaxMembers: u32 = 100;
    pub const TechnicalCollectiveMotionDuration: BlockNumber = 5 * DAYS;
    pub const TechnicalCollectiveMaxProposals: u32 = 100;
    pub const TechnicalCollectiveMaxMembers: u32 = 100;
    pub SchedulerMaxWeight: Weight = Perbill::from_percent(50) * BlockWeights::get().max_block;
    pub const MaxScheduledPerBlock: u32 = 50;
    pub OffencesWeightSoftLimit: Weight = Perbill::from_percent(60) * BlockWeights::get().max_block;
    pub const ImOnlineUnsignedPriority: TransactionPriority = TransactionPriority::max_value();
    pub const SessionDuration: BlockNumber = EPOCH_DURATION_IN_BLOCKS;
    pub const ElectionsCandidacyBond: Balance = balance!(1);
    // 1 storage item created, key size is 32 bytes, value size is 16+16.
    pub const ElectionsVotingBondBase: Balance = balance!(0.000001);
    // additional data per vote is 32 bytes (account id).
    pub const ElectionsVotingBondFactor: Balance = balance!(0.000001);
    pub const ElectionsTermDuration: BlockNumber = 7 * DAYS;
    /// 13 members initially, to be increased to 23 eventually.
    pub const ElectionsDesiredMembers: u32 = 13;
    pub const ElectionsDesiredRunnersUp: u32 = 20;
    pub const ElectionsMaxVoters: u32 = 10000;
    pub const ElectionsMaxCandidates: u32 = 1000;
    pub const ElectionsModuleId: LockIdentifier = *b"phrelect";
    pub FarmingRewardDoublingAssets: Vec<AssetId> = vec![GetPswapAssetId::get(), GetValAssetId::get(), GetDaiAssetId::get(), GetEthAssetId::get(), GetXstAssetId::get(), GetTbcdAssetId::get()];
    pub const MaxAuthorities: u32 = 100_000;
    pub const NoPreimagePostponement: Option<u32> = Some(10);
}

pub struct BaseCallFilter;

impl Contains<RuntimeCall> for BaseCallFilter {
    fn contains(call: &RuntimeCall) -> bool {
        if call.swap_count() > 1 {
            return false;
        }
        if matches!(
            call,
            RuntimeCall::BridgeMultisig(bridge_multisig::Call::register_multisig { .. })
        ) {
            return false;
        }
        true
    }
}

impl frame_system::Config for Runtime {
    type BaseCallFilter = BaseCallFilter;
    type BlockWeights = BlockWeights;
    /// Maximum size of all encoded transactions (in bytes) that are allowed in one block.
    type BlockLength = BlockLength;
    /// The ubiquitous origin type.
    type RuntimeOrigin = RuntimeOrigin;
    /// The aggregated dispatch type that is available for extrinsics.
    type RuntimeCall = RuntimeCall;
    /// The index type for storing how many extrinsics an account has signed.
    type Index = Index;
    /// The index type for blocks.
    type BlockNumber = BlockNumber;
    /// The type for hashing blocks and tries.
    type Hash = Hash;
    /// The hashing algorithm used.
    type Hashing = BlakeTwo256;
    /// The identifier used to distinguish between accounts.
    type AccountId = AccountId;
    /// The lookup mechanism to get account ID from whatever is passed in dispatchers.
    type Lookup = IdentityLookup<AccountId>;
    /// The header type.
    type Header = generic::Header<BlockNumber, BlakeTwo256>;
    /// The ubiquitous event type.
    type RuntimeEvent = RuntimeEvent;
    /// Maximum number of block number to block hash mappings to keep (oldest pruned first).
    type BlockHashCount = BlockHashCount;
    /// The weight of database operations that the runtime can invoke.
    type DbWeight = RocksDbWeight;
    /// Runtime version.
    type Version = Version;
    type PalletInfo = PalletInfo;
    /// Converts a module to an index of this module in the runtime.
    type AccountData = pallet_balances::AccountData<Balance>;
    type OnNewAccount = ();
    type OnKilledAccount = ();
    type SystemWeightInfo = ();
    type SS58Prefix = SS58Prefix;
    type OnSetCode = ();
    type MaxConsumers = frame_support::traits::ConstU32<65536>;
}

impl pallet_babe::Config for Runtime {
    type EpochDuration = EpochDuration;
    type ExpectedBlockTime = ExpectedBlockTime;
    type EpochChangeTrigger = pallet_babe::ExternalTrigger;
    type DisabledValidators = Session;
    type KeyOwnerProof = <Self::KeyOwnerProofSystem as KeyOwnerProofSystem<(
        KeyTypeId,
        pallet_babe::AuthorityId,
    )>>::Proof;
    type KeyOwnerIdentification = <Self::KeyOwnerProofSystem as KeyOwnerProofSystem<(
        KeyTypeId,
        pallet_babe::AuthorityId,
    )>>::IdentificationTuple;
    type KeyOwnerProofSystem = Historical;
    type HandleEquivocation =
        pallet_babe::EquivocationHandler<Self::KeyOwnerIdentification, Offences, ReportLongevity>;
    type WeightInfo = ();
    type MaxAuthorities = MaxAuthorities;
}

impl pallet_collective::Config<CouncilCollective> for Runtime {
    type RuntimeOrigin = RuntimeOrigin;
    type Proposal = RuntimeCall;
    type RuntimeEvent = RuntimeEvent;
    type MotionDuration = CouncilCollectiveMotionDuration;
    type MaxProposals = CouncilCollectiveMaxProposals;
    type MaxMembers = CouncilCollectiveMaxMembers;
    type DefaultVote = pallet_collective::PrimeDefaultVote;
    type WeightInfo = CollectiveWeightInfo<Self>;
}

impl pallet_collective::Config<TechnicalCollective> for Runtime {
    type RuntimeOrigin = RuntimeOrigin;
    type Proposal = RuntimeCall;
    type RuntimeEvent = RuntimeEvent;
    type MotionDuration = TechnicalCollectiveMotionDuration;
    type MaxProposals = TechnicalCollectiveMaxProposals;
    type MaxMembers = TechnicalCollectiveMaxMembers;
    type DefaultVote = pallet_collective::PrimeDefaultVote;
    type WeightInfo = CollectiveWeightInfo<Self>;
}

impl pallet_democracy::Config for Runtime {
    type RuntimeEvent = RuntimeEvent;
    type Currency = Balances;
    type EnactmentPeriod = DemocracyEnactmentPeriod;
    type LaunchPeriod = DemocracyLaunchPeriod;
    type VotingPeriod = DemocracyVotingPeriod;
    type MinimumDeposit = DemocracyMinimumDeposit;
    /// `external_propose` call condition
    type ExternalOrigin = AtLeastHalfCouncil;
    /// A super-majority can have the next scheduled referendum be a straight majority-carries vote.
    /// `external_propose_majority` call condition
    type ExternalMajorityOrigin = AtLeastHalfCouncil;
    /// `external_propose_default` call condition
    type ExternalDefaultOrigin = AtLeastHalfCouncil;
    /// Two thirds of the technical committee can have an ExternalMajority/ExternalDefault vote
    /// be tabled immediately and with a shorter voting/enactment period.
    type FastTrackOrigin = EitherOfDiverse<
        pallet_collective::EnsureProportionMoreThan<AccountId, TechnicalCollective, 1, 2>,
        EnsureRoot<AccountId>,
    >;
    type InstantOrigin = EitherOfDiverse<
        pallet_collective::EnsureProportionAtLeast<AccountId, TechnicalCollective, 2, 3>,
        EnsureRoot<AccountId>,
    >;
    type InstantAllowed = DemocracyInstantAllowed;
    type FastTrackVotingPeriod = DemocracyFastTrackVotingPeriod;
    /// To cancel a proposal which has been passed, 2/3 of the council must agree to it.
    /// `emergency_cancel` call condition.
    type CancellationOrigin = AtLeastTwoThirdsCouncil;
    type CancelProposalOrigin = AtLeastTwoThirdsCouncil;
    type BlacklistOrigin = EnsureRoot<AccountId>;
    /// `veto_external` - vetoes and blacklists the external proposal hash
    type VetoOrigin = pallet_collective::EnsureMember<AccountId, TechnicalCollective>;
    type CooloffPeriod = DemocracyCooloffPeriod;
    type Slash = OnUnbalancedDemocracySlash<Self>;
    type Scheduler = Scheduler;
    type PalletsOrigin = OriginCaller;
    type MaxVotes = DemocracyMaxVotes;
    type WeightInfo = DemocracyWeightInfo;
    type MaxProposals = DemocracyMaxProposals;
    type VoteLockingPeriod = DemocracyEnactmentPeriod;
    type Preimages = Preimage;
    type MaxDeposits = DemocracyMaxDeposits;
    type MaxBlacklisted = DemocracyMaxBlacklisted;
}

impl pallet_elections_phragmen::Config for Runtime {
    type RuntimeEvent = RuntimeEvent;
    type PalletId = ElectionsModuleId;
    type Currency = Balances;
    type ChangeMembers = Council;
    type InitializeMembers = Council;
    type CurrencyToVote = frame_support::traits::U128CurrencyToVote;
    type CandidacyBond = ElectionsCandidacyBond;
    type VotingBondBase = ElectionsVotingBondBase;
    type VotingBondFactor = ElectionsVotingBondFactor;
    type LoserCandidate = OnUnbalancedDemocracySlash<Self>;
    type KickedMember = OnUnbalancedDemocracySlash<Self>;
    type DesiredMembers = ElectionsDesiredMembers;
    type DesiredRunnersUp = ElectionsDesiredRunnersUp;
    type TermDuration = ElectionsTermDuration;
    type MaxVoters = ElectionsMaxVoters;
    type MaxCandidates = ElectionsMaxCandidates;
    type WeightInfo = ();
}

impl pallet_membership::Config<pallet_membership::Instance1> for Runtime {
    type RuntimeEvent = RuntimeEvent;
    type AddOrigin = MoreThanHalfCouncil;
    type RemoveOrigin = MoreThanHalfCouncil;
    type SwapOrigin = MoreThanHalfCouncil;
    type ResetOrigin = MoreThanHalfCouncil;
    type PrimeOrigin = MoreThanHalfCouncil;
    type MembershipInitialized = TechnicalCommittee;
    type MembershipChanged = TechnicalCommittee;
    type MaxMembers = TechnicalCollectiveMaxMembers;
    type WeightInfo = ();
}

parameter_types! {
    pub const MaxSetIdSessionEntries: u32 = BondingDuration::get() * SessionsPerEra::get();
}

impl pallet_grandpa::Config for Runtime {
    type RuntimeEvent = RuntimeEvent;

    type KeyOwnerProofSystem = Historical;

    type KeyOwnerProof =
        <Self::KeyOwnerProofSystem as KeyOwnerProofSystem<(KeyTypeId, GrandpaId)>>::Proof;

    type KeyOwnerIdentification = <Self::KeyOwnerProofSystem as KeyOwnerProofSystem<(
        KeyTypeId,
        GrandpaId,
    )>>::IdentificationTuple;

    type HandleEquivocation = pallet_grandpa::EquivocationHandler<
        Self::KeyOwnerIdentification,
        Offences,
        ReportLongevity,
    >;
    type WeightInfo = ();
    type MaxAuthorities = MaxAuthorities;
    type MaxSetIdSessionEntries = MaxSetIdSessionEntries;
}

parameter_types! {
    pub const MinimumPeriod: u64 = SLOT_DURATION / 2;
}

impl pallet_timestamp::Config for Runtime {
    /// A timestamp: milliseconds since the unix epoch.
    type Moment = Moment;
    type OnTimestampSet = Babe;
    type MinimumPeriod = MinimumPeriod;
    type WeightInfo = ();
}

impl pallet_session::Config for Runtime {
    type SessionManager = pallet_session::historical::NoteHistoricalRoot<Self, XorFee>;
    type Keys = opaque::SessionKeys;
    type ShouldEndSession = Babe;
    type SessionHandler = <opaque::SessionKeys as OpaqueKeys>::KeyTypeIdProviders;
    type RuntimeEvent = RuntimeEvent;
    type ValidatorId = AccountId;
    type ValidatorIdOf = pallet_staking::StashOf<Self>;
    type NextSessionRotation = Babe;
    type WeightInfo = ();
}

impl pallet_session::historical::Config for Runtime {
    type FullIdentification = pallet_staking::Exposure<AccountId, Balance>;
    type FullIdentificationOf = pallet_staking::ExposureOf<Runtime>;
}

impl pallet_authorship::Config for Runtime {
    type FindAuthor = pallet_session::FindAccountFromAuthorIndex<Self, Babe>;
    type EventHandler = (Staking, ImOnline);
}

/// A reasonable benchmarking config for staking pallet.
pub struct StakingBenchmarkingConfig;
impl pallet_staking::BenchmarkingConfig for StakingBenchmarkingConfig {
    type MaxValidators = ConstU32<1000>;
    type MaxNominators = ConstU32<1000>;
}

parameter_types! {
    pub const OffendingValidatorsThreshold: Perbill = Perbill::from_percent(17);
    pub const MaxNominations: u32 = <NposCompactSolution24 as frame_election_provider_support::NposSolution>::LIMIT as u32;
}

type StakingAdminOrigin = EitherOfDiverse<
    EnsureRoot<AccountId>,
    pallet_collective::EnsureProportionAtLeast<AccountId, CouncilCollective, 3, 4>,
>;

impl pallet_staking::Config for Runtime {
    type Currency = Balances;
    type MultiCurrency = Tokens;
    type CurrencyBalance = Balance;
    type ValTokenId = GetValAssetId;
    type ValRewardCurve = ValRewardCurve;
    type UnixTime = Timestamp;
    type CurrencyToVote = U128CurrencyToVote;
    type RuntimeEvent = RuntimeEvent;
    type Slash = ();
    type SessionsPerEra = SessionsPerEra;
    type BondingDuration = BondingDuration;
    type SlashDeferDuration = SlashDeferDuration;
    type AdminOrigin = StakingAdminOrigin;
    type SessionInterface = Self;
    type NextNewSession = Session;
    type MaxNominatorRewardedPerValidator = MaxNominatorRewardedPerValidator;
    type VoterList = BagsList;
    type ElectionProvider = ElectionProviderMultiPhase;
    type BenchmarkingConfig = StakingBenchmarkingConfig;
    type MaxUnlockingChunks = ConstU32<32>;
    type OffendingValidatorsThreshold = OffendingValidatorsThreshold;
    type MaxNominations = MaxNominations;
    type GenesisElectionProvider = onchain::OnChainExecution<OnChainSeqPhragmen>;
    type OnStakerSlash = ();
    type HistoryDepth = frame_support::traits::ConstU32<84>;
    type TargetList = pallet_staking::UseValidatorsMap<Self>;
    type WeightInfo = ();
}

/// The numbers configured here could always be more than the the maximum limits of staking pallet
/// to ensure election snapshot will not run out of memory. For now, we set them to smaller values
/// since the staking is bounded and the weight pipeline takes hours for this single pallet.
pub struct ElectionBenchmarkConfig;
impl pallet_election_provider_multi_phase::BenchmarkingConfig for ElectionBenchmarkConfig {
    const VOTERS: [u32; 2] = [1000, 2000];
    const TARGETS: [u32; 2] = [500, 1000];
    const ACTIVE_VOTERS: [u32; 2] = [500, 800];
    const DESIRED_TARGETS: [u32; 2] = [200, 400];
    const SNAPSHOT_MAXIMUM_VOTERS: u32 = 1000;
    const MINER_MAXIMUM_VOTERS: u32 = 1000;
    const MAXIMUM_TARGETS: u32 = 300;
}

parameter_types! {
    // phase durations. 1/4 of the last session for each.
    // in testing: 1min or half of the session for each
    pub SignedPhase: u32 = EPOCH_DURATION_IN_BLOCKS / 4;
    pub UnsignedPhase: u32 = EPOCH_DURATION_IN_BLOCKS / 4;

    // signed config
    pub const SignedMaxSubmissions: u32 = 16;
    pub const SignedMaxRefunds: u32 = 16 / 4;
    pub const SignedDepositBase: Balance = deposit(2, 0);
    pub const SignedDepositByte: Balance = deposit(0, 10) / 1024;
    pub SignedRewardBase: Balance =  constants::currency::UNITS / 10;
    pub SolutionImprovementThreshold: Perbill = Perbill::from_rational(5u32, 10_000);
    pub BetterUnsignedThreshold: Perbill = Perbill::from_rational(5u32, 10_000);

    // 1 hour session, 15 minutes unsigned phase, 8 offchain executions.
    pub OffchainRepeat: BlockNumber = UnsignedPhase::get() / 8;

    /// We take the top 12500 nominators as electing voters..
    pub const MaxElectingVoters: u32 = 12_500;
    /// ... and all of the validators as electable targets. Whilst this is the case, we cannot and
    /// shall not increase the size of the validator intentions.
    pub const MaxElectableTargets: u16 = u16::MAX;
    /// Setup election pallet to support maximum winners upto 1200. This will mean Staking Pallet
    /// cannot have active validators higher than this count.
    pub const MaxActiveValidators: u32 = 1200;
    pub NposSolutionPriority: TransactionPriority =
        Perbill::from_percent(90) * TransactionPriority::max_value();
}

generate_solution_type!(
    #[compact]
    pub struct NposCompactSolution24::<
        VoterIndex = u32,
        TargetIndex = u16,
        Accuracy = sp_runtime::PerU16,
        MaxVoters = MaxElectingVoters,
    >(24)
);

/// The accuracy type used for genesis election provider;
pub type OnChainAccuracy = sp_runtime::Perbill;

pub struct OnChainSeqPhragmen;
impl onchain::Config for OnChainSeqPhragmen {
    type System = Runtime;
    type Solver = SequentialPhragmen<AccountId, OnChainAccuracy>;
    type DataProvider = Staking;
    type WeightInfo = ();
    type MaxWinners = MaxActiveValidators;
    type VotersBound = MaxElectingVoters;
    type TargetsBound = MaxElectableTargets;
}

impl pallet_election_provider_multi_phase::MinerConfig for Runtime {
    type AccountId = AccountId;
    type MaxLength = OffchainSolutionLengthLimit;
    type MaxWeight = OffchainSolutionWeightLimit;
    type Solution = NposCompactSolution24;
    type MaxVotesPerVoter = <
		<Self as pallet_election_provider_multi_phase::Config>::DataProvider
		as
		frame_election_provider_support::ElectionDataProvider
	>::MaxVotesPerVoter;

    // The unsigned submissions have to respect the weight of the submit_unsigned call, thus their
    // weight estimate function is wired to this call's weight.
    fn solution_weight(v: u32, t: u32, a: u32, d: u32) -> Weight {
        <
			<Self as pallet_election_provider_multi_phase::Config>::WeightInfo
			as
			pallet_election_provider_multi_phase::WeightInfo
		>::submit_unsigned(v, t, a, d)
    }
}

impl pallet_election_provider_multi_phase::Config for Runtime {
    type RuntimeEvent = RuntimeEvent;
    type Currency = Balances;
    type EstimateCallFee = TransactionPayment;
    type UnsignedPhase = UnsignedPhase;
    type SignedMaxSubmissions = SignedMaxSubmissions;
    type SignedMaxRefunds = SignedMaxRefunds;
    type SignedRewardBase = SignedRewardBase;
    type SignedDepositBase = SignedDepositBase;
    type SignedDepositByte = SignedDepositByte;
    type SignedDepositWeight = ();
    type SignedMaxWeight =
        <Self::MinerConfig as pallet_election_provider_multi_phase::MinerConfig>::MaxWeight;
    type MinerConfig = Self;
    type SlashHandler = (); // burn slashes
    type RewardHandler = (); // nothing to do upon rewards
    type SignedPhase = SignedPhase;
    type BetterUnsignedThreshold = BetterUnsignedThreshold;
    type BetterSignedThreshold = ();
    type OffchainRepeat = OffchainRepeat;
    type MinerTxPriority = NposSolutionPriority;
    type DataProvider = Staking;
    type Fallback = frame_election_provider_support::NoElection<(
        AccountId,
        BlockNumber,
        Staking,
        MaxActiveValidators,
    )>;
    type GovernanceFallback = onchain::OnChainExecution<OnChainSeqPhragmen>;
    type Solver = SequentialPhragmen<
        AccountId,
        pallet_election_provider_multi_phase::SolutionAccuracyOf<Self>,
        (),
    >;
    type BenchmarkingConfig = ElectionBenchmarkConfig;
    type ForceOrigin = EitherOfDiverse<
        EnsureRoot<AccountId>,
        EitherOfDiverse<
            pallet_collective::EnsureProportionAtLeast<AccountId, CouncilCollective, 2, 3>,
            pallet_collective::EnsureProportionAtLeast<AccountId, TechnicalCollective, 2, 3>,
        >,
    >;
    type WeightInfo = ();
    type MaxElectingVoters = MaxElectingVoters;
    type MaxElectableTargets = MaxElectableTargets;
    type MaxWinners = MaxActiveValidators;
}

parameter_types! {
    pub const BagThresholds: &'static [u64] = &bags_thresholds::THRESHOLDS;
}

impl pallet_bags_list::Config for Runtime {
    type RuntimeEvent = RuntimeEvent;
    type ScoreProvider = Staking;
    type WeightInfo = ();
    type BagThresholds = BagThresholds;
    type Score = sp_npos_elections::VoteWeight;
}

/// Used the compare the privilege of an origin inside the scheduler.
pub struct OriginPrivilegeCmp;

impl PrivilegeCmp<OriginCaller> for OriginPrivilegeCmp {
    fn cmp_privilege(left: &OriginCaller, right: &OriginCaller) -> Option<Ordering> {
        if left == right {
            return Some(Ordering::Equal);
        }

        match (left, right) {
            // Root is greater than anything.
            (OriginCaller::system(frame_system::RawOrigin::Root), _) => Some(Ordering::Greater),
            // Check which one has more yes votes.
            (
                OriginCaller::Council(pallet_collective::RawOrigin::Members(l_yes_votes, l_count)),
                OriginCaller::Council(pallet_collective::RawOrigin::Members(r_yes_votes, r_count)),
            ) => Some((l_yes_votes * r_count).cmp(&(r_yes_votes * l_count))),
            // For every other origin we don't care, as they are not used for `ScheduleOrigin`.
            _ => None,
        }
    }
}

impl pallet_scheduler::Config for Runtime {
    type RuntimeEvent = RuntimeEvent;
    type RuntimeOrigin = RuntimeOrigin;
    type PalletsOrigin = OriginCaller;
    type RuntimeCall = RuntimeCall;
    type MaximumWeight = SchedulerMaxWeight;
    type ScheduleOrigin = frame_system::EnsureRoot<AccountId>;
    type MaxScheduledPerBlock = MaxScheduledPerBlock;
    type WeightInfo = ();
    type OriginPrivilegeCmp = OriginPrivilegeCmp;
    type Preimages = Preimage;
}

parameter_types! {
    pub PreimageBaseDeposit: Balance = deposit(2, 64);
    pub PreimageByteDeposit: Balance = deposit(0, 1);
}

impl pallet_preimage::Config for Runtime {
    type WeightInfo = PreimageWeightInfo;
    type RuntimeEvent = RuntimeEvent;
    type Currency = Balances;
    type ManagerOrigin = EnsureRoot<AccountId>;
    type BaseDeposit = PreimageBaseDeposit;
    type ByteDeposit = PreimageByteDeposit;
}

parameter_types! {
    pub const ExistentialDeposit: u128 = 0;
    pub const TransferFee: u128 = 0;
    pub const CreationFee: u128 = 0;
    pub const MaxLocks: u32 = 50;
}

impl pallet_balances::Config for Runtime {
    /// The type for recording an account's balance.
    type Balance = Balance;
    type DustRemoval = ();
    /// The ubiquitous event type.
    type RuntimeEvent = RuntimeEvent;
    type ExistentialDeposit = ExistentialDeposit;
    type AccountStore = System;
    type WeightInfo = ();
    type MaxLocks = MaxLocks;
    type MaxReserves = ();
    type ReserveIdentifier = ();
}

pub type Amount = i128;

parameter_type_with_key! {
    pub ExistentialDeposits: |_currency_id: AssetId| -> Balance {
        0
    };
}

impl tokens::Config for Runtime {
    type RuntimeEvent = RuntimeEvent;
    type Balance = Balance;
    type Amount = Amount;
    type CurrencyId = AssetId;
    type WeightInfo = ();
    type ExistentialDeposits = ExistentialDeposits;
    type CurrencyHooks = ();
    type MaxLocks = ();
    type MaxReserves = ();
    type ReserveIdentifier = ();
    type DustRemovalWhitelist = Everything;
}

parameter_types! {
    // This is common::PredefinedAssetId with 0 index, 2 is size, 0 and 0 is code.
    pub const GetXorAssetId: AssetId = AssetId32::from_asset_id(PredefinedAssetId::XOR);
    pub const GetDotAssetId: AssetId = AssetId32::from_asset_id(PredefinedAssetId::DOT);
    pub const GetKsmAssetId: AssetId = AssetId32::from_asset_id(PredefinedAssetId::KSM);
    pub const GetUsdAssetId: AssetId = AssetId32::from_asset_id(PredefinedAssetId::USDT);
    pub const GetValAssetId: AssetId = AssetId32::from_asset_id(PredefinedAssetId::VAL);
    pub const GetPswapAssetId: AssetId = AssetId32::from_asset_id(PredefinedAssetId::PSWAP);
    pub const GetDaiAssetId: AssetId = AssetId32::from_asset_id(PredefinedAssetId::DAI);
    pub const GetEthAssetId: AssetId = AssetId32::from_asset_id(PredefinedAssetId::ETH);
    pub const GetXstAssetId: AssetId = AssetId32::from_asset_id(PredefinedAssetId::XST);
    pub const GetTbcdAssetId: AssetId = AssetId32::from_asset_id(PredefinedAssetId::TBCD);

    pub const GetBaseAssetId: AssetId = GetXorAssetId::get();
    pub const GetBuyBackAssetId: AssetId = GetXstAssetId::get();
    pub GetBuyBackSupplyAssets: Vec<AssetId> = vec![GetValAssetId::get(), GetPswapAssetId::get()];
    pub const GetBuyBackPercentage: u8 = 10;
    pub const GetBuyBackAccountId: AccountId = AccountId::new(hex!("feb92c0acb61f75309730290db5cbe8ac9b46db7ad6f3bbb26a550a73586ea71"));
    pub const GetBuyBackDexId: DEXId = 0;
    pub const GetSyntheticBaseAssetId: AssetId = GetXstAssetId::get();
    pub const GetADARAccountId: AccountId = AccountId::new(hex!("dc5201cda01113be2ca9093c49a92763c95c708dd61df70c945df749c365da5d"));
}

impl currencies::Config for Runtime {
    type MultiCurrency = Tokens;
    type NativeCurrency = BasicCurrencyAdapter<Runtime, Balances, Amount, BlockNumber>;
    type GetNativeCurrencyId = <Runtime as assets::Config>::GetBaseAssetId;
    type WeightInfo = ();
}

impl common::Config for Runtime {
    type DEXId = DEXId;
    type LstId = common::LiquiditySourceType;
}

pub struct GetTotalBalance;

impl assets::GetTotalBalance<Runtime> for GetTotalBalance {
    fn total_balance(asset_id: &AssetId, who: &AccountId) -> Result<Balance, DispatchError> {
        if asset_id == &GetXorAssetId::get() {
            Ok(Referrals::referrer_balance(who).unwrap_or(0))
        } else {
            Ok(0)
        }
    }
}

impl assets::Config for Runtime {
    type RuntimeEvent = RuntimeEvent;
    type ExtraAccountId = [u8; 32];
    type ExtraAssetRecordArg =
        common::AssetIdExtraAssetRecordArg<DEXId, common::LiquiditySourceType, [u8; 32]>;
    type AssetId = AssetId;
    type GetBaseAssetId = GetBaseAssetId;
    type GetBuyBackAssetId = GetBuyBackAssetId;
    type GetBuyBackSupplyAssets = GetBuyBackSupplyAssets;
    type GetBuyBackPercentage = GetBuyBackPercentage;
    type GetBuyBackAccountId = GetBuyBackAccountId;
    type GetBuyBackDexId = GetBuyBackDexId;
    type BuyBackLiquidityProxy = liquidity_proxy::Pallet<Runtime>;
    type Currency = currencies::Pallet<Runtime>;
    type GetTotalBalance = GetTotalBalance;
    type WeightInfo = assets::weights::SubstrateWeight<Runtime>;
}

impl trading_pair::Config for Runtime {
    type RuntimeEvent = RuntimeEvent;
    type EnsureDEXManager = dex_manager::Pallet<Runtime>;
    type DexInfoProvider = dex_manager::Pallet<Runtime>;
    type WeightInfo = ();
}

impl dex_manager::Config for Runtime {}

pub type TechAccountId = common::TechAccountId<AccountId, TechAssetId, DEXId>;
pub type TechAssetId = common::TechAssetId<PredefinedAssetId>;
pub type AssetId = AssetId32<PredefinedAssetId>;

impl technical::Config for Runtime {
    type RuntimeEvent = RuntimeEvent;
    type TechAssetId = TechAssetId;
    type TechAccountId = TechAccountId;
    type Trigger = ();
    type Condition = ();
    type SwapAction = pool_xyk::PolySwapAction<AssetId, AccountId, TechAccountId>;
}

parameter_types! {
    pub GetFee: Fixed = fixed!(0.003);
}

parameter_type_with_key! {
    pub GetTradingPairRestrictedFlag: |trading_pair: common::TradingPair<AssetId>| -> bool {
        let common::TradingPair {
            base_asset_id,
            target_asset_id
        } = trading_pair;
        (base_asset_id, target_asset_id) == (&XSTUSD.into(), &XOR.into())
    };
}

impl pool_xyk::Config for Runtime {
    const MIN_XOR: Balance = balance!(0.0007);
    type RuntimeEvent = RuntimeEvent;
    type PairSwapAction = pool_xyk::PairSwapAction<AssetId, AccountId, TechAccountId>;
    type DepositLiquidityAction =
        pool_xyk::DepositLiquidityAction<AssetId, AccountId, TechAccountId>;
    type WithdrawLiquidityAction =
        pool_xyk::WithdrawLiquidityAction<AssetId, AccountId, TechAccountId>;
    type PolySwapAction = pool_xyk::PolySwapAction<AssetId, AccountId, TechAccountId>;
    type EnsureDEXManager = dex_manager::Pallet<Runtime>;
    type TradingPairSourceManager = trading_pair::Pallet<Runtime>;
    type DexInfoProvider = dex_manager::Pallet<Runtime>;
    type EnsureTradingPairExists = trading_pair::Pallet<Runtime>;
    type EnabledSourcesManager = trading_pair::Pallet<Runtime>;
    type GetFee = GetFee;
    type OnPoolCreated = (PswapDistribution, Farming);
    type OnPoolReservesChanged = PriceTools;
    type WeightInfo = pool_xyk::weights::SubstrateWeight<Runtime>;
    type XSTMarketInfo = XSTPool;
    type GetTradingPairRestrictedFlag = GetTradingPairRestrictedFlag;
}

parameter_types! {
    pub GetLiquidityProxyTechAccountId: TechAccountId = {
        // TODO(Harrm): why pswap_distribution?
        let tech_account_id = TechAccountId::from_generic_pair(
            pswap_distribution::TECH_ACCOUNT_PREFIX.to_vec(),
            pswap_distribution::TECH_ACCOUNT_MAIN.to_vec(),
        );
        tech_account_id
    };
    pub GetLiquidityProxyAccountId: AccountId = {
        let tech_account_id = GetLiquidityProxyTechAccountId::get();
        let account_id =
            technical::Pallet::<Runtime>::tech_account_id_to_account_id(&tech_account_id)
                .expect("Failed to get ordinary account id for technical account id.");
        account_id
    };
    pub const GetNumSamples: usize = 5;
    pub const BasicDeposit: Balance = balance!(0.01);
    pub const FieldDeposit: Balance = balance!(0.01);
    pub const SubAccountDeposit: Balance = balance!(0.01);
    pub const MaxSubAccounts: u32 = 100;
    pub const MaxAdditionalFields: u32 = 100;
    pub const MaxRegistrars: u32 = 20;
    pub const MaxAdditionalDataLength: u32 = 128;
    pub ReferralsReservesAcc: AccountId = {
        let tech_account_id = TechAccountId::from_generic_pair(
            b"referrals".to_vec(),
            b"main".to_vec(),
        );
        let account_id =
            technical::Pallet::<Runtime>::tech_account_id_to_account_id(&tech_account_id)
                .expect("Failed to get ordinary account id for technical account id.");
        account_id
    };
}

impl liquidity_proxy::Config for Runtime {
    type RuntimeEvent = RuntimeEvent;
    type LiquidityRegistry = dex_api::Pallet<Runtime>;
    type GetNumSamples = GetNumSamples;
    type GetTechnicalAccountId = GetLiquidityProxyAccountId;
    type PrimaryMarketTBC = multicollateral_bonding_curve_pool::Pallet<Runtime>;
    type PrimaryMarketXST = xst::Pallet<Runtime>;
    type SecondaryMarket = pool_xyk::Pallet<Runtime>;
    type WeightInfo = liquidity_proxy::weights::SubstrateWeight<Runtime>;
    type VestedRewardsPallet = VestedRewards;
    type DexInfoProvider = dex_manager::Pallet<Runtime>;
    type LockedLiquiditySourcesManager = trading_pair::Pallet<Runtime>;
    type TradingPairSourceManager = trading_pair::Pallet<Runtime>;
    type GetADARAccountId = GetADARAccountId;
    type ADARCommissionRatioUpdateOrigin = EitherOfDiverse<
        pallet_collective::EnsureProportionMoreThan<AccountId, TechnicalCollective, 1, 2>,
        EnsureRoot<AccountId>,
    >;
    type MaxAdditionalDataLength = MaxAdditionalDataLength;
}

impl mock_liquidity_source::Config<mock_liquidity_source::Instance1> for Runtime {
    type GetFee = GetFee;
    type EnsureDEXManager = dex_manager::Pallet<Runtime>;
    type EnsureTradingPairExists = trading_pair::Pallet<Runtime>;
    type DexInfoProvider = dex_manager::Pallet<Runtime>;
}

impl mock_liquidity_source::Config<mock_liquidity_source::Instance2> for Runtime {
    type GetFee = GetFee;
    type EnsureDEXManager = dex_manager::Pallet<Runtime>;
    type EnsureTradingPairExists = trading_pair::Pallet<Runtime>;
    type DexInfoProvider = dex_manager::Pallet<Runtime>;
}

impl mock_liquidity_source::Config<mock_liquidity_source::Instance3> for Runtime {
    type GetFee = GetFee;
    type EnsureDEXManager = dex_manager::Pallet<Runtime>;
    type EnsureTradingPairExists = trading_pair::Pallet<Runtime>;
    type DexInfoProvider = dex_manager::Pallet<Runtime>;
}

impl mock_liquidity_source::Config<mock_liquidity_source::Instance4> for Runtime {
    type GetFee = GetFee;
    type EnsureDEXManager = dex_manager::Pallet<Runtime>;
    type EnsureTradingPairExists = trading_pair::Pallet<Runtime>;
    type DexInfoProvider = dex_manager::Pallet<Runtime>;
}

impl dex_api::Config for Runtime {
    type RuntimeEvent = RuntimeEvent;
    type MockLiquiditySource =
        mock_liquidity_source::Pallet<Runtime, mock_liquidity_source::Instance1>;
    type MockLiquiditySource2 =
        mock_liquidity_source::Pallet<Runtime, mock_liquidity_source::Instance2>;
    type MockLiquiditySource3 =
        mock_liquidity_source::Pallet<Runtime, mock_liquidity_source::Instance3>;
    type MockLiquiditySource4 =
        mock_liquidity_source::Pallet<Runtime, mock_liquidity_source::Instance4>;
    type MulticollateralBondingCurvePool = multicollateral_bonding_curve_pool::Pallet<Runtime>;
    type XYKPool = pool_xyk::Pallet<Runtime>;
    type XSTPool = xst::Pallet<Runtime>;
    type DexInfoProvider = dex_manager::Pallet<Runtime>;
    type OrderBook = order_book::Pallet<Runtime>;

    type WeightInfo = dex_api::weights::SubstrateWeight<Runtime>;
}

impl pallet_multisig::Config for Runtime {
    type RuntimeCall = RuntimeCall;
    type RuntimeEvent = RuntimeEvent;
    type Currency = Balances;
    type DepositBase = DepositBase;
    type DepositFactor = DepositFactor;
    type MaxSignatories = MaxSignatories;
    type WeightInfo = ();
}

impl iroha_migration::Config for Runtime {
    type RuntimeEvent = RuntimeEvent;
    type WeightInfo = iroha_migration::weights::SubstrateWeight<Runtime>;
}

impl pallet_identity::Config for Runtime {
    type RuntimeEvent = RuntimeEvent;
    type Currency = Balances;
    type BasicDeposit = BasicDeposit;
    type FieldDeposit = FieldDeposit;
    type SubAccountDeposit = SubAccountDeposit;
    type MaxSubAccounts = MaxSubAccounts;
    type MaxAdditionalFields = MaxAdditionalFields;
    type MaxRegistrars = MaxRegistrars;
    type Slashed = ();
    type ForceOrigin = MoreThanHalfCouncil;
    type RegistrarOrigin = MoreThanHalfCouncil;
    type WeightInfo = ();
}

impl<T: SigningTypes> frame_system::offchain::SignMessage<T> for Runtime {
    type SignatureData = ();

    fn sign_message(&self, _message: &[u8]) -> Self::SignatureData {
        unimplemented!()
    }

    fn sign<TPayload, F>(&self, _f: F) -> Self::SignatureData
    where
        F: Fn(&Account<T>) -> TPayload,
        TPayload: frame_system::offchain::SignedPayload<T>,
    {
        unimplemented!()
    }
}

impl<LocalCall> frame_system::offchain::CreateSignedTransaction<LocalCall> for Runtime
where
    RuntimeCall: From<LocalCall>,
{
    fn create_transaction<C: frame_system::offchain::AppCrypto<Self::Public, Self::Signature>>(
        call: RuntimeCall,
        public: <Signature as sp_runtime::traits::Verify>::Signer,
        account: AccountId,
        index: Index,
    ) -> Option<(
        RuntimeCall,
        <UncheckedExtrinsic as sp_runtime::traits::Extrinsic>::SignaturePayload,
    )> {
        let period = BlockHashCount::get() as u64;
        let current_block = System::block_number()
            .saturated_into::<u64>()
            .saturating_sub(1);
        let extra: SignedExtra = (
            frame_system::CheckSpecVersion::<Runtime>::new(),
            frame_system::CheckTxVersion::<Runtime>::new(),
            frame_system::CheckGenesis::<Runtime>::new(),
            frame_system::CheckEra::<Runtime>::from(generic::Era::mortal(period, current_block)),
            frame_system::CheckNonce::<Runtime>::from(index),
            frame_system::CheckWeight::<Runtime>::new(),
            ChargeTransactionPayment::<Runtime>::new(),
        );
        #[cfg_attr(not(feature = "std"), allow(unused_variables))]
        let raw_payload = SignedPayload::new(call, extra)
            .map_err(|e| {
                frame_support::log::warn!("SignedPayload error: {:?}", e);
            })
            .ok()?;

        let signature = raw_payload.using_encoded(|payload| C::sign(payload, public))?;

        let address = account;
        let (call, extra, _) = raw_payload.deconstruct();
        Some((call, (address, signature, extra)))
    }
}

impl frame_system::offchain::SigningTypes for Runtime {
    type Public = <Signature as sp_runtime::traits::Verify>::Signer;
    type Signature = Signature;
}

impl<C> frame_system::offchain::SendTransactionTypes<C> for Runtime
where
    RuntimeCall: From<C>,
{
    type OverarchingCall = RuntimeCall;
    type Extrinsic = UncheckedExtrinsic;
}

impl referrals::Config for Runtime {
    type ReservesAcc = ReferralsReservesAcc;
    type WeightInfo = referrals::weights::SubstrateWeight<Runtime>;
}

impl rewards::Config for Runtime {
    const BLOCKS_PER_DAY: BlockNumber = 1 * DAYS;
    const UPDATE_FREQUENCY: BlockNumber = 10 * MINUTES;
    const MAX_CHUNK_SIZE: usize = 100;
    const MAX_VESTING_RATIO: Percent = Percent::from_percent(55);
    const TIME_TO_SATURATION: BlockNumber = 5 * 365 * DAYS; // 5 years
    const VAL_BURN_PERCENT: Percent = VAL_BURN_PERCENT;
    type RuntimeEvent = RuntimeEvent;
    type WeightInfo = rewards::weights::SubstrateWeight<Runtime>;
}

pub struct ValBurnedAggregator<T>(sp_std::marker::PhantomData<T>);

impl<T> OnValBurned for ValBurnedAggregator<T>
where
    T: ValBurnedNotifier<Balance>,
{
    fn on_val_burned(amount: Balance) {
        Rewards::on_val_burned(amount);
        T::notify_val_burned(amount);
    }
}

parameter_types! {
    pub const DEXIdValue: DEXId = 0;
}

impl xor_fee::Config for Runtime {
    type RuntimeEvent = RuntimeEvent;
    // Pass native currency.
    type XorCurrency = Balances;
    type XorId = GetXorAssetId;
    type ValId = GetValAssetId;
    type TbcdId = GetTbcdAssetId;
    type ReferrerWeight = ReferrerWeight;
    type XorBurnedWeight = XorBurnedWeight;
    type XorIntoValBurnedWeight = XorIntoValBurnedWeight;
    type BuyBackTBCDPercent = BuyBackTBCDPercent;
    type DEXIdValue = DEXIdValue;
    type LiquidityProxy = LiquidityProxy;
    type OnValBurned = ValBurnedAggregator<Staking>;
    type CustomFees = xor_fee_impls::CustomFees;
    type GetTechnicalAccountId = GetXorFeeAccountId;
    type FullIdentification = pallet_staking::Exposure<AccountId, Balance>;
    type SessionManager = Staking;
    type ReferrerAccountProvider = Referrals;
    type BuyBackHandler = liquidity_proxy::LiquidityProxyBuyBackHandler<Runtime, GetBuyBackDexId>;
    type WeightInfo = xor_fee::weights::SubstrateWeight<Runtime>;
    type WithdrawFee = xor_fee_impls::WithdrawFee;
}

pub struct ConstantFeeMultiplier;

impl MultiplierUpdate for ConstantFeeMultiplier {
    fn min() -> Multiplier {
        Default::default()
    }
    fn max() -> Multiplier {
        Default::default()
    }
    fn target() -> Perquintill {
        Default::default()
    }
    fn variability() -> Multiplier {
        Default::default()
    }
}
impl Convert<Multiplier, Multiplier> for ConstantFeeMultiplier {
    fn convert(previous: Multiplier) -> Multiplier {
        previous
    }
}

parameter_types! {
    pub const OperationalFeeMultiplier: u8 = 5;
}

impl pallet_transaction_payment::Config for Runtime {
    type RuntimeEvent = RuntimeEvent;
    type OnChargeTransaction = XorFee;
    type WeightToFee = XorFee;
    type FeeMultiplierUpdate = ConstantFeeMultiplier;
    type OperationalFeeMultiplier = OperationalFeeMultiplier;
    type LengthToFee = ConstantMultiplier<Balance, ConstU128<0>>;
}

#[cfg(feature = "private-net")]
impl pallet_sudo::Config for Runtime {
    type RuntimeCall = RuntimeCall;
    type RuntimeEvent = RuntimeEvent;
}

impl permissions::Config for Runtime {
    type RuntimeEvent = RuntimeEvent;
}

impl pallet_utility::Config for Runtime {
    type RuntimeEvent = RuntimeEvent;
    type RuntimeCall = RuntimeCall;
    type WeightInfo = ();
    type PalletsOrigin = OriginCaller;
}

parameter_types! {
    pub const DepositBase: u64 = 1;
    pub const DepositFactor: u64 = 1;
    pub const MaxSignatories: u16 = 100;
}

impl bridge_multisig::Config for Runtime {
    type RuntimeCall = RuntimeCall;
    type RuntimeEvent = RuntimeEvent;
    type Currency = Balances;
    type DepositBase = DepositBase;
    type DepositFactor = DepositFactor;
    type MaxSignatories = MaxSignatories;
    type WeightInfo = ();
}

parameter_types! {
    pub const GetEthNetworkId: u32 = 0;
}

pub struct RemoveTemporaryPeerAccountIds;

#[cfg(feature = "private-net")]
impl Get<Vec<(AccountId, H160)>> for RemoveTemporaryPeerAccountIds {
    fn get() -> Vec<(AccountId, H160)> {
        vec![
            // Dev
            (
                AccountId::new(hex!(
                    "aa79aa80b94b1cfba69c4a7d60eeb7b469e6411d1f686cc61de8adc8b1b76a69"
                )),
                H160(hex!("f858c8366f3a2553516a47f3e0503a85ef93bbba")),
            ),
            (
                AccountId::new(hex!(
                    "60dc5adadc262770cbe904e3f65a26a89d46b70447640cd7968b49ddf5a459bc"
                )),
                H160(hex!("ccd7fe44d58640dc79c55b98f8c3474646e5ea2b")),
            ),
            (
                AccountId::new(hex!(
                    "70d61e980602e09ac8b5fb50658ebd345774e73b8248d3b61862ba1a9a035082"
                )),
                H160(hex!("13d26a91f791e884fe6faa7391c4ef401638baa4")),
            ),
            (
                AccountId::new(hex!(
                    "05918034f4a7f7c5d99cd0382aa6574ec2aba148aa3d769e50e0ac7663e36d58"
                )),
                H160(hex!("aa19829ae887212206be8e97ea47d8fed2120d4e")),
            ),
            // Test
            (
                AccountId::new(hex!(
                    "07f5670d08b8f3bd493ff829482a489d94494fd50dd506957e44e9fdc2e98684"
                )),
                H160(hex!("457d710255184dbf63c019ab50f65743c6cb072f")),
            ),
            (
                AccountId::new(hex!(
                    "211bb96e9f746183c05a1d583bccf513f9d8f679d6f36ecbd06609615a55b1cc"
                )),
                H160(hex!("6d04423c97e8ce36d04c9b614926ce0d029d04df")),
            ),
            (
                AccountId::new(hex!(
                    "ef3139b81d14977d5bf6b4a3994872337dfc1d2af2069a058bc26123a3ed1a5c"
                )),
                H160(hex!("e34022904b1ab539729cc7b5bfa5c8a74b165e80")),
            ),
            (
                AccountId::new(hex!(
                    "71124b336fbf3777d743d4390acce6be1cf5e0781e40c51d4cf2e5b5fd8e41e1"
                )),
                H160(hex!("ee74a5b5346915012d103cf1ccee288f25bcbc81")),
            ),
            // Stage
            (
                AccountId::new(hex!(
                    "07f5670d08b8f3bd493ff829482a489d94494fd50dd506957e44e9fdc2e98684"
                )),
                H160(hex!("457d710255184dbf63c019ab50f65743c6cb072f")),
            ),
            (
                AccountId::new(hex!(
                    "211bb96e9f746183c05a1d583bccf513f9d8f679d6f36ecbd06609615a55b1cc"
                )),
                H160(hex!("6d04423c97e8ce36d04c9b614926ce0d029d04df")),
            ),
        ]
    }
}

#[cfg(not(feature = "private-net"))]
impl Get<Vec<(AccountId, H160)>> for RemoveTemporaryPeerAccountIds {
    fn get() -> Vec<(AccountId, H160)> {
        vec![] // the peer is already removed on main-net.
    }
}

#[cfg(not(feature = "private-net"))]
parameter_types! {
    pub const RemovePendingOutgoingRequestsAfter: BlockNumber = 1 * DAYS;
    pub const TrackPendingIncomingRequestsAfter: (BlockNumber, u64) = (1 * DAYS, 12697214);
}

#[cfg(feature = "private-net")]
parameter_types! {
    pub const RemovePendingOutgoingRequestsAfter: BlockNumber = 30 * MINUTES;
    pub const TrackPendingIncomingRequestsAfter: (BlockNumber, u64) = (30 * MINUTES, 0);
}

pub type NetworkId = u32;

impl eth_bridge::Config for Runtime {
    type RuntimeEvent = RuntimeEvent;
    type RuntimeCall = RuntimeCall;
    type PeerId = eth_bridge::offchain::crypto::TestAuthId;
    type NetworkId = NetworkId;
    type GetEthNetworkId = GetEthNetworkId;
    type WeightInfo = eth_bridge::weights::SubstrateWeight<Runtime>;
    type WeightToFee = XorFee;
    type MessageStatusNotifier = BridgeProxy;
    type BridgeAssetLockChecker = BridgeProxy;
}

#[cfg(feature = "private-net")]
impl faucet::Config for Runtime {
    type RuntimeEvent = RuntimeEvent;
    type WeightInfo = faucet::weights::SubstrateWeight<Runtime>;
}

parameter_types! {
    pub QaToolsWhitelistCapacity: u32 = 512;
}

#[cfg(feature = "private-net")]
impl qa_tools::Config for Runtime {
    type AssetInfoProvider = Assets;
    type QaToolsWhitelistCapacity = QaToolsWhitelistCapacity;
    type WeightInfo = qa_tools::weights::SubstrateWeight<Runtime>;
}

parameter_types! {
    pub GetPswapDistributionTechAccountId: TechAccountId = {
        let tech_account_id = TechAccountId::from_generic_pair(
            pswap_distribution::TECH_ACCOUNT_PREFIX.to_vec(),
            pswap_distribution::TECH_ACCOUNT_MAIN.to_vec(),
        );
        tech_account_id
    };
    pub GetPswapDistributionAccountId: AccountId = {
        let tech_account_id = GetPswapDistributionTechAccountId::get();
        let account_id =
            technical::Pallet::<Runtime>::tech_account_id_to_account_id(&tech_account_id)
                .expect("Failed to get ordinary account id for technical account id.");
        account_id
    };
    pub GetParliamentAccountId: AccountId = hex!("881b87c9f83664b95bd13e2bb40675bfa186287da93becc0b22683334d411e4e").into();
    pub GetXorFeeTechAccountId: TechAccountId = {
        TechAccountId::from_generic_pair(
            xor_fee::TECH_ACCOUNT_PREFIX.to_vec(),
            xor_fee::TECH_ACCOUNT_MAIN.to_vec(),
        )
    };
    pub GetXorFeeAccountId: AccountId = {
        let tech_account_id = GetXorFeeTechAccountId::get();
        technical::Pallet::<Runtime>::tech_account_id_to_account_id(&tech_account_id)
            .expect("Failed to get ordinary account id for technical account id.")
    };
    pub GetXSTPoolPermissionedTechAccountId: TechAccountId = {
        let tech_account_id = TechAccountId::from_generic_pair(
            xst::TECH_ACCOUNT_PREFIX.to_vec(),
            xst::TECH_ACCOUNT_PERMISSIONED.to_vec(),
        );
        tech_account_id
    };
    pub GetXSTPoolPermissionedAccountId: AccountId = {
        let tech_account_id = GetXSTPoolPermissionedTechAccountId::get();
        let account_id =
            technical::Pallet::<Runtime>::tech_account_id_to_account_id(&tech_account_id)
                .expect("Failed to get ordinary account id for technical account id.");
        account_id
    };
    pub GetTrustlessBridgeTechAccountId: TechAccountId = {
        let tech_account_id = TechAccountId::from_generic_pair(
            bridge_types::types::TECH_ACCOUNT_PREFIX.to_vec(),
            bridge_types::types::TECH_ACCOUNT_MAIN.to_vec(),
        );
        tech_account_id
    };
    pub GetTrustlessBridgeAccountId: AccountId = {
        let tech_account_id = GetTrustlessBridgeTechAccountId::get();
        let account_id =
            technical::Pallet::<Runtime>::tech_account_id_to_account_id(&tech_account_id)
                .expect("Failed to get ordinary account id for technical account id.");
        account_id
    };
    pub GetTrustlessBridgeFeesTechAccountId: TechAccountId = {
        let tech_account_id = TechAccountId::from_generic_pair(
            bridge_types::types::TECH_ACCOUNT_PREFIX.to_vec(),
            bridge_types::types::TECH_ACCOUNT_FEES.to_vec(),
        );
        tech_account_id
    };
    pub GetTrustlessBridgeFeesAccountId: AccountId = {
        let tech_account_id = GetTrustlessBridgeFeesTechAccountId::get();
        let account_id =
            technical::Pallet::<Runtime>::tech_account_id_to_account_id(&tech_account_id)
                .expect("Failed to get ordinary account id for technical account id.");
        account_id
    };
    pub GetTreasuryTechAccountId: TechAccountId = {
        let tech_account_id = TechAccountId::from_generic_pair(
            bridge_types::types::TECH_ACCOUNT_TREASURY_PREFIX.to_vec(),
            bridge_types::types::TECH_ACCOUNT_MAIN.to_vec(),
        );
        tech_account_id
    };
    pub GetTreasuryAccountId: AccountId = {
        let tech_account_id = GetTreasuryTechAccountId::get();
        let account_id =
            technical::Pallet::<Runtime>::tech_account_id_to_account_id(&tech_account_id)
                .expect("Failed to get ordinary account id for technical account id.");
        account_id
    };
}

#[cfg(feature = "reduced-pswap-reward-periods")]
parameter_types! {
    pub const GetDefaultSubscriptionFrequency: BlockNumber = 150;
    pub const GetBurnUpdateFrequency: BlockNumber = 150;
}

#[cfg(not(feature = "reduced-pswap-reward-periods"))]
parameter_types! {
    pub const GetDefaultSubscriptionFrequency: BlockNumber = 14400;
    pub const GetBurnUpdateFrequency: BlockNumber = 14400;
}

pub struct RuntimeOnPswapBurnedAggregator;

impl OnPswapBurned for RuntimeOnPswapBurnedAggregator {
    fn on_pswap_burned(distribution: common::PswapRemintInfo) {
        VestedRewards::on_pswap_burned(distribution);
    }
}

impl farming::Config for Runtime {
    const PSWAP_PER_DAY: Balance = FARMING_PSWAP_PER_DAY;
    const REFRESH_FREQUENCY: BlockNumber = FARMING_REFRESH_FREQUENCY;
    const VESTING_COEFF: u32 = FARMING_VESTING_COEFF;
    const VESTING_FREQUENCY: BlockNumber = FARMING_VESTING_FREQUENCY;
    const BLOCKS_PER_DAY: BlockNumber = 1 * DAYS;
    type RuntimeCall = RuntimeCall;
    type SchedulerOriginCaller = OriginCaller;
    type Scheduler = Scheduler;
    type RewardDoublingAssets = FarmingRewardDoublingAssets;
    type TradingPairSourceManager = trading_pair::Pallet<Runtime>;
    type WeightInfo = ();
}

impl pswap_distribution::Config for Runtime {
    const PSWAP_BURN_PERCENT: Percent = PSWAP_BURN_PERCENT;
    type RuntimeEvent = RuntimeEvent;
    type GetIncentiveAssetId = GetPswapAssetId;
    type GetTBCDAssetId = GetTbcdAssetId;
    type LiquidityProxy = LiquidityProxy;
    type CompatBalance = Balance;
    type GetDefaultSubscriptionFrequency = GetDefaultSubscriptionFrequency;
    type GetBurnUpdateFrequency = GetBurnUpdateFrequency;
    type GetTechnicalAccountId = GetPswapDistributionAccountId;
    type EnsureDEXManager = DEXManager;
    type OnPswapBurnedAggregator = RuntimeOnPswapBurnedAggregator;
    type WeightInfo = pswap_distribution::weights::SubstrateWeight<Runtime>;
    type GetParliamentAccountId = GetParliamentAccountId;
    type PoolXykPallet = PoolXYK;
    type BuyBackHandler = liquidity_proxy::LiquidityProxyBuyBackHandler<Runtime, GetBuyBackDexId>;
    type DexInfoProvider = dex_manager::Pallet<Runtime>;
}

parameter_types! {
    pub GetMbcReservesTechAccountId: TechAccountId = {
        let tech_account_id = TechAccountId::from_generic_pair(
            multicollateral_bonding_curve_pool::TECH_ACCOUNT_PREFIX.to_vec(),
            multicollateral_bonding_curve_pool::TECH_ACCOUNT_RESERVES.to_vec(),
        );
        tech_account_id
    };
    pub GetMbcReservesAccountId: AccountId = {
        let tech_account_id = GetMbcReservesTechAccountId::get();
        let account_id =
            technical::Pallet::<Runtime>::tech_account_id_to_account_id(&tech_account_id)
                .expect("Failed to get ordinary account id for technical account id.");
        account_id
    };
    pub GetMbcPoolRewardsTechAccountId: TechAccountId = {
        let tech_account_id = TechAccountId::from_generic_pair(
            multicollateral_bonding_curve_pool::TECH_ACCOUNT_PREFIX.to_vec(),
            multicollateral_bonding_curve_pool::TECH_ACCOUNT_REWARDS.to_vec(),
        );
        tech_account_id
    };
    pub GetMbcPoolRewardsAccountId: AccountId = {
        let tech_account_id = GetMbcPoolRewardsTechAccountId::get();
        let account_id =
            technical::Pallet::<Runtime>::tech_account_id_to_account_id(&tech_account_id)
                .expect("Failed to get ordinary account id for technical account id.");
        account_id
    };
    pub GetMbcPoolFreeReservesTechAccountId: TechAccountId = {
        let tech_account_id = TechAccountId::from_generic_pair(
            multicollateral_bonding_curve_pool::TECH_ACCOUNT_PREFIX.to_vec(),
            multicollateral_bonding_curve_pool::TECH_ACCOUNT_FREE_RESERVES.to_vec(),
        );
        tech_account_id
    };
    pub GetMbcPoolFreeReservesAccountId: AccountId = {
        let tech_account_id = GetMbcPoolFreeReservesTechAccountId::get();
        let account_id =
            technical::Pallet::<Runtime>::tech_account_id_to_account_id(&tech_account_id)
                .expect("Failed to get ordinary account id for technical account id.");
        account_id
    };
    pub GetMarketMakerRewardsTechAccountId: TechAccountId = {
        let tech_account_id = TechAccountId::from_generic_pair(
            vested_rewards::TECH_ACCOUNT_PREFIX.to_vec(),
            vested_rewards::TECH_ACCOUNT_MARKET_MAKERS.to_vec(),
        );
        tech_account_id
    };
    pub GetMarketMakerRewardsAccountId: AccountId = {
        let tech_account_id = GetMarketMakerRewardsTechAccountId::get();
        let account_id =
            technical::Pallet::<Runtime>::tech_account_id_to_account_id(&tech_account_id)
                .expect("Failed to get ordinary account id for technical account id.");
        account_id
    };
    pub GetFarmingRewardsTechAccountId: TechAccountId = {
        let tech_account_id = TechAccountId::from_generic_pair(
            vested_rewards::TECH_ACCOUNT_PREFIX.to_vec(),
            vested_rewards::TECH_ACCOUNT_FARMING.to_vec(),
        );
        tech_account_id
    };
    pub GetFarmingRewardsAccountId: AccountId = {
        let tech_account_id = GetFarmingRewardsTechAccountId::get();
        let account_id =
            technical::Pallet::<Runtime>::tech_account_id_to_account_id(&tech_account_id)
                .expect("Failed to get ordinary account id for technical account id.");
        account_id
    };
    pub GetTBCBuyBackTBCDPercent: Fixed = fixed!(0.025);
}

impl multicollateral_bonding_curve_pool::Config for Runtime {
    type RuntimeEvent = RuntimeEvent;
    type LiquidityProxy = LiquidityProxy;
    type EnsureDEXManager = DEXManager;
    type EnsureTradingPairExists = TradingPair;
    type PriceToolsPallet = PriceTools;
    type VestedRewardsPallet = VestedRewards;
    type TradingPairSourceManager = trading_pair::Pallet<Runtime>;
    type WeightInfo = multicollateral_bonding_curve_pool::weights::SubstrateWeight<Runtime>;
    type BuyBackHandler = liquidity_proxy::LiquidityProxyBuyBackHandler<Runtime, GetBuyBackDexId>;
    type BuyBackTBCDPercent = GetTBCBuyBackTBCDPercent;
}

parameter_types! {
    pub const GetXstPoolConversionAssetId: AssetId = GetXstAssetId::get();
    pub const GetSyntheticBaseBuySellLimit: Balance = balance!(10000000);
}

impl xst::Config for Runtime {
    type RuntimeEvent = RuntimeEvent;
    type GetSyntheticBaseAssetId = GetXstPoolConversionAssetId;
    type GetXSTPoolPermissionedTechAccountId = GetXSTPoolPermissionedTechAccountId;
    type EnsureDEXManager = DEXManager;
    type PriceToolsPallet = PriceTools;
    type WeightInfo = xst::weights::SubstrateWeight<Runtime>;
    type Oracle = OracleProxy;
    type Symbol = <Runtime as band::Config>::Symbol;
    type TradingPairSourceManager = TradingPair;
    type GetSyntheticBaseBuySellLimit = GetSyntheticBaseBuySellLimit;
}

parameter_types! {
    pub const MaxKeys: u32 = 10_000;
    pub const MaxPeerInHeartbeats: u32 = 10_000;
    pub const MaxPeerDataEncodingSize: u32 = 1_000;
}

impl pallet_im_online::Config for Runtime {
    type AuthorityId = ImOnlineId;
    type RuntimeEvent = RuntimeEvent;
    type ValidatorSet = Historical;
    type NextSessionRotation = Babe;
    type ReportUnresponsiveness = Offences;
    type UnsignedPriority = ImOnlineUnsignedPriority;
    type WeightInfo = ();
    type MaxKeys = MaxKeys;
    type MaxPeerInHeartbeats = MaxPeerInHeartbeats;
    type MaxPeerDataEncodingSize = MaxPeerDataEncodingSize;
}

impl pallet_offences::Config for Runtime {
    type RuntimeEvent = RuntimeEvent;
    type IdentificationTuple = pallet_session::historical::IdentificationTuple<Self>;
    type OnOffenceHandler = Staking;
}

impl vested_rewards::Config for Runtime {
    const BLOCKS_PER_DAY: BlockNumber = 1 * DAYS;
    type RuntimeEvent = RuntimeEvent;
    type GetBondingCurveRewardsAccountId = GetMbcPoolRewardsAccountId;
    type GetFarmingRewardsAccountId = GetFarmingRewardsAccountId;
    type GetMarketMakerRewardsAccountId = GetMarketMakerRewardsAccountId;
    type WeightInfo = vested_rewards::weights::SubstrateWeight<Runtime>;
}

impl price_tools::Config for Runtime {
    type RuntimeEvent = RuntimeEvent;
    type LiquidityProxy = LiquidityProxy;
    type TradingPairSourceManager = trading_pair::Pallet<Runtime>;
    type WeightInfo = price_tools::weights::SubstrateWeight<Runtime>;
}

impl pallet_randomness_collective_flip::Config for Runtime {}

#[cfg(not(feature = "wip"))] // Basic impl for session keys
impl pallet_beefy::Config for Runtime {
    type BeefyId = BeefyId;
    type MaxAuthorities = MaxAuthorities;
    type OnNewValidatorSet = ();
}

#[cfg(feature = "wip")] // Trustless bridges
impl pallet_beefy::Config for Runtime {
    type BeefyId = BeefyId;
    type MaxAuthorities = MaxAuthorities;
    type OnNewValidatorSet = MmrLeaf;
}

#[cfg(feature = "wip")] // Trustless bridges
impl pallet_mmr::Config for Runtime {
    const INDEXING_PREFIX: &'static [u8] = b"mmr";
    type Hashing = Keccak256;
    type Hash = <Keccak256 as sp_runtime::traits::Hash>::Output;
    type OnNewRoot = pallet_beefy_mmr::DepositBeefyDigest<Runtime>;
    type WeightInfo = ();
    type LeafData = pallet_beefy_mmr::Pallet<Runtime>;
}

impl leaf_provider::Config for Runtime {
    type RuntimeEvent = RuntimeEvent;
    type Hashing = Keccak256;
    type Hash = <Keccak256 as sp_runtime::traits::Hash>::Output;
    type Randomness = pallet_babe::RandomnessFromTwoEpochsAgo<Self>;
}

#[cfg(feature = "wip")] // Trustless bridges
parameter_types! {
    /// Version of the produced MMR leaf.
    ///
    /// The version consists of two parts;
    /// - `major` (3 bits)
    /// - `minor` (5 bits)
    ///
    /// `major` should be updated only if decoding the previous MMR Leaf format from the payload
    /// is not possible (i.e. backward incompatible change).
    /// `minor` should be updated if fields are added to the previous MMR Leaf, which given SCALE
    /// encoding does not prevent old leafs from being decoded.
    ///
    /// Hence we expect `major` to be changed really rarely (think never).
    /// See [`MmrLeafVersion`] type documentation for more details.
    pub LeafVersion: MmrLeafVersion = MmrLeafVersion::new(0, 0);
}

#[cfg(feature = "wip")] // Trustless bridges
impl pallet_beefy_mmr::Config for Runtime {
    type LeafVersion = LeafVersion;
    type BeefyAuthorityToMerkleLeaf = pallet_beefy_mmr::BeefyEcdsaToEthereum;
    type LeafExtra =
        LeafExtraData<<Self as leaf_provider::Config>::Hash, <Self as frame_system::Config>::Hash>;
    type BeefyDataProvider = leaf_provider::Pallet<Runtime>;
}

parameter_types! {
    pub const CeresPerDay: Balance = balance!(6.66666666667);
    pub const CeresAssetId: AssetId = AssetId32::from_bytes
        (hex!("008bcfd2387d3fc453333557eecb0efe59fcba128769b2feefdd306e98e66440"));
    pub const MaximumCeresInStakingPool: Balance = balance!(14400);
}

impl ceres_launchpad::Config for Runtime {
    const MILLISECONDS_PER_DAY: Moment = 86_400_000;
    type RuntimeEvent = RuntimeEvent;
    type TradingPairSourceManager = trading_pair::Pallet<Runtime>;
    type WeightInfo = ceres_launchpad::weights::SubstrateWeight<Runtime>;
}

impl ceres_staking::Config for Runtime {
    const BLOCKS_PER_ONE_DAY: BlockNumber = 1 * DAYS;
    type RuntimeEvent = RuntimeEvent;
    type CeresPerDay = CeresPerDay;
    type CeresAssetId = CeresAssetId;
    type MaximumCeresInStakingPool = MaximumCeresInStakingPool;
    type WeightInfo = ceres_staking::weights::SubstrateWeight<Runtime>;
}

impl ceres_liquidity_locker::Config for Runtime {
    const BLOCKS_PER_ONE_DAY: BlockNumber = 1 * DAYS;
    type RuntimeEvent = RuntimeEvent;
    type XYKPool = PoolXYK;
    type DemeterFarmingPlatform = DemeterFarmingPlatform;
    type CeresAssetId = CeresAssetId;
    type WeightInfo = ceres_liquidity_locker::weights::SubstrateWeight<Runtime>;
}

impl ceres_token_locker::Config for Runtime {
    type RuntimeEvent = RuntimeEvent;
    type CeresAssetId = CeresAssetId;
    type WeightInfo = ceres_token_locker::weights::SubstrateWeight<Runtime>;
}

impl ceres_governance_platform::Config for Runtime {
    type StringLimit = StringLimit;
    type OptionsLimit = OptionsLimit;
    type TitleLimit = TitleLimit;
    type DescriptionLimit = DescriptionLimit;
    type RuntimeEvent = RuntimeEvent;
    type WeightInfo = ceres_governance_platform::weights::SubstrateWeight<Runtime>;
}

parameter_types! {
    pub const DemeterAssetId: AssetId = common::DEMETER_ASSET_ID;
}

impl demeter_farming_platform::Config for Runtime {
    type RuntimeEvent = RuntimeEvent;
    type DemeterAssetId = DemeterAssetId;
    const BLOCKS_PER_HOUR_AND_A_HALF: BlockNumber = 3 * HOURS / 2;
    type WeightInfo = demeter_farming_platform::weights::SubstrateWeight<Runtime>;
}

impl oracle_proxy::Config for Runtime {
    type Symbol = Symbol;
    type RuntimeEvent = RuntimeEvent;
    type WeightInfo = oracle_proxy::weights::SubstrateWeight<Runtime>;
    type BandChainOracle = band::Pallet<Runtime>;
}

parameter_types! {
    pub const GetBandRateStalePeriod: Moment = 60*5*1000; // 5 minutes
    pub const GetBandRateStaleBlockPeriod: u32 = 600; // 1 hour in blocks
    pub const BandMaxRelaySymbols: u32 = 100;
}

impl band::Config for Runtime {
    type RuntimeEvent = RuntimeEvent;
    type Symbol = Symbol;
    type WeightInfo = band::weights::SubstrateWeight<Runtime>;
    type OnNewSymbolsRelayedHook = oracle_proxy::Pallet<Runtime>;
    type Time = Timestamp;
    type GetBandRateStalePeriod = GetBandRateStalePeriod;
    type GetBandRateStaleBlockPeriod = GetBandRateStaleBlockPeriod;
    type OnSymbolDisabledHook = xst::Pallet<Runtime>;
    type MaxRelaySymbols = BandMaxRelaySymbols;
}

parameter_types! {
    pub const HermesAssetId: AssetId = common::HERMES_ASSET_ID;
    pub const StringLimit: u32 = 64;
    pub const OptionsLimit: u32 = 5;
    pub const TitleLimit: u32 = 128;
    pub const DescriptionLimit: u32 = 4096;
}

impl hermes_governance_platform::Config for Runtime {
    const MIN_DURATION_OF_POLL: Moment = 14_400_000;
    const MAX_DURATION_OF_POLL: Moment = 604_800_000;
    type StringLimit = StringLimit;
    type OptionsLimit = OptionsLimit;
    type RuntimeEvent = RuntimeEvent;
    type HermesAssetId = HermesAssetId;
    type TitleLimit = TitleLimit;
    type DescriptionLimit = DescriptionLimit;
    type WeightInfo = hermes_governance_platform::weights::SubstrateWeight<Runtime>;
}

#[cfg(feature = "wip")] // kensetsu
parameter_types! {
    pub KensetsuTreasuryTechAccountId: TechAccountId = {
        TechAccountId::from_generic_pair(
            kensetsu::TECH_ACCOUNT_PREFIX.to_vec(),
            kensetsu::TECH_ACCOUNT_TREASURY_MAIN.to_vec(),
        )
    };
    pub KensetsuTreasuryAccountId: AccountId = {
        let tech_account_id = KensetsuTreasuryTechAccountId::get();
        technical::Pallet::<Runtime>::tech_account_id_to_account_id(&tech_account_id)
                .expect("Failed to get ordinary account id for technical account id.")
    };

    pub const KusdAssetId: AssetId = common::KUSD;

    // 1 day = 86_400_000
    // TODO set 86_400_000
    pub const AccrueInterestPeriod: Moment = 30_000;

    // Not as important as some essential transactions (e.g. im_online or similar ones)
    pub KensetsuOffchainWorkerTxPriority: TransactionPriority =
        Perbill::from_percent(10) * TransactionPriority::max_value();
    // 100 blocks, if tx spoils, worker will resend it
    // pub KensetsuOffchainWorkerTxLongevity: TransactionLongevity = 100;
    // TODO set 100 for release
    pub KensetsuOffchainWorkerTxLongevity: TransactionLongevity = 5;
}

#[cfg(feature = "wip")] // kensetsu
impl kensetsu::Config for Runtime {
    type RuntimeEvent = RuntimeEvent;
    type AssetInfoProvider = Assets;
    type TreasuryTechAccount = KensetsuTreasuryTechAccountId;
    type KusdAssetId = KusdAssetId;
    type ReferencePriceProvider =
        liquidity_proxy::ReferencePriceProvider<Runtime, GetReferenceDexId, GetReferenceAssetId>;
    type LiquidityProxy = LiquidityProxy;
    type AccrueInterestPeriod = AccrueInterestPeriod;
    type UnsignedPriority = KensetsuOffchainWorkerTxPriority;
    type UnsignedLongevity = KensetsuOffchainWorkerTxLongevity;
    type WeightInfo = kensetsu::weights::SubstrateWeight<Runtime>;
}

<<<<<<< HEAD
parameter_types! {
// small value for test environment in order to check postponing expirations
pub ExpirationsSchedulerMaxWeight: Weight = Perbill::from_percent(15) * BlockWeights::get().max_block;
pub AlignmentSchedulerMaxWeight: Weight = Perbill::from_percent(35) * BlockWeights::get().max_block;}

#[cfg(feature = "ready-to-test")] // order-book
=======
>>>>>>> cac867d7
impl order_book::Config for Runtime {
    const MAX_ORDER_LIFESPAN: Moment = 30 * (DAYS as Moment) * MILLISECS_PER_BLOCK; // 30 days = 2_592_000_000
    const MIN_ORDER_LIFESPAN: Moment = (MINUTES as Moment) * MILLISECS_PER_BLOCK; // 1 minute = 60_000
    const MILLISECS_PER_BLOCK: Moment = MILLISECS_PER_BLOCK;
    const SOFT_MIN_MAX_RATIO: usize = 1000;
    const HARD_MIN_MAX_RATIO: usize = 4000;
    type RuntimeEvent = RuntimeEvent;
    type OrderId = u128;
    type Locker = OrderBook;
    type Unlocker = OrderBook;
    type Scheduler = OrderBook;
    type Delegate = OrderBook;

    // preferably set this and other vec boundaries to an exponent
    // of 2 because amortized (exponential capacity) growth seems
    // to allocate (next_power_of_two) bytes anyway.
    //
    // or initialize it via `with_capacity` instead.
    //
    // this limit is mostly because of requirement to use bounded vectors.
    // a user can create multiple accounts at any time.
    type MaxOpenedLimitOrdersPerUser = ConstU32<1024>;
    type MaxLimitOrdersForPrice = ConstU32<1024>;
    type MaxSidePriceCount = ConstU32<1024>;
    type MaxExpiringOrdersPerBlock = ConstU32<1024>;
    type MaxExpirationWeightPerBlock = ExpirationsSchedulerMaxWeight;
    type MaxAlignmentWeightPerBlock = AlignmentSchedulerMaxWeight;
    type EnsureTradingPairExists = TradingPair;
    type TradingPairSourceManager = TradingPair;
    type AssetInfoProvider = Assets;
    type SyntheticInfoProvider = XSTPool;
    type DexInfoProvider = DEXManager;
    type Time = Timestamp;
    type PermittedCreateOrigin = EitherOfDiverse<
        EnsureSigned<AccountId>,
        EitherOf<
            pallet_collective::EnsureProportionMoreThan<AccountId, TechnicalCollective, 1, 2>,
            EnsureRoot<AccountId>,
        >,
    >;
    type PermittedEditOrigin = EitherOf<
        pallet_collective::EnsureProportionMoreThan<AccountId, TechnicalCollective, 1, 2>,
        EnsureRoot<AccountId>,
    >;
    type WeightInfo = order_book::weights::SubstrateWeight<Runtime>;
}

/// Payload data to be signed when making signed transaction from off-chain workers,
///   inside `create_transaction` function.
pub type SignedPayload = generic::SignedPayload<RuntimeCall, SignedExtra>;

parameter_types! {
    pub const ReferrerWeight: u32 = 10;
    pub const XorBurnedWeight: u32 = 40;
    pub const XorIntoValBurnedWeight: u32 = 50;
    pub const BuyBackTBCDPercent: Percent = Percent::from_percent(10);
}

// Ethereum bridge pallets

#[cfg(feature = "wip")] // EVM bridge
impl dispatch::Config<dispatch::Instance1> for Runtime {
    type RuntimeEvent = RuntimeEvent;
    type OriginOutput =
        bridge_types::types::CallOriginOutput<EVMChainId, H256, AdditionalEVMInboundData>;
    type Origin = RuntimeOrigin;
    type MessageId = bridge_types::types::MessageId;
    type Hashing = Keccak256;
    type Call = RuntimeCall;
    type CallFilter = EVMBridgeCallFilter;
    type WeightInfo = dispatch::weights::SubstrateWeight<Runtime>;
}

#[cfg(feature = "wip")] // EVM bridge
use bridge_types::EVMChainId;

parameter_types! {
    pub const BridgeMaxMessagePayloadSize: u32 = 256;
    pub const BridgeMaxMessagesPerCommit: u32 = 20;
    pub const BridgeMaxTotalGasLimit: u64 = 5_000_000;
    pub const Decimals: u32 = 12;
}

#[cfg(feature = "wip")] // EVM bridge
pub struct FeeConverter;

#[cfg(feature = "wip")] // EVM bridge
impl Convert<U256, Balance> for FeeConverter {
    fn convert(amount: U256) -> Balance {
        common::eth::unwrap_balance(amount, Decimals::get())
            .expect("Should not panic unless runtime is misconfigured")
    }
}

parameter_types! {
    pub const FeeCurrency: AssetId = XOR;
    pub const ThisNetworkId: bridge_types::GenericNetworkId = bridge_types::GenericNetworkId::Sub(bridge_types::SubNetworkId::Mainnet);
}

#[cfg(feature = "wip")] // EVM bridge
impl bridge_inbound_channel::Config for Runtime {
    type RuntimeEvent = RuntimeEvent;
    type Verifier = ethereum_light_client::Pallet<Runtime>;
    type MessageDispatch = Dispatch;
    type Hashing = Keccak256;
    type GasTracker = BridgeProxy;
    type MessageStatusNotifier = BridgeProxy;
    type FeeConverter = FeeConverter;
    type WeightInfo = ();
    type FeeAssetId = FeeCurrency;
    type OutboundChannel = BridgeOutboundChannel;
    type FeeTechAccountId = GetTrustlessBridgeFeesTechAccountId;
    type TreasuryTechAccountId = GetTreasuryTechAccountId;
    type ThisNetworkId = ThisNetworkId;
}

#[cfg(feature = "wip")] // EVM bridge
impl bridge_outbound_channel::Config for Runtime {
    type RuntimeEvent = RuntimeEvent;
    type MaxMessagePayloadSize = BridgeMaxMessagePayloadSize;
    type MaxMessagesPerCommit = BridgeMaxMessagesPerCommit;
    type MaxTotalGasLimit = BridgeMaxTotalGasLimit;
    type FeeCurrency = FeeCurrency;
    type FeeTechAccountId = GetTrustlessBridgeFeesTechAccountId;
    type MessageStatusNotifier = BridgeProxy;
    type AuxiliaryDigestHandler = LeafProvider;
    type ThisNetworkId = ThisNetworkId;
    type WeightInfo = ();
}

#[cfg(feature = "wip")] // EVM bridge
parameter_types! {
    pub const DescendantsUntilFinalized: u8 = 30;
    pub const VerifyPoW: bool = true;
    // Not as important as some essential transactions (e.g. im_online or similar ones)
    pub EthereumLightClientPriority: TransactionPriority = Perbill::from_percent(10) * TransactionPriority::max_value();
    // We don't want to have not relevant imports be stuck in transaction pool
    // for too long
    pub EthereumLightClientLongevity: TransactionLongevity = EPOCH_DURATION_IN_BLOCKS as u64;
}

#[cfg(feature = "wip")] // EVM bridge
impl ethereum_light_client::Config for Runtime {
    type RuntimeEvent = RuntimeEvent;
    type DescendantsUntilFinalized = DescendantsUntilFinalized;
    type VerifyPoW = VerifyPoW;
    type WeightInfo = ();
    type UnsignedPriority = EthereumLightClientPriority;
    type UnsignedLongevity = EthereumLightClientLongevity;
    type ImportSignature = Signature;
    type Submitter = <Signature as Verify>::Signer;
}

#[cfg(feature = "wip")] // EVM bridge
impl eth_app::Config for Runtime {
    type RuntimeEvent = RuntimeEvent;
    type OutboundChannel = BridgeOutboundChannel;
    type CallOrigin = dispatch::EnsureAccount<
        bridge_types::types::CallOriginOutput<EVMChainId, H256, AdditionalEVMInboundData>,
    >;
    type MessageStatusNotifier = BridgeProxy;
    type AssetRegistry = BridgeProxy;
    type BalancePrecisionConverter = impls::BalancePrecisionConverter;
    type AssetIdConverter = sp_runtime::traits::ConvertInto;
    type BridgeAssetLocker = BridgeProxy;
    type WeightInfo = ();
}

#[cfg(feature = "wip")] // EVM bridge
impl erc20_app::Config for Runtime {
    type RuntimeEvent = RuntimeEvent;
    type OutboundChannel = BridgeOutboundChannel;
    type CallOrigin = dispatch::EnsureAccount<
        bridge_types::types::CallOriginOutput<EVMChainId, H256, AdditionalEVMInboundData>,
    >;
    type AppRegistry = BridgeInboundChannel;
    type MessageStatusNotifier = BridgeProxy;
    type AssetRegistry = BridgeProxy;
    type BalancePrecisionConverter = impls::BalancePrecisionConverter;
    type AssetIdConverter = sp_runtime::traits::ConvertInto;
    type BridgeAssetLocker = BridgeProxy;
    type WeightInfo = ();
}

#[cfg(feature = "wip")] // EVM bridge
impl migration_app::Config for Runtime {
    type RuntimeEvent = RuntimeEvent;
    type OutboundChannel = BridgeOutboundChannel;
    type WeightInfo = ();
}

parameter_types! {
    pub const GetReferenceAssetId: AssetId = GetDaiAssetId::get();
    pub const GetReferenceDexId: DEXId = 0;
}

impl bridge_proxy::Config for Runtime {
    type RuntimeEvent = RuntimeEvent;

    #[cfg(feature = "wip")] // EVM bridge
    type ERC20App = ERC20App;
    #[cfg(not(feature = "wip"))] // EVM bridge
    type ERC20App = ();

    #[cfg(feature = "wip")] // EVM bridge
    type EthApp = EthApp;
    #[cfg(not(feature = "wip"))] // EVM bridge
    type EthApp = ();

    type HashiBridge = EthBridge;
    type ParachainApp = ParachainBridgeApp;
    type TimepointProvider = GenericTimepointProvider;
    type ReferencePriceProvider =
        liquidity_proxy::ReferencePriceProvider<Runtime, GetReferenceDexId, GetReferenceAssetId>;
    type ManagerOrigin = EitherOfDiverse<
        pallet_collective::EnsureProportionMoreThan<AccountId, TechnicalCollective, 2, 3>,
        EnsureRoot<AccountId>,
    >;
    type WeightInfo = ();
}

#[cfg(feature = "wip")] // Trustless substrate bridge
impl beefy_light_client::Config for Runtime {
    type RuntimeEvent = RuntimeEvent;
    type Randomness = pallet_babe::RandomnessFromTwoEpochsAgo<Self>;
}

impl dispatch::Config<dispatch::Instance2> for Runtime {
    type RuntimeEvent = RuntimeEvent;
    type OriginOutput = bridge_types::types::CallOriginOutput<SubNetworkId, H256, ()>;
    type Origin = RuntimeOrigin;
    type MessageId = bridge_types::types::MessageId;
    type Hashing = Keccak256;
    type Call = DispatchableSubstrateBridgeCall;
    type CallFilter = SubstrateBridgeCallFilter;
    type WeightInfo = crate::weights::dispatch::WeightInfo<Runtime>;
}

impl substrate_bridge_channel::inbound::Config for Runtime {
    type RuntimeEvent = RuntimeEvent;
    type Verifier = MultiVerifier;
    type MessageDispatch = SubstrateDispatch;
    type UnsignedPriority = DataSignerPriority;
    type UnsignedLongevity = DataSignerLongevity;
    type MaxMessagePayloadSize = BridgeMaxMessagePayloadSize;
    type MaxMessagesPerCommit = BridgeMaxMessagesPerCommit;
    type ThisNetworkId = ThisNetworkId;
    type WeightInfo = crate::weights::substrate_inbound_channel::WeightInfo<Runtime>;
}

pub struct MultiVerifier;

#[derive(Clone, Debug, PartialEq, codec::Encode, codec::Decode, scale_info::TypeInfo)]
pub enum MultiProof {
    #[cfg(feature = "wip")] // Trustless substrate bridge
    #[codec(index = 0)]
    Beefy(<BeefyLightClient as Verifier>::Proof),
    #[codec(index = 1)]
    Multisig(<MultisigVerifier as Verifier>::Proof),
    /// This proof is only used for benchmarking purposes
    #[cfg(feature = "runtime-benchmarks")]
    #[codec(skip)]
    Empty,
}

impl Verifier for MultiVerifier {
    type Proof = MultiProof;

    fn verify(
        network_id: bridge_types::GenericNetworkId,
        message: H256,
        proof: &Self::Proof,
    ) -> frame_support::pallet_prelude::DispatchResult {
        match proof {
            #[cfg(feature = "wip")] // Trustless substrate bridge
            MultiProof::Beefy(proof) => BeefyLightClient::verify(network_id, message, proof),
            MultiProof::Multisig(proof) => MultisigVerifier::verify(network_id, message, proof),
            #[cfg(feature = "runtime-benchmarks")]
            MultiProof::Empty => Ok(()),
        }
    }

    fn verify_weight(proof: &Self::Proof) -> Weight {
        match proof {
            #[cfg(feature = "wip")] // Trustless substrate bridge
            MultiProof::Beefy(proof) => BeefyLightClient::verify_weight(proof),
            MultiProof::Multisig(proof) => MultisigVerifier::verify_weight(proof),
            #[cfg(feature = "runtime-benchmarks")]
            MultiProof::Empty => Default::default(),
        }
    }

    #[cfg(feature = "runtime-benchmarks")]
    fn valid_proof() -> Option<Self::Proof> {
        Some(MultiProof::Empty)
    }
}

pub struct GenericTimepointProvider;

impl bridge_types::traits::TimepointProvider for GenericTimepointProvider {
    fn get_timepoint() -> bridge_types::GenericTimepoint {
        bridge_types::GenericTimepoint::Sora(System::block_number())
    }
}

impl substrate_bridge_channel::outbound::Config for Runtime {
    type RuntimeEvent = RuntimeEvent;
    type MessageStatusNotifier = BridgeProxy;
    type MaxMessagePayloadSize = BridgeMaxMessagePayloadSize;
    type MaxMessagesPerCommit = BridgeMaxMessagesPerCommit;
    type AuxiliaryDigestHandler = LeafProvider;
    type AssetId = AssetId;
    type Balance = Balance;
    type TimepointProvider = GenericTimepointProvider;
    type ThisNetworkId = ThisNetworkId;
    type WeightInfo = crate::weights::substrate_outbound_channel::WeightInfo<Runtime>;
}

impl parachain_bridge_app::Config for Runtime {
    type RuntimeEvent = RuntimeEvent;
    type OutboundChannel = SubstrateBridgeOutboundChannel;
    type CallOrigin =
        dispatch::EnsureAccount<bridge_types::types::CallOriginOutput<SubNetworkId, H256, ()>>;
    type MessageStatusNotifier = BridgeProxy;
    type AssetRegistry = BridgeProxy;
    type AccountIdConverter = sp_runtime::traits::Identity;
    type AssetIdConverter = sp_runtime::traits::ConvertInto;
    type BalancePrecisionConverter = impls::BalancePrecisionConverter;
    type BridgeAssetLocker = BridgeProxy;
    type WeightInfo = crate::weights::parachain_bridge_app::WeightInfo<Runtime>;
}

parameter_types! {
    pub const BridgeMaxPeers: u32 = 50;
    // Not as important as some essential transactions (e.g. im_online or similar ones)
    pub DataSignerPriority: TransactionPriority = Perbill::from_percent(10) * TransactionPriority::max_value();
    // We don't want to have not relevant imports be stuck in transaction pool
    // for too long
    pub DataSignerLongevity: TransactionLongevity = EPOCH_DURATION_IN_BLOCKS as u64;
}

impl bridge_data_signer::Config for Runtime {
    type RuntimeEvent = RuntimeEvent;
    type OutboundChannel = SubstrateBridgeOutboundChannel;
    type CallOrigin =
        dispatch::EnsureAccount<bridge_types::types::CallOriginOutput<SubNetworkId, H256, ()>>;
    type MaxPeers = BridgeMaxPeers;
    type UnsignedPriority = DataSignerPriority;
    type UnsignedLongevity = DataSignerLongevity;
    type WeightInfo = crate::weights::bridge_data_signer::WeightInfo<Runtime>;
}

impl multisig_verifier::Config for Runtime {
    type RuntimeEvent = RuntimeEvent;
    type CallOrigin =
        dispatch::EnsureAccount<bridge_types::types::CallOriginOutput<SubNetworkId, H256, ()>>;
    type OutboundChannel = SubstrateBridgeOutboundChannel;
    type MaxPeers = BridgeMaxPeers;
    type WeightInfo = crate::weights::multisig_verifier::WeightInfo<Runtime>;
    type ThisNetworkId = ThisNetworkId;
}

construct_runtime! {
    pub enum Runtime where
        Block = Block,
        NodeBlock = opaque::Block,
        UncheckedExtrinsic = UncheckedExtrinsic
    {
        System: frame_system::{Pallet, Call, Storage, Config, Event<T>} = 0,

        Babe: pallet_babe::{Pallet, Call, Storage, Config, ValidateUnsigned} = 14,

        Timestamp: pallet_timestamp::{Pallet, Call, Storage, Inherent} = 1,
        // Balances in native currency - XOR.
        Balances: pallet_balances::{Pallet, Storage, Config<T>, Event<T>} = 2,
        RandomnessCollectiveFlip: pallet_randomness_collective_flip::{Pallet, Storage} = 4,
        TransactionPayment: pallet_transaction_payment::{Pallet, Storage, Event<T>} = 5,
        Permissions: permissions::{Pallet, Call, Storage, Config<T>, Event<T>} = 6,
        Referrals: referrals::{Pallet, Call, Storage} = 7,
        Rewards: rewards::{Pallet, Call, Config<T>, Storage, Event<T>} = 8,
        XorFee: xor_fee::{Pallet, Call, Storage, Event<T>} = 9,
        BridgeMultisig: bridge_multisig::{Pallet, Call, Storage, Config<T>, Event<T>} = 10,
        Utility: pallet_utility::{Pallet, Call, Event} = 11,

        // Consensus and staking.
        Authorship: pallet_authorship::{Pallet, Storage} = 16,
        Staking: pallet_staking::{Pallet, Call, Config<T>, Storage, Event<T>} = 17,
        Offences: pallet_offences::{Pallet, Storage, Event} = 37,
        Historical: pallet_session_historical::{Pallet} = 13,
        Session: pallet_session::{Pallet, Call, Storage, Event, Config<T>} = 12,
        Grandpa: pallet_grandpa::{Pallet, Call, Storage, Config, Event} = 15,
        ImOnline: pallet_im_online::{Pallet, Call, Storage, Event<T>, ValidateUnsigned, Config<T>} = 36,

        // Non-native tokens - everything apart of XOR.
        Tokens: tokens::{Pallet, Storage, Config<T>, Event<T>} = 18,
        // Unified interface for XOR and non-native tokens.
        Currencies: currencies::{Pallet} = 19,
        TradingPair: trading_pair::{Pallet, Call, Storage, Config<T>, Event<T>} = 20,
        Assets: assets::{Pallet, Call, Storage, Config<T>, Event<T>} = 21,
        DEXManager: dex_manager::{Pallet, Storage, Config<T>} = 22,
        MulticollateralBondingCurvePool: multicollateral_bonding_curve_pool::{Pallet, Call, Storage, Config<T>, Event<T>} = 23,
        Technical: technical::{Pallet, Call, Config<T>, Event<T>, Storage} = 24,
        PoolXYK: pool_xyk::{Pallet, Call, Storage, Event<T>} = 25,
        LiquidityProxy: liquidity_proxy::{Pallet, Call, Event<T>} = 26,
        Council: pallet_collective::<Instance1>::{Pallet, Call, Storage, Origin<T>, Event<T>, Config<T>} = 27,
        TechnicalCommittee: pallet_collective::<Instance2>::{Pallet, Call, Storage, Origin<T>, Event<T>, Config<T>} = 28,
        Democracy: pallet_democracy::{Pallet, Call, Storage, Config<T>, Event<T>} = 29,
        DEXAPI: dex_api::{Pallet, Call, Storage, Config, Event<T>} = 30,
        EthBridge: eth_bridge::{Pallet, Call, Storage, Config<T>, Event<T>} = 31,
        PswapDistribution: pswap_distribution::{Pallet, Call, Storage, Config<T>, Event<T>} = 32,
        Multisig: pallet_multisig::{Pallet, Call, Storage, Event<T>} = 33,
        Scheduler: pallet_scheduler::{Pallet, Call, Storage, Event<T>} = 34,
        IrohaMigration: iroha_migration::{Pallet, Call, Storage, Config<T>, Event<T>} = 35,
        TechnicalMembership: pallet_membership::<Instance1>::{Pallet, Call, Storage, Event<T>, Config<T>} = 38,
        ElectionsPhragmen: pallet_elections_phragmen::{Pallet, Call, Storage, Event<T>, Config<T>} = 39,
        VestedRewards: vested_rewards::{Pallet, Call, Storage, Event<T>} = 40,
        Identity: pallet_identity::{Pallet, Call, Storage, Event<T>} = 41,
        Farming: farming::{Pallet, Storage} = 42,
        XSTPool: xst::{Pallet, Call, Storage, Config<T>, Event<T>} = 43,
        PriceTools: price_tools::{Pallet, Storage, Event<T>} = 44,
        CeresStaking: ceres_staking::{Pallet, Call, Storage, Event<T>} = 45,
        CeresLiquidityLocker: ceres_liquidity_locker::{Pallet, Call, Storage, Event<T>} = 46,
        CeresTokenLocker: ceres_token_locker::{Pallet, Call, Storage, Event<T>} = 47,
        CeresGovernancePlatform: ceres_governance_platform::{Pallet, Call, Storage, Event<T>} = 48,
        CeresLaunchpad: ceres_launchpad::{Pallet, Call, Storage, Event<T>} = 49,
        DemeterFarmingPlatform: demeter_farming_platform::{Pallet, Call, Storage, Event<T>} = 50,
        // Provides a semi-sorted list of nominators for staking.
        BagsList: pallet_bags_list::{Pallet, Call, Storage, Event<T>} = 51,
        ElectionProviderMultiPhase: pallet_election_provider_multi_phase::{Pallet, Call, Storage, Event<T>, ValidateUnsigned} = 52,
        Band: band::{Pallet, Call, Storage, Event<T>} = 53,
        OracleProxy: oracle_proxy::{Pallet, Call, Storage, Event<T>} = 54,
        HermesGovernancePlatform: hermes_governance_platform::{Pallet, Call, Storage, Event<T>} = 55,
        Preimage: pallet_preimage::{Pallet, Call, Storage, Event<T>} = 56,
        OrderBook: order_book::{Pallet, Call, Storage, Event<T>} = 57,

        #[cfg(feature = "wip")] // kensetsu
        Kensetsu: kensetsu::{Pallet, Call, Storage, Event<T>, ValidateUnsigned} = 58,

        // Leaf provider should be placed before any pallet which is uses it
        LeafProvider: leaf_provider::{Pallet, Storage, Event<T>} = 99,

        // Generic bridges pallets
        BridgeProxy: bridge_proxy::{Pallet, Call, Storage, Event} = 103,

        // Trustless EVM bridge
        #[cfg(feature = "wip")] // EVM bridge
        EthereumLightClient: ethereum_light_client::{Pallet, Call, Storage, Event<T>, Config, ValidateUnsigned} = 93,
        #[cfg(feature = "wip")] // EVM bridge
        BridgeInboundChannel: bridge_inbound_channel::{Pallet, Call, Config, Storage, Event<T>} = 96,
        #[cfg(feature = "wip")] // EVM bridge
        BridgeOutboundChannel: bridge_outbound_channel::{Pallet, Config<T>, Storage, Event<T>} = 97,
        #[cfg(feature = "wip")] // EVM bridge
        Dispatch: dispatch::<Instance1>::{Pallet, Storage, Event<T>, Origin<T>} = 98,
        #[cfg(feature = "wip")] // EVM bridge
        EthApp: eth_app::{Pallet, Call, Storage, Event<T>, Config<T>} = 100,
        #[cfg(feature = "wip")] // EVM bridge
        ERC20App: erc20_app::{Pallet, Call, Storage, Event<T>, Config<T>} = 101,
        #[cfg(feature = "wip")] // EVM bridge
        MigrationApp: migration_app::{Pallet, Call, Storage, Event<T>, Config} = 102,

        // Trustless substrate bridge
        #[cfg(feature = "wip")] // Trustless substrate bridge
        BeefyLightClient: beefy_light_client::{Pallet, Call, Storage, Event<T>, Config} = 104,

        // Federated substrate bridge
        SubstrateBridgeInboundChannel: substrate_bridge_channel::inbound::{Pallet, Call, Storage, Event<T>, ValidateUnsigned} = 106,
        SubstrateBridgeOutboundChannel: substrate_bridge_channel::outbound::{Pallet, Config<T>, Storage, Event<T>} = 107,
        SubstrateDispatch: dispatch::<Instance2>::{Pallet, Storage, Event<T>, Origin<T>} = 108,
        ParachainBridgeApp: parachain_bridge_app::{Pallet, Config<T>, Storage, Event<T>, Call} = 109,
        BridgeDataSigner: bridge_data_signer::{Pallet, Storage, Event<T>, Call, ValidateUnsigned} = 110,
        MultisigVerifier: multisig_verifier::{Pallet, Storage, Event<T>, Call} = 111,

        // Trustless bridges
        // Beefy pallets should be placed after channels
        #[cfg(feature = "wip")] // Trustless bridges
        Mmr: pallet_mmr::{Pallet, Storage} = 90,
        // In production needed for session keys
        Beefy: pallet_beefy::{Pallet, Config<T>, Storage} = 91,
        #[cfg(feature = "wip")] // Trustless bridges
        MmrLeaf: pallet_beefy_mmr::{Pallet, Storage} = 92,

        // Dev
        #[cfg(feature = "private-net")]
        Sudo: pallet_sudo::{Pallet, Call, Storage, Config<T>, Event<T>} = 3,

        // Available only for test net
        #[cfg(feature = "private-net")]
        Faucet: faucet::{Pallet, Call, Config<T>, Event<T>} = 80,
        #[cfg(feature = "private-net")]
        QATools: qa_tools::{Pallet, Call} = 112,
    }
}

// This is needed, because the compiler automatically places `Serialize` bound
// when `derive` is used, but the method is never actually used
#[cfg(feature = "std")]
impl Serialize for Runtime {
    fn serialize<S>(
        &self,
        _serializer: S,
    ) -> Result<<S as Serializer>::Ok, <S as Serializer>::Error>
    where
        S: Serializer,
    {
        unreachable!("we never serialize runtime; qed")
    }
}

/// The address format for describing accounts.
pub type Address = AccountId;
/// Block header type as expected by this runtime.
pub type Header = generic::Header<BlockNumber, BlakeTwo256>;
/// Block type as expected by this runtime.
pub type Block = generic::Block<Header, UncheckedExtrinsic>;
/// A Block signed with a Justification
pub type SignedBlock = generic::SignedBlock<Block>;
/// BlockId type as expected by this runtime.
pub type BlockId = generic::BlockId<Block>;
/// The SignedExtension to the basic transaction logic.
pub type SignedExtra = (
    frame_system::CheckSpecVersion<Runtime>,
    frame_system::CheckTxVersion<Runtime>,
    frame_system::CheckGenesis<Runtime>,
    frame_system::CheckEra<Runtime>,
    frame_system::CheckNonce<Runtime>,
    frame_system::CheckWeight<Runtime>,
    ChargeTransactionPayment<Runtime>,
);
/// Unchecked extrinsic type as expected by this runtime.
pub type UncheckedExtrinsic =
    generic::UncheckedExtrinsic<Address, RuntimeCall, Signature, SignedExtra>;
/// Extrinsic type that has already been checked.
pub type CheckedExtrinsic = generic::CheckedExtrinsic<AccountId, RuntimeCall, SignedExtra>;
/// Executive: handles dispatch to the various modules.
pub type Executive = frame_executive::Executive<
    Runtime,
    Block,
    frame_system::ChainContext<Runtime>,
    Runtime,
    AllPalletsWithSystem,
    migrations::Migrations,
>;

#[cfg(feature = "wip")] // Trustless bridges
pub type MmrHashing = <Runtime as pallet_mmr::Config>::Hashing;

impl_runtime_apis! {
    impl sp_api::Core<Block> for Runtime {
        fn version() -> RuntimeVersion {
            VERSION
        }

        fn execute_block(block: Block) {
            Executive::execute_block(block)
        }

        fn initialize_block(header: &<Block as BlockT>::Header) {
            Executive::initialize_block(header)
        }
    }

    impl sp_api::Metadata<Block> for Runtime {
        fn metadata() -> OpaqueMetadata {
            OpaqueMetadata::new(Runtime::metadata().into())
        }
    }

    impl sp_block_builder::BlockBuilder<Block> for Runtime {
        fn apply_extrinsic(
            extrinsic: <Block as BlockT>::Extrinsic,
        ) -> ApplyExtrinsicResult {
            Executive::apply_extrinsic(extrinsic)
        }

        fn finalize_block() -> <Block as BlockT>::Header {
            Executive::finalize_block()
        }

        fn inherent_extrinsics(data: sp_inherents::InherentData) -> Vec<<Block as BlockT>::Extrinsic> {
            data.create_extrinsics()
        }

        fn check_inherents(block: Block, data: sp_inherents::InherentData) -> sp_inherents::CheckInherentsResult {
            data.check_extrinsics(&block)
        }

        // fn random_seed() -> <Block as BlockT>::Hash {
        //     RandomnessCollectiveFlip::random_seed()
        // }
    }

    impl sp_transaction_pool::runtime_api::TaggedTransactionQueue<Block> for Runtime {
        fn validate_transaction(
            source: TransactionSource,
            tx: <Block as BlockT>::Extrinsic,
            block_hash: <Block as BlockT>::Hash,
        ) -> TransactionValidity {
            Executive::validate_transaction(source, tx, block_hash)
        }
    }

    impl sp_offchain::OffchainWorkerApi<Block> for Runtime {
        fn offchain_worker(header: &<Block as BlockT>::Header) {
            Executive::offchain_worker(header)
        }
    }

    impl sp_session::SessionKeys<Block> for Runtime {
        fn decode_session_keys(
            encoded: Vec<u8>,
        ) -> Option<Vec<(Vec<u8>, sp_core::crypto::KeyTypeId)>> {
            opaque::SessionKeys::decode_into_raw_public_keys(&encoded)
        }

        fn generate_session_keys(seed: Option<Vec<u8>>) -> Vec<u8> {
            opaque::SessionKeys::generate(seed)
        }
    }

    impl pallet_transaction_payment_rpc_runtime_api::TransactionPaymentApi<
        Block,
        Balance,
    > for Runtime {
        fn query_info(uxt: <Block as BlockT>::Extrinsic, len: u32) -> pallet_transaction_payment_rpc_runtime_api::RuntimeDispatchInfo<Balance> {
            let call = &uxt.function;
            XorFee::query_info(&uxt, call, len)
        }

        fn query_fee_details(uxt: <Block as BlockT>::Extrinsic, len: u32) -> pallet_transaction_payment_rpc_runtime_api::FeeDetails<Balance> {
            let call = &uxt.function;
            XorFee::query_fee_details(&uxt, call, len)
        }

        fn query_weight_to_fee(weight: Weight) -> Balance {
            TransactionPayment::weight_to_fee(weight)
        }

        fn query_length_to_fee(length: u32) -> Balance {
            TransactionPayment::length_to_fee(length)
        }
    }

    impl dex_manager_runtime_api::DEXManagerAPI<Block, DEXId> for Runtime {
        fn list_dex_ids() -> Vec<DEXId> {
            DEXManager::list_dex_ids()
        }
    }

    impl dex_runtime_api::DEXAPI<
        Block,
        AssetId,
        DEXId,
        Balance,
        LiquiditySourceType,
        SwapVariant,
    > for Runtime {
        #[cfg_attr(not(feature = "private-net"), allow(unused))]
        fn quote(
            dex_id: DEXId,
            liquidity_source_type: LiquiditySourceType,
            input_asset_id: AssetId,
            output_asset_id: AssetId,
            desired_input_amount: BalanceWrapper,
            swap_variant: SwapVariant,
        ) -> Option<dex_runtime_api::SwapOutcomeInfo<Balance>> {
            #[cfg(feature = "private-net")]
            {
                DEXAPI::quote(
                    &LiquiditySourceId::new(dex_id, liquidity_source_type),
                    &input_asset_id,
                    &output_asset_id,
                    QuoteAmount::with_variant(swap_variant, desired_input_amount.into()),
                    true,
                ).ok().map(|(sa, _)| dex_runtime_api::SwapOutcomeInfo::<Balance> { amount: sa.amount, fee: sa.fee})
            }
            #[cfg(not(feature = "private-net"))]
            {
                // Mainnet should not be able to access liquidity source quote directly, to avoid arbitrage exploits.
                None
            }
        }

        fn can_exchange(
            dex_id: DEXId,
            liquidity_source_type: LiquiditySourceType,
            input_asset_id: AssetId,
            output_asset_id: AssetId,
        ) -> bool {
            DEXAPI::can_exchange(
                &LiquiditySourceId::new(dex_id, liquidity_source_type),
                &input_asset_id,
                &output_asset_id,
            )
        }

        fn list_supported_sources() -> Vec<LiquiditySourceType> {
            DEXAPI::get_supported_types()
        }
    }

    impl trading_pair_runtime_api::TradingPairAPI<Block, DEXId, common::TradingPair<AssetId>, AssetId, LiquiditySourceType> for Runtime {
        fn list_enabled_pairs(dex_id: DEXId) -> Vec<common::TradingPair<AssetId>> {
            // TODO: error passing PR fixes this crunch return
            TradingPair::list_trading_pairs(&dex_id).unwrap_or(Vec::new())
        }

        fn is_pair_enabled(dex_id: DEXId, asset_id_a: AssetId, asset_id_b: AssetId) -> bool {
            // TODO: error passing PR fixes this crunch return
            TradingPair::is_trading_pair_enabled(&dex_id, &asset_id_a, &asset_id_b).unwrap_or(false)
                || TradingPair::is_trading_pair_enabled(&dex_id, &asset_id_b, &asset_id_a).unwrap_or(false)
        }

        fn list_enabled_sources_for_pair(
            dex_id: DEXId,
            base_asset_id: AssetId,
            target_asset_id: AssetId,
        ) -> Vec<LiquiditySourceType> {
            // TODO: error passing PR fixes this crunch return
            TradingPair::list_enabled_sources_for_trading_pair(&dex_id, &base_asset_id, &target_asset_id).map(|bts| bts.into_iter().collect::<Vec<_>>()).unwrap_or(Vec::new())
        }

        fn is_source_enabled_for_pair(
            dex_id: DEXId,
            base_asset_id: AssetId,
            target_asset_id: AssetId,
            source_type: LiquiditySourceType,
        ) -> bool {
            // TODO: error passing PR fixes this crunch return
            TradingPair::is_source_enabled_for_trading_pair(&dex_id, &base_asset_id, &target_asset_id, source_type).unwrap_or(false)
        }
    }

    impl assets_runtime_api::AssetsAPI<Block, AccountId, AssetId, Balance, AssetSymbol, AssetName, BalancePrecision, ContentSource, Description> for Runtime {
        fn free_balance(account_id: AccountId, asset_id: AssetId) -> Option<assets_runtime_api::BalanceInfo<Balance>> {
            Assets::free_balance(&asset_id, &account_id).ok().map(|balance|
                assets_runtime_api::BalanceInfo::<Balance> {
                    balance: balance.clone(),
                }
            )
        }

        fn usable_balance(account_id: AccountId, asset_id: AssetId) -> Option<assets_runtime_api::BalanceInfo<Balance>> {
            let usable_balance = if asset_id == <Runtime as currencies::Config>::GetNativeCurrencyId::get() {
                Balances::usable_balance(account_id)
            } else {
                let account_data = Tokens::accounts(account_id, asset_id);
                account_data.free.saturating_sub(account_data.frozen)
            };
            Some(assets_runtime_api::BalanceInfo { balance: usable_balance })
        }

        fn total_balance(account_id: AccountId, asset_id: AssetId) -> Option<assets_runtime_api::BalanceInfo<Balance>> {
            Assets::total_balance(&asset_id, &account_id).ok().map(|balance|
                assets_runtime_api::BalanceInfo::<Balance> {
                    balance: balance.clone(),
                }
            )
        }

        fn total_supply(asset_id: AssetId) -> Option<assets_runtime_api::BalanceInfo<Balance>> {
            Assets::total_issuance(&asset_id).ok().map(|balance|
                assets_runtime_api::BalanceInfo::<Balance> {
                    balance: balance.clone(),
                }
            )
        }

        fn list_asset_ids() -> Vec<AssetId> {
            Assets::list_registered_asset_ids()
        }

        fn list_asset_infos() -> Vec<assets_runtime_api::AssetInfo<AssetId, AssetSymbol, AssetName, u8, ContentSource, Description>> {
            Assets::list_registered_asset_infos().into_iter().map(|(asset_id, symbol, name, precision, is_mintable, content_source, description)|
                assets_runtime_api::AssetInfo::<AssetId, AssetSymbol, AssetName, BalancePrecision, ContentSource, Description> {
                    asset_id,
                    symbol,
                    name,
                    precision,
                    is_mintable,
                    content_source,
                    description
                }
            ).collect()
        }

        fn get_asset_info(asset_id: AssetId) -> Option<assets_runtime_api::AssetInfo<AssetId, AssetSymbol, AssetName, BalancePrecision, ContentSource, Description>> {
            let (symbol, name, precision, is_mintable, content_source, description) = Assets::get_asset_info(&asset_id);
            Some(assets_runtime_api::AssetInfo::<AssetId, AssetSymbol, AssetName, BalancePrecision, ContentSource, Description> {
                asset_id,
                symbol,
                name,
                precision,
                is_mintable,
                content_source,
                description
            })
        }

        fn get_asset_content_src(asset_id: AssetId) -> Option<ContentSource> {
            Assets::get_asset_content_src(&asset_id)
        }
    }

    impl
        eth_bridge_runtime_api::EthBridgeRuntimeApi<
            Block,
            sp_core::H256,
            SignatureParams,
            AccountId,
            AssetKind,
            AssetId,
            sp_core::H160,
            OffchainRequest<Runtime>,
            RequestStatus,
            OutgoingRequestEncoded,
            NetworkId,
            BalancePrecision,
        > for Runtime
    {
        fn get_requests(
            hashes: Vec<sp_core::H256>,
            network_id: Option<NetworkId>,
            redirect_finished_load_requests: bool,
        ) -> Result<
            Vec<(
                OffchainRequest<Runtime>,
                RequestStatus,
            )>,
            DispatchError,
        > {
            EthBridge::get_requests(&hashes, network_id, redirect_finished_load_requests)
        }

        fn get_approved_requests(
            hashes: Vec<sp_core::H256>,
            network_id: Option<NetworkId>
        ) -> Result<
            Vec<(
                OutgoingRequestEncoded,
                Vec<SignatureParams>,
            )>,
            DispatchError,
        > {
            EthBridge::get_approved_requests(&hashes, network_id)
        }

        fn get_approvals(
            hashes: Vec<sp_core::H256>,
            network_id: Option<NetworkId>
        ) -> Result<Vec<Vec<SignatureParams>>, DispatchError> {
            EthBridge::get_approvals(&hashes, network_id)
        }

        fn get_account_requests(account_id: AccountId, status_filter: Option<RequestStatus>) -> Result<Vec<(NetworkId, sp_core::H256)>, DispatchError> {
            EthBridge::get_account_requests(&account_id, status_filter)
        }

        fn get_registered_assets(
            network_id: Option<NetworkId>
        ) -> Result<Vec<(
                AssetKind,
                (AssetId, BalancePrecision),
                Option<(sp_core::H160, BalancePrecision)
        >)>, DispatchError> {
            EthBridge::get_registered_assets(network_id)
        }
    }

    impl iroha_migration_runtime_api::IrohaMigrationAPI<Block> for Runtime {
        fn needs_migration(iroha_address: String) -> bool {
            IrohaMigration::needs_migration(&iroha_address)
        }
    }

    #[cfg(feature = "wip")] // Trustless substrate bridge
    impl beefy_light_client_runtime_api::BeefyLightClientAPI<Block, beefy_light_client::BitField> for Runtime {
        fn get_random_bitfield(network_id: SubNetworkId, prior: beefy_light_client::BitField, num_of_validators: u32) -> beefy_light_client::BitField {
            let len = prior.len() as usize;
            BeefyLightClient::create_random_bit_field(network_id, prior, num_of_validators).unwrap_or(beefy_light_client::BitField::with_capacity(len))
        }
    }

    impl liquidity_proxy_runtime_api::LiquidityProxyAPI<
        Block,
        DEXId,
        AssetId,
        Balance,
        SwapVariant,
        LiquiditySourceType,
        FilterMode,
    > for Runtime {
        fn quote(
            dex_id: DEXId,
            input_asset_id: AssetId,
            output_asset_id: AssetId,
            amount: BalanceWrapper,
            swap_variant: SwapVariant,
            selected_source_types: Vec<LiquiditySourceType>,
            filter_mode: FilterMode,
        ) -> Option<liquidity_proxy_runtime_api::SwapOutcomeInfo<Balance, AssetId>> {
            if LiquidityProxy::is_forbidden_filter(&input_asset_id, &output_asset_id, &selected_source_types, &filter_mode) {
                return None;
            }

            LiquidityProxy::inner_quote(
                dex_id,
                &input_asset_id,
                &output_asset_id,
                QuoteAmount::with_variant(swap_variant, amount.into()),
                LiquiditySourceFilter::with_mode(dex_id, filter_mode, selected_source_types),
                false,
                true,
            ).ok().map(|(quote_info, _)| liquidity_proxy_runtime_api::SwapOutcomeInfo::<Balance, AssetId> {
                amount: quote_info.outcome.amount,
                amount_without_impact: quote_info.amount_without_impact.unwrap_or(0),
                fee: quote_info.outcome.fee,
                rewards: quote_info.rewards.into_iter()
                                .map(|(amount, currency, reason)| liquidity_proxy_runtime_api::RewardsInfo::<Balance, AssetId> {
                                    amount,
                                    currency,
                                    reason
                                }).collect(),
                route: quote_info.path
                })
        }

        fn is_path_available(
            dex_id: DEXId,
            input_asset_id: AssetId,
            output_asset_id: AssetId
        ) -> bool {
            LiquidityProxy::is_path_available(
                dex_id, input_asset_id, output_asset_id
            ).unwrap_or(false)
        }

        fn list_enabled_sources_for_path(
            dex_id: DEXId,
            input_asset_id: AssetId,
            output_asset_id: AssetId,
        ) -> Vec<LiquiditySourceType> {
            LiquidityProxy::list_enabled_sources_for_path_with_xyk_forbidden(
                dex_id, input_asset_id, output_asset_id
            ).unwrap_or(Vec::new())
        }
    }

    impl oracle_proxy_runtime_api::OracleProxyAPI<
        Block,
        Symbol,
        ResolveTime
    > for Runtime {
        fn quote(symbol: Symbol) -> Result<Option<oracle_proxy_runtime_api::RateInfo>, DispatchError>  {
            let rate_wrapped = <
                OracleProxy as common::DataFeed<Symbol, common::Rate, ResolveTime>
            >::quote(&symbol);
            match rate_wrapped {
                Ok(rate) => Ok(rate.map(|rate| oracle_proxy_runtime_api::RateInfo{
                    value: rate.value,
                    last_updated: rate.last_updated
                })),
                Err(e) => Err(e)
            }
        }

        fn list_enabled_symbols() -> Result<Vec<(Symbol, ResolveTime)>, DispatchError> {
            <
                OracleProxy as common::DataFeed<Symbol, common::Rate, ResolveTime>
            >::list_enabled_symbols()
        }
    }

    impl pswap_distribution_runtime_api::PswapDistributionAPI<
        Block,
        AccountId,
        Balance,
    > for Runtime {
        fn claimable_amount(
            account_id: AccountId,
        ) -> pswap_distribution_runtime_api::BalanceInfo<Balance> {
            let claimable = PswapDistribution::claimable_amount(&account_id).unwrap_or(0);
            pswap_distribution_runtime_api::BalanceInfo::<Balance> {
                balance: claimable
            }
        }
    }

    impl rewards_runtime_api::RewardsAPI<Block, sp_core::H160, Balance> for Runtime {
        fn claimables(eth_address: sp_core::H160) -> Vec<rewards_runtime_api::BalanceInfo<Balance>> {
            Rewards::claimables(&eth_address).into_iter().map(|balance| rewards_runtime_api::BalanceInfo::<Balance> { balance }).collect()
        }
    }

    impl sp_consensus_babe::BabeApi<Block> for Runtime {
            fn configuration() -> sp_consensus_babe::BabeConfiguration {
                    // The choice of `c` parameter (where `1 - c` represents the
                    // probability of a slot being empty), is done in accordance to the
                    // slot duration and expected target block time, for safely
                    // resisting network delays of maximum two seconds.
                    // <https://research.web3.foundation/en/latest/polkadot/BABE/Babe/#6-practical-results>
                    sp_consensus_babe::BabeConfiguration {
                            slot_duration: Babe::slot_duration(),
                            epoch_length: EpochDuration::get(),
                            c: PRIMARY_PROBABILITY,
                            authorities: Babe::authorities().to_vec(),
                            randomness: Babe::randomness(),
                            allowed_slots: sp_consensus_babe::AllowedSlots::PrimaryAndSecondaryVRFSlots,
                    }
            }

            fn current_epoch() -> sp_consensus_babe::Epoch {
                Babe::current_epoch()
            }

            fn current_epoch_start() -> sp_consensus_babe::Slot {
                Babe::current_epoch_start()
            }

            fn next_epoch() -> sp_consensus_babe::Epoch {
                Babe::next_epoch()
            }

            fn generate_key_ownership_proof(
                    _slot_number: sp_consensus_babe::Slot,
                    authority_id: sp_consensus_babe::AuthorityId,
            ) -> Option<sp_consensus_babe::OpaqueKeyOwnershipProof> {
                    use codec::Encode;
                    Historical::prove((sp_consensus_babe::KEY_TYPE, authority_id))
                            .map(|p| p.encode())
                            .map(sp_consensus_babe::OpaqueKeyOwnershipProof::new)
            }

            fn submit_report_equivocation_unsigned_extrinsic(
                    equivocation_proof: sp_consensus_babe::EquivocationProof<<Block as BlockT>::Header>,
                    key_owner_proof: sp_consensus_babe::OpaqueKeyOwnershipProof,
            ) -> Option<()> {
                    let key_owner_proof = key_owner_proof.decode()?;
                    Babe::submit_unsigned_equivocation_report(
                            equivocation_proof,
                            key_owner_proof,
                    )
            }
    }

    impl frame_system_rpc_runtime_api::AccountNonceApi<Block, AccountId, Index> for Runtime {
        fn account_nonce(account: AccountId) -> Index {
            System::account_nonce(account)
        }
    }

    // For BEEFY gadget
    impl sp_beefy::BeefyApi<Block> for Runtime {
        fn validator_set() -> Option<sp_beefy::ValidatorSet<BeefyId>> {
            #[cfg(not(feature = "wip"))] // Trustless bridges
            return None;

            #[cfg(feature = "wip")] // Trustless bridges
            Beefy::validator_set()
        }
    }

    impl mmr::MmrApi<Block, Hash, BlockNumber> for Runtime {
        fn mmr_root() -> Result<Hash, mmr::Error> {
            #[cfg(not(feature = "wip"))] // Trustless bridges
            return Err(mmr::Error::PalletNotIncluded);

            #[cfg(feature = "wip")] // Trustless bridges
            Ok(Mmr::mmr_root())
        }

        fn mmr_leaf_count() -> Result<mmr::LeafIndex, mmr::Error> {
            #[cfg(not(feature = "wip"))] // Trustless bridges
            return Err(mmr::Error::PalletNotIncluded);

            #[cfg(feature = "wip")] // Trustless bridges
            Ok(Mmr::mmr_leaves())
        }

        fn generate_proof(
            _block_numbers: Vec<BlockNumber>,
            _best_known_block_number: Option<BlockNumber>,
        ) -> Result<(Vec<mmr::EncodableOpaqueLeaf>, mmr::Proof<Hash>), mmr::Error> {
            #[cfg(not(feature = "wip"))] // Trustless bridges
            return Err(mmr::Error::PalletNotIncluded);

            #[cfg(feature = "wip")] // Trustless bridges
            Mmr::generate_proof(_block_numbers, _best_known_block_number).map(
                |(leaves, proof)| {
                    (
                        leaves
                            .into_iter()
                            .map(|leaf| mmr::EncodableOpaqueLeaf::from_leaf(&leaf))
                            .collect(),
                        proof,
                    )
                },
            )
        }

        fn verify_proof(_leaves: Vec<mmr::EncodableOpaqueLeaf>, _proof: mmr::Proof<Hash>)
            -> Result<(), mmr::Error>
        {
            #[cfg(not(feature = "wip"))] // Trustless bridges
            return Err(mmr::Error::PalletNotIncluded);

            #[cfg(feature = "wip")] // Trustless bridges
            {
                pub type MmrLeaf = <<Runtime as pallet_mmr::Config>::LeafData as mmr::LeafDataProvider>::LeafData;
                let leaves = _leaves.into_iter().map(|leaf|
                    leaf.into_opaque_leaf()
                    .try_decode()
                    .ok_or(mmr::Error::Verify)).collect::<Result<Vec<MmrLeaf>, mmr::Error>>()?;
                Mmr::verify_leaves(leaves, _proof)
            }
        }

        fn verify_proof_stateless(
            _root: Hash,
            _leaves: Vec<mmr::EncodableOpaqueLeaf>,
            _proof: mmr::Proof<Hash>
        ) -> Result<(), mmr::Error> {
            #[cfg(not(feature = "wip"))] // Trustless bridges
            return Err(mmr::Error::PalletNotIncluded);

            #[cfg(feature = "wip")] // Trustless bridges
            {
                let nodes = _leaves.into_iter().map(|leaf|mmr::DataOrHash::Data(leaf.into_opaque_leaf())).collect();
                pallet_mmr::verify_leaves_proof::<MmrHashing, _>(_root, nodes, _proof)
            }
        }
    }

    impl fg_primitives::GrandpaApi<Block> for Runtime {
        fn grandpa_authorities() -> GrandpaAuthorityList {
            Grandpa::grandpa_authorities()
        }

        fn current_set_id() -> fg_primitives::SetId {
            Grandpa::current_set_id()
        }

        fn submit_report_equivocation_unsigned_extrinsic(
            equivocation_proof: fg_primitives::EquivocationProof<
                <Block as BlockT>::Hash,
                NumberFor<Block>,
            >,
            key_owner_proof: fg_primitives::OpaqueKeyOwnershipProof,
        ) -> Option<()> {
            let key_owner_proof = key_owner_proof.decode()?;
            Grandpa::submit_unsigned_equivocation_report(
                equivocation_proof,
                key_owner_proof,
            )
        }

        fn generate_key_ownership_proof(
            _set_id: fg_primitives::SetId,
            authority_id: GrandpaId,
        ) -> Option<fg_primitives::OpaqueKeyOwnershipProof> {
            use codec::Encode;
            Historical::prove((fg_primitives::KEY_TYPE, authority_id))
                .map(|p| p.encode())
                .map(fg_primitives::OpaqueKeyOwnershipProof::new)
        }
    }

    impl leaf_provider_runtime_api::LeafProviderAPI<Block> for Runtime {
        fn latest_digest() -> Option<bridge_types::types::AuxiliaryDigest> {
                LeafProvider::latest_digest().map(|logs| bridge_types::types::AuxiliaryDigest{ logs })
        }

    }

    impl bridge_proxy_runtime_api::BridgeProxyAPI<Block, AssetId> for Runtime {
        fn list_apps() -> Vec<bridge_types::types::BridgeAppInfo> {
            BridgeProxy::list_apps()
        }

        fn list_supported_assets(network_id: bridge_types::GenericNetworkId) -> Vec<bridge_types::types::BridgeAssetInfo> {
            BridgeProxy::list_supported_assets(network_id)
        }
    }

    #[cfg(feature = "runtime-benchmarks")]
    impl frame_benchmarking::Benchmark<Block> for Runtime {
        fn benchmark_metadata(extra: bool) -> (
            Vec<frame_benchmarking::BenchmarkList>,
            Vec<frame_support::traits::StorageInfo>,
        ) {
            use frame_benchmarking::{list_benchmark, Benchmarking, BenchmarkList};
            use frame_support::traits::StorageInfoTrait;

            #[cfg(feature = "wip")] // kensetsu
            use kensetsu_benchmarking::Pallet as KensetsuBench;
            use liquidity_proxy_benchmarking::Pallet as LiquidityProxyBench;
            use pool_xyk_benchmarking::Pallet as XYKPoolBench;
            use pswap_distribution_benchmarking::Pallet as PswapDistributionBench;
            use ceres_liquidity_locker_benchmarking::Pallet as CeresLiquidityLockerBench;
            use demeter_farming_platform_benchmarking::Pallet as DemeterFarmingPlatformBench;
            use xst_benchmarking::Pallet as XSTPoolBench;
            use order_book_benchmarking::Pallet as OrderBookBench;

            let mut list = Vec::<BenchmarkList>::new();

            list_benchmark!(list, extra, assets, Assets);
            #[cfg(feature = "private-net")]
            list_benchmark!(list, extra, faucet, Faucet);
            list_benchmark!(list, extra, farming, Farming);
            list_benchmark!(list, extra, iroha_migration, IrohaMigration);
            list_benchmark!(list, extra, dex_api, DEXAPI);
            #[cfg(feature = "wip")] // kensetsu
            list_benchmark!(list, extra, kensetsu, KensetsuBench::<Runtime>);
            list_benchmark!(list, extra, liquidity_proxy, LiquidityProxyBench::<Runtime>);
            list_benchmark!(list, extra, multicollateral_bonding_curve_pool, MulticollateralBondingCurvePool);
            list_benchmark!(list, extra, pswap_distribution, PswapDistributionBench::<Runtime>);
            list_benchmark!(list, extra, rewards, Rewards);
            list_benchmark!(list, extra, trading_pair, TradingPair);
            list_benchmark!(list, extra, pool_xyk, XYKPoolBench::<Runtime>);
            list_benchmark!(list, extra, eth_bridge, EthBridge);
            list_benchmark!(list, extra, vested_rewards, VestedRewards);
            list_benchmark!(list, extra, price_tools, PriceTools);
            list_benchmark!(list, extra, xor_fee, XorFee);
            list_benchmark!(list, extra, referrals, Referrals);
            list_benchmark!(list, extra, ceres_staking, CeresStaking);
            list_benchmark!(list, extra, hermes_governance_platform, HermesGovernancePlatform);
            list_benchmark!(list, extra, ceres_liquidity_locker, CeresLiquidityLockerBench::<Runtime>);
            list_benchmark!(list, extra, ceres_token_locker, CeresTokenLocker);
            list_benchmark!(list, extra, ceres_governance_platform, CeresGovernancePlatform);
            list_benchmark!(list, extra, ceres_launchpad, CeresLaunchpad);
            list_benchmark!(list, extra, demeter_farming_platform, DemeterFarmingPlatformBench::<Runtime>);
            list_benchmark!(list, extra, band, Band);
            list_benchmark!(list, extra, xst, XSTPoolBench::<Runtime>);
            list_benchmark!(list, extra, oracle_proxy, OracleProxy);
            list_benchmark!(list, extra, order_book, OrderBookBench::<Runtime>);

            // Trustless bridge
            #[cfg(feature = "wip")] // EVM bridge
            list_benchmark!(list, extra, ethereum_light_client, EthereumLightClient);
            #[cfg(feature = "wip")] // EVM bridge
            list_benchmark!(list, extra, bridge_inbound_channel, BridgeInboundChannel);
            #[cfg(feature = "wip")] // EVM bridge
            list_benchmark!(list, extra, bridge_outbound_channel, BridgeOutboundChannel);
            #[cfg(feature = "wip")] // EVM bridge
            list_benchmark!(list, extra, eth_app, EthApp);
            #[cfg(feature = "wip")] // EVM bridge
            list_benchmark!(list, extra, erc20_app, ERC20App);
            #[cfg(feature = "wip")] // EVM bridge
            list_benchmark!(list, extra, migration_app, MigrationApp);

            list_benchmark!(list, extra, evm_bridge_proxy, BridgeProxy);
            // Dispatch pallet benchmarks is strictly linked to EVM bridge params
            // TODO: fix
            #[cfg(feature = "wip")] // EVM bridge
            list_benchmark!(list, extra, dispatch, Dispatch);
            list_benchmark!(list, extra, substrate_bridge_channel::inbound, SubstrateBridgeInboundChannel);
            list_benchmark!(list, extra, substrate_bridge_channel::outbound, SubstrateBridgeOutboundChannel);
            list_benchmark!(list, extra, parachain_bridge_app, ParachainBridgeApp);
            list_benchmark!(list, extra, bridge_data_signer, BridgeDataSigner);
            list_benchmark!(list, extra, multisig_verifier, MultisigVerifier);

            let storage_info = AllPalletsWithSystem::storage_info();

            return (list, storage_info)
        }

        fn dispatch_benchmark(
            config: frame_benchmarking::BenchmarkConfig
        ) -> Result<Vec<frame_benchmarking::BenchmarkBatch>, sp_runtime::RuntimeString> {
            use frame_benchmarking::{Benchmarking, BenchmarkBatch, add_benchmark, TrackedStorageKey};

            #[cfg(feature = "wip")] // kensetsu
            use kensetsu_benchmarking::Pallet as KensetsuBench;
            use liquidity_proxy_benchmarking::Pallet as LiquidityProxyBench;
            use pool_xyk_benchmarking::Pallet as XYKPoolBench;
            use pswap_distribution_benchmarking::Pallet as PswapDistributionBench;
            use ceres_liquidity_locker_benchmarking::Pallet as CeresLiquidityLockerBench;
            use demeter_farming_platform_benchmarking::Pallet as DemeterFarmingPlatformBench;
            use xst_benchmarking::Pallet as XSTPoolBench;
            use order_book_benchmarking::Pallet as OrderBookBench;
            #[cfg(feature = "wip")] // kensetsu
            impl kensetsu_benchmarking::Config for Runtime {}
            impl liquidity_proxy_benchmarking::Config for Runtime {}
            impl pool_xyk_benchmarking::Config for Runtime {}
            impl pswap_distribution_benchmarking::Config for Runtime {}
            impl ceres_liquidity_locker_benchmarking::Config for Runtime {}
            impl xst_benchmarking::Config for Runtime {}
            impl order_book_benchmarking::Config for Runtime {}

            let whitelist: Vec<TrackedStorageKey> = vec![
                // Block Number
                hex_literal::hex!("26aa394eea5630e07c48ae0c9558cef702a5c1b19ab7a04f536c519aca4983ac").to_vec().into(),
                // Total Issuance
                hex_literal::hex!("c2261276cc9d1f8598ea4b6a74b15c2f57c875e4cff74148e4628f264b974c80").to_vec().into(),
                // Execution Phase
                hex_literal::hex!("26aa394eea5630e07c48ae0c9558cef7ff553b5a9862a516939d82b3d3d8661a").to_vec().into(),
                // Event Count
                hex_literal::hex!("26aa394eea5630e07c48ae0c9558cef70a98fdbe9ce6c55837576c60c7af3850").to_vec().into(),
                // System Events
                hex_literal::hex!("26aa394eea5630e07c48ae0c9558cef780d41e5e16056765bc8461851072c9d7").to_vec().into(),
                // Treasury Account
                hex_literal::hex!("26aa394eea5630e07c48ae0c9558cef7b99d880ec681799c0cf30e8886371da95ecffd7b6c0f78751baa9d281e0bfa3a6d6f646c70792f74727372790000000000000000000000000000000000000000").to_vec().into(),
            ];

            let mut batches = Vec::<BenchmarkBatch>::new();
            let params = (&config, &whitelist);

            add_benchmark!(params, batches, assets, Assets);
            #[cfg(feature = "private-net")]
            add_benchmark!(params, batches, faucet, Faucet);
            add_benchmark!(params, batches, farming, Farming);
            add_benchmark!(params, batches, iroha_migration, IrohaMigration);
            add_benchmark!(params, batches, dex_api, DEXAPI);
            #[cfg(feature = "wip")] // kensetsu
            add_benchmark!(params, batches, kensetsu, KensetsuBench::<Runtime>);
            add_benchmark!(params, batches, liquidity_proxy, LiquidityProxyBench::<Runtime>);
            add_benchmark!(params, batches, multicollateral_bonding_curve_pool, MulticollateralBondingCurvePool);
            add_benchmark!(params, batches, pswap_distribution, PswapDistributionBench::<Runtime>);
            add_benchmark!(params, batches, rewards, Rewards);
            add_benchmark!(params, batches, trading_pair, TradingPair);
            add_benchmark!(params, batches, pool_xyk, XYKPoolBench::<Runtime>);
            add_benchmark!(params, batches, eth_bridge, EthBridge);
            add_benchmark!(params, batches, vested_rewards, VestedRewards);
            add_benchmark!(params, batches, price_tools, PriceTools);
            add_benchmark!(params, batches, xor_fee, XorFee);
            add_benchmark!(params, batches, referrals, Referrals);
            add_benchmark!(params, batches, ceres_staking, CeresStaking);
            add_benchmark!(params, batches, ceres_liquidity_locker, CeresLiquidityLockerBench::<Runtime>);
            add_benchmark!(params, batches, ceres_token_locker, CeresTokenLocker);
            add_benchmark!(params, batches, ceres_governance_platform, CeresGovernancePlatform);
            add_benchmark!(params, batches, ceres_launchpad, CeresLaunchpad);
            add_benchmark!(params, batches, demeter_farming_platform, DemeterFarmingPlatformBench::<Runtime>);
            add_benchmark!(params, batches, band, Band);
            add_benchmark!(params, batches, xst, XSTPoolBench::<Runtime>);
            add_benchmark!(params, batches, hermes_governance_platform, HermesGovernancePlatform);
            add_benchmark!(params, batches, oracle_proxy, OracleProxy);
            add_benchmark!(params, batches, order_book, OrderBookBench::<Runtime>);

            // Trustless bridge
            #[cfg(feature = "wip")] // EVM bridge
            add_benchmark!(params, batches, ethereum_light_client, EthereumLightClient);
            #[cfg(feature = "wip")] // EVM bridge
            add_benchmark!(params, batches, bridge_inbound_channel, BridgeInboundChannel);
            #[cfg(feature = "wip")] // EVM bridge
            add_benchmark!(params, batches, bridge_outbound_channel, BridgeOutboundChannel);
            #[cfg(feature = "wip")] // EVM bridge
            add_benchmark!(params, batches, eth_app, EthApp);
            #[cfg(feature = "wip")] // EVM bridge
            add_benchmark!(params, batches, erc20_app, ERC20App);
            #[cfg(feature = "wip")] // EVM bridge
            add_benchmark!(params, batches, migration_app, MigrationApp);

            add_benchmark!(params, batches, evm_bridge_proxy, BridgeProxy);
            // Dispatch pallet benchmarks is strictly linked to EVM bridge params
            // TODO: fix
            #[cfg(feature = "wip")] // EVM bridge
            add_benchmark!(params, batches, dispatch, Dispatch);
            add_benchmark!(params, batches, substrate_bridge_channel::inbound, SubstrateBridgeInboundChannel);
            add_benchmark!(params, batches, substrate_bridge_channel::outbound, SubstrateBridgeOutboundChannel);
            add_benchmark!(params, batches, parachain_bridge_app, ParachainBridgeApp);
            add_benchmark!(params, batches, bridge_data_signer, BridgeDataSigner);
            add_benchmark!(params, batches, multisig_verifier, MultisigVerifier);

            if batches.is_empty() { return Err("Benchmark not found for this pallet.".into()) }
            Ok(batches)
        }
    }

    impl vested_rewards_runtime_api::VestedRewardsApi<Block, AccountId, AssetId, Balance, CrowdloanTag> for Runtime {
        fn crowdloan_claimable(tag: CrowdloanTag, account_id: AccountId, asset_id: AssetId) -> Option<vested_rewards_runtime_api::BalanceInfo<Balance>> {
            let balance = VestedRewards::get_claimable_crowdloan_reward(&tag, &account_id, &asset_id)?;
            Some(vested_rewards_runtime_api::BalanceInfo::<Balance> {
                balance
            })
        }

        fn crowdloan_lease(tag: CrowdloanTag) -> Option<vested_rewards_runtime_api::CrowdloanLease> {
            let crowdloan_info = vested_rewards::CrowdloanInfos::<Runtime>::get(&tag)?;

            Some(vested_rewards_runtime_api::CrowdloanLease {
                start_block: crowdloan_info.start_block as u128,
                total_days: crowdloan_info.length as u128 / DAYS as u128,
                blocks_per_day: DAYS as u128,
            })
        }
    }

    impl farming_runtime_api::FarmingApi<Block, AssetId> for Runtime {
        fn reward_doubling_assets() -> Vec<AssetId> {
            Farming::reward_doubling_assets()
        }
    }

    #[cfg(feature = "try-runtime")]
    impl frame_try_runtime::TryRuntime<Block> for Runtime {
        fn on_runtime_upgrade(checks: frame_try_runtime::UpgradeCheckSelect) -> (Weight, Weight) {
            log::info!("try-runtime::on_runtime_upgrade");
            let weight = Executive::try_runtime_upgrade(checks).unwrap();
            (weight, BlockWeights::get().max_block)
        }

        fn execute_block(
            block: Block,
            state_root_check: bool,
            signature_check: bool,
            select: frame_try_runtime::TryStateSelect,
        ) -> Weight {
            // NOTE: intentional unwrap: we don't want to propagate the error backwards, and want to
            // have a backtrace here.
            Executive::try_execute_block(block, state_root_check, signature_check, select).unwrap()
        }
    }
}<|MERGE_RESOLUTION|>--- conflicted
+++ resolved
@@ -1961,15 +1961,12 @@
     type WeightInfo = kensetsu::weights::SubstrateWeight<Runtime>;
 }
 
-<<<<<<< HEAD
-parameter_types! {
-// small value for test environment in order to check postponing expirations
-pub ExpirationsSchedulerMaxWeight: Weight = Perbill::from_percent(15) * BlockWeights::get().max_block;
-pub AlignmentSchedulerMaxWeight: Weight = Perbill::from_percent(35) * BlockWeights::get().max_block;}
-
-#[cfg(feature = "ready-to-test")] // order-book
-=======
->>>>>>> cac867d7
+parameter_types! {
+    // small value for test environment in order to check postponing expirations
+    pub ExpirationsSchedulerMaxWeight: Weight = Perbill::from_percent(15) * BlockWeights::get().max_block;
+    pub AlignmentSchedulerMaxWeight: Weight = Perbill::from_percent(35) * BlockWeights::get().max_block;
+}
+
 impl order_book::Config for Runtime {
     const MAX_ORDER_LIFESPAN: Moment = 30 * (DAYS as Moment) * MILLISECS_PER_BLOCK; // 30 days = 2_592_000_000
     const MIN_ORDER_LIFESPAN: Moment = (MINUTES as Moment) * MILLISECS_PER_BLOCK; // 1 minute = 60_000
