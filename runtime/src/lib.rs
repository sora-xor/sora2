// This file is part of the SORA network and Polkaswap app.

// Copyright (c) 2020, 2021, Polka Biome Ltd. All rights reserved.
// SPDX-License-Identifier: BSD-4-Clause

// Redistribution and use in source and binary forms, with or without modification,
// are permitted provided that the following conditions are met:

// Redistributions of source code must retain the above copyright notice, this list
// of conditions and the following disclaimer.
// Redistributions in binary form must reproduce the above copyright notice, this
// list of conditions and the following disclaimer in the documentation and/or other
// materials provided with the distribution.
//
// All advertising materials mentioning features or use of this software must display
// the following acknowledgement: This product includes software developed by Polka Biome
// Ltd., SORA, and Polkaswap.
//
// Neither the name of the Polka Biome Ltd. nor the names of its contributors may be used
// to endorse or promote products derived from this software without specific prior written permission.

// THIS SOFTWARE IS PROVIDED BY Polka Biome Ltd. AS IS AND ANY EXPRESS OR IMPLIED WARRANTIES,
// INCLUDING, BUT NOT LIMITED TO, THE IMPLIED WARRANTIES OF MERCHANTABILITY AND FITNESS FOR
// A PARTICULAR PURPOSE ARE DISCLAIMED. IN NO EVENT SHALL Polka Biome Ltd. BE LIABLE FOR ANY
// DIRECT, INDIRECT, INCIDENTAL, SPECIAL, EXEMPLARY, OR CONSEQUENTIAL DAMAGES (INCLUDING,
// BUT NOT LIMITED TO, PROCUREMENT OF SUBSTITUTE GOODS OR SERVICES; LOSS OF USE, DATA, OR PROFITS;
// OR BUSINESS INTERRUPTION) HOWEVER CAUSED AND ON ANY THEORY OF LIABILITY, WHETHER IN CONTRACT,
// STRICT LIABILITY, OR TORT (INCLUDING NEGLIGENCE OR OTHERWISE) ARISING IN ANY WAY OUT OF THE
// USE OF THIS SOFTWARE, EVEN IF ADVISED OF THE POSSIBILITY OF SUCH DAMAGE.

#![cfg_attr(not(feature = "std"), no_std)]
// `construct_runtime!` does a lot of recursion and requires us to increase the limit to 256.
#![recursion_limit = "256"]

extern crate alloc;
use alloc::string::String;

/// Constant values used within the runtime.
pub mod constants;
mod impls;

use constants::time::*;

// Make the WASM binary available.
#[cfg(feature = "std")]
include!(concat!(env!("OUT_DIR"), "/wasm_binary.rs"));

use core::time::Duration;
use currencies::BasicCurrencyAdapter;
pub use farming::domain::{FarmInfo, FarmerInfo};
pub use farming::FarmId;
use frame_system::offchain::{Account, SigningTypes};
use hex_literal::hex;
use pallet_grandpa::{
    fg_primitives, AuthorityId as GrandpaId, AuthorityList as GrandpaAuthorityList,
};
use pallet_session::historical as pallet_session_historical;
use pswap_distribution::OnPswapBurned;
#[cfg(feature = "std")]
use serde::{Serialize, Serializer};
use sp_api::impl_runtime_apis;
use sp_core::crypto::KeyTypeId;
use sp_core::u32_trait::{_1, _2, _3, _4};
use sp_core::{Encode, OpaqueMetadata};
use sp_runtime::traits::{
    BlakeTwo256, Block as BlockT, Convert, IdentifyAccount, IdentityLookup, NumberFor, OpaqueKeys,
    SaturatedConversion, Verify, Zero,
};
use sp_runtime::transaction_validity::{
    TransactionPriority, TransactionSource, TransactionValidity,
};
use sp_runtime::{
    create_runtime_str, generic, impl_opaque_keys, ApplyExtrinsicResult, DispatchError,
    MultiSignature, Perbill, Percent, Perquintill,
};
use sp_std::prelude::*;
use sp_std::vec::Vec;
#[cfg(feature = "std")]
use sp_version::NativeVersion;
use sp_version::RuntimeVersion;
use static_assertions::assert_eq_size;
use traits::parameter_type_with_key;

// A few exports that help ease life for downstream crates.
pub use common::prelude::{
    Balance, BalanceWrapper, PresetWeightInfo, SwapAmount, SwapOutcome, SwapVariant,
    WeightToFixedFee,
};
pub use common::weights::{BlockLength, BlockWeights, TransactionByteFee};
pub use common::{
    balance, fixed, fixed_from_basis_points, AssetName, AssetSymbol, BalancePrecision, BasisPoints,
    FilterMode, Fixed, FromGenericPair, LiquiditySource, LiquiditySourceFilter, LiquiditySourceId,
    LiquiditySourceType,
};
pub use frame_support::traits::schedule::Named as ScheduleNamed;
pub use frame_support::traits::{
    KeyOwnerProofSystem, OnUnbalanced, Randomness, U128CurrencyToVote,
};
pub use frame_support::weights::constants::{
    BlockExecutionWeight, RocksDbWeight, WEIGHT_PER_SECOND,
};
pub use frame_support::weights::{DispatchClass, Weight};
pub use frame_support::{construct_runtime, debug, parameter_types, StorageValue};
pub use pallet_balances::Call as BalancesCall;
pub use pallet_im_online::sr25519::AuthorityId as ImOnlineId;
pub use pallet_staking::StakerStatus;
pub use pallet_timestamp::Call as TimestampCall;
pub use pallet_transaction_payment::{Multiplier, MultiplierUpdate};
#[cfg(any(feature = "std", test))]
pub use sp_runtime::BuildStorage;

use eth_bridge::{
    AssetKind, OffchainRequest, OutgoingRequestEncoded, RequestStatus, SignatureParams,
};
use impls::{DemocracyWeightInfo, OnUnbalancedDemocracySlash};

pub use {bonding_curve_pool, eth_bridge, multicollateral_bonding_curve_pool};

/// An index to a block.
pub type BlockNumber = u32;

/// Alias to 512-bit hash when used in the context of a transaction signature on the chain.
pub type Signature = MultiSignature;

/// Some way of identifying an account on the chain. We intentionally make it equivalent
/// to the public key of our transaction signing scheme.
pub type AccountId = <<Signature as Verify>::Signer as IdentifyAccount>::AccountId;

// This assert is needed for `technical` pallet in order to create
// `AccountId` from the hash type.
assert_eq_size!(AccountId, sp_core::H256);

/// The type for looking up accounts. We don't expect more than 4 billion of them, but you
/// never know...
pub type AccountIndex = u32;

/// Index of a transaction in the chain.
pub type Index = u32;

/// A hash of some data used by the chain.
pub type Hash = sp_core::H256;

/// Digest item type.
pub type DigestItem = generic::DigestItem<Hash>;

/// Identification of DEX.
pub type DEXId = u32;

pub type Moment = u64;

pub type PeriodicSessions = pallet_session::PeriodicSessions<SessionPeriod, SessionOffset>;

type CouncilCollective = pallet_collective::Instance1;
type TechnicalCollective = pallet_collective::Instance2;

/// Opaque types. These are used by the CLI to instantiate machinery that don't need to know
/// the specifics of the runtime. They can then be made to be agnostic over specific formats
/// of data like extrinsics, allowing for them to continue syncing the network through upgrades
/// to even the core datastructures.
pub mod opaque {
    use super::*;

    pub use sp_runtime::OpaqueExtrinsic as UncheckedExtrinsic;

    /// Opaque block header type.
    pub type Header = generic::Header<BlockNumber, BlakeTwo256>;
    /// Opaque block type.
    pub type Block = generic::Block<Header, UncheckedExtrinsic>;
    /// Opaque block identifier type.
    pub type BlockId = generic::BlockId<Block>;

    impl_opaque_keys! {
        pub struct SessionKeys {
            pub babe: Babe,
            pub grandpa: Grandpa,
            pub im_online: ImOnline,
        }
    }
}

/// This runtime version.
pub const VERSION: RuntimeVersion = RuntimeVersion {
    spec_name: create_runtime_str!("sora-substrate"),
    impl_name: create_runtime_str!("sora-substrate"),
    authoring_version: 1,
<<<<<<< HEAD
    spec_version: 25,
=======
    spec_version: 26,
>>>>>>> a536ccef
    impl_version: 1,
    apis: RUNTIME_API_VERSIONS,
    transaction_version: 1,
};

/// The version infromation used to identify this runtime when compiled natively.
#[cfg(feature = "std")]
pub fn native_version() -> NativeVersion {
    NativeVersion {
        runtime_version: VERSION,
        can_author_with: Default::default(),
    }
}

/// Sora network needs to have minimal requirement for staking equal to 5000 XOR.
pub const MIN_STAKE: Balance = balance!(5000);

parameter_types! {
    pub const BlockHashCount: BlockNumber = 250;
    pub const Version: RuntimeVersion = VERSION;
    pub const DisabledValidatorsThreshold: Perbill = Perbill::from_percent(17);
    pub const EpochDuration: u64 = EPOCH_DURATION_IN_SLOTS;
    pub const ExpectedBlockTime: Moment = MILLISECS_PER_BLOCK;
    pub const UncleGenerations: BlockNumber = 5;
    pub const SessionsPerEra: sp_staking::SessionIndex = 3; // 3 hours
    pub const BondingDuration: pallet_staking::EraIndex = 4; // 12 hours
    pub const ReportLongevity: u64 =
        BondingDuration::get() as u64 * SessionsPerEra::get() as u64 * EpochDuration::get();
    pub const SlashDeferDuration: pallet_staking::EraIndex = 2; // 6 hours
    pub const MaxNominatorRewardedPerValidator: u32 = 256;
    pub const ElectionLookahead: BlockNumber = EPOCH_DURATION_IN_BLOCKS / 4;
    pub const MaxIterations: u32 = 10;
    // 0.05%. The higher the value, the more strict solution acceptance becomes.
    pub MinSolutionScoreBump: Perbill = Perbill::from_rational_approximation(5u32, 10_000);
    pub const ValRewardCurve: pallet_staking::ValRewardCurve = pallet_staking::ValRewardCurve {
        duration_to_reward_flatline: Duration::from_secs(5 * 365 * 24 * 60 * 60),
        min_val_burned_percentage_reward: Percent::from_percent(35),
        max_val_burned_percentage_reward: Percent::from_percent(90),
    };
    pub const SessionPeriod: BlockNumber = 150;
    pub const SessionOffset: BlockNumber = 0;
    pub const SS58Prefix: u8 = 69;
    /// A limit for off-chain phragmen unsigned solution submission.
    ///
    /// We want to keep it as high as possible, but can't risk having it reject,
    /// so we always subtract the base block execution weight.
    pub OffchainSolutionWeightLimit: Weight = BlockWeights::get()
    .get(DispatchClass::Normal)
    .max_extrinsic
    .expect("Normal extrinsics have weight limit configured by default; qed")
    .saturating_sub(BlockExecutionWeight::get());
    pub const DemocracyEnactmentPeriod: BlockNumber = 30 * DAYS;
    pub const DemocracyLaunchPeriod: BlockNumber = 28 * DAYS;
    pub const DemocracyVotingPeriod: BlockNumber = 14 * DAYS;
    pub const DemocracyMinimumDeposit: Balance = balance!(1);
    pub const DemocracyFastTrackVotingPeriod: BlockNumber = 2 * DAYS;
    pub const DemocracyInstantAllowed: bool = false;
    pub const DemocracyCooloffPeriod: BlockNumber = 28 * DAYS;
    pub const DemocracyPreimageByteDeposit: Balance = balance!(0.00000001); // 10 ^ -8
    pub const DemocracyMaxVotes: u32 = 100;
    pub const DemocracyMaxProposals: u32 = 100;
    pub const CouncilCollectiveMotionDuration: BlockNumber = 5 * DAYS;
    pub const CouncilCollectiveMaxProposals: u32 = 100;
    pub const CouncilCollectiveMaxMembers: u32 = 100;
    pub const TechnicalCollectiveMotionDuration: BlockNumber = 5 * DAYS;
    pub const TechnicalCollectiveMaxProposals: u32 = 100;
    pub const TechnicalCollectiveMaxMembers: u32 = 100;
    pub const SchedulerMaxWeight: Weight = 1024;
    pub OffencesWeightSoftLimit: Weight = Perbill::from_percent(60) * BlockWeights::get().max_block;
    pub const ImOnlineUnsignedPriority: TransactionPriority = TransactionPriority::max_value();
    pub const SessionDuration: BlockNumber = EPOCH_DURATION_IN_BLOCKS;
}

impl frame_system::Config for Runtime {
    type BaseCallFilter = ();
    type BlockWeights = BlockWeights;
    /// Maximum size of all encoded transactions (in bytes) that are allowed in one block.
    type BlockLength = BlockLength;
    /// The ubiquitous origin type.
    type Origin = Origin;
    /// The aggregated dispatch type that is available for extrinsics.
    type Call = Call;
    /// The index type for storing how many extrinsics an account has signed.
    type Index = Index;
    /// The index type for blocks.
    type BlockNumber = BlockNumber;
    /// The type for hashing blocks and tries.
    type Hash = Hash;
    /// The hashing algorithm used.
    type Hashing = BlakeTwo256;
    /// The identifier used to distinguish between accounts.
    type AccountId = AccountId;
    /// The lookup mechanism to get account ID from whatever is passed in dispatchers.
    type Lookup = IdentityLookup<AccountId>;
    /// The header type.
    type Header = generic::Header<BlockNumber, BlakeTwo256>;
    /// The ubiquitous event type.
    type Event = Event;
    /// Maximum number of block number to block hash mappings to keep (oldest pruned first).
    type BlockHashCount = BlockHashCount;
    /// The weight of database operations that the runtime can invoke.
    type DbWeight = RocksDbWeight;
    /// Runtime version.
    type Version = Version;
    type PalletInfo = PalletInfo;
    /// Converts a module to an index of this module in the runtime.
    type AccountData = pallet_balances::AccountData<Balance>;
    type OnNewAccount = ();
    type OnKilledAccount = ();
    type SystemWeightInfo = ();
    type SS58Prefix = SS58Prefix;
}

impl pallet_babe::Config for Runtime {
    type EpochDuration = EpochDuration;
    type ExpectedBlockTime = ExpectedBlockTime;
    type EpochChangeTrigger = pallet_babe::ExternalTrigger;
    type KeyOwnerProofSystem = Historical;
    type KeyOwnerProof = <Self::KeyOwnerProofSystem as KeyOwnerProofSystem<(
        KeyTypeId,
        pallet_babe::AuthorityId,
    )>>::Proof;
    type KeyOwnerIdentification = <Self::KeyOwnerProofSystem as KeyOwnerProofSystem<(
        KeyTypeId,
        pallet_babe::AuthorityId,
    )>>::IdentificationTuple;
    type HandleEquivocation =
        pallet_babe::EquivocationHandler<Self::KeyOwnerIdentification, Offences, ReportLongevity>;
    type WeightInfo = ();
}

impl pallet_collective::Config<CouncilCollective> for Runtime {
    type Origin = Origin;
    type Proposal = Call;
    type Event = Event;
    type MotionDuration = CouncilCollectiveMotionDuration;
    type MaxProposals = CouncilCollectiveMaxProposals;
    type MaxMembers = CouncilCollectiveMaxMembers;
    type DefaultVote = pallet_collective::PrimeDefaultVote;
    type WeightInfo = ();
}

impl pallet_collective::Config<TechnicalCollective> for Runtime {
    type Origin = Origin;
    type Proposal = Call;
    type Event = Event;
    type MotionDuration = TechnicalCollectiveMotionDuration;
    type MaxProposals = TechnicalCollectiveMaxProposals;
    type MaxMembers = TechnicalCollectiveMaxMembers;
    type DefaultVote = pallet_collective::PrimeDefaultVote;
    type WeightInfo = ();
}

impl pallet_democracy::Config for Runtime {
    type Proposal = Call;
    type Event = Event;
    type Currency = Balances;
    type EnactmentPeriod = DemocracyEnactmentPeriod;
    type LaunchPeriod = DemocracyLaunchPeriod;
    type VotingPeriod = DemocracyVotingPeriod;
    type MinimumDeposit = DemocracyMinimumDeposit;
    /// `external_propose` call condition
    type ExternalOrigin =
        pallet_collective::EnsureProportionAtLeast<_1, _2, AccountId, CouncilCollective>;
    /// A super-majority can have the next scheduled referendum be a straight majority-carries vote.
    /// `external_propose_majority` call condition
    type ExternalMajorityOrigin =
        pallet_collective::EnsureProportionAtLeast<_3, _4, AccountId, CouncilCollective>;
    /// `external_propose_default` call condition
    type ExternalDefaultOrigin =
        pallet_collective::EnsureProportionAtLeast<_1, _2, AccountId, CouncilCollective>;
    /// Two thirds of the technical committee can have an ExternalMajority/ExternalDefault vote
    /// be tabled immediately and with a shorter voting/enactment period.
    type FastTrackOrigin =
        pallet_collective::EnsureProportionAtLeast<_2, _3, AccountId, TechnicalCollective>;
    type InstantOrigin =
        pallet_collective::EnsureProportionAtLeast<_2, _3, AccountId, CouncilCollective>;
    type InstantAllowed = DemocracyInstantAllowed;
    type FastTrackVotingPeriod = DemocracyFastTrackVotingPeriod;
    /// To cancel a proposal which has been passed, 2/3 of the council must agree to it.
    /// `emergency_cancel` call condition.
    type CancellationOrigin =
        pallet_collective::EnsureProportionAtLeast<_2, _3, AccountId, CouncilCollective>;
    type CancelProposalOrigin =
        pallet_collective::EnsureProportionAtLeast<_2, _3, AccountId, CouncilCollective>;
    type BlacklistOrigin =
        pallet_collective::EnsureProportionAtLeast<_2, _3, AccountId, CouncilCollective>;
    /// `veto_external` - vetoes and blacklists the external proposal hash
    type VetoOrigin = pallet_collective::EnsureMember<AccountId, TechnicalCollective>;
    type CooloffPeriod = DemocracyCooloffPeriod;
    type PreimageByteDeposit = DemocracyPreimageByteDeposit;
    type OperationalPreimageOrigin = pallet_collective::EnsureMember<AccountId, CouncilCollective>;
    type Slash = OnUnbalancedDemocracySlash<Self>;
    type Scheduler = Scheduler;
    type PalletsOrigin = OriginCaller;
    type MaxVotes = DemocracyMaxVotes;
    type WeightInfo = DemocracyWeightInfo;
    type MaxProposals = DemocracyMaxProposals;
}

impl pallet_grandpa::Config for Runtime {
    type Event = Event;
    type Call = Call;

    type KeyOwnerProofSystem = Historical;

    type KeyOwnerProof =
        <Self::KeyOwnerProofSystem as KeyOwnerProofSystem<(KeyTypeId, GrandpaId)>>::Proof;

    type KeyOwnerIdentification = <Self::KeyOwnerProofSystem as KeyOwnerProofSystem<(
        KeyTypeId,
        GrandpaId,
    )>>::IdentificationTuple;

    type HandleEquivocation = pallet_grandpa::EquivocationHandler<
        Self::KeyOwnerIdentification,
        Offences,
        ReportLongevity,
    >;
    type WeightInfo = ();
}

parameter_types! {
    pub const MinimumPeriod: u64 = SLOT_DURATION / 2;
}

impl pallet_timestamp::Config for Runtime {
    /// A timestamp: milliseconds since the unix epoch.
    type Moment = Moment;
    type OnTimestampSet = Babe;
    type MinimumPeriod = MinimumPeriod;
    type WeightInfo = ();
}

impl pallet_session::Config for Runtime {
    type SessionManager = pallet_session::historical::NoteHistoricalRoot<Self, Staking>;
    type Keys = opaque::SessionKeys;
    type ShouldEndSession = Babe;
    type SessionHandler = <opaque::SessionKeys as OpaqueKeys>::KeyTypeIdProviders;
    type Event = Event;
    type ValidatorId = AccountId;
    type ValidatorIdOf = pallet_staking::StashOf<Self>;
    type DisabledValidatorsThreshold = ();
    type NextSessionRotation = Babe;
    type WeightInfo = ();
}

impl pallet_session::historical::Config for Runtime {
    type FullIdentification = pallet_staking::Exposure<AccountId, Balance>;
    type FullIdentificationOf = pallet_staking::ExposureOf<Runtime>;
}

impl pallet_authorship::Config for Runtime {
    type FindAuthor = pallet_session::FindAccountFromAuthorIndex<Self, Babe>;
    type UncleGenerations = UncleGenerations;
    type FilterUncle = ();
    type EventHandler = (Staking, ImOnline);
}

impl pallet_staking::Config for Runtime {
    type Currency = Balances;
    type MultiCurrency = Tokens;
    type ValTokenId = GetValAssetId;
    type ValRewardCurve = ValRewardCurve;
    type UnixTime = Timestamp;
    type CurrencyToVote = U128CurrencyToVote;
    type Event = Event;
    type Slash = ();
    type SessionsPerEra = SessionsPerEra;
    type BondingDuration = BondingDuration;
    type SlashDeferDuration = SlashDeferDuration;
    type SlashCancelOrigin = frame_system::EnsureRoot<Self::AccountId>;
    type SessionInterface = Self;
    type NextNewSession = Session;
    type ElectionLookahead = ElectionLookahead;
    type Call = Call;
    type MaxIterations = MaxIterations;
    type MinSolutionScoreBump = MinSolutionScoreBump;
    type MaxNominatorRewardedPerValidator = MaxNominatorRewardedPerValidator;
    type UnsignedPriority = UnsignedPriority;
    type OffchainSolutionWeightLimit = OffchainSolutionWeightLimit;
    type WeightInfo = ();
}

impl pallet_scheduler::Config for Runtime {
    type Event = Event;
    type Origin = Origin;
    type PalletsOrigin = OriginCaller;
    type Call = Call;
    type MaximumWeight = SchedulerMaxWeight;
    type ScheduleOrigin = frame_system::EnsureRoot<AccountId>;
    type MaxScheduledPerBlock = ();
    type WeightInfo = ();
}

parameter_types! {
    pub const ExistentialDeposit: u128 = 0;
    pub const TransferFee: u128 = 0;
    pub const CreationFee: u128 = 0;
}

impl pallet_balances::Config for Runtime {
    /// The type for recording an account's balance.
    type Balance = Balance;
    /// The ubiquitous event type.
    type Event = Event;
    type DustRemoval = ();
    type ExistentialDeposit = ExistentialDeposit;
    type AccountStore = System;
    type WeightInfo = ();
    type MaxLocks = ();
}

pub type Amount = i128;

parameter_type_with_key! {
    pub ExistentialDeposits: |_currency_id: AssetId| -> Balance {
        0
    };
}

impl tokens::Config for Runtime {
    type Event = Event;
    type Balance = Balance;
    type Amount = Amount;
    type CurrencyId = AssetId;
    type WeightInfo = ();
    type ExistentialDeposits = ExistentialDeposits;
    type OnDust = ();
}

parameter_types! {
    // This is common::PredefinedAssetId with 0 index, 2 is size, 0 and 0 is code.
    pub const GetXorAssetId: AssetId = common::AssetId32::from_bytes(hex!("0200000000000000000000000000000000000000000000000000000000000000"));
    pub const GetDotAssetId: AssetId = common::AssetId32::from_bytes(hex!("0200010000000000000000000000000000000000000000000000000000000000"));
    pub const GetKsmAssetId: AssetId = common::AssetId32::from_bytes(hex!("0200020000000000000000000000000000000000000000000000000000000000"));
    pub const GetUsdAssetId: AssetId = common::AssetId32::from_bytes(hex!("0200030000000000000000000000000000000000000000000000000000000000"));
    pub const GetValAssetId: AssetId = common::AssetId32::from_bytes(hex!("0200040000000000000000000000000000000000000000000000000000000000"));
    pub const GetPswapAssetId: AssetId = common::AssetId32::from_bytes(hex!("0200050000000000000000000000000000000000000000000000000000000000"));

    pub const GetBaseAssetId: AssetId = GetXorAssetId::get();
}

impl currencies::Config for Runtime {
    type Event = Event;
    type MultiCurrency = Tokens;
    type NativeCurrency = BasicCurrencyAdapter<Runtime, Balances, Amount, BlockNumber>;
    type GetNativeCurrencyId = <Runtime as assets::Config>::GetBaseAssetId;
    type WeightInfo = ();
}

impl common::Config for Runtime {
    type DEXId = DEXId;
    type LstId = common::LiquiditySourceType;
}

impl assets::Config for Runtime {
    type Event = Event;
    type ExtraAccountId = [u8; 32];
    type ExtraAssetRecordArg =
        common::AssetIdExtraAssetRecordArg<DEXId, common::LiquiditySourceType, [u8; 32]>;
    type AssetId = AssetId;
    type GetBaseAssetId = GetBaseAssetId;
    type Currency = currencies::Module<Runtime>;
    type WeightInfo = assets::weights::WeightInfo<Runtime>;
}

impl trading_pair::Config for Runtime {
    type Event = Event;
    type EnsureDEXManager = dex_manager::Module<Runtime>;
    type WeightInfo = ();
}

impl dex_manager::Config for Runtime {}

impl bonding_curve_pool::Config for Runtime {
    type DEXApi = ();
}

pub type TechAccountId = common::TechAccountId<AccountId, TechAssetId, DEXId>;
pub type TechAssetId = common::TechAssetId<common::PredefinedAssetId>;
pub type AssetId = common::AssetId32<common::PredefinedAssetId>;

impl technical::Config for Runtime {
    type Event = Event;
    type TechAssetId = TechAssetId;
    type TechAccountId = TechAccountId;
    type Trigger = ();
    type Condition = ();
    type SwapAction =
        pool_xyk::PolySwapAction<AssetId, TechAssetId, Balance, AccountId, TechAccountId>;
    type WeightInfo = ();
}

impl pool_xyk::Config for Runtime {
    type Event = Event;
    type PairSwapAction = pool_xyk::PairSwapAction<AssetId, Balance, AccountId, TechAccountId>;
    type DepositLiquidityAction =
        pool_xyk::DepositLiquidityAction<AssetId, TechAssetId, Balance, AccountId, TechAccountId>;
    type WithdrawLiquidityAction =
        pool_xyk::WithdrawLiquidityAction<AssetId, TechAssetId, Balance, AccountId, TechAccountId>;
    type PolySwapAction =
        pool_xyk::PolySwapAction<AssetId, TechAssetId, Balance, AccountId, TechAccountId>;
    type EnsureDEXManager = dex_manager::Module<Runtime>;
    type WeightInfo = pool_xyk::weights::WeightInfo<Runtime>;
}

parameter_types! {
    pub GetLiquidityProxyTechAccountId: TechAccountId = {
        let tech_account_id = TechAccountId::from_generic_pair(
            pswap_distribution::TECH_ACCOUNT_PREFIX.to_vec(),
            pswap_distribution::TECH_ACCOUNT_MAIN.to_vec(),
        );
        tech_account_id
    };
    pub GetLiquidityProxyAccountId: AccountId = {
        let tech_account_id = GetLiquidityProxyTechAccountId::get();
        let account_id =
            technical::Module::<Runtime>::tech_account_id_to_account_id(&tech_account_id)
                .expect("Failed to get ordinary account id for technical account id.");
        account_id
    };
    pub const GetNumSamples: usize = 5;
}

impl liquidity_proxy::Config for Runtime {
    type Event = Event;
    type LiquidityRegistry = dex_api::Module<Runtime>;
    type GetNumSamples = GetNumSamples;
    type GetTechnicalAccountId = GetLiquidityProxyAccountId;
    type PrimaryMarket = multicollateral_bonding_curve_pool::Module<Runtime>;
    type SecondaryMarket = pool_xyk::Module<Runtime>;
    type WeightInfo = liquidity_proxy::weights::WeightInfo<Runtime>;
}

parameter_types! {
    pub GetFee: Fixed = fixed_from_basis_points(30u16);
}

impl mock_liquidity_source::Config<mock_liquidity_source::Instance1> for Runtime {
    type GetFee = GetFee;
    type EnsureDEXManager = dex_manager::Module<Runtime>;
    type EnsureTradingPairExists = trading_pair::Module<Runtime>;
}

impl mock_liquidity_source::Config<mock_liquidity_source::Instance2> for Runtime {
    type GetFee = GetFee;
    type EnsureDEXManager = dex_manager::Module<Runtime>;
    type EnsureTradingPairExists = trading_pair::Module<Runtime>;
}

impl mock_liquidity_source::Config<mock_liquidity_source::Instance3> for Runtime {
    type GetFee = GetFee;
    type EnsureDEXManager = dex_manager::Module<Runtime>;
    type EnsureTradingPairExists = trading_pair::Module<Runtime>;
}

impl mock_liquidity_source::Config<mock_liquidity_source::Instance4> for Runtime {
    type GetFee = GetFee;
    type EnsureDEXManager = dex_manager::Module<Runtime>;
    type EnsureTradingPairExists = trading_pair::Module<Runtime>;
}

impl dex_api::Config for Runtime {
    type Event = Event;
    type MockLiquiditySource =
        mock_liquidity_source::Module<Runtime, mock_liquidity_source::Instance1>;
    type MockLiquiditySource2 =
        mock_liquidity_source::Module<Runtime, mock_liquidity_source::Instance2>;
    type MockLiquiditySource3 =
        mock_liquidity_source::Module<Runtime, mock_liquidity_source::Instance3>;
    type MockLiquiditySource4 =
        mock_liquidity_source::Module<Runtime, mock_liquidity_source::Instance4>;
    type BondingCurvePool = bonding_curve_pool::Module<Runtime>;
    type MulticollateralBondingCurvePool = multicollateral_bonding_curve_pool::Module<Runtime>;
    type XYKPool = pool_xyk::Module<Runtime>;
    type WeightInfo = dex_api::weights::WeightInfo<Runtime>;
}

impl pallet_multisig::Config for Runtime {
    type Call = Call;
    type Event = Event;
    type Currency = Balances;
    type DepositBase = DepositBase;
    type DepositFactor = DepositFactor;
    type MaxSignatories = MaxSignatories;
    type WeightInfo = ();
}

impl iroha_migration::Config for Runtime {
    type Event = Event;
    type WeightInfo = iroha_migration::weights::WeightInfo<Runtime>;
}

impl<T: SigningTypes> frame_system::offchain::SignMessage<T> for Runtime {
    type SignatureData = ();

    fn sign_message(&self, _message: &[u8]) -> Self::SignatureData {
        unimplemented!()
    }

    fn sign<TPayload, F>(&self, _f: F) -> Self::SignatureData
    where
        F: Fn(&Account<T>) -> TPayload,
        TPayload: frame_system::offchain::SignedPayload<T>,
    {
        unimplemented!()
    }
}

impl<LocalCall> frame_system::offchain::CreateSignedTransaction<LocalCall> for Runtime
where
    Call: From<LocalCall>,
{
    fn create_transaction<C: frame_system::offchain::AppCrypto<Self::Public, Self::Signature>>(
        call: Call,
        public: <Signature as sp_runtime::traits::Verify>::Signer,
        account: AccountId,
        index: Index,
    ) -> Option<(
        Call,
        <UncheckedExtrinsic as sp_runtime::traits::Extrinsic>::SignaturePayload,
    )> {
        let period = BlockHashCount::get() as u64;
        let current_block = System::block_number()
            .saturated_into::<u64>()
            .saturating_sub(1);
        let tip = 0u32;
        let extra: SignedExtra = (
            frame_system::CheckTxVersion::<Runtime>::new(),
            frame_system::CheckGenesis::<Runtime>::new(),
            frame_system::CheckEra::<Runtime>::from(generic::Era::mortal(period, current_block)),
            frame_system::CheckNonce::<Runtime>::from(index),
            frame_system::CheckWeight::<Runtime>::new(),
            pallet_transaction_payment::ChargeTransactionPayment::<Runtime>::from(tip.into()),
        );
        #[cfg_attr(not(feature = "std"), allow(unused_variables))]
        let raw_payload = SignedPayload::new(call, extra)
            .map_err(|e| {
                debug::native::warn!("SignedPayload error: {:?}", e);
            })
            .ok()?;

        let signature = raw_payload.using_encoded(|payload| C::sign(payload, public))?;

        let address = account;
        let (call, extra, _) = raw_payload.deconstruct();
        Some((call, (address, signature, extra)))
    }
}

impl frame_system::offchain::SigningTypes for Runtime {
    type Public = <Signature as sp_runtime::traits::Verify>::Signer;
    type Signature = Signature;
}

impl<C> frame_system::offchain::SendTransactionTypes<C> for Runtime
where
    Call: From<C>,
{
    type OverarchingCall = Call;
    type Extrinsic = UncheckedExtrinsic;
}

impl referral_system::Config for Runtime {}

impl rewards::Config for Runtime {
    type Event = Event;
    type WeightInfo = rewards::weights::WeightInfo<Runtime>;
}

pub struct ExtrinsicsFlatFees;

// Flat fees implementation for the selected extrinsics.
// Returns a value if the extirnsic is subject to manual fee adjustment
// and `None` otherwise
impl xor_fee::ApplyCustomFees<Call> for ExtrinsicsFlatFees {
    fn compute_fee(call: &Call) -> Option<Balance> {
        match call {
            Call::Assets(assets::Call::register(..))
            | Call::EthBridge(eth_bridge::Call::transfer_to_sidechain(..))
            | Call::PoolXYK(pool_xyk::Call::withdraw_liquidity(..)) => Some(balance!(0.007)),
            Call::EthBridge(eth_bridge::Call::register_incoming_request(..))
            | Call::EthBridge(eth_bridge::Call::finalize_incoming_request(..))
            | Call::EthBridge(eth_bridge::Call::approve_request(..)) => None,
            Call::Assets(..)
            | Call::EthBridge(..)
            | Call::LiquidityProxy(..)
            | Call::MulticollateralBondingCurvePool(..)
            | Call::PoolXYK(..)
            | Call::Rewards(..)
            | Call::Staking(pallet_staking::Call::payout_stakers(..))
            | Call::TradingPair(..) => Some(balance!(0.0007)),
            _ => None,
        }
    }
}

impl xor_fee::ExtractProxySwap for Call {
    type DexId = DEXId;
    type AssetId = AssetId;
    type Amount = SwapAmount<u128>;
    fn extract(&self) -> Option<(Self::DexId, Self::AssetId, Self::AssetId, Self::Amount)> {
        if let Call::LiquidityProxy(liquidity_proxy::Call::swap(
            dex,
            asset_in,
            asset_out,
            amount,
            ..,
        )) = self
        {
            Some((*dex, *asset_in, *asset_out, *amount))
        } else {
            None
        }
    }
}

parameter_types! {
    pub const DEXIdValue: DEXId = 0;
}

impl xor_fee::Config for Runtime {
    type Event = Event;
    // Pass native currency.
    type XorCurrency = Balances;
    type ReferrerWeight = ReferrerWeight;
    type XorBurnedWeight = XorBurnedWeight;
    type XorIntoValBurnedWeight = XorIntoValBurnedWeight;
    type SoraParliamentShare = SoraParliamentShare;
    type XorId = GetXorAssetId;
    type ValId = GetValAssetId;
    type DEXIdValue = DEXIdValue;
    type LiquidityProxy = LiquidityProxy;
    type ValBurnedNotifier = Staking;
    type CustomFees = ExtrinsicsFlatFees;
    type GetTechnicalAccountId = GetXorFeeAccountId;
    type GetParliamentAccountId = GetParliamentAccountId;
}

pub struct ConstantFeeMultiplier;

impl MultiplierUpdate for ConstantFeeMultiplier {
    fn min() -> Multiplier {
        Default::default()
    }
    fn target() -> Perquintill {
        Default::default()
    }
    fn variability() -> Multiplier {
        Default::default()
    }
}
impl Convert<Multiplier, Multiplier> for ConstantFeeMultiplier {
    fn convert(previous: Multiplier) -> Multiplier {
        previous
    }
}

impl pallet_transaction_payment::Config for Runtime {
    type OnChargeTransaction = XorFee;
    type TransactionByteFee = TransactionByteFee;
    type WeightToFee = WeightToFixedFee;
    type FeeMultiplierUpdate = ConstantFeeMultiplier;
}

#[cfg(feature = "private-net")]
impl pallet_sudo::Config for Runtime {
    type Call = Call;
    type Event = Event;
}

impl permissions::Config for Runtime {
    type Event = Event;
}

impl pallet_utility::Config for Runtime {
    type Event = Event;
    type Call = Call;
    type WeightInfo = ();
}

parameter_types! {
    pub const DepositBase: u64 = 1;
    pub const DepositFactor: u64 = 1;
    pub const MaxSignatories: u16 = 100;
}

impl bridge_multisig::Config for Runtime {
    type Call = Call;
    type Event = Event;
    type Currency = Balances;
    type DepositBase = DepositBase;
    type DepositFactor = DepositFactor;
    type MaxSignatories = MaxSignatories;
    type WeightInfo = ();
}

parameter_types! {
    pub const EthNetworkId: u32 = 0;
}

pub type NetworkId = u32;

impl eth_bridge::Config for Runtime {
    type Event = Event;
    type Call = Call;
    type PeerId = eth_bridge::crypto::TestAuthId;
    type NetworkId = NetworkId;
    type GetEthNetworkId = EthNetworkId;
    type WeightInfo = eth_bridge::weights::WeightInfo<Runtime>;
}

#[cfg(feature = "private-net")]
impl faucet::Config for Runtime {
    type Event = Event;
    type WeightInfo = faucet::weights::WeightInfo<Runtime>;
}

parameter_types! {
    pub GetPswapDistributionTechAccountId: TechAccountId = {
        let tech_account_id = TechAccountId::from_generic_pair(
            pswap_distribution::TECH_ACCOUNT_PREFIX.to_vec(),
            pswap_distribution::TECH_ACCOUNT_MAIN.to_vec(),
        );
        tech_account_id
    };
    pub GetPswapDistributionAccountId: AccountId = {
        let tech_account_id = GetPswapDistributionTechAccountId::get();
        let account_id =
            technical::Module::<Runtime>::tech_account_id_to_account_id(&tech_account_id)
                .expect("Failed to get ordinary account id for technical account id.");
        account_id
    };
    pub GetParliamentAccountId: AccountId = hex!("881b87c9f83664b95bd13e2bb40675bfa186287da93becc0b22683334d411e4e").into();
    pub GetXorFeeTechAccountId: TechAccountId = {
        TechAccountId::from_generic_pair(
            xor_fee::TECH_ACCOUNT_PREFIX.to_vec(),
            xor_fee::TECH_ACCOUNT_MAIN.to_vec(),
        )
    };
    pub GetXorFeeAccountId: AccountId = {
        let tech_account_id = GetXorFeeTechAccountId::get();
        technical::Module::<Runtime>::tech_account_id_to_account_id(&tech_account_id)
            .expect("Failed to get ordinary account id for technical account id.")
    };
}

#[cfg(feature = "reduced-pswap-reward-periods")]
parameter_types! {
    pub const GetDefaultSubscriptionFrequency: BlockNumber = 150;
    pub const GetBurnUpdateFrequency: BlockNumber = 150;
}

#[cfg(not(feature = "reduced-pswap-reward-periods"))]
parameter_types! {
    pub const GetDefaultSubscriptionFrequency: BlockNumber = 14400;
    pub const GetBurnUpdateFrequency: BlockNumber = 14400;
}

pub struct RuntimeOnPswapBurnedAggregator;

impl OnPswapBurned for RuntimeOnPswapBurnedAggregator {
    fn on_pswap_burned(distribution: pswap_distribution::PswapRemintInfo) {
        MulticollateralBondingCurvePool::on_pswap_burned(distribution);
    }
}

impl pswap_distribution::Config for Runtime {
    type Event = Event;
    type GetIncentiveAssetId = GetPswapAssetId;
    type LiquidityProxy = LiquidityProxy;
    type CompatBalance = Balance;
    type GetDefaultSubscriptionFrequency = GetDefaultSubscriptionFrequency;
    type GetBurnUpdateFrequency = GetBurnUpdateFrequency;
    type GetTechnicalAccountId = GetPswapDistributionAccountId;
    type EnsureDEXManager = DEXManager;
    type OnPswapBurnedAggregator = RuntimeOnPswapBurnedAggregator;
    type WeightInfo = pswap_distribution::weights::WeightInfo<Runtime>;
    type GetParliamentAccountId = GetParliamentAccountId;
}

parameter_types! {
    pub GetMbcReservesTechAccountId: TechAccountId = {
        let tech_account_id = TechAccountId::from_generic_pair(
            multicollateral_bonding_curve_pool::TECH_ACCOUNT_PREFIX.to_vec(),
            multicollateral_bonding_curve_pool::TECH_ACCOUNT_RESERVES.to_vec(),
        );
        tech_account_id
    };
    pub GetMbcReservesAccountId: AccountId = {
        let tech_account_id = GetMbcReservesTechAccountId::get();
        let account_id =
            technical::Module::<Runtime>::tech_account_id_to_account_id(&tech_account_id)
                .expect("Failed to get ordinary account id for technical account id.");
        account_id
    };
    pub GetMbcPoolRewardsTechAccountId: TechAccountId = {
        let tech_account_id = TechAccountId::from_generic_pair(
            multicollateral_bonding_curve_pool::TECH_ACCOUNT_PREFIX.to_vec(),
            multicollateral_bonding_curve_pool::TECH_ACCOUNT_REWARDS.to_vec(),
        );
        tech_account_id
    };
    pub GetMbcPoolRewardsAccountId: AccountId = {
        let tech_account_id = GetMbcPoolRewardsTechAccountId::get();
        let account_id =
            technical::Module::<Runtime>::tech_account_id_to_account_id(&tech_account_id)
                .expect("Failed to get ordinary account id for technical account id.");
        account_id
    };
}

impl multicollateral_bonding_curve_pool::Config for Runtime {
    type Event = Event;
    type LiquidityProxy = LiquidityProxy;
    type EnsureDEXManager = DEXManager;
    type EnsureTradingPairExists = TradingPair;
    type WeightInfo = multicollateral_bonding_curve_pool::weights::WeightInfo<Runtime>;
}

impl pallet_im_online::Config for Runtime {
    type AuthorityId = ImOnlineId;
    type Event = Event;
    type SessionDuration = SessionDuration;
    type ValidatorSet = Historical;
    type ReportUnresponsiveness = Offences;
    type UnsignedPriority = ImOnlineUnsignedPriority;
    type WeightInfo = ();
}

impl pallet_offences::Config for Runtime {
    type Event = Event;
    type IdentificationTuple = pallet_session::historical::IdentificationTuple<Self>;
    type OnOffenceHandler = Staking;
    type WeightSoftLimit = OffencesWeightSoftLimit;
}

/// Payload data to be signed when making signed transaction from off-chain workers,
///   inside `create_transaction` function.
pub type SignedPayload = generic::SignedPayload<Call, SignedExtra>;

parameter_types! {
    pub const UnsignedPriority: u64 = 100;
    pub const ReferrerWeight: u32 = 10;
    pub const XorBurnedWeight: u32 = 40;
    pub const XorIntoValBurnedWeight: u32 = 50;
    pub const SoraParliamentShare: Percent = Percent::from_percent(10);
}

#[cfg(feature = "private-net")]
construct_runtime! {
    pub enum Runtime where
        Block = Block,
        NodeBlock = opaque::Block,
        UncheckedExtrinsic = UncheckedExtrinsic
    {
        System: frame_system::{Module, Call, Storage, Config, Event<T>},
        Timestamp: pallet_timestamp::{Module, Call, Storage, Inherent},
        // Balances in native currency - XOR.
        Balances: pallet_balances::{Module, Call, Storage, Config<T>, Event<T>},
        Sudo: pallet_sudo::{Module, Call, Storage, Config<T>, Event<T>},
        RandomnessCollectiveFlip: pallet_randomness_collective_flip::{Module, Call, Storage},
        TransactionPayment: pallet_transaction_payment::{Module, Storage},
        Permissions: permissions::{Module, Call, Storage, Config<T>, Event<T>},
        ReferralSystem: referral_system::{Module, Call, Storage},
        Rewards: rewards::{Module, Call, Config<T>, Storage, Event<T>},
        XorFee: xor_fee::{Module, Call, Storage, Event<T>},
        BridgeMultisig: bridge_multisig::{Module, Call, Storage, Config<T>, Event<T>},
        Utility: pallet_utility::{Module, Call, Event},

        // Consensus and staking.
        Session: pallet_session::{Module, Call, Storage, Event, Config<T>},
        Historical: pallet_session_historical::{Module},
        Babe: pallet_babe::{Module, Call, Storage, Config, Inherent, ValidateUnsigned},
        Grandpa: pallet_grandpa::{Module, Call, Storage, Config, Event},
        Authorship: pallet_authorship::{Module, Call, Storage, Inherent},
        Staking: pallet_staking::{Module, Call, Config<T>, Storage, Event<T>},

        // Non-native tokens - everything apart of XOR.
        Tokens: tokens::{Module, Storage, Config<T>, Event<T>},
        // Unified interface for XOR and non-native tokens.
        Currencies: currencies::{Module, Call, Event<T>},
        TradingPair: trading_pair::{Module, Call, Storage, Config<T>, Event<T>},
        Assets: assets::{Module, Call, Storage, Config<T>, Event<T>},
        DEXManager: dex_manager::{Module, Storage, Config<T>},
        MulticollateralBondingCurvePool: multicollateral_bonding_curve_pool::{Module, Call, Storage, Config<T>, Event<T>},
        Technical: technical::{Module, Call, Config<T>, Event<T>},
        PoolXYK: pool_xyk::{Module, Call, Storage, Event<T>},
        LiquidityProxy: liquidity_proxy::{Module, Call, Event<T>},
        Council: pallet_collective::<Instance1>::{Module, Call, Storage, Origin<T>, Event<T>, Config<T>},
        TechnicalCommittee: pallet_collective::<Instance2>::{Module, Call, Storage, Origin<T>, Event<T>, Config<T>},
        Democracy: pallet_democracy::{Module, Call, Storage, Config, Event<T>},
        DEXAPI: dex_api::{Module, Call, Storage, Config, Event<T>},
        EthBridge: eth_bridge::{Module, Call, Storage, Config<T>, Event<T>},
        PswapDistribution: pswap_distribution::{Module, Call, Storage, Config<T>, Event<T>},
        Multisig: pallet_multisig::{Module, Call, Storage, Event<T>},
        Scheduler: pallet_scheduler::{Module, Call, Storage, Event<T>},
        IrohaMigration: iroha_migration::{Module, Call, Storage, Config<T>, Event<T>},
        ImOnline: pallet_im_online::{Module, Call, Storage, Event<T>, ValidateUnsigned, Config<T>},
        Offences: pallet_offences::{Module, Call, Storage, Event},
        // Available only for test net
        Faucet: faucet::{Module, Call, Config<T>, Event<T>},
    }
}

#[cfg(not(feature = "private-net"))]
construct_runtime! {
    pub enum Runtime where
        Block = Block,
        NodeBlock = opaque::Block,
        UncheckedExtrinsic = UncheckedExtrinsic
    {
        System: frame_system::{Module, Call, Storage, Config, Event<T>},
        Timestamp: pallet_timestamp::{Module, Call, Storage, Inherent},
        // Balances in native currency - XOR.
        Balances: pallet_balances::{Module, Call, Storage, Config<T>, Event<T>},
        RandomnessCollectiveFlip: pallet_randomness_collective_flip::{Module, Call, Storage},
        TransactionPayment: pallet_transaction_payment::{Module, Storage},
        Permissions: permissions::{Module, Call, Storage, Config<T>, Event<T>},
        ReferralSystem: referral_system::{Module, Call, Storage},
        Rewards: rewards::{Module, Call, Config<T>, Storage, Event<T>},
        XorFee: xor_fee::{Module, Call, Storage, Event<T>},
        BridgeMultisig: bridge_multisig::{Module, Call, Storage, Config<T>, Event<T>},
        Utility: pallet_utility::{Module, Call, Event},

        // Consensus and staking.
        Session: pallet_session::{Module, Call, Storage, Event, Config<T>},
        Historical: pallet_session_historical::{Module},
        Babe: pallet_babe::{Module, Call, Storage, Config, Inherent, ValidateUnsigned},
        Grandpa: pallet_grandpa::{Module, Call, Storage, Config, Event},
        Authorship: pallet_authorship::{Module, Call, Storage, Inherent},
        Staking: pallet_staking::{Module, Call, Config<T>, Storage, Event<T>},

        // Non-native tokens - everything apart of XOR.
        Tokens: tokens::{Module, Storage, Config<T>, Event<T>},
        // Unified interface for XOR and non-native tokens.
        Currencies: currencies::{Module, Call, Event<T>},
        TradingPair: trading_pair::{Module, Call, Storage, Config<T>, Event<T>},
        Assets: assets::{Module, Call, Storage, Config<T>, Event<T>},
        DEXManager: dex_manager::{Module, Storage, Config<T>},
        MulticollateralBondingCurvePool: multicollateral_bonding_curve_pool::{Module, Call, Storage, Config<T>, Event<T>},
        Technical: technical::{Module, Config<T>, Event<T>},
        PoolXYK: pool_xyk::{Module, Call, Storage, Event<T>},
        LiquidityProxy: liquidity_proxy::{Module, Call, Event<T>},
        Council: pallet_collective::<Instance1>::{Module, Call, Storage, Origin<T>, Event<T>, Config<T>},
        TechnicalCommittee: pallet_collective::<Instance2>::{Module, Call, Storage, Origin<T>, Event<T>, Config<T>},
        Democracy: pallet_democracy::{Module, Call, Storage, Config, Event<T>},
        DEXAPI: dex_api::{Module, Storage, Config, Event<T>},
        EthBridge: eth_bridge::{Module, Call, Storage, Config<T>, Event<T>},
        PswapDistribution: pswap_distribution::{Module, Call, Storage, Config<T>, Event<T>},
        Multisig: pallet_multisig::{Module, Call, Storage, Event<T>},
        Scheduler: pallet_scheduler::{Module, Call, Storage, Event<T>},
        IrohaMigration: iroha_migration::{Module, Call, Storage, Config<T>, Event<T>},
        ImOnline: pallet_im_online::{Module, Call, Storage, Event<T>, ValidateUnsigned, Config<T>},
        Offences: pallet_offences::{Module, Call, Storage, Event},
    }
}

// This is needed, because the compiler automatically places `Serialize` bound
// when `derive` is used, but the method is never actually used
#[cfg(feature = "std")]
impl Serialize for Runtime {
    fn serialize<S>(
        &self,
        _serializer: S,
    ) -> Result<<S as Serializer>::Ok, <S as Serializer>::Error>
    where
        S: Serializer,
    {
        unreachable!("we never serialize runtime; qed")
    }
}

/// The address format for describing accounts.
pub type Address = AccountId;
/// Block header type as expected by this runtime.
pub type Header = generic::Header<BlockNumber, BlakeTwo256>;
/// Block type as expected by this runtime.
pub type Block = generic::Block<Header, UncheckedExtrinsic>;
/// A Block signed with a Justification
pub type SignedBlock = generic::SignedBlock<Block>;
/// BlockId type as expected by this runtime.
pub type BlockId = generic::BlockId<Block>;
/// The SignedExtension to the basic transaction logic.
pub type SignedExtra = (
    frame_system::CheckTxVersion<Runtime>,
    frame_system::CheckGenesis<Runtime>,
    frame_system::CheckEra<Runtime>,
    frame_system::CheckNonce<Runtime>,
    frame_system::CheckWeight<Runtime>,
    pallet_transaction_payment::ChargeTransactionPayment<Runtime>,
);
/// Unchecked extrinsic type as expected by this runtime.
pub type UncheckedExtrinsic = generic::UncheckedExtrinsic<Address, Call, Signature, SignedExtra>;
/// Extrinsic type that has already been checked.
pub type CheckedExtrinsic = generic::CheckedExtrinsic<AccountId, Call, SignedExtra>;
/// Executive: handles dispatch to the various modules.
pub type Executive = frame_executive::Executive<
    Runtime,
    Block,
    frame_system::ChainContext<Runtime>,
    Runtime,
    AllModules,
>;

impl_runtime_apis! {
    impl sp_api::Core<Block> for Runtime {
        fn version() -> RuntimeVersion {
            VERSION
        }

        fn execute_block(block: Block) {
            Executive::execute_block(block)
        }

        fn initialize_block(header: &<Block as BlockT>::Header) {
            Executive::initialize_block(header)
        }
    }

    impl sp_api::Metadata<Block> for Runtime {
        fn metadata() -> OpaqueMetadata {
            Runtime::metadata().into()
        }
    }

    impl sp_block_builder::BlockBuilder<Block> for Runtime {
        fn apply_extrinsic(
            extrinsic: <Block as BlockT>::Extrinsic,
        ) -> ApplyExtrinsicResult {
            Executive::apply_extrinsic(extrinsic)
        }

        fn finalize_block() -> <Block as BlockT>::Header {
            Executive::finalize_block()
        }

        fn inherent_extrinsics(data: sp_inherents::InherentData) -> Vec<<Block as BlockT>::Extrinsic> {
            data.create_extrinsics()
        }

        fn check_inherents(block: Block, data: sp_inherents::InherentData) -> sp_inherents::CheckInherentsResult {
            data.check_extrinsics(&block)
        }

        fn random_seed() -> <Block as BlockT>::Hash {
            RandomnessCollectiveFlip::random_seed()
        }
    }

    impl sp_transaction_pool::runtime_api::TaggedTransactionQueue<Block> for Runtime {
        fn validate_transaction(
            source: TransactionSource,
            tx: <Block as BlockT>::Extrinsic,
        ) -> TransactionValidity {
            Executive::validate_transaction(source, tx)
        }
    }

    impl sp_offchain::OffchainWorkerApi<Block> for Runtime {
        fn offchain_worker(header: &<Block as BlockT>::Header) {
            Executive::offchain_worker(header)
        }
    }

    impl sp_session::SessionKeys<Block> for Runtime {
        fn decode_session_keys(
            encoded: Vec<u8>,
        ) -> Option<Vec<(Vec<u8>, sp_core::crypto::KeyTypeId)>> {
            opaque::SessionKeys::decode_into_raw_public_keys(&encoded)
        }

        fn generate_session_keys(seed: Option<Vec<u8>>) -> Vec<u8> {
            opaque::SessionKeys::generate(seed)
        }
    }

    impl pallet_transaction_payment_rpc_runtime_api::TransactionPaymentApi<
        Block,
        Balance,
    > for Runtime {
        fn query_info(uxt: <Block as BlockT>::Extrinsic, len: u32) -> pallet_transaction_payment_rpc_runtime_api::RuntimeDispatchInfo<Balance> {
            let maybe_dispatch_info = XorFee::query_info(&uxt, len);
            let output = match maybe_dispatch_info {
                Some(dispatch_info) => dispatch_info,
                _ => TransactionPayment::query_info(uxt, len),
            };
            output
        }

        fn query_fee_details(uxt: <Block as BlockT>::Extrinsic, len: u32) -> pallet_transaction_payment_rpc_runtime_api::FeeDetails<Balance> {
            let maybe_fee_details = XorFee::query_fee_details(&uxt, len);
            let output = match maybe_fee_details {
                Some(fee_details) => fee_details,
                _ => TransactionPayment::query_fee_details(uxt, len),
            };
            output
        }
    }

    impl dex_manager_runtime_api::DEXManagerAPI<Block, DEXId> for Runtime {
        fn list_dex_ids() -> Vec<DEXId> {
            DEXManager::list_dex_ids()
        }
    }

    impl dex_runtime_api::DEXAPI<
        Block,
        AssetId,
        DEXId,
        Balance,
        LiquiditySourceType,
        SwapVariant,
    > for Runtime {
        fn quote(
            dex_id: DEXId,
            liquidity_source_type: LiquiditySourceType,
            input_asset_id: AssetId,
            output_asset_id: AssetId,
            desired_input_amount: BalanceWrapper,
            swap_variant: SwapVariant,
        ) -> Option<dex_runtime_api::SwapOutcomeInfo<Balance>> {
            // TODO: remove with proper QuoteAmount refactor
            let limit = if swap_variant == SwapVariant::WithDesiredInput {
                Balance::zero()
            } else {
                Balance::max_value()
            };
            DEXAPI::quote(
                &LiquiditySourceId::new(dex_id, liquidity_source_type),
                &input_asset_id,
                &output_asset_id,
                SwapAmount::with_variant(swap_variant, desired_input_amount.into(), limit),
            ).ok().map(|sa| dex_runtime_api::SwapOutcomeInfo::<Balance> { amount: sa.amount, fee: sa.fee})
        }

        fn can_exchange(
            dex_id: DEXId,
            liquidity_source_type: LiquiditySourceType,
            input_asset_id: AssetId,
            output_asset_id: AssetId,
        ) -> bool {
            DEXAPI::can_exchange(
                &LiquiditySourceId::new(dex_id, liquidity_source_type),
                &input_asset_id,
                &output_asset_id,
            )
        }

        fn list_supported_sources() -> Vec<LiquiditySourceType> {
            DEXAPI::get_supported_types()
        }
    }

    impl trading_pair_runtime_api::TradingPairAPI<Block, DEXId, common::TradingPair<AssetId>, AssetId, LiquiditySourceType> for Runtime {
        fn list_enabled_pairs(dex_id: DEXId) -> Vec<common::TradingPair<AssetId>> {
            // TODO: error passing PR fixes this crunch return
            TradingPair::list_trading_pairs(&dex_id).unwrap_or(Vec::new())
        }

        fn is_pair_enabled(dex_id: DEXId, asset_id_a: AssetId, asset_id_b: AssetId) -> bool {
            // TODO: error passing PR fixes this crunch return
            TradingPair::is_trading_pair_enabled(&dex_id, &asset_id_a, &asset_id_b).unwrap_or(false)
                || TradingPair::is_trading_pair_enabled(&dex_id, &asset_id_b, &asset_id_a).unwrap_or(false)
        }

        fn list_enabled_sources_for_pair(
            dex_id: DEXId,
            base_asset_id: AssetId,
            target_asset_id: AssetId,
        ) -> Vec<LiquiditySourceType> {
            // TODO: error passing PR fixes this crunch return
            TradingPair::list_enabled_sources_for_trading_pair(&dex_id, &base_asset_id, &target_asset_id).map(|bts| bts.into_iter().collect::<Vec<_>>()).unwrap_or(Vec::new())
        }

        fn is_source_enabled_for_pair(
            dex_id: DEXId,
            base_asset_id: AssetId,
            target_asset_id: AssetId,
            source_type: LiquiditySourceType,
        ) -> bool {
            // TODO: error passing PR fixes this crunch return
            TradingPair::is_source_enabled_for_trading_pair(&dex_id, &base_asset_id, &target_asset_id, source_type).unwrap_or(false)
        }
    }

    impl assets_runtime_api::AssetsAPI<Block, AccountId, AssetId, Balance, AssetSymbol, AssetName, BalancePrecision> for Runtime {
        fn free_balance(account_id: AccountId, asset_id: AssetId) -> Option<assets_runtime_api::BalanceInfo<Balance>> {
            Assets::free_balance(&asset_id, &account_id).ok().map(|balance|
                assets_runtime_api::BalanceInfo::<Balance> {
                    balance: balance.clone(),
                }
            )
        }

        fn usable_balance(account_id: AccountId, asset_id: AssetId) -> Option<assets_runtime_api::BalanceInfo<Balance>> {
            let usable_balance = if asset_id == <Runtime as currencies::Config>::GetNativeCurrencyId::get() {
                Balances::usable_balance(account_id)
            } else {
                let account_data = Tokens::accounts(account_id, asset_id);
                account_data.free.saturating_sub(account_data.frozen)
            };
            Some(assets_runtime_api::BalanceInfo { balance: usable_balance })
        }

        fn total_balance(account_id: AccountId, asset_id: AssetId) -> Option<assets_runtime_api::BalanceInfo<Balance>> {
            Assets::total_balance(&asset_id, &account_id).ok().map(|balance|
                assets_runtime_api::BalanceInfo::<Balance> {
                    balance: balance.clone(),
                }
            )
        }

        fn total_supply(asset_id: AssetId) -> Option<assets_runtime_api::BalanceInfo<Balance>> {
            Assets::total_issuance(&asset_id).ok().map(|balance|
                assets_runtime_api::BalanceInfo::<Balance> {
                    balance: balance.clone(),
                }
            )
        }

        fn list_asset_ids() -> Vec<AssetId> {
            Assets::list_registered_asset_ids()
        }

        fn list_asset_infos() -> Vec<assets_runtime_api::AssetInfo<AssetId, AssetSymbol, AssetName, u8>> {
            Assets::list_registered_asset_infos().into_iter().map(|(asset_id, symbol, name, precision, is_mintable)|
                assets_runtime_api::AssetInfo::<AssetId, AssetSymbol, AssetName, BalancePrecision> {
                    asset_id, symbol, name, precision, is_mintable
                }
            ).collect()
        }

        fn get_asset_info(asset_id: AssetId) -> Option<assets_runtime_api::AssetInfo<AssetId, AssetSymbol, AssetName, BalancePrecision>> {
            let (symbol, name, precision, is_mintable) = Assets::get_asset_info(&asset_id);
            Some(assets_runtime_api::AssetInfo::<AssetId, AssetSymbol, AssetName, BalancePrecision> {
                asset_id, symbol, name, precision, is_mintable,
            })
        }
    }

    impl farming_runtime_api::FarmingRuntimeApi<Block, AccountId, FarmId, FarmInfo<AccountId, AssetId, BlockNumber>, FarmerInfo<AccountId, TechAccountId, BlockNumber>> for Runtime {
        fn get_farm_info(_who: AccountId, _name: FarmId) -> Option<FarmInfo<AccountId, AssetId, BlockNumber>> {
            // TODO: re-enable when needed
            // Farming::get_farm_info(who, name).ok()?
            None
        }

        fn get_farmer_info(_who: AccountId, _name: FarmId) -> Option<FarmerInfo<AccountId, TechAccountId, BlockNumber>> {
            // TODO: re-enable when needed
            // Farming::get_farmer_info(who, name).ok()?
            None
        }
    }

    impl
        eth_bridge_runtime_api::EthBridgeRuntimeApi<
            Block,
            sp_core::H256,
            SignatureParams,
            AccountId,
            AssetKind,
            AssetId,
            sp_core::H160,
            OffchainRequest<Runtime>,
            RequestStatus,
            OutgoingRequestEncoded,
            NetworkId,
            BalancePrecision,
        > for Runtime
    {
        fn get_requests(
            hashes: Vec<sp_core::H256>,
            network_id: Option<NetworkId>,
            redirect_finished_load_requests: bool,
        ) -> Result<
            Vec<(
                OffchainRequest<Runtime>,
                RequestStatus,
            )>,
            DispatchError,
        > {
            EthBridge::get_requests(&hashes, network_id, redirect_finished_load_requests)
        }

        fn get_approved_requests(
            hashes: Vec<sp_core::H256>,
            network_id: Option<NetworkId>
        ) -> Result<
            Vec<(
                OutgoingRequestEncoded,
                Vec<SignatureParams>,
            )>,
            DispatchError,
        > {
            EthBridge::get_approved_requests(&hashes, network_id)
        }

        fn get_approvals(
            hashes: Vec<sp_core::H256>,
            network_id: Option<NetworkId>
        ) -> Result<Vec<Vec<SignatureParams>>, DispatchError> {
            EthBridge::get_approvals(&hashes, network_id)
        }

        fn get_account_requests(account_id: AccountId, status_filter: Option<RequestStatus>) -> Result<Vec<(NetworkId, sp_core::H256)>, DispatchError> {
            EthBridge::get_account_requests(&account_id, status_filter)
        }

        fn get_registered_assets(
            network_id: Option<NetworkId>
        ) -> Result<Vec<(
                AssetKind,
                (AssetId, BalancePrecision),
                Option<(sp_core::H160, BalancePrecision)
        >)>, DispatchError> {
            EthBridge::get_registered_assets(network_id)
        }
    }

    impl iroha_migration_runtime_api::IrohaMigrationAPI<Block> for Runtime {
        fn needs_migration(iroha_address: String) -> bool {
            IrohaMigration::needs_migration(&iroha_address)
        }
    }

    impl liquidity_proxy_runtime_api::LiquidityProxyAPI<
        Block,
        DEXId,
        AssetId,
        Balance,
        SwapVariant,
        LiquiditySourceType,
        FilterMode,
    > for Runtime {
        fn quote(
            dex_id: DEXId,
            input_asset_id: AssetId,
            output_asset_id: AssetId,
            amount: BalanceWrapper,
            swap_variant: SwapVariant,
            selected_source_types: Vec<LiquiditySourceType>,
            filter_mode: FilterMode,
        ) -> Option<liquidity_proxy_runtime_api::SwapOutcomeInfo<Balance, AssetId>> {
            // TODO: remove with proper QuoteAmount refactor
            let limit = if swap_variant == SwapVariant::WithDesiredInput {
                Balance::zero()
            } else {
                Balance::max_value()
            };
            LiquidityProxy::quote(
                &input_asset_id,
                &output_asset_id,
                SwapAmount::with_variant(swap_variant, amount.into(), limit),
                LiquiditySourceFilter::with_mode(dex_id, filter_mode, selected_source_types),
                false,
            ).ok().map(|(asa, rewards)| liquidity_proxy_runtime_api::SwapOutcomeInfo::<Balance, AssetId> {
                amount: asa.amount,
                fee: asa.fee,
                rewards: rewards.into_iter()
                                .map(|(amount, currency, reason)| liquidity_proxy_runtime_api::RewardsInfo::<Balance, AssetId> {
                                    amount,
                                    currency,
                                    reason
                                })
                                .collect(),
                ..Default::default()})
        }

        fn is_path_available(
            dex_id: DEXId,
            input_asset_id: AssetId,
            output_asset_id: AssetId
        ) -> bool {
            LiquidityProxy::is_path_available(
                dex_id, input_asset_id, output_asset_id
            ).unwrap_or(false)
        }

        fn list_enabled_sources_for_path(
            dex_id: DEXId,
            input_asset_id: AssetId,
            output_asset_id: AssetId,
        ) -> Vec<LiquiditySourceType> {
            LiquidityProxy::list_enabled_sources_for_path(
                dex_id, input_asset_id, output_asset_id
            ).unwrap_or(Vec::new())
        }
    }

    impl pswap_distribution_runtime_api::PswapDistributionAPI<
        Block,
        AccountId,
        Balance,
    > for Runtime {
        fn claimable_amount(
            account_id: AccountId,
        ) -> pswap_distribution_runtime_api::BalanceInfo<Balance> {
            let (claimable, _, _) = PswapDistribution::claimable_amount(&account_id).unwrap_or((0, 0, fixed!(0)));
            pswap_distribution_runtime_api::BalanceInfo::<Balance> {
                balance: claimable
            }
        }
    }

    impl rewards_runtime_api::RewardsAPI<Block, sp_core::H160, Balance> for Runtime {
        fn claimables(eth_address: sp_core::H160) -> Vec<rewards_runtime_api::BalanceInfo<Balance>> {
            Rewards::claimables(&eth_address).into_iter().map(|balance| rewards_runtime_api::BalanceInfo::<Balance> { balance }).collect()
        }
    }

    impl sp_consensus_babe::BabeApi<Block> for Runtime {
            fn configuration() -> sp_consensus_babe::BabeGenesisConfiguration {
                    // The choice of `c` parameter (where `1 - c` represents the
                    // probability of a slot being empty), is done in accordance to the
                    // slot duration and expected target block time, for safely
                    // resisting network delays of maximum two seconds.
                    // <https://research.web3.foundation/en/latest/polkadot/BABE/Babe/#6-practical-results>
                    sp_consensus_babe::BabeGenesisConfiguration {
                            slot_duration: Babe::slot_duration(),
                            epoch_length: EpochDuration::get(),
                            c: PRIMARY_PROBABILITY,
                            genesis_authorities: Babe::authorities(),
                            randomness: Babe::randomness(),
                            allowed_slots: sp_consensus_babe::AllowedSlots::PrimaryAndSecondaryPlainSlots,
                    }
            }

            fn current_epoch() -> sp_consensus_babe::Epoch {
                Babe::current_epoch()
            }

            fn current_epoch_start() -> sp_consensus_babe::Slot {
                Babe::current_epoch_start()
            }

            fn next_epoch() -> sp_consensus_babe::Epoch {
                Babe::next_epoch()
            }

            fn generate_key_ownership_proof(
                    _slot_number: sp_consensus_babe::Slot,
                    authority_id: sp_consensus_babe::AuthorityId,
            ) -> Option<sp_consensus_babe::OpaqueKeyOwnershipProof> {
                    use codec::Encode;
                    Historical::prove((sp_consensus_babe::KEY_TYPE, authority_id))
                            .map(|p| p.encode())
                            .map(sp_consensus_babe::OpaqueKeyOwnershipProof::new)
            }

            fn submit_report_equivocation_unsigned_extrinsic(
                    equivocation_proof: sp_consensus_babe::EquivocationProof<<Block as BlockT>::Header>,
                    key_owner_proof: sp_consensus_babe::OpaqueKeyOwnershipProof,
            ) -> Option<()> {
                    let key_owner_proof = key_owner_proof.decode()?;
                    Babe::submit_unsigned_equivocation_report(
                            equivocation_proof,
                            key_owner_proof,
                    )
            }
    }

    impl frame_system_rpc_runtime_api::AccountNonceApi<Block, AccountId, Index> for Runtime {
        fn account_nonce(account: AccountId) -> Index {
            System::account_nonce(account)
        }
    }

    impl fg_primitives::GrandpaApi<Block> for Runtime {
        fn grandpa_authorities() -> GrandpaAuthorityList {
            Grandpa::grandpa_authorities()
        }

        fn submit_report_equivocation_unsigned_extrinsic(
            equivocation_proof: fg_primitives::EquivocationProof<
                <Block as BlockT>::Hash,
                NumberFor<Block>,
            >,
            key_owner_proof: fg_primitives::OpaqueKeyOwnershipProof,
        ) -> Option<()> {
            let key_owner_proof = key_owner_proof.decode()?;
            Grandpa::submit_unsigned_equivocation_report(
                equivocation_proof,
                key_owner_proof,
            )
        }

        fn generate_key_ownership_proof(
            _set_id: fg_primitives::SetId,
            authority_id: GrandpaId,
        ) -> Option<fg_primitives::OpaqueKeyOwnershipProof> {
            use codec::Encode;
            Historical::prove((fg_primitives::KEY_TYPE, authority_id))
                .map(|p| p.encode())
                .map(fg_primitives::OpaqueKeyOwnershipProof::new)
        }
    }

    #[cfg(feature = "runtime-benchmarks")]
    impl frame_benchmarking::Benchmark<Block> for Runtime {
        fn dispatch_benchmark(
            config: frame_benchmarking::BenchmarkConfig
        ) -> Result<Vec<frame_benchmarking::BenchmarkBatch>, sp_runtime::RuntimeString> {
            use frame_benchmarking::{Benchmarking, BenchmarkBatch, add_benchmark, TrackedStorageKey};

            use dex_api_benchmarking::Module as DEXAPIBench;
            use liquidity_proxy_benchmarking::Module as LiquidityProxyBench;
            use pool_xyk_benchmarking::Module as XYKPoolBench;

            impl dex_api_benchmarking::Config for Runtime {}
            impl liquidity_proxy_benchmarking::Config for Runtime {}
            impl pool_xyk_benchmarking::Config for Runtime {}


            let whitelist: Vec<TrackedStorageKey> = vec![
                // Block Number
                hex_literal::hex!("26aa394eea5630e07c48ae0c9558cef702a5c1b19ab7a04f536c519aca4983ac").to_vec().into(),
                // Total Issuance
                hex_literal::hex!("c2261276cc9d1f8598ea4b6a74b15c2f57c875e4cff74148e4628f264b974c80").to_vec().into(),
                // Execution Phase
                hex_literal::hex!("26aa394eea5630e07c48ae0c9558cef7ff553b5a9862a516939d82b3d3d8661a").to_vec().into(),
                // Event Count
                hex_literal::hex!("26aa394eea5630e07c48ae0c9558cef70a98fdbe9ce6c55837576c60c7af3850").to_vec().into(),
                // System Events
                hex_literal::hex!("26aa394eea5630e07c48ae0c9558cef780d41e5e16056765bc8461851072c9d7").to_vec().into(),
                // Treasury Account
                hex_literal::hex!("26aa394eea5630e07c48ae0c9558cef7b99d880ec681799c0cf30e8886371da95ecffd7b6c0f78751baa9d281e0bfa3a6d6f646c70792f74727372790000000000000000000000000000000000000000").to_vec().into(),
            ];

            let mut batches = Vec::<BenchmarkBatch>::new();
            let params = (&config, &whitelist);

            add_benchmark!(params, batches, assets, Assets);
            add_benchmark!(params, batches, dex_api, DEXAPIBench::<Runtime>);
            #[cfg(feature = "private-net")]
            add_benchmark!(params, batches, faucet, Faucet);
            add_benchmark!(params, batches, iroha_migration, IrohaMigration);
            add_benchmark!(params, batches, liquidity_proxy, LiquidityProxyBench::<Runtime>);
            add_benchmark!(params, batches, multicollateral_bonding_curve_pool, MulticollateralBondingCurvePool);
            add_benchmark!(params, batches, pswap_distribution, PswapDistribution);
            add_benchmark!(params, batches, rewards, Rewards);
            add_benchmark!(params, batches, trading_pair, TradingPair);
            add_benchmark!(params, batches, pool_xyk, XYKPoolBench::<Runtime>);
            add_benchmark!(params, batches, eth_bridge, EthBridge);

            if batches.is_empty() { return Err("Benchmark not found for this pallet.".into()) }
            Ok(batches)
        }
    }
}<|MERGE_RESOLUTION|>--- conflicted
+++ resolved
@@ -183,11 +183,7 @@
     spec_name: create_runtime_str!("sora-substrate"),
     impl_name: create_runtime_str!("sora-substrate"),
     authoring_version: 1,
-<<<<<<< HEAD
-    spec_version: 25,
-=======
     spec_version: 26,
->>>>>>> a536ccef
     impl_version: 1,
     apis: RUNTIME_API_VERSIONS,
     transaction_version: 1,
