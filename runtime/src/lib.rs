// This file is part of the SORA network and Polkaswap app.

// Copyright (c) 2020, 2021, Polka Biome Ltd. All rights reserved.
// SPDX-License-Identifier: BSD-4-Clause

// Redistribution and use in source and binary forms, with or without modification,
// are permitted provided that the following conditions are met:

// Redistributions of source code must retain the above copyright notice, this list
// of conditions and the following disclaimer.
// Redistributions in binary form must reproduce the above copyright notice, this
// list of conditions and the following disclaimer in the documentation and/or other
// materials provided with the distribution.
//
// All advertising materials mentioning features or use of this software must display
// the following acknowledgement: This product includes software developed by Polka Biome
// Ltd., SORA, and Polkaswap.
//
// Neither the name of the Polka Biome Ltd. nor the names of its contributors may be used
// to endorse or promote products derived from this software without specific prior written permission.

// THIS SOFTWARE IS PROVIDED BY Polka Biome Ltd. AS IS AND ANY EXPRESS OR IMPLIED WARRANTIES,
// INCLUDING, BUT NOT LIMITED TO, THE IMPLIED WARRANTIES OF MERCHANTABILITY AND FITNESS FOR
// A PARTICULAR PURPOSE ARE DISCLAIMED. IN NO EVENT SHALL Polka Biome Ltd. BE LIABLE FOR ANY
// DIRECT, INDIRECT, INCIDENTAL, SPECIAL, EXEMPLARY, OR CONSEQUENTIAL DAMAGES (INCLUDING,
// BUT NOT LIMITED TO, PROCUREMENT OF SUBSTITUTE GOODS OR SERVICES; LOSS OF USE, DATA, OR PROFITS;
// OR BUSINESS INTERRUPTION) HOWEVER CAUSED AND ON ANY THEORY OF LIABILITY, WHETHER IN CONTRACT,
// STRICT LIABILITY, OR TORT (INCLUDING NEGLIGENCE OR OTHERWISE) ARISING IN ANY WAY OUT OF THE
// USE OF THIS SOFTWARE, EVEN IF ADVISED OF THE POSSIBILITY OF SUCH DAMAGE.

#![cfg_attr(not(feature = "std"), no_std)]
// `construct_runtime!` does a lot of recursion and requires us to increase the limit to 256.
#![recursion_limit = "256"]

extern crate alloc;
use alloc::string::String;

mod bags_thresholds;
/// Constant values used within the runtime.
pub mod constants;
mod extensions;
mod impls;
pub mod migrations;

#[cfg(test)]
pub mod mock;

#[cfg(test)]
pub mod tests;

use common::prelude::constants::{BIG_FEE, SMALL_FEE};
use common::prelude::QuoteAmount;
use common::Description;
use constants::currency::deposit;
use constants::time::*;
use frame_support::weights::ConstantMultiplier;

// Make the WASM binary available.
#[cfg(all(feature = "std", feature = "build-wasm-binary"))]
include!(concat!(env!("OUT_DIR"), "/wasm_binary.rs"));

pub use beefy_primitives::crypto::AuthorityId as BeefyId;
use core::time::Duration;
use currencies::BasicCurrencyAdapter;
use extensions::ChargeTransactionPayment;
use frame_election_provider_support::{generate_solution_type, onchain, SequentialPhragmen};
use frame_support::traits::{ConstU128, ConstU32, Currency, EitherOfDiverse};
use frame_system::offchain::{Account, SigningTypes};
use frame_system::EnsureRoot;
use hex_literal::hex;
use pallet_grandpa::{
    fg_primitives, AuthorityId as GrandpaId, AuthorityList as GrandpaAuthorityList,
};
use pallet_session::historical as pallet_session_historical;
use pallet_staking::sora::ValBurnedNotifier;
#[cfg(feature = "std")]
use serde::{Serialize, Serializer};
use sp_api::impl_runtime_apis;
use sp_core::crypto::KeyTypeId;
use sp_core::{Encode, OpaqueMetadata, H160};
use sp_mmr_primitives as mmr;
use sp_runtime::traits::{
    BlakeTwo256, Block as BlockT, Convert, IdentifyAccount, IdentityLookup, NumberFor, OpaqueKeys,
    SaturatedConversion, Verify,
};
use sp_runtime::transaction_validity::{
    TransactionPriority, TransactionSource, TransactionValidity,
};
use sp_runtime::{
    create_runtime_str, generic, impl_opaque_keys, ApplyExtrinsicResult, DispatchError,
    FixedPointNumber, MultiSignature, Perbill, Percent, Perquintill,
};
use sp_std::cmp::Ordering;
use sp_std::prelude::*;
use sp_std::vec::Vec;
#[cfg(feature = "std")]
use sp_version::NativeVersion;
use sp_version::RuntimeVersion;
use static_assertions::assert_eq_size;
use traits::parameter_type_with_key;

// A few exports that help ease life for downstream crates.
pub use common::prelude::{
    Balance, BalanceWrapper, PresetWeightInfo, SwapAmount, SwapOutcome, SwapVariant,
};
pub use common::weights::{BlockLength, BlockWeights, TransactionByteFee};
pub use common::{
    balance, fixed, fixed_from_basis_points, AssetName, AssetSymbol, BalancePrecision, BasisPoints,
    ContentSource, FilterMode, Fixed, FromGenericPair, LiquiditySource, LiquiditySourceFilter,
    LiquiditySourceId, LiquiditySourceType, OnPswapBurned, OnValBurned,
};
use constants::rewards::{PSWAP_BURN_PERCENT, VAL_BURN_PERCENT};
pub use frame_support::traits::schedule::Named as ScheduleNamed;
pub use frame_support::traits::{
    KeyOwnerProofSystem, LockIdentifier, OnUnbalanced, Randomness, U128CurrencyToVote,
};
pub use frame_support::weights::constants::{
    BlockExecutionWeight, RocksDbWeight, WEIGHT_PER_SECOND,
};
pub use frame_support::weights::{DispatchClass, Weight};
pub use frame_support::{construct_runtime, debug, parameter_types, StorageValue};
pub use pallet_balances::Call as BalancesCall;
pub use pallet_im_online::sr25519::AuthorityId as ImOnlineId;
pub use pallet_staking::StakerStatus;
pub use pallet_timestamp::Call as TimestampCall;
pub use pallet_transaction_payment::{Multiplier, MultiplierUpdate};
#[cfg(any(feature = "std", test))]
pub use sp_runtime::BuildStorage;
pub use vested_rewards::CrowdloanReward;

use eth_bridge::offchain::SignatureParams;
use eth_bridge::requests::{AssetKind, OffchainRequest, OutgoingRequestEncoded, RequestStatus};
use impls::{
    CollectiveWeightInfo, DemocracyWeightInfo, NegativeImbalanceOf, OnUnbalancedDemocracySlash,
};

use frame_support::traits::{Everything, ExistenceRequirement, Get, PrivilegeCmp, WithdrawReasons};
pub use {assets, eth_bridge, frame_system, multicollateral_bonding_curve_pool, xst};

/// An index to a block.
pub type BlockNumber = u32;

/// Alias to 512-bit hash when used in the context of a transaction signature on the chain.
pub type Signature = MultiSignature;

/// Some way of identifying an account on the chain. We intentionally make it equivalent
/// to the public key of our transaction signing scheme.
pub type AccountId = <<Signature as Verify>::Signer as IdentifyAccount>::AccountId;

// This assert is needed for `technical` pallet in order to create
// `AccountId` from the hash type.
assert_eq_size!(AccountId, sp_core::H256);

/// The type for looking up accounts. We don't expect more than 4 billion of them, but you
/// never know...
pub type AccountIndex = u32;

/// Index of a transaction in the chain.
pub type Index = u32;

/// A hash of some data used by the chain.
pub type Hash = sp_core::H256;

/// Digest item type.
pub type DigestItem = generic::DigestItem;

/// Identification of DEX.
pub type DEXId = u32;

pub type Moment = u64;

pub type PeriodicSessions = pallet_session::PeriodicSessions<SessionPeriod, SessionOffset>;

type CouncilCollective = pallet_collective::Instance1;
type TechnicalCollective = pallet_collective::Instance2;

type MoreThanHalfCouncil = EitherOfDiverse<
    EnsureRoot<AccountId>,
    pallet_collective::EnsureProportionMoreThan<AccountId, CouncilCollective, 1, 2>,
>;
type AtLeastHalfCouncil = EitherOfDiverse<
    pallet_collective::EnsureProportionAtLeast<AccountId, CouncilCollective, 1, 2>,
    EnsureRoot<AccountId>,
>;
type AtLeastTwoThirdsCouncil = EitherOfDiverse<
    pallet_collective::EnsureProportionAtLeast<AccountId, CouncilCollective, 2, 3>,
    EnsureRoot<AccountId>,
>;

type SlashCancelOrigin = EitherOfDiverse<
    EnsureRoot<AccountId>,
    pallet_collective::EnsureProportionAtLeast<AccountId, CouncilCollective, 2, 3>,
>;

/// Opaque types. These are used by the CLI to instantiate machinery that don't need to know
/// the specifics of the runtime. They can then be made to be agnostic over specific formats
/// of data like extrinsics, allowing for them to continue syncing the network through upgrades
/// to even the core datastructures.
pub mod opaque {
    use super::*;

    pub use sp_runtime::OpaqueExtrinsic as UncheckedExtrinsic;

    /// Opaque block header type.
    pub type Header = generic::Header<BlockNumber, BlakeTwo256>;
    /// Opaque block type.
    pub type Block = generic::Block<Header, UncheckedExtrinsic>;
    /// Opaque block identifier type.
    pub type BlockId = generic::BlockId<Block>;

    impl_opaque_keys! {
        pub struct SessionKeys {
            pub babe: Babe,
            pub grandpa: Grandpa,
            pub im_online: ImOnline,
            pub beefy: Beefy,
        }
    }
}

/// Types used by oracle related pallets
pub mod oracle_types {
    use common::SymbolName;

    pub type Symbol = SymbolName;

    pub type ResolveTime = u64;
}
pub use oracle_types::*;

/// This runtime version.
pub const VERSION: RuntimeVersion = RuntimeVersion {
    spec_name: create_runtime_str!("sora-substrate"),
    impl_name: create_runtime_str!("sora-substrate"),
    authoring_version: 1,
    spec_version: 44,
    impl_version: 1,
    apis: RUNTIME_API_VERSIONS,
    transaction_version: 44,
    state_version: 0,
};

/// The version infromation used to identify this runtime when compiled natively.
#[cfg(feature = "std")]
pub fn native_version() -> NativeVersion {
    NativeVersion {
        runtime_version: VERSION,
        can_author_with: Default::default(),
    }
}

pub const FARMING_PSWAP_PER_DAY: Balance = balance!(2500000);
pub const FARMING_REFRESH_FREQUENCY: BlockNumber = 2 * HOURS;
// Defined in the article
pub const FARMING_VESTING_COEFF: u32 = 3;
pub const FARMING_VESTING_FREQUENCY: BlockNumber = 6 * HOURS;

parameter_types! {
    pub const BlockHashCount: BlockNumber = 250;
    pub const Version: RuntimeVersion = VERSION;
    pub const DisabledValidatorsThreshold: Perbill = Perbill::from_percent(17);
    pub const EpochDuration: u64 = EPOCH_DURATION_IN_BLOCKS as u64;
    pub const ExpectedBlockTime: Moment = MILLISECS_PER_BLOCK;
    pub const UncleGenerations: BlockNumber = 0;
    pub const SessionsPerEra: sp_staking::SessionIndex = 6; // 6 hours
    pub const BondingDuration: sp_staking::EraIndex = 28; // 28 eras for unbonding (7 days).
    pub const ReportLongevity: u64 =
        BondingDuration::get() as u64 * SessionsPerEra::get() as u64 * EpochDuration::get();
    pub const SlashDeferDuration: sp_staking::EraIndex = 27; // 27 eras in which slashes can be cancelled (slightly less than 7 days).
    pub const MaxNominatorRewardedPerValidator: u32 = 256;
    pub const ElectionLookahead: BlockNumber = EPOCH_DURATION_IN_BLOCKS / 4;
    pub const MaxIterations: u32 = 10;
    // 0.05%. The higher the value, the more strict solution acceptance becomes.
    pub MinSolutionScoreBump: Perbill = Perbill::from_rational(5u32, 10_000);
    pub const ValRewardCurve: pallet_staking::sora::ValRewardCurve = pallet_staking::sora::ValRewardCurve {
        duration_to_reward_flatline: Duration::from_secs(5 * 365 * 24 * 60 * 60),
        min_val_burned_percentage_reward: Percent::from_percent(35),
        max_val_burned_percentage_reward: Percent::from_percent(90),
    };
    pub const SessionPeriod: BlockNumber = 150;
    pub const SessionOffset: BlockNumber = 0;
    pub const SS58Prefix: u8 = 69;
    /// A limit for off-chain phragmen unsigned solution submission.
    ///
    /// We want to keep it as high as possible, but can't risk having it reject,
    /// so we always subtract the base block execution weight.
    pub OffchainSolutionWeightLimit: Weight = BlockWeights::get()
    .get(DispatchClass::Normal)
    .max_extrinsic
    .expect("Normal extrinsics have weight limit configured by default; qed")
    .saturating_sub(BlockExecutionWeight::get());
    /// A limit for off-chain phragmen unsigned solution length.
    ///
    /// We allow up to 90% of the block's size to be consumed by the solution.
    pub OffchainSolutionLengthLimit: u32 = Perbill::from_rational(90_u32, 100) *
        *BlockLength::get()
        .max
        .get(DispatchClass::Normal);
    pub const DemocracyEnactmentPeriod: BlockNumber = 30 * DAYS;
    pub const DemocracyLaunchPeriod: BlockNumber = 28 * DAYS;
    pub const DemocracyVotingPeriod: BlockNumber = 14 * DAYS;
    pub const DemocracyMinimumDeposit: Balance = balance!(1);
    pub const DemocracyFastTrackVotingPeriod: BlockNumber = 3 * HOURS;
    pub const DemocracyInstantAllowed: bool = true;
    pub const DemocracyCooloffPeriod: BlockNumber = 28 * DAYS;
    pub const DemocracyPreimageByteDeposit: Balance = balance!(0.000002); // 2 * 10^-6, 5 MiB -> 10.48576 XOR
    pub const DemocracyMaxVotes: u32 = 100;
    pub const DemocracyMaxProposals: u32 = 100;
    pub const CouncilCollectiveMotionDuration: BlockNumber = 5 * DAYS;
    pub const CouncilCollectiveMaxProposals: u32 = 100;
    pub const CouncilCollectiveMaxMembers: u32 = 100;
    pub const TechnicalCollectiveMotionDuration: BlockNumber = 5 * DAYS;
    pub const TechnicalCollectiveMaxProposals: u32 = 100;
    pub const TechnicalCollectiveMaxMembers: u32 = 100;
    pub const SchedulerMaxWeight: Weight = 1024;
    pub OffencesWeightSoftLimit: Weight = Perbill::from_percent(60) * BlockWeights::get().max_block;
    pub const ImOnlineUnsignedPriority: TransactionPriority = TransactionPriority::max_value();
    pub const SessionDuration: BlockNumber = EPOCH_DURATION_IN_BLOCKS;
    pub const ElectionsCandidacyBond: Balance = balance!(1);
    // 1 storage item created, key size is 32 bytes, value size is 16+16.
    pub const ElectionsVotingBondBase: Balance = balance!(0.000001);
    // additional data per vote is 32 bytes (account id).
    pub const ElectionsVotingBondFactor: Balance = balance!(0.000001);
    pub const ElectionsTermDuration: BlockNumber = 7 * DAYS;
    /// 13 members initially, to be increased to 23 eventually.
    pub const ElectionsDesiredMembers: u32 = 13;
    pub const ElectionsDesiredRunnersUp: u32 = 20;
    pub const ElectionsModuleId: LockIdentifier = *b"phrelect";
    pub FarmingRewardDoublingAssets: Vec<AssetId> = vec![GetPswapAssetId::get(), GetValAssetId::get(), GetDaiAssetId::get(), GetEthAssetId::get(), GetXstAssetId::get()];
    pub const MaxAuthorities: u32 = 100_000;
    pub const NoPreimagePostponement: Option<u32> = Some(10);
}

impl frame_system::Config for Runtime {
    type BaseCallFilter = Everything;
    type BlockWeights = BlockWeights;
    /// Maximum size of all encoded transactions (in bytes) that are allowed in one block.
    type BlockLength = BlockLength;
    /// The ubiquitous origin type.
    type Origin = Origin;
    /// The aggregated dispatch type that is available for extrinsics.
    type Call = Call;
    /// The index type for storing how many extrinsics an account has signed.
    type Index = Index;
    /// The index type for blocks.
    type BlockNumber = BlockNumber;
    /// The type for hashing blocks and tries.
    type Hash = Hash;
    /// The hashing algorithm used.
    type Hashing = BlakeTwo256;
    /// The identifier used to distinguish between accounts.
    type AccountId = AccountId;
    /// The lookup mechanism to get account ID from whatever is passed in dispatchers.
    type Lookup = IdentityLookup<AccountId>;
    /// The header type.
    type Header = generic::Header<BlockNumber, BlakeTwo256>;
    /// The ubiquitous event type.
    type Event = Event;
    /// Maximum number of block number to block hash mappings to keep (oldest pruned first).
    type BlockHashCount = BlockHashCount;
    /// The weight of database operations that the runtime can invoke.
    type DbWeight = RocksDbWeight;
    /// Runtime version.
    type Version = Version;
    type PalletInfo = PalletInfo;
    /// Converts a module to an index of this module in the runtime.
    type AccountData = pallet_balances::AccountData<Balance>;
    type OnNewAccount = ();
    type OnKilledAccount = ();
    type SystemWeightInfo = ();
    type SS58Prefix = SS58Prefix;
    type OnSetCode = ();
    type MaxConsumers = frame_support::traits::ConstU32<65536>;
}

impl pallet_babe::Config for Runtime {
    type EpochDuration = EpochDuration;
    type ExpectedBlockTime = ExpectedBlockTime;
    type EpochChangeTrigger = pallet_babe::ExternalTrigger;
    type DisabledValidators = Session;
    type KeyOwnerProof = <Self::KeyOwnerProofSystem as KeyOwnerProofSystem<(
        KeyTypeId,
        pallet_babe::AuthorityId,
    )>>::Proof;
    type KeyOwnerIdentification = <Self::KeyOwnerProofSystem as KeyOwnerProofSystem<(
        KeyTypeId,
        pallet_babe::AuthorityId,
    )>>::IdentificationTuple;
    type KeyOwnerProofSystem = Historical;
    type HandleEquivocation =
        pallet_babe::EquivocationHandler<Self::KeyOwnerIdentification, Offences, ReportLongevity>;
    type WeightInfo = ();
    type MaxAuthorities = MaxAuthorities;
}

impl pallet_collective::Config<CouncilCollective> for Runtime {
    type Origin = Origin;
    type Proposal = Call;
    type Event = Event;
    type MotionDuration = CouncilCollectiveMotionDuration;
    type MaxProposals = CouncilCollectiveMaxProposals;
    type MaxMembers = CouncilCollectiveMaxMembers;
    type DefaultVote = pallet_collective::PrimeDefaultVote;
    type WeightInfo = CollectiveWeightInfo<Self>;
}

impl pallet_collective::Config<TechnicalCollective> for Runtime {
    type Origin = Origin;
    type Proposal = Call;
    type Event = Event;
    type MotionDuration = TechnicalCollectiveMotionDuration;
    type MaxProposals = TechnicalCollectiveMaxProposals;
    type MaxMembers = TechnicalCollectiveMaxMembers;
    type DefaultVote = pallet_collective::PrimeDefaultVote;
    type WeightInfo = CollectiveWeightInfo<Self>;
}

impl pallet_democracy::Config for Runtime {
    type Proposal = Call;
    type Event = Event;
    type Currency = Balances;
    type EnactmentPeriod = DemocracyEnactmentPeriod;
    type LaunchPeriod = DemocracyLaunchPeriod;
    type VotingPeriod = DemocracyVotingPeriod;
    type MinimumDeposit = DemocracyMinimumDeposit;
    /// `external_propose` call condition
    type ExternalOrigin = AtLeastHalfCouncil;
    /// A super-majority can have the next scheduled referendum be a straight majority-carries vote.
    /// `external_propose_majority` call condition
    type ExternalMajorityOrigin = AtLeastHalfCouncil;
    /// `external_propose_default` call condition
    type ExternalDefaultOrigin = AtLeastHalfCouncil;
    /// Two thirds of the technical committee can have an ExternalMajority/ExternalDefault vote
    /// be tabled immediately and with a shorter voting/enactment period.
    type FastTrackOrigin = EitherOfDiverse<
        pallet_collective::EnsureProportionMoreThan<AccountId, TechnicalCollective, 1, 2>,
        EnsureRoot<AccountId>,
    >;
    type InstantOrigin = EitherOfDiverse<
        pallet_collective::EnsureProportionAtLeast<AccountId, TechnicalCollective, 2, 3>,
        EnsureRoot<AccountId>,
    >;
    type InstantAllowed = DemocracyInstantAllowed;
    type FastTrackVotingPeriod = DemocracyFastTrackVotingPeriod;
    /// To cancel a proposal which has been passed, 2/3 of the council must agree to it.
    /// `emergency_cancel` call condition.
    type CancellationOrigin = AtLeastTwoThirdsCouncil;
    type CancelProposalOrigin = AtLeastTwoThirdsCouncil;
    type BlacklistOrigin = EnsureRoot<AccountId>;
    /// `veto_external` - vetoes and blacklists the external proposal hash
    type VetoOrigin = pallet_collective::EnsureMember<AccountId, TechnicalCollective>;
    type CooloffPeriod = DemocracyCooloffPeriod;
    type PreimageByteDeposit = DemocracyPreimageByteDeposit;
    type OperationalPreimageOrigin = pallet_collective::EnsureMember<AccountId, CouncilCollective>;
    type Slash = OnUnbalancedDemocracySlash<Self>;
    type Scheduler = Scheduler;
    type PalletsOrigin = OriginCaller;
    type MaxVotes = DemocracyMaxVotes;
    type WeightInfo = DemocracyWeightInfo;
    type MaxProposals = DemocracyMaxProposals;
    type VoteLockingPeriod = DemocracyEnactmentPeriod;
}

impl pallet_elections_phragmen::Config for Runtime {
    type Event = Event;
    type PalletId = ElectionsModuleId;
    type Currency = Balances;
    type ChangeMembers = Council;
    type InitializeMembers = Council;
    type CurrencyToVote = frame_support::traits::U128CurrencyToVote;
    type CandidacyBond = ElectionsCandidacyBond;
    type VotingBondBase = ElectionsVotingBondBase;
    type VotingBondFactor = ElectionsVotingBondFactor;
    type LoserCandidate = OnUnbalancedDemocracySlash<Self>;
    type KickedMember = OnUnbalancedDemocracySlash<Self>;
    type DesiredMembers = ElectionsDesiredMembers;
    type DesiredRunnersUp = ElectionsDesiredRunnersUp;
    type TermDuration = ElectionsTermDuration;
    type WeightInfo = ();
}

impl pallet_membership::Config<pallet_membership::Instance1> for Runtime {
    type Event = Event;
    type AddOrigin = MoreThanHalfCouncil;
    type RemoveOrigin = MoreThanHalfCouncil;
    type SwapOrigin = MoreThanHalfCouncil;
    type ResetOrigin = MoreThanHalfCouncil;
    type PrimeOrigin = MoreThanHalfCouncil;
    type MembershipInitialized = TechnicalCommittee;
    type MembershipChanged = TechnicalCommittee;
    type MaxMembers = ();
    type WeightInfo = ();
}

impl pallet_grandpa::Config for Runtime {
    type Event = Event;
    type Call = Call;

    type KeyOwnerProofSystem = Historical;

    type KeyOwnerProof =
        <Self::KeyOwnerProofSystem as KeyOwnerProofSystem<(KeyTypeId, GrandpaId)>>::Proof;

    type KeyOwnerIdentification = <Self::KeyOwnerProofSystem as KeyOwnerProofSystem<(
        KeyTypeId,
        GrandpaId,
    )>>::IdentificationTuple;

    type HandleEquivocation = pallet_grandpa::EquivocationHandler<
        Self::KeyOwnerIdentification,
        Offences,
        ReportLongevity,
    >;
    type WeightInfo = ();
    type MaxAuthorities = MaxAuthorities;
}

parameter_types! {
    pub const MinimumPeriod: u64 = SLOT_DURATION / 2;
}

impl pallet_timestamp::Config for Runtime {
    /// A timestamp: milliseconds since the unix epoch.
    type Moment = Moment;
    type OnTimestampSet = Babe;
    type MinimumPeriod = MinimumPeriod;
    type WeightInfo = ();
}

impl pallet_session::Config for Runtime {
    type SessionManager = pallet_session::historical::NoteHistoricalRoot<Self, XorFee>;
    type Keys = opaque::SessionKeys;
    type ShouldEndSession = Babe;
    type SessionHandler = <opaque::SessionKeys as OpaqueKeys>::KeyTypeIdProviders;
    type Event = Event;
    type ValidatorId = AccountId;
    type ValidatorIdOf = pallet_staking::StashOf<Self>;
    type NextSessionRotation = Babe;
    type WeightInfo = ();
}

impl pallet_session::historical::Config for Runtime {
    type FullIdentification = pallet_staking::Exposure<AccountId, Balance>;
    type FullIdentificationOf = pallet_staking::ExposureOf<Runtime>;
}

impl pallet_authorship::Config for Runtime {
    type FindAuthor = pallet_session::FindAccountFromAuthorIndex<Self, Babe>;
    type UncleGenerations = UncleGenerations;
    type FilterUncle = ();
    type EventHandler = (Staking, ImOnline);
}

/// A reasonable benchmarking config for staking pallet.
pub struct StakingBenchmarkingConfig;
impl pallet_staking::BenchmarkingConfig for StakingBenchmarkingConfig {
    type MaxValidators = ConstU32<1000>;
    type MaxNominators = ConstU32<1000>;
}

parameter_types! {
    pub const OffendingValidatorsThreshold: Perbill = Perbill::from_percent(17);
    pub const MaxNominations: u32 = <NposCompactSolution24 as frame_election_provider_support::NposSolution>::LIMIT as u32;
}

impl pallet_staking::Config for Runtime {
    type Currency = Balances;
    type MultiCurrency = Tokens;
    type CurrencyBalance = Balance;
    type ValTokenId = GetValAssetId;
    type ValRewardCurve = ValRewardCurve;
    type UnixTime = Timestamp;
    type CurrencyToVote = U128CurrencyToVote;
    type Event = Event;
    type Slash = ();
    type SessionsPerEra = SessionsPerEra;
    type BondingDuration = BondingDuration;
    type SlashDeferDuration = SlashDeferDuration;
    type SlashCancelOrigin = SlashCancelOrigin;
    type SessionInterface = Self;
    type NextNewSession = Session;
    type MaxNominatorRewardedPerValidator = MaxNominatorRewardedPerValidator;
    type VoterList = BagsList;
    type ElectionProvider = ElectionProviderMultiPhase;
    type BenchmarkingConfig = StakingBenchmarkingConfig;
    type MaxUnlockingChunks = ConstU32<32>;
    type OffendingValidatorsThreshold = OffendingValidatorsThreshold;
    type MaxNominations = MaxNominations;
    type GenesisElectionProvider = onchain::UnboundedExecution<OnChainSeqPhragmen>;
    type OnStakerSlash = ();
    type WeightInfo = ();
}

/// The numbers configured here could always be more than the the maximum limits of staking pallet
/// to ensure election snapshot will not run out of memory. For now, we set them to smaller values
/// since the staking is bounded and the weight pipeline takes hours for this single pallet.
pub struct ElectionBenchmarkConfig;
impl pallet_election_provider_multi_phase::BenchmarkingConfig for ElectionBenchmarkConfig {
    const VOTERS: [u32; 2] = [1000, 2000];
    const TARGETS: [u32; 2] = [500, 1000];
    const ACTIVE_VOTERS: [u32; 2] = [500, 800];
    const DESIRED_TARGETS: [u32; 2] = [200, 400];
    const SNAPSHOT_MAXIMUM_VOTERS: u32 = 1000;
    const MINER_MAXIMUM_VOTERS: u32 = 1000;
    const MAXIMUM_TARGETS: u32 = 300;
}

parameter_types! {
    // phase durations. 1/4 of the last session for each.
    // in testing: 1min or half of the session for each
    pub SignedPhase: u32 = EPOCH_DURATION_IN_BLOCKS / 4;
    pub UnsignedPhase: u32 = EPOCH_DURATION_IN_BLOCKS / 4;

    // signed config
    pub const SignedMaxSubmissions: u32 = 16;
    pub const SignedMaxRefunds: u32 = 16 / 4;
    pub const SignedDepositBase: Balance = deposit(2, 0);
    pub const SignedDepositByte: Balance = deposit(0, 10) / 1024;
    pub SignedRewardBase: Balance =  constants::currency::UNITS / 10;
    pub SolutionImprovementThreshold: Perbill = Perbill::from_rational(5u32, 10_000);
    pub BetterUnsignedThreshold: Perbill = Perbill::from_rational(5u32, 10_000);

    // 1 hour session, 15 minutes unsigned phase, 8 offchain executions.
    pub OffchainRepeat: BlockNumber = UnsignedPhase::get() / 8;

    /// We take the top 12500 nominators as electing voters..
    pub const MaxElectingVoters: u32 = 12_500;
    /// ... and all of the validators as electable targets. Whilst this is the case, we cannot and
    /// shall not increase the size of the validator intentions.
    pub const MaxElectableTargets: u16 = u16::MAX;
    pub NposSolutionPriority: TransactionPriority =
        Perbill::from_percent(90) * TransactionPriority::max_value();
}

generate_solution_type!(
    #[compact]
    pub struct NposCompactSolution24::<
        VoterIndex = u32,
        TargetIndex = u16,
        Accuracy = sp_runtime::PerU16,
        MaxVoters = MaxElectingVoters,
    >(24)
);

/// The accuracy type used for genesis election provider;
pub type OnChainAccuracy = sp_runtime::Perbill;

pub struct OnChainSeqPhragmen;
impl onchain::Config for OnChainSeqPhragmen {
    type System = Runtime;
    type Solver = SequentialPhragmen<AccountId, OnChainAccuracy>;
    type DataProvider = Staking;
    type WeightInfo = ();
}

impl pallet_election_provider_multi_phase::MinerConfig for Runtime {
    type AccountId = AccountId;
    type MaxLength = OffchainSolutionLengthLimit;
    type MaxWeight = OffchainSolutionWeightLimit;
    type Solution = NposCompactSolution24;
    type MaxVotesPerVoter = <
		<Self as pallet_election_provider_multi_phase::Config>::DataProvider
		as
		frame_election_provider_support::ElectionDataProvider
	>::MaxVotesPerVoter;

    // The unsigned submissions have to respect the weight of the submit_unsigned call, thus their
    // weight estimate function is wired to this call's weight.
    fn solution_weight(v: u32, t: u32, a: u32, d: u32) -> Weight {
        <
			<Self as pallet_election_provider_multi_phase::Config>::WeightInfo
			as
			pallet_election_provider_multi_phase::WeightInfo
		>::submit_unsigned(v, t, a, d)
    }
}

impl pallet_election_provider_multi_phase::Config for Runtime {
    type Event = Event;
    type Currency = Balances;
    type EstimateCallFee = TransactionPayment;
    type UnsignedPhase = UnsignedPhase;
    type SignedMaxSubmissions = SignedMaxSubmissions;
    type SignedMaxRefunds = SignedMaxRefunds;
    type SignedRewardBase = SignedRewardBase;
    type SignedDepositBase = SignedDepositBase;
    type SignedDepositByte = SignedDepositByte;
    type SignedDepositWeight = ();
    type SignedMaxWeight =
        <Self::MinerConfig as pallet_election_provider_multi_phase::MinerConfig>::MaxWeight;
    type MinerConfig = Self;
    type SlashHandler = (); // burn slashes
    type RewardHandler = (); // nothing to do upon rewards
    type SignedPhase = SignedPhase;
    type BetterUnsignedThreshold = BetterUnsignedThreshold;
    type BetterSignedThreshold = ();
    type OffchainRepeat = OffchainRepeat;
    type MinerTxPriority = NposSolutionPriority;
    type DataProvider = Staking;
    type Fallback = pallet_election_provider_multi_phase::NoFallback<Self>;
    type GovernanceFallback = onchain::UnboundedExecution<OnChainSeqPhragmen>;
    type Solver = SequentialPhragmen<
        AccountId,
        pallet_election_provider_multi_phase::SolutionAccuracyOf<Self>,
        (),
    >;
    type BenchmarkingConfig = ElectionBenchmarkConfig;
    type ForceOrigin = EitherOfDiverse<
        EnsureRoot<AccountId>,
        pallet_collective::EnsureProportionAtLeast<AccountId, CouncilCollective, 2, 3>,
    >;
    type WeightInfo = ();
    type MaxElectingVoters = MaxElectingVoters;
    type MaxElectableTargets = MaxElectableTargets;
}

parameter_types! {
    pub const BagThresholds: &'static [u64] = &bags_thresholds::THRESHOLDS;
}

impl pallet_bags_list::Config for Runtime {
    type Event = Event;
    type ScoreProvider = Staking;
    type WeightInfo = ();
    type BagThresholds = BagThresholds;
    type Score = sp_npos_elections::VoteWeight;
}

/// Used the compare the privilege of an origin inside the scheduler.
pub struct OriginPrivilegeCmp;

impl PrivilegeCmp<OriginCaller> for OriginPrivilegeCmp {
    fn cmp_privilege(left: &OriginCaller, right: &OriginCaller) -> Option<Ordering> {
        if left == right {
            return Some(Ordering::Equal);
        }

        match (left, right) {
            // Root is greater than anything.
            (OriginCaller::system(frame_system::RawOrigin::Root), _) => Some(Ordering::Greater),
            // Check which one has more yes votes.
            (
                OriginCaller::Council(pallet_collective::RawOrigin::Members(l_yes_votes, l_count)),
                OriginCaller::Council(pallet_collective::RawOrigin::Members(r_yes_votes, r_count)),
            ) => Some((l_yes_votes * r_count).cmp(&(r_yes_votes * l_count))),
            // For every other origin we don't care, as they are not used for `ScheduleOrigin`.
            _ => None,
        }
    }
}

impl pallet_scheduler::Config for Runtime {
    type Event = Event;
    type Origin = Origin;
    type PalletsOrigin = OriginCaller;
    type Call = Call;
    type MaximumWeight = SchedulerMaxWeight;
    type ScheduleOrigin = frame_system::EnsureRoot<AccountId>;
    type MaxScheduledPerBlock = ();
    type WeightInfo = ();
    type OriginPrivilegeCmp = OriginPrivilegeCmp;
    type PreimageProvider = ();
    type NoPreimagePostponement = NoPreimagePostponement;
}

parameter_types! {
    pub const ExistentialDeposit: u128 = 0;
    pub const TransferFee: u128 = 0;
    pub const CreationFee: u128 = 0;
    pub const MaxLocks: u32 = 50;
}

impl pallet_balances::Config for Runtime {
    /// The type for recording an account's balance.
    type Balance = Balance;
    type DustRemoval = ();
    /// The ubiquitous event type.
    type Event = Event;
    type ExistentialDeposit = ExistentialDeposit;
    type AccountStore = System;
    type WeightInfo = ();
    type MaxLocks = MaxLocks;
    type MaxReserves = ();
    type ReserveIdentifier = ();
}

pub type Amount = i128;

parameter_type_with_key! {
    pub ExistentialDeposits: |_currency_id: AssetId| -> Balance {
        0
    };
}

impl tokens::Config for Runtime {
    type Event = Event;
    type Balance = Balance;
    type Amount = Amount;
    type CurrencyId = AssetId;
    type WeightInfo = ();
    type ExistentialDeposits = ExistentialDeposits;
    type OnDust = ();
    type MaxLocks = ();
    type MaxReserves = ();
    type ReserveIdentifier = ();
    type OnNewTokenAccount = ();
    type OnKilledTokenAccount = ();
    type DustRemovalWhitelist = Everything;
}

parameter_types! {
    // This is common::PredefinedAssetId with 0 index, 2 is size, 0 and 0 is code.
    pub const GetXorAssetId: AssetId = common::AssetId32::from_bytes(hex!("0200000000000000000000000000000000000000000000000000000000000000"));
    pub const GetDotAssetId: AssetId = common::AssetId32::from_bytes(hex!("0200010000000000000000000000000000000000000000000000000000000000"));
    pub const GetKsmAssetId: AssetId = common::AssetId32::from_bytes(hex!("0200020000000000000000000000000000000000000000000000000000000000"));
    pub const GetUsdAssetId: AssetId = common::AssetId32::from_bytes(hex!("0200030000000000000000000000000000000000000000000000000000000000"));
    pub const GetValAssetId: AssetId = common::AssetId32::from_bytes(hex!("0200040000000000000000000000000000000000000000000000000000000000"));
    pub const GetPswapAssetId: AssetId = common::AssetId32::from_bytes(hex!("0200050000000000000000000000000000000000000000000000000000000000"));
    pub const GetDaiAssetId: AssetId = common::AssetId32::from_bytes(hex!("0200060000000000000000000000000000000000000000000000000000000000"));
    pub const GetEthAssetId: AssetId = common::AssetId32::from_bytes(hex!("0200070000000000000000000000000000000000000000000000000000000000"));
    pub const GetXstAssetId: AssetId = common::AssetId32::from_bytes(hex!("0200090000000000000000000000000000000000000000000000000000000000"));

    pub const GetBaseAssetId: AssetId = GetXorAssetId::get();
    pub const GetBuyBackAssetId: AssetId = GetXstAssetId::get();
    pub GetBuyBackSupplyAssets: Vec<AssetId> = vec![GetValAssetId::get(), GetPswapAssetId::get()];
    pub const GetBuyBackPercentage: u8 = 10;
    pub const GetBuyBackAccountId: AccountId = AccountId::new(hex!("feb92c0acb61f75309730290db5cbe8ac9b46db7ad6f3bbb26a550a73586ea71"));
    pub const GetBuyBackDexId: DEXId = 0;
    pub const GetSyntheticBaseAssetId: AssetId = GetXstAssetId::get();
}

impl currencies::Config for Runtime {
    type MultiCurrency = Tokens;
    type NativeCurrency = BasicCurrencyAdapter<Runtime, Balances, Amount, BlockNumber>;
    type GetNativeCurrencyId = <Runtime as assets::Config>::GetBaseAssetId;
    type WeightInfo = ();
}

impl common::Config for Runtime {
    type DEXId = DEXId;
    type LstId = common::LiquiditySourceType;
}

pub struct GetTotalBalance;

impl assets::GetTotalBalance<Runtime> for GetTotalBalance {
    fn total_balance(asset_id: &AssetId, who: &AccountId) -> Result<Balance, DispatchError> {
        if asset_id == &GetXorAssetId::get() {
            Ok(Referrals::referrer_balance(who).unwrap_or(0))
        } else {
            Ok(0)
        }
    }
}

impl assets::Config for Runtime {
    type Event = Event;
    type ExtraAccountId = [u8; 32];
    type ExtraAssetRecordArg =
        common::AssetIdExtraAssetRecordArg<DEXId, common::LiquiditySourceType, [u8; 32]>;
    type AssetId = AssetId;
    type GetBaseAssetId = GetBaseAssetId;
    type GetBuyBackAssetId = GetBuyBackAssetId;
    type GetBuyBackSupplyAssets = GetBuyBackSupplyAssets;
    type GetBuyBackPercentage = GetBuyBackPercentage;
    type GetBuyBackAccountId = GetBuyBackAccountId;
    type GetBuyBackDexId = GetBuyBackDexId;
    type BuyBackLiquidityProxy = liquidity_proxy::Pallet<Runtime>;
    type Currency = currencies::Pallet<Runtime>;
    type GetTotalBalance = GetTotalBalance;
    type WeightInfo = assets::weights::WeightInfo<Runtime>;
}

impl trading_pair::Config for Runtime {
    type Event = Event;
    type EnsureDEXManager = dex_manager::Pallet<Runtime>;
    type WeightInfo = ();
}

impl dex_manager::Config for Runtime {}

pub type TechAccountId = common::TechAccountId<AccountId, TechAssetId, DEXId>;
pub type TechAssetId = common::TechAssetId<common::PredefinedAssetId>;
pub type AssetId = common::AssetId32<common::PredefinedAssetId>;

impl technical::Config for Runtime {
    type Event = Event;
    type TechAssetId = TechAssetId;
    type TechAccountId = TechAccountId;
    type Trigger = ();
    type Condition = ();
    type SwapAction = pool_xyk::PolySwapAction<AssetId, AccountId, TechAccountId>;
}

parameter_types! {
    pub GetFee: Fixed = fixed!(0.003);
}

impl pool_xyk::Config for Runtime {
    const MIN_XOR: Balance = balance!(0.0007);
    type Event = Event;
    type PairSwapAction = pool_xyk::PairSwapAction<AssetId, AccountId, TechAccountId>;
    type DepositLiquidityAction =
        pool_xyk::DepositLiquidityAction<AssetId, AccountId, TechAccountId>;
    type WithdrawLiquidityAction =
        pool_xyk::WithdrawLiquidityAction<AssetId, AccountId, TechAccountId>;
    type PolySwapAction = pool_xyk::PolySwapAction<AssetId, AccountId, TechAccountId>;
    type EnsureDEXManager = dex_manager::Pallet<Runtime>;
    type GetFee = GetFee;
    type OnPoolCreated = (PswapDistribution, Farming);
    type OnPoolReservesChanged = PriceTools;
    type WeightInfo = pool_xyk::weights::WeightInfo<Runtime>;
}

parameter_types! {
    pub GetLiquidityProxyTechAccountId: TechAccountId = {
        // TODO(Harrm): why pswap_distribution?
        let tech_account_id = TechAccountId::from_generic_pair(
            pswap_distribution::TECH_ACCOUNT_PREFIX.to_vec(),
            pswap_distribution::TECH_ACCOUNT_MAIN.to_vec(),
        );
        tech_account_id
    };
    pub GetLiquidityProxyAccountId: AccountId = {
        let tech_account_id = GetLiquidityProxyTechAccountId::get();
        let account_id =
            technical::Pallet::<Runtime>::tech_account_id_to_account_id(&tech_account_id)
                .expect("Failed to get ordinary account id for technical account id.");
        account_id
    };
    pub const GetNumSamples: usize = 5;
    pub const BasicDeposit: Balance = balance!(0.01);
    pub const FieldDeposit: Balance = balance!(0.01);
    pub const SubAccountDeposit: Balance = balance!(0.01);
    pub const MaxSubAccounts: u32 = 100;
    pub const MaxAdditionalFields: u32 = 100;
    pub const MaxRegistrars: u32 = 20;
    pub ReferralsReservesAcc: AccountId = {
        let tech_account_id = TechAccountId::from_generic_pair(
            b"referrals".to_vec(),
            b"main".to_vec(),
        );
        let account_id =
            technical::Pallet::<Runtime>::tech_account_id_to_account_id(&tech_account_id)
                .expect("Failed to get ordinary account id for technical account id.");
        account_id
    };
}

impl liquidity_proxy::Config for Runtime {
    type Event = Event;
    type LiquidityRegistry = dex_api::Pallet<Runtime>;
    type GetNumSamples = GetNumSamples;
    type GetTechnicalAccountId = GetLiquidityProxyAccountId;
    type PrimaryMarketTBC = multicollateral_bonding_curve_pool::Pallet<Runtime>;
    type PrimaryMarketXST = xst::Pallet<Runtime>;
    type SecondaryMarket = pool_xyk::Pallet<Runtime>;
    type WeightInfo = liquidity_proxy::weights::WeightInfo<Runtime>;
    type VestedRewardsPallet = VestedRewards;
}

impl mock_liquidity_source::Config<mock_liquidity_source::Instance1> for Runtime {
    type GetFee = GetFee;
    type EnsureDEXManager = dex_manager::Pallet<Runtime>;
    type EnsureTradingPairExists = trading_pair::Pallet<Runtime>;
}

impl mock_liquidity_source::Config<mock_liquidity_source::Instance2> for Runtime {
    type GetFee = GetFee;
    type EnsureDEXManager = dex_manager::Pallet<Runtime>;
    type EnsureTradingPairExists = trading_pair::Pallet<Runtime>;
}

impl mock_liquidity_source::Config<mock_liquidity_source::Instance3> for Runtime {
    type GetFee = GetFee;
    type EnsureDEXManager = dex_manager::Pallet<Runtime>;
    type EnsureTradingPairExists = trading_pair::Pallet<Runtime>;
}

impl mock_liquidity_source::Config<mock_liquidity_source::Instance4> for Runtime {
    type GetFee = GetFee;
    type EnsureDEXManager = dex_manager::Pallet<Runtime>;
    type EnsureTradingPairExists = trading_pair::Pallet<Runtime>;
}

impl dex_api::Config for Runtime {
    type MockLiquiditySource =
        mock_liquidity_source::Pallet<Runtime, mock_liquidity_source::Instance1>;
    type MockLiquiditySource2 =
        mock_liquidity_source::Pallet<Runtime, mock_liquidity_source::Instance2>;
    type MockLiquiditySource3 =
        mock_liquidity_source::Pallet<Runtime, mock_liquidity_source::Instance3>;
    type MockLiquiditySource4 =
        mock_liquidity_source::Pallet<Runtime, mock_liquidity_source::Instance4>;
    type MulticollateralBondingCurvePool = multicollateral_bonding_curve_pool::Pallet<Runtime>;
    type XYKPool = pool_xyk::Pallet<Runtime>;
    type XSTPool = xst::Pallet<Runtime>;
    type WeightInfo = dex_api::weights::WeightInfo<Runtime>;
}

impl pallet_multisig::Config for Runtime {
    type Call = Call;
    type Event = Event;
    type Currency = Balances;
    type DepositBase = DepositBase;
    type DepositFactor = DepositFactor;
    type MaxSignatories = MaxSignatories;
    type WeightInfo = ();
}

impl iroha_migration::Config for Runtime {
    type Event = Event;
    type WeightInfo = iroha_migration::weights::WeightInfo<Runtime>;
}

impl pallet_identity::Config for Runtime {
    type Event = Event;
    type Currency = Balances;
    type BasicDeposit = BasicDeposit;
    type FieldDeposit = FieldDeposit;
    type SubAccountDeposit = SubAccountDeposit;
    type MaxSubAccounts = MaxSubAccounts;
    type MaxAdditionalFields = MaxAdditionalFields;
    type MaxRegistrars = MaxRegistrars;
    type Slashed = ();
    type ForceOrigin = MoreThanHalfCouncil;
    type RegistrarOrigin = MoreThanHalfCouncil;
    type WeightInfo = ();
}

impl<T: SigningTypes> frame_system::offchain::SignMessage<T> for Runtime {
    type SignatureData = ();

    fn sign_message(&self, _message: &[u8]) -> Self::SignatureData {
        unimplemented!()
    }

    fn sign<TPayload, F>(&self, _f: F) -> Self::SignatureData
    where
        F: Fn(&Account<T>) -> TPayload,
        TPayload: frame_system::offchain::SignedPayload<T>,
    {
        unimplemented!()
    }
}

impl<LocalCall> frame_system::offchain::CreateSignedTransaction<LocalCall> for Runtime
where
    Call: From<LocalCall>,
{
    fn create_transaction<C: frame_system::offchain::AppCrypto<Self::Public, Self::Signature>>(
        call: Call,
        public: <Signature as sp_runtime::traits::Verify>::Signer,
        account: AccountId,
        index: Index,
    ) -> Option<(
        Call,
        <UncheckedExtrinsic as sp_runtime::traits::Extrinsic>::SignaturePayload,
    )> {
        let period = BlockHashCount::get() as u64;
        let current_block = System::block_number()
            .saturated_into::<u64>()
            .saturating_sub(1);
        let extra: SignedExtra = (
            frame_system::CheckSpecVersion::<Runtime>::new(),
            frame_system::CheckTxVersion::<Runtime>::new(),
            frame_system::CheckGenesis::<Runtime>::new(),
            frame_system::CheckEra::<Runtime>::from(generic::Era::mortal(period, current_block)),
            frame_system::CheckNonce::<Runtime>::from(index),
            frame_system::CheckWeight::<Runtime>::new(),
            ChargeTransactionPayment::<Runtime>::new(),
        );
        #[cfg_attr(not(feature = "std"), allow(unused_variables))]
        let raw_payload = SignedPayload::new(call, extra)
            .map_err(|e| {
                frame_support::log::warn!("SignedPayload error: {:?}", e);
            })
            .ok()?;

        let signature = raw_payload.using_encoded(|payload| C::sign(payload, public))?;

        let address = account;
        let (call, extra, _) = raw_payload.deconstruct();
        Some((call, (address, signature, extra)))
    }
}

impl frame_system::offchain::SigningTypes for Runtime {
    type Public = <Signature as sp_runtime::traits::Verify>::Signer;
    type Signature = Signature;
}

impl<C> frame_system::offchain::SendTransactionTypes<C> for Runtime
where
    Call: From<C>,
{
    type OverarchingCall = Call;
    type Extrinsic = UncheckedExtrinsic;
}

impl referrals::Config for Runtime {
    type ReservesAcc = ReferralsReservesAcc;
    type WeightInfo = referrals::weights::WeightInfo<Runtime>;
}

impl rewards::Config for Runtime {
    const BLOCKS_PER_DAY: BlockNumber = 1 * DAYS;
    const UPDATE_FREQUENCY: BlockNumber = 10 * MINUTES;
    const MAX_CHUNK_SIZE: usize = 100;
    const MAX_VESTING_RATIO: Percent = Percent::from_percent(55);
    const TIME_TO_SATURATION: BlockNumber = 5 * 365 * DAYS; // 5 years
    const VAL_BURN_PERCENT: Percent = VAL_BURN_PERCENT;
    type Event = Event;
    type WeightInfo = rewards::weights::WeightInfo<Runtime>;
}

// Multiplied flat fees implementation for the selected extrinsics.
// Returns a value (* multiplier) if the extrinsic is subject to manual fee
// adjustment and `None` otherwise
impl<T> xor_fee::ApplyCustomFees<Call> for xor_fee::Pallet<T> {
    fn compute_fee(call: &Call) -> Option<Balance> {
        let result = match call {
            Call::Assets(assets::Call::register { .. })
            | Call::EthBridge(eth_bridge::Call::transfer_to_sidechain { .. })
            | Call::PoolXYK(pool_xyk::Call::withdraw_liquidity { .. })
            | Call::Rewards(rewards::Call::claim { .. })
            | Call::VestedRewards(vested_rewards::Call::claim_rewards { .. }) => Some(BIG_FEE),
            Call::Assets(..)
            | Call::EthBridge(..)
            | Call::LiquidityProxy(..)
            | Call::MulticollateralBondingCurvePool(..)
            | Call::PoolXYK(..)
            | Call::Rewards(..)
            | Call::Staking(pallet_staking::Call::payout_stakers { .. })
            | Call::TradingPair(..)
            | Call::Referrals(..) => Some(SMALL_FEE),
            _ => None,
        };
        result.map(|fee| XorFee::multiplier().saturating_mul_int(fee))
    }
}

impl xor_fee::ExtractProxySwap for Call {
    type AccountId = AccountId;
    type DexId = DEXId;
    type AssetId = AssetId;
    type Amount = SwapAmount<u128>;
    fn extract(
        &self,
    ) -> Option<xor_fee::SwapInfo<Self::AccountId, Self::DexId, Self::AssetId, Self::Amount>> {
        match self {
            Call::LiquidityProxy(liquidity_proxy::Call::swap {
                dex_id,
                input_asset_id,
                output_asset_id,
                swap_amount,
                selected_source_types,
                filter_mode,
            }) => Some(xor_fee::SwapInfo {
                fee_source: None,
                dex_id: *dex_id,
                input_asset_id: *input_asset_id,
                output_asset_id: *output_asset_id,
                amount: *swap_amount,
                selected_source_types: selected_source_types.to_vec(),
                filter_mode: filter_mode.clone(),
            }),
            Call::LiquidityProxy(liquidity_proxy::Call::swap_transfer {
                receiver,
                dex_id,
                input_asset_id,
                output_asset_id,
                swap_amount,
                selected_source_types,
                filter_mode,
                ..
            }) => Some(xor_fee::SwapInfo {
                fee_source: Some(receiver.clone()),
                dex_id: *dex_id,
                input_asset_id: *input_asset_id,
                output_asset_id: *output_asset_id,
                amount: *swap_amount,
                selected_source_types: selected_source_types.to_vec(),
                filter_mode: filter_mode.clone(),
            }),
            _ => None,
        }
    }
}

impl xor_fee::IsCalledByBridgePeer<AccountId> for Call {
    fn is_called_by_bridge_peer(&self, who: &AccountId) -> bool {
        match self {
            Call::BridgeMultisig(call) => match call {
                bridge_multisig::Call::as_multi {
                    id: multisig_id, ..
                }
                | bridge_multisig::Call::as_multi_threshold_1 {
                    id: multisig_id, ..
                } => bridge_multisig::Accounts::<Runtime>::get(multisig_id)
                    .map(|acc| acc.is_signatory(&who)),
                _ => None,
            },
            Call::EthBridge(call) => match call {
                eth_bridge::Call::approve_request { network_id, .. } => {
                    Some(eth_bridge::Pallet::<Runtime>::is_peer(who, *network_id))
                }
                eth_bridge::Call::register_incoming_request { incoming_request } => {
                    let net_id = incoming_request.network_id();
                    eth_bridge::BridgeAccount::<Runtime>::get(net_id).map(|acc| acc == *who)
                }
                eth_bridge::Call::import_incoming_request {
                    load_incoming_request,
                    ..
                } => {
                    let net_id = load_incoming_request.network_id();
                    eth_bridge::BridgeAccount::<Runtime>::get(net_id).map(|acc| acc == *who)
                }
                eth_bridge::Call::finalize_incoming_request { network_id, .. }
                | eth_bridge::Call::abort_request { network_id, .. } => {
                    eth_bridge::BridgeAccount::<Runtime>::get(network_id).map(|acc| acc == *who)
                }
                _ => None,
            },
            _ => None,
        }
        .unwrap_or(false)
    }
}

pub struct ValBurnedAggregator<T>(sp_std::marker::PhantomData<T>);

impl<T> OnValBurned for ValBurnedAggregator<T>
where
    T: ValBurnedNotifier<Balance>,
{
    fn on_val_burned(amount: Balance) {
        Rewards::on_val_burned(amount);
        T::notify_val_burned(amount);
    }
}

pub struct WithdrawFee;

impl xor_fee::WithdrawFee<Runtime> for WithdrawFee {
    fn withdraw_fee(
        who: &AccountId,
        call: &Call,
        fee: Balance,
    ) -> Result<(AccountId, Option<NegativeImbalanceOf<Runtime>>), DispatchError> {
        match call {
            Call::Referrals(referrals::Call::set_referrer { referrer })
                if Referrals::can_set_referrer(who) =>
            {
                Referrals::withdraw_fee(referrer, fee)?;
                Ok((
                    referrer.clone(),
                    Some(Balances::withdraw(
                        &ReferralsReservesAcc::get(),
                        fee,
                        WithdrawReasons::TRANSACTION_PAYMENT,
                        ExistenceRequirement::KeepAlive,
                    )?),
                ))
            }
            _ => Ok((
                who.clone(),
                Some(Balances::withdraw(
                    who,
                    fee,
                    WithdrawReasons::TRANSACTION_PAYMENT,
                    ExistenceRequirement::KeepAlive,
                )?),
            )),
        }
    }
}

parameter_types! {
    pub const DEXIdValue: DEXId = 0;
}

impl xor_fee::Config for Runtime {
    type Event = Event;
    // Pass native currency.
    type XorCurrency = Balances;
    type ReferrerWeight = ReferrerWeight;
    type XorBurnedWeight = XorBurnedWeight;
    type XorIntoValBurnedWeight = XorIntoValBurnedWeight;
    type SoraParliamentShare = SoraParliamentShare;
    type XorId = GetXorAssetId;
    type ValId = GetValAssetId;
    type DEXIdValue = DEXIdValue;
    type LiquidityProxy = LiquidityProxy;
    type OnValBurned = ValBurnedAggregator<Staking>;
    type CustomFees = XorFee;
    type GetTechnicalAccountId = GetXorFeeAccountId;
    type GetParliamentAccountId = GetParliamentAccountId;
    type SessionManager = Staking;
    type WeightInfo = xor_fee::weights::WeightInfo<Runtime>;
    type WithdrawFee = WithdrawFee;
}

pub struct ConstantFeeMultiplier;

impl MultiplierUpdate for ConstantFeeMultiplier {
    fn min() -> Multiplier {
        Default::default()
    }
    fn target() -> Perquintill {
        Default::default()
    }
    fn variability() -> Multiplier {
        Default::default()
    }
}
impl Convert<Multiplier, Multiplier> for ConstantFeeMultiplier {
    fn convert(previous: Multiplier) -> Multiplier {
        previous
    }
}

parameter_types! {
    pub const OperationalFeeMultiplier: u8 = 5;
}

impl pallet_transaction_payment::Config for Runtime {
    type OnChargeTransaction = XorFee;
    type WeightToFee = XorFee;
    type FeeMultiplierUpdate = ConstantFeeMultiplier;
    type OperationalFeeMultiplier = OperationalFeeMultiplier;
    type LengthToFee = ConstantMultiplier<Balance, ConstU128<0>>;
}

#[cfg(feature = "private-net")]
impl pallet_sudo::Config for Runtime {
    type Call = Call;
    type Event = Event;
}

impl permissions::Config for Runtime {
    type Event = Event;
}

impl pallet_utility::Config for Runtime {
    type Event = Event;
    type Call = Call;
    type WeightInfo = ();
    type PalletsOrigin = OriginCaller;
}

parameter_types! {
    pub const DepositBase: u64 = 1;
    pub const DepositFactor: u64 = 1;
    pub const MaxSignatories: u16 = 100;
}

impl bridge_multisig::Config for Runtime {
    type Call = Call;
    type Event = Event;
    type Currency = Balances;
    type DepositBase = DepositBase;
    type DepositFactor = DepositFactor;
    type MaxSignatories = MaxSignatories;
    type WeightInfo = ();
}

parameter_types! {
    pub const EthNetworkId: u32 = 0;
}

pub struct RemoveTemporaryPeerAccountIds;

#[cfg(feature = "private-net")]
impl Get<Vec<(AccountId, H160)>> for RemoveTemporaryPeerAccountIds {
    fn get() -> Vec<(AccountId, H160)> {
        vec![
            // Dev
            (
                AccountId::new(hex!(
                    "aa79aa80b94b1cfba69c4a7d60eeb7b469e6411d1f686cc61de8adc8b1b76a69"
                )),
                H160(hex!("f858c8366f3a2553516a47f3e0503a85ef93bbba")),
            ),
            (
                AccountId::new(hex!(
                    "60dc5adadc262770cbe904e3f65a26a89d46b70447640cd7968b49ddf5a459bc"
                )),
                H160(hex!("ccd7fe44d58640dc79c55b98f8c3474646e5ea2b")),
            ),
            (
                AccountId::new(hex!(
                    "70d61e980602e09ac8b5fb50658ebd345774e73b8248d3b61862ba1a9a035082"
                )),
                H160(hex!("13d26a91f791e884fe6faa7391c4ef401638baa4")),
            ),
            (
                AccountId::new(hex!(
                    "05918034f4a7f7c5d99cd0382aa6574ec2aba148aa3d769e50e0ac7663e36d58"
                )),
                H160(hex!("aa19829ae887212206be8e97ea47d8fed2120d4e")),
            ),
            // Test
            (
                AccountId::new(hex!(
                    "07f5670d08b8f3bd493ff829482a489d94494fd50dd506957e44e9fdc2e98684"
                )),
                H160(hex!("457d710255184dbf63c019ab50f65743c6cb072f")),
            ),
            (
                AccountId::new(hex!(
                    "211bb96e9f746183c05a1d583bccf513f9d8f679d6f36ecbd06609615a55b1cc"
                )),
                H160(hex!("6d04423c97e8ce36d04c9b614926ce0d029d04df")),
            ),
            (
                AccountId::new(hex!(
                    "ef3139b81d14977d5bf6b4a3994872337dfc1d2af2069a058bc26123a3ed1a5c"
                )),
                H160(hex!("e34022904b1ab539729cc7b5bfa5c8a74b165e80")),
            ),
            (
                AccountId::new(hex!(
                    "71124b336fbf3777d743d4390acce6be1cf5e0781e40c51d4cf2e5b5fd8e41e1"
                )),
                H160(hex!("ee74a5b5346915012d103cf1ccee288f25bcbc81")),
            ),
            // Stage
            (
                AccountId::new(hex!(
                    "07f5670d08b8f3bd493ff829482a489d94494fd50dd506957e44e9fdc2e98684"
                )),
                H160(hex!("457d710255184dbf63c019ab50f65743c6cb072f")),
            ),
            (
                AccountId::new(hex!(
                    "211bb96e9f746183c05a1d583bccf513f9d8f679d6f36ecbd06609615a55b1cc"
                )),
                H160(hex!("6d04423c97e8ce36d04c9b614926ce0d029d04df")),
            ),
        ]
    }
}

#[cfg(not(feature = "private-net"))]
impl Get<Vec<(AccountId, H160)>> for RemoveTemporaryPeerAccountIds {
    fn get() -> Vec<(AccountId, H160)> {
        vec![] // the peer is already removed on main-net.
    }
}

#[cfg(not(feature = "private-net"))]
parameter_types! {
    pub const RemovePendingOutgoingRequestsAfter: BlockNumber = 1 * DAYS;
    pub const TrackPendingIncomingRequestsAfter: (BlockNumber, u64) = (1 * DAYS, 12697214);
}

#[cfg(feature = "private-net")]
parameter_types! {
    pub const RemovePendingOutgoingRequestsAfter: BlockNumber = 30 * MINUTES;
    pub const TrackPendingIncomingRequestsAfter: (BlockNumber, u64) = (30 * MINUTES, 0);
}

pub type NetworkId = u32;

impl eth_bridge::Config for Runtime {
    type Event = Event;
    type Call = Call;
    type PeerId = eth_bridge::offchain::crypto::TestAuthId;
    type NetworkId = NetworkId;
    type GetEthNetworkId = EthNetworkId;
    type WeightInfo = eth_bridge::weights::WeightInfo<Runtime>;
    type RemovePendingOutgoingRequestsAfter = RemovePendingOutgoingRequestsAfter;
    type TrackPendingIncomingRequestsAfter = TrackPendingIncomingRequestsAfter;
    type RemovePeerAccountIds = RemoveTemporaryPeerAccountIds;
    type SchedulerOriginCaller = OriginCaller;
    type Scheduler = Scheduler;
    type WeightToFee = XorFee;
}

#[cfg(feature = "private-net")]
impl faucet::Config for Runtime {
    type Event = Event;
    type WeightInfo = faucet::weights::WeightInfo<Runtime>;
}

parameter_types! {
    pub GetPswapDistributionTechAccountId: TechAccountId = {
        let tech_account_id = TechAccountId::from_generic_pair(
            pswap_distribution::TECH_ACCOUNT_PREFIX.to_vec(),
            pswap_distribution::TECH_ACCOUNT_MAIN.to_vec(),
        );
        tech_account_id
    };
    pub GetPswapDistributionAccountId: AccountId = {
        let tech_account_id = GetPswapDistributionTechAccountId::get();
        let account_id =
            technical::Pallet::<Runtime>::tech_account_id_to_account_id(&tech_account_id)
                .expect("Failed to get ordinary account id for technical account id.");
        account_id
    };
    pub GetParliamentAccountId: AccountId = hex!("881b87c9f83664b95bd13e2bb40675bfa186287da93becc0b22683334d411e4e").into();
    pub GetXorFeeTechAccountId: TechAccountId = {
        TechAccountId::from_generic_pair(
            xor_fee::TECH_ACCOUNT_PREFIX.to_vec(),
            xor_fee::TECH_ACCOUNT_MAIN.to_vec(),
        )
    };
    pub GetXorFeeAccountId: AccountId = {
        let tech_account_id = GetXorFeeTechAccountId::get();
        technical::Pallet::<Runtime>::tech_account_id_to_account_id(&tech_account_id)
            .expect("Failed to get ordinary account id for technical account id.")
    };
    pub GetXSTPoolPermissionedTechAccountId: TechAccountId = {
        let tech_account_id = TechAccountId::from_generic_pair(
            xst::TECH_ACCOUNT_PREFIX.to_vec(),
            xst::TECH_ACCOUNT_PERMISSIONED.to_vec(),
        );
        tech_account_id
    };
    pub GetXSTPoolPermissionedAccountId: AccountId = {
        let tech_account_id = GetXSTPoolPermissionedTechAccountId::get();
        let account_id =
            technical::Pallet::<Runtime>::tech_account_id_to_account_id(&tech_account_id)
                .expect("Failed to get ordinary account id for technical account id.");
        account_id
    };
}

#[cfg(feature = "reduced-pswap-reward-periods")]
parameter_types! {
    pub const GetDefaultSubscriptionFrequency: BlockNumber = 150;
    pub const GetBurnUpdateFrequency: BlockNumber = 150;
}

#[cfg(not(feature = "reduced-pswap-reward-periods"))]
parameter_types! {
    pub const GetDefaultSubscriptionFrequency: BlockNumber = 14400;
    pub const GetBurnUpdateFrequency: BlockNumber = 14400;
}

pub struct RuntimeOnPswapBurnedAggregator;

impl OnPswapBurned for RuntimeOnPswapBurnedAggregator {
    fn on_pswap_burned(distribution: common::PswapRemintInfo) {
        VestedRewards::on_pswap_burned(distribution);
    }
}

impl farming::Config for Runtime {
    const PSWAP_PER_DAY: Balance = FARMING_PSWAP_PER_DAY;
    const REFRESH_FREQUENCY: BlockNumber = FARMING_REFRESH_FREQUENCY;
    const VESTING_COEFF: u32 = FARMING_VESTING_COEFF;
    const VESTING_FREQUENCY: BlockNumber = FARMING_VESTING_FREQUENCY;
    const BLOCKS_PER_DAY: BlockNumber = 1 * DAYS;
    type Call = Call;
    type SchedulerOriginCaller = OriginCaller;
    type Scheduler = Scheduler;
    type RewardDoublingAssets = FarmingRewardDoublingAssets;
    type WeightInfo = ();
}

impl pswap_distribution::Config for Runtime {
    const PSWAP_BURN_PERCENT: Percent = PSWAP_BURN_PERCENT;
    type Event = Event;
    type GetIncentiveAssetId = GetPswapAssetId;
    type LiquidityProxy = LiquidityProxy;
    type CompatBalance = Balance;
    type GetDefaultSubscriptionFrequency = GetDefaultSubscriptionFrequency;
    type GetBurnUpdateFrequency = GetBurnUpdateFrequency;
    type GetTechnicalAccountId = GetPswapDistributionAccountId;
    type EnsureDEXManager = DEXManager;
    type OnPswapBurnedAggregator = RuntimeOnPswapBurnedAggregator;
    type WeightInfo = pswap_distribution::weights::WeightInfo<Runtime>;
    type GetParliamentAccountId = GetParliamentAccountId;
    type PoolXykPallet = PoolXYK;
}

parameter_types! {
    pub GetMbcReservesTechAccountId: TechAccountId = {
        let tech_account_id = TechAccountId::from_generic_pair(
            multicollateral_bonding_curve_pool::TECH_ACCOUNT_PREFIX.to_vec(),
            multicollateral_bonding_curve_pool::TECH_ACCOUNT_RESERVES.to_vec(),
        );
        tech_account_id
    };
    pub GetMbcReservesAccountId: AccountId = {
        let tech_account_id = GetMbcReservesTechAccountId::get();
        let account_id =
            technical::Pallet::<Runtime>::tech_account_id_to_account_id(&tech_account_id)
                .expect("Failed to get ordinary account id for technical account id.");
        account_id
    };
    pub GetMbcPoolRewardsTechAccountId: TechAccountId = {
        let tech_account_id = TechAccountId::from_generic_pair(
            multicollateral_bonding_curve_pool::TECH_ACCOUNT_PREFIX.to_vec(),
            multicollateral_bonding_curve_pool::TECH_ACCOUNT_REWARDS.to_vec(),
        );
        tech_account_id
    };
    pub GetMbcPoolRewardsAccountId: AccountId = {
        let tech_account_id = GetMbcPoolRewardsTechAccountId::get();
        let account_id =
            technical::Pallet::<Runtime>::tech_account_id_to_account_id(&tech_account_id)
                .expect("Failed to get ordinary account id for technical account id.");
        account_id
    };
    pub GetMbcPoolFreeReservesTechAccountId: TechAccountId = {
        let tech_account_id = TechAccountId::from_generic_pair(
            multicollateral_bonding_curve_pool::TECH_ACCOUNT_PREFIX.to_vec(),
            multicollateral_bonding_curve_pool::TECH_ACCOUNT_FREE_RESERVES.to_vec(),
        );
        tech_account_id
    };
    pub GetMbcPoolFreeReservesAccountId: AccountId = {
        let tech_account_id = GetMbcPoolFreeReservesTechAccountId::get();
        let account_id =
            technical::Pallet::<Runtime>::tech_account_id_to_account_id(&tech_account_id)
                .expect("Failed to get ordinary account id for technical account id.");
        account_id
    };
    pub GetMarketMakerRewardsTechAccountId: TechAccountId = {
        let tech_account_id = TechAccountId::from_generic_pair(
            vested_rewards::TECH_ACCOUNT_PREFIX.to_vec(),
            vested_rewards::TECH_ACCOUNT_MARKET_MAKERS.to_vec(),
        );
        tech_account_id
    };
    pub GetMarketMakerRewardsAccountId: AccountId = {
        let tech_account_id = GetMarketMakerRewardsTechAccountId::get();
        let account_id =
            technical::Pallet::<Runtime>::tech_account_id_to_account_id(&tech_account_id)
                .expect("Failed to get ordinary account id for technical account id.");
        account_id
    };
    pub GetCrowdloanRewardsTechAccountId: TechAccountId = {
        let tech_account_id = TechAccountId::from_generic_pair(
            vested_rewards::TECH_ACCOUNT_PREFIX.to_vec(),
            vested_rewards::TECH_ACCOUNT_CROWDLOAN.to_vec(),
        );
        tech_account_id
    };
    pub GetCrowdloanRewardsAccountId: AccountId = {
        let tech_account_id = GetCrowdloanRewardsTechAccountId::get();
        let account_id =
            technical::Pallet::<Runtime>::tech_account_id_to_account_id(&tech_account_id)
                .expect("Failed to get ordinary account id for technical account id.");
        account_id
    };
    pub GetFarmingRewardsTechAccountId: TechAccountId = {
        let tech_account_id = TechAccountId::from_generic_pair(
            vested_rewards::TECH_ACCOUNT_PREFIX.to_vec(),
            vested_rewards::TECH_ACCOUNT_FARMING.to_vec(),
        );
        tech_account_id
    };
    pub GetFarmingRewardsAccountId: AccountId = {
        let tech_account_id = GetFarmingRewardsTechAccountId::get();
        let account_id =
            technical::Pallet::<Runtime>::tech_account_id_to_account_id(&tech_account_id)
                .expect("Failed to get ordinary account id for technical account id.");
        account_id
    };
}

impl multicollateral_bonding_curve_pool::Config for Runtime {
    type Event = Event;
    type LiquidityProxy = LiquidityProxy;
    type EnsureDEXManager = DEXManager;
    type EnsureTradingPairExists = TradingPair;
    type PriceToolsPallet = PriceTools;
    type VestedRewardsPallet = VestedRewards;
    type WeightInfo = multicollateral_bonding_curve_pool::weights::WeightInfo<Runtime>;
}

parameter_types! {
    pub const GetXstPoolConversionAssetId: AssetId = GetXstAssetId::get();
}

impl xst::Config for Runtime {
    type Event = Event;
    type GetSyntheticBaseAssetId = GetXstPoolConversionAssetId;
    type EnsureDEXManager = DEXManager;
    type PriceToolsPallet = PriceTools;
    type WeightInfo = xst::weights::WeightInfo<Runtime>;
    type Oracle = OracleProxy;
    type Symbol = <Runtime as band::Config>::Symbol;
}

parameter_types! {
    pub const MaxKeys: u32 = 10_000;
    pub const MaxPeerInHeartbeats: u32 = 10_000;
    pub const MaxPeerDataEncodingSize: u32 = 1_000;
}

impl pallet_im_online::Config for Runtime {
    type AuthorityId = ImOnlineId;
    type Event = Event;
    type ValidatorSet = Historical;
    type NextSessionRotation = Babe;
    type ReportUnresponsiveness = Offences;
    type UnsignedPriority = ImOnlineUnsignedPriority;
    type WeightInfo = ();
    type MaxKeys = MaxKeys;
    type MaxPeerInHeartbeats = MaxPeerInHeartbeats;
    type MaxPeerDataEncodingSize = MaxPeerDataEncodingSize;
}

impl pallet_offences::Config for Runtime {
    type Event = Event;
    type IdentificationTuple = pallet_session::historical::IdentificationTuple<Self>;
    type OnOffenceHandler = Staking;
}

impl vested_rewards::Config for Runtime {
    type Event = Event;
    type GetBondingCurveRewardsAccountId = GetMbcPoolRewardsAccountId;
    type GetFarmingRewardsAccountId = GetFarmingRewardsAccountId;
    type GetMarketMakerRewardsAccountId = GetMarketMakerRewardsAccountId;
    type GetCrowdloanRewardsAccountId = GetCrowdloanRewardsAccountId;
    type WeightInfo = vested_rewards::weights::WeightInfo<Runtime>;
}

impl price_tools::Config for Runtime {
    type Event = Event;
    type LiquidityProxy = LiquidityProxy;
    type WeightInfo = price_tools::weights::WeightInfo<Runtime>;
}

impl pallet_randomness_collective_flip::Config for Runtime {}

impl pallet_beefy::Config for Runtime {
    type BeefyId = BeefyId;
    type MaxAuthorities = MaxAuthorities;
}

parameter_types! {
    pub const CeresPerDay: Balance = balance!(6.66666666667);
    pub const CeresAssetId: AssetId = common::AssetId32::from_bytes
        (hex!("008bcfd2387d3fc453333557eecb0efe59fcba128769b2feefdd306e98e66440"));
    pub const MaximumCeresInStakingPool: Balance = balance!(14400);
}

impl ceres_launchpad::Config for Runtime {
    const MILLISECONDS_PER_DAY: Moment = 86_400_000;
    type Event = Event;
    type WeightInfo = ceres_launchpad::weights::WeightInfo<Runtime>;
}

impl ceres_staking::Config for Runtime {
    const BLOCKS_PER_ONE_DAY: BlockNumber = 1 * DAYS;
    type Event = Event;
    type CeresPerDay = CeresPerDay;
    type CeresAssetId = CeresAssetId;
    type MaximumCeresInStakingPool = MaximumCeresInStakingPool;
    type WeightInfo = ceres_staking::weights::WeightInfo<Runtime>;
}

impl ceres_liquidity_locker::Config for Runtime {
    const BLOCKS_PER_ONE_DAY: BlockNumber = 1 * DAYS;
    type Event = Event;
    type XYKPool = PoolXYK;
    type DemeterFarmingPlatform = DemeterFarmingPlatform;
    type CeresAssetId = CeresAssetId;
    type WeightInfo = ceres_liquidity_locker::weights::WeightInfo<Runtime>;
}

impl ceres_token_locker::Config for Runtime {
    type Event = Event;
    type CeresAssetId = CeresAssetId;
    type WeightInfo = ceres_token_locker::weights::WeightInfo<Runtime>;
}

impl ceres_governance_platform::Config for Runtime {
    type Event = Event;
    type CeresAssetId = CeresAssetId;
    type WeightInfo = ceres_governance_platform::weights::WeightInfo<Runtime>;
}

parameter_types! {
    pub const DemeterAssetId: AssetId = common::DEMETER_ASSET_ID;
}

impl demeter_farming_platform::Config for Runtime {
    type Event = Event;
    type DemeterAssetId = DemeterAssetId;
    const BLOCKS_PER_HOUR_AND_A_HALF: BlockNumber = 3 * HOURS / 2;
    type WeightInfo = demeter_farming_platform::weights::WeightInfo<Runtime>;
}

impl oracle_proxy::Config for Runtime {
    type Symbol = Symbol;
    type Event = Event;
    type WeightInfo = oracle_proxy::weights::WeightInfo<Runtime>;
    type BandChainOracle = band::Pallet<Runtime>;
}

impl band::Config for Runtime {
    type Event = Event;
    type Symbol = Symbol;
    type WeightInfo = band::weights::WeightInfo<Runtime>;
    type OnNewSymbolsRelayedHook = oracle_proxy::Pallet<Runtime>;
}

parameter_types! {
    pub const HermesAssetId: AssetId = common::HERMES_ASSET_ID;
}

impl hermes_governance_platform::Config for Runtime {
    const MIN_DURATION_OF_POLL: Moment = 172_800_000;
    const MAX_DURATION_OF_POLL: Moment = 604_800_000;
    type Event = Event;
    type HermesAssetId = HermesAssetId;
    type WeightInfo = hermes_governance_platform::weights::WeightInfo<Runtime>;
}

/// Payload data to be signed when making signed transaction from off-chain workers,
///   inside `create_transaction` function.
pub type SignedPayload = generic::SignedPayload<Call, SignedExtra>;

parameter_types! {
    pub const ReferrerWeight: u32 = 10;
    pub const XorBurnedWeight: u32 = 40;
    pub const XorIntoValBurnedWeight: u32 = 50;
    pub const SoraParliamentShare: Percent = Percent::from_percent(10);
}

#[cfg(feature = "private-net")]
construct_runtime! {
    pub enum Runtime where
        Block = Block,
        NodeBlock = opaque::Block,
        UncheckedExtrinsic = UncheckedExtrinsic
    {
        System: frame_system::{Pallet, Call, Storage, Config, Event<T>} = 0,

        Babe: pallet_babe::{Pallet, Call, Storage, Config, ValidateUnsigned} = 14,

        Timestamp: pallet_timestamp::{Pallet, Call, Storage, Inherent} = 1,
        // Balances in native currency - XOR.
        Balances: pallet_balances::{Pallet, Call, Storage, Config<T>, Event<T>} = 2,
        Sudo: pallet_sudo::{Pallet, Call, Storage, Config<T>, Event<T>} = 3,
        RandomnessCollectiveFlip: pallet_randomness_collective_flip::{Pallet, Storage} = 4,
        TransactionPayment: pallet_transaction_payment::{Pallet, Storage} = 5,
        Permissions: permissions::{Pallet, Call, Storage, Config<T>, Event<T>} = 6,
        Referrals: referrals::{Pallet, Call, Storage} = 7,
        Rewards: rewards::{Pallet, Call, Config<T>, Storage, Event<T>} = 8,
        XorFee: xor_fee::{Pallet, Call, Storage, Event<T>} = 9,
        BridgeMultisig: bridge_multisig::{Pallet, Call, Storage, Config<T>, Event<T>} = 10,
        Utility: pallet_utility::{Pallet, Call, Event} = 11,

        // Consensus and staking.
        Authorship: pallet_authorship::{Pallet, Call, Storage, Inherent} = 16,
        Staking: pallet_staking::{Pallet, Call, Config<T>, Storage, Event<T>} = 17,
        Offences: pallet_offences::{Pallet, Storage, Event} = 37,
        Historical: pallet_session_historical::{Pallet} = 13,
        Session: pallet_session::{Pallet, Call, Storage, Event, Config<T>} = 12,
        Grandpa: pallet_grandpa::{Pallet, Call, Storage, Config, Event} = 15,
        ImOnline: pallet_im_online::{Pallet, Call, Storage, Event<T>, ValidateUnsigned, Config<T>} = 36,

        // Non-native tokens - everything apart of XOR.
        Tokens: tokens::{Pallet, Storage, Config<T>, Event<T>} = 18,
        // Unified interface for XOR and non-native tokens.
        Currencies: currencies::{Pallet, Call} = 19,
        TradingPair: trading_pair::{Pallet, Call, Storage, Config<T>, Event<T>} = 20,
        Assets: assets::{Pallet, Call, Storage, Config<T>, Event<T>} = 21,
        DEXManager: dex_manager::{Pallet, Storage, Config<T>} = 22,
        MulticollateralBondingCurvePool: multicollateral_bonding_curve_pool::{Pallet, Call, Storage, Config<T>, Event<T>} = 23,
        Technical: technical::{Pallet, Call, Config<T>, Event<T>, Storage} = 24,
        PoolXYK: pool_xyk::{Pallet, Call, Storage, Event<T>} = 25,
        LiquidityProxy: liquidity_proxy::{Pallet, Call, Event<T>} = 26,
        Council: pallet_collective::<Instance1>::{Pallet, Call, Storage, Origin<T>, Event<T>, Config<T>} = 27,
        TechnicalCommittee: pallet_collective::<Instance2>::{Pallet, Call, Storage, Origin<T>, Event<T>, Config<T>} = 28,
        Democracy: pallet_democracy::{Pallet, Call, Storage, Config<T>, Event<T>} = 29,
        DEXAPI: dex_api::{Pallet, Call, Storage, Config} = 30,
        EthBridge: eth_bridge::{Pallet, Call, Storage, Config<T>, Event<T>} = 31,
        PswapDistribution: pswap_distribution::{Pallet, Call, Storage, Config<T>, Event<T>} = 32,
        Multisig: pallet_multisig::{Pallet, Call, Storage, Event<T>} = 33,
        Scheduler: pallet_scheduler::{Pallet, Call, Storage, Event<T>} = 34,
        IrohaMigration: iroha_migration::{Pallet, Call, Storage, Config<T>, Event<T>} = 35,
        TechnicalMembership: pallet_membership::<Instance1>::{Pallet, Call, Storage, Event<T>, Config<T>} = 38,
        ElectionsPhragmen: pallet_elections_phragmen::{Pallet, Call, Storage, Event<T>, Config<T>} = 39,
        VestedRewards: vested_rewards::{Pallet, Call, Storage, Event<T>, Config} = 40,
        Identity: pallet_identity::{Pallet, Call, Storage, Event<T>} = 41,
        Farming: farming::{Pallet, Storage} = 42,
        XSTPool: xst::{Pallet, Call, Storage, Config<T>, Event<T>} = 43,
        PriceTools: price_tools::{Pallet, Storage, Event<T>} = 44,
        CeresStaking: ceres_staking::{Pallet, Call, Storage, Event<T>} = 45,
        CeresLiquidityLocker: ceres_liquidity_locker::{Pallet, Call, Storage, Event<T>} = 46,
        CeresTokenLocker: ceres_token_locker::{Pallet, Call, Storage, Event<T>} = 47,
        CeresGovernancePlatform: ceres_governance_platform::{Pallet, Call, Storage, Event<T>} = 48,
        CeresLaunchpad: ceres_launchpad::{Pallet, Call, Storage, Event<T>} = 49,
        DemeterFarmingPlatform: demeter_farming_platform::{Pallet, Call, Storage, Event<T>} = 50,
        // Provides a semi-sorted list of nominators for staking.
        BagsList: pallet_bags_list::{Pallet, Call, Storage, Event<T>} = 51,
        ElectionProviderMultiPhase: pallet_election_provider_multi_phase::{Pallet, Call, Storage, Event<T>, ValidateUnsigned} = 52,
        Band: band::{Pallet, Call, Storage, Event<T>} = 53,
        OracleProxy: oracle_proxy::{Pallet, Call, Storage, Event<T>} = 54,
        HermesGovernancePlatform: hermes_governance_platform::{Pallet, Call, Storage, Event<T>} = 55,

        // Available only for test net
        Faucet: faucet::{Pallet, Call, Config<T>, Event<T>} = 80,

        // Trustless ethereum bridge
        Beefy: pallet_beefy::{Pallet, Config<T>, Storage} = 91,
    }
}

#[cfg(not(feature = "private-net"))]
construct_runtime! {
    pub enum Runtime where
        Block = Block,
        NodeBlock = opaque::Block,
        UncheckedExtrinsic = UncheckedExtrinsic
    {
        System: frame_system::{Pallet, Call, Storage, Config, Event<T>} = 0,

        Babe: pallet_babe::{Pallet, Call, Storage, Config, ValidateUnsigned} = 14,

        Timestamp: pallet_timestamp::{Pallet, Call, Storage, Inherent} = 1,
        // Balances in native currency - XOR.
        Balances: pallet_balances::{Pallet, Call, Storage, Config<T>, Event<T>} = 2,
        RandomnessCollectiveFlip: pallet_randomness_collective_flip::{Pallet, Storage} = 4,
        TransactionPayment: pallet_transaction_payment::{Pallet, Storage} = 5,
        Permissions: permissions::{Pallet, Call, Storage, Config<T>, Event<T>} = 6,
        Referrals: referrals::{Pallet, Call, Storage} = 7,
        Rewards: rewards::{Pallet, Call, Config<T>, Storage, Event<T>} = 8,
        XorFee: xor_fee::{Pallet, Call, Storage, Event<T>} = 9,
        BridgeMultisig: bridge_multisig::{Pallet, Call, Storage, Config<T>, Event<T>} = 10,
        Utility: pallet_utility::{Pallet, Call, Event} = 11,

        // Consensus and staking.
        Authorship: pallet_authorship::{Pallet, Call, Storage, Inherent} = 16,
        Staking: pallet_staking::{Pallet, Call, Config<T>, Storage, Event<T>} = 17,
        Offences: pallet_offences::{Pallet, Storage, Event} = 37,
        Historical: pallet_session_historical::{Pallet} = 13,
        Session: pallet_session::{Pallet, Call, Storage, Event, Config<T>} = 12,
        Grandpa: pallet_grandpa::{Pallet, Call, Storage, Config, Event} = 15,
        ImOnline: pallet_im_online::{Pallet, Call, Storage, Event<T>, ValidateUnsigned, Config<T>} = 36,

        // Non-native tokens - everything apart of XOR.
        Tokens: tokens::{Pallet, Storage, Config<T>, Event<T>} = 18,
        // Unified interface for XOR and non-native tokens.
        Currencies: currencies::{Pallet, Call} = 19,
        TradingPair: trading_pair::{Pallet, Call, Storage, Config<T>, Event<T>} = 20,
        Assets: assets::{Pallet, Call, Storage, Config<T>, Event<T>} = 21,
        DEXManager: dex_manager::{Pallet, Storage, Config<T>} = 22,
        MulticollateralBondingCurvePool: multicollateral_bonding_curve_pool::{Pallet, Call, Storage, Config<T>, Event<T>} = 23,
        Technical: technical::{Pallet, Call, Config<T>, Event<T>, Storage} = 24,
        PoolXYK: pool_xyk::{Pallet, Call, Storage, Event<T>} = 25,
        LiquidityProxy: liquidity_proxy::{Pallet, Call, Event<T>} = 26,
        Council: pallet_collective::<Instance1>::{Pallet, Call, Storage, Origin<T>, Event<T>, Config<T>} = 27,
        TechnicalCommittee: pallet_collective::<Instance2>::{Pallet, Call, Storage, Origin<T>, Event<T>, Config<T>} = 28,
        Democracy: pallet_democracy::{Pallet, Call, Storage, Config<T>, Event<T>} = 29,
        DEXAPI: dex_api::{Pallet, Call, Storage, Config} = 30,
        EthBridge: eth_bridge::{Pallet, Call, Storage, Config<T>, Event<T>} = 31,
        PswapDistribution: pswap_distribution::{Pallet, Call, Storage, Config<T>, Event<T>} = 32,
        Multisig: pallet_multisig::{Pallet, Call, Storage, Event<T>} = 33,
        Scheduler: pallet_scheduler::{Pallet, Call, Storage, Event<T>} = 34,
        IrohaMigration: iroha_migration::{Pallet, Call, Storage, Config<T>, Event<T>} = 35,
        TechnicalMembership: pallet_membership::<Instance1>::{Pallet, Call, Storage, Event<T>, Config<T>} = 38,
        ElectionsPhragmen: pallet_elections_phragmen::{Pallet, Call, Storage, Event<T>, Config<T>} = 39,
        VestedRewards: vested_rewards::{Pallet, Call, Storage, Event<T>, Config} = 40,
        Identity: pallet_identity::{Pallet, Call, Storage, Event<T>} = 41,
        Farming: farming::{Pallet, Storage} = 42,
        XSTPool: xst::{Pallet, Call, Storage, Config<T>, Event<T>} = 43,
        PriceTools: price_tools::{Pallet, Storage, Event<T>} = 44,
        CeresStaking: ceres_staking::{Pallet, Call, Storage, Event<T>} = 45,
        CeresLiquidityLocker: ceres_liquidity_locker::{Pallet, Call, Storage, Event<T>} = 46,
        CeresTokenLocker: ceres_token_locker::{Pallet, Call, Storage, Event<T>} = 47,
        CeresGovernancePlatform: ceres_governance_platform::{Pallet, Call, Storage, Event<T>} = 48,
        CeresLaunchpad: ceres_launchpad::{Pallet, Call, Storage, Event<T>} = 49,
        DemeterFarmingPlatform: demeter_farming_platform::{Pallet, Call, Storage, Event<T>} = 50,
        // Provides a semi-sorted list of nominators for staking.
        BagsList: pallet_bags_list::{Pallet, Call, Storage, Event<T>} = 51,
        ElectionProviderMultiPhase: pallet_election_provider_multi_phase::{Pallet, Call, Storage, Event<T>, ValidateUnsigned} = 52,
        Band: band::{Pallet, Call, Storage, Event<T>} = 53,
        OracleProxy: oracle_proxy::{Pallet, Call, Storage, Event<T>} = 54,
        HermesGovernancePlatform: hermes_governance_platform::{Pallet, Call, Storage, Event<T>} = 55,


        // Trustless ethereum bridge
        Beefy: pallet_beefy::{Pallet, Config<T>, Storage} = 91,
    }
}

// This is needed, because the compiler automatically places `Serialize` bound
// when `derive` is used, but the method is never actually used
#[cfg(feature = "std")]
impl Serialize for Runtime {
    fn serialize<S>(
        &self,
        _serializer: S,
    ) -> Result<<S as Serializer>::Ok, <S as Serializer>::Error>
    where
        S: Serializer,
    {
        unreachable!("we never serialize runtime; qed")
    }
}

/// The address format for describing accounts.
pub type Address = AccountId;
/// Block header type as expected by this runtime.
pub type Header = generic::Header<BlockNumber, BlakeTwo256>;
/// Block type as expected by this runtime.
pub type Block = generic::Block<Header, UncheckedExtrinsic>;
/// A Block signed with a Justification
pub type SignedBlock = generic::SignedBlock<Block>;
/// BlockId type as expected by this runtime.
pub type BlockId = generic::BlockId<Block>;
/// The SignedExtension to the basic transaction logic.
pub type SignedExtra = (
    frame_system::CheckSpecVersion<Runtime>,
    frame_system::CheckTxVersion<Runtime>,
    frame_system::CheckGenesis<Runtime>,
    frame_system::CheckEra<Runtime>,
    frame_system::CheckNonce<Runtime>,
    frame_system::CheckWeight<Runtime>,
    ChargeTransactionPayment<Runtime>,
);
/// Unchecked extrinsic type as expected by this runtime.
pub type UncheckedExtrinsic = generic::UncheckedExtrinsic<Address, Call, Signature, SignedExtra>;
/// Extrinsic type that has already been checked.
pub type CheckedExtrinsic = generic::CheckedExtrinsic<AccountId, Call, SignedExtra>;
/// Executive: handles dispatch to the various modules.
pub type Executive = frame_executive::Executive<
    Runtime,
    Block,
    frame_system::ChainContext<Runtime>,
    Runtime,
    AllPalletsWithSystem,
    migrations::Migrations,
>;

impl_runtime_apis! {
    impl sp_api::Core<Block> for Runtime {
        fn version() -> RuntimeVersion {
            VERSION
        }

        fn execute_block(block: Block) {
            Executive::execute_block(block)
        }

        fn initialize_block(header: &<Block as BlockT>::Header) {
            Executive::initialize_block(header)
        }
    }

    impl sp_api::Metadata<Block> for Runtime {
        fn metadata() -> OpaqueMetadata {
            OpaqueMetadata::new(Runtime::metadata().into())
        }
    }

    impl sp_block_builder::BlockBuilder<Block> for Runtime {
        fn apply_extrinsic(
            extrinsic: <Block as BlockT>::Extrinsic,
        ) -> ApplyExtrinsicResult {
            Executive::apply_extrinsic(extrinsic)
        }

        fn finalize_block() -> <Block as BlockT>::Header {
            Executive::finalize_block()
        }

        fn inherent_extrinsics(data: sp_inherents::InherentData) -> Vec<<Block as BlockT>::Extrinsic> {
            data.create_extrinsics()
        }

        fn check_inherents(block: Block, data: sp_inherents::InherentData) -> sp_inherents::CheckInherentsResult {
            data.check_extrinsics(&block)
        }

        // fn random_seed() -> <Block as BlockT>::Hash {
        //     RandomnessCollectiveFlip::random_seed()
        // }
    }

    impl sp_transaction_pool::runtime_api::TaggedTransactionQueue<Block> for Runtime {
        fn validate_transaction(
            source: TransactionSource,
            tx: <Block as BlockT>::Extrinsic,
            block_hash: <Block as BlockT>::Hash,
        ) -> TransactionValidity {
            Executive::validate_transaction(source, tx, block_hash)
        }
    }

    impl sp_offchain::OffchainWorkerApi<Block> for Runtime {
        fn offchain_worker(header: &<Block as BlockT>::Header) {
            Executive::offchain_worker(header)
        }
    }

    impl sp_session::SessionKeys<Block> for Runtime {
        fn decode_session_keys(
            encoded: Vec<u8>,
        ) -> Option<Vec<(Vec<u8>, sp_core::crypto::KeyTypeId)>> {
            opaque::SessionKeys::decode_into_raw_public_keys(&encoded)
        }

        fn generate_session_keys(seed: Option<Vec<u8>>) -> Vec<u8> {
            opaque::SessionKeys::generate(seed)
        }
    }

    impl pallet_transaction_payment_rpc_runtime_api::TransactionPaymentApi<
        Block,
        Balance,
    > for Runtime {
        fn query_info(uxt: <Block as BlockT>::Extrinsic, len: u32) -> pallet_transaction_payment_rpc_runtime_api::RuntimeDispatchInfo<Balance> {
            let maybe_dispatch_info = XorFee::query_info(&uxt, len);
            let output = match maybe_dispatch_info {
                Some(dispatch_info) => dispatch_info,
                _ => TransactionPayment::query_info(uxt, len),
            };
            output
        }

        fn query_fee_details(uxt: <Block as BlockT>::Extrinsic, len: u32) -> pallet_transaction_payment_rpc_runtime_api::FeeDetails<Balance> {
            let maybe_fee_details = XorFee::query_fee_details(&uxt, len);
            let output = match maybe_fee_details {
                Some(fee_details) => fee_details,
                _ => TransactionPayment::query_fee_details(uxt, len),
            };
            output
        }
    }

    impl dex_manager_runtime_api::DEXManagerAPI<Block, DEXId> for Runtime {
        fn list_dex_ids() -> Vec<DEXId> {
            DEXManager::list_dex_ids()
        }
    }

    impl dex_runtime_api::DEXAPI<
        Block,
        AssetId,
        DEXId,
        Balance,
        LiquiditySourceType,
        SwapVariant,
    > for Runtime {
        #[cfg_attr(not(feature = "private-net"), allow(unused))]
        fn quote(
            dex_id: DEXId,
            liquidity_source_type: LiquiditySourceType,
            input_asset_id: AssetId,
            output_asset_id: AssetId,
            desired_input_amount: BalanceWrapper,
            swap_variant: SwapVariant,
        ) -> Option<dex_runtime_api::SwapOutcomeInfo<Balance>> {
            #[cfg(feature = "private-net")]
            {
                DEXAPI::quote(
                    &LiquiditySourceId::new(dex_id, liquidity_source_type),
                    &input_asset_id,
                    &output_asset_id,
                    QuoteAmount::with_variant(swap_variant, desired_input_amount.into()),
                    true,
                ).ok().map(|sa| dex_runtime_api::SwapOutcomeInfo::<Balance> { amount: sa.amount, fee: sa.fee})
            }
            #[cfg(not(feature = "private-net"))]
            {
                // Mainnet should not be able to access liquidity source quote directly, to avoid arbitrage exploits.
                None
            }
        }

        fn can_exchange(
            dex_id: DEXId,
            liquidity_source_type: LiquiditySourceType,
            input_asset_id: AssetId,
            output_asset_id: AssetId,
        ) -> bool {
            DEXAPI::can_exchange(
                &LiquiditySourceId::new(dex_id, liquidity_source_type),
                &input_asset_id,
                &output_asset_id,
            )
        }

        fn list_supported_sources() -> Vec<LiquiditySourceType> {
            DEXAPI::get_supported_types()
        }
    }

    impl trading_pair_runtime_api::TradingPairAPI<Block, DEXId, common::TradingPair<AssetId>, AssetId, LiquiditySourceType> for Runtime {
        fn list_enabled_pairs(dex_id: DEXId) -> Vec<common::TradingPair<AssetId>> {
            // TODO: error passing PR fixes this crunch return
            TradingPair::list_trading_pairs(&dex_id).unwrap_or(Vec::new())
        }

        fn is_pair_enabled(dex_id: DEXId, asset_id_a: AssetId, asset_id_b: AssetId) -> bool {
            // TODO: error passing PR fixes this crunch return
            TradingPair::is_trading_pair_enabled(&dex_id, &asset_id_a, &asset_id_b).unwrap_or(false)
                || TradingPair::is_trading_pair_enabled(&dex_id, &asset_id_b, &asset_id_a).unwrap_or(false)
        }

        fn list_enabled_sources_for_pair(
            dex_id: DEXId,
            base_asset_id: AssetId,
            target_asset_id: AssetId,
        ) -> Vec<LiquiditySourceType> {
            // TODO: error passing PR fixes this crunch return
            TradingPair::list_enabled_sources_for_trading_pair(&dex_id, &base_asset_id, &target_asset_id).map(|bts| bts.into_iter().collect::<Vec<_>>()).unwrap_or(Vec::new())
        }

        fn is_source_enabled_for_pair(
            dex_id: DEXId,
            base_asset_id: AssetId,
            target_asset_id: AssetId,
            source_type: LiquiditySourceType,
        ) -> bool {
            // TODO: error passing PR fixes this crunch return
            TradingPair::is_source_enabled_for_trading_pair(&dex_id, &base_asset_id, &target_asset_id, source_type).unwrap_or(false)
        }
    }

    impl assets_runtime_api::AssetsAPI<Block, AccountId, AssetId, Balance, AssetSymbol, AssetName, BalancePrecision, ContentSource, Description> for Runtime {
        fn free_balance(account_id: AccountId, asset_id: AssetId) -> Option<assets_runtime_api::BalanceInfo<Balance>> {
            Assets::free_balance(&asset_id, &account_id).ok().map(|balance|
                assets_runtime_api::BalanceInfo::<Balance> {
                    balance: balance.clone(),
                }
            )
        }

        fn usable_balance(account_id: AccountId, asset_id: AssetId) -> Option<assets_runtime_api::BalanceInfo<Balance>> {
            let usable_balance = if asset_id == <Runtime as currencies::Config>::GetNativeCurrencyId::get() {
                Balances::usable_balance(account_id)
            } else {
                let account_data = Tokens::accounts(account_id, asset_id);
                account_data.free.saturating_sub(account_data.frozen)
            };
            Some(assets_runtime_api::BalanceInfo { balance: usable_balance })
        }

        fn total_balance(account_id: AccountId, asset_id: AssetId) -> Option<assets_runtime_api::BalanceInfo<Balance>> {
            Assets::total_balance(&asset_id, &account_id).ok().map(|balance|
                assets_runtime_api::BalanceInfo::<Balance> {
                    balance: balance.clone(),
                }
            )
        }

        fn total_supply(asset_id: AssetId) -> Option<assets_runtime_api::BalanceInfo<Balance>> {
            Assets::total_issuance(&asset_id).ok().map(|balance|
                assets_runtime_api::BalanceInfo::<Balance> {
                    balance: balance.clone(),
                }
            )
        }

        fn list_asset_ids() -> Vec<AssetId> {
            Assets::list_registered_asset_ids()
        }

        fn list_asset_infos() -> Vec<assets_runtime_api::AssetInfo<AssetId, AssetSymbol, AssetName, u8, ContentSource, Description>> {
            Assets::list_registered_asset_infos().into_iter().map(|(asset_id, symbol, name, precision, is_mintable, content_source, description)|
                assets_runtime_api::AssetInfo::<AssetId, AssetSymbol, AssetName, BalancePrecision, ContentSource, Description> {
                    asset_id,
                    symbol,
                    name,
                    precision,
                    is_mintable,
                    content_source,
                    description
                }
            ).collect()
        }

        fn get_asset_info(asset_id: AssetId) -> Option<assets_runtime_api::AssetInfo<AssetId, AssetSymbol, AssetName, BalancePrecision, ContentSource, Description>> {
            let (symbol, name, precision, is_mintable, content_source, description) = Assets::get_asset_info(&asset_id);
            Some(assets_runtime_api::AssetInfo::<AssetId, AssetSymbol, AssetName, BalancePrecision, ContentSource, Description> {
                asset_id,
                symbol,
                name,
                precision,
                is_mintable,
                content_source,
                description
            })
        }

        fn get_asset_content_src(asset_id: AssetId) -> Option<ContentSource> {
            Assets::get_asset_content_src(&asset_id)
        }
    }

    impl
        eth_bridge_runtime_api::EthBridgeRuntimeApi<
            Block,
            sp_core::H256,
            SignatureParams,
            AccountId,
            AssetKind,
            AssetId,
            sp_core::H160,
            OffchainRequest<Runtime>,
            RequestStatus,
            OutgoingRequestEncoded,
            NetworkId,
            BalancePrecision,
        > for Runtime
    {
        fn get_requests(
            hashes: Vec<sp_core::H256>,
            network_id: Option<NetworkId>,
            redirect_finished_load_requests: bool,
        ) -> Result<
            Vec<(
                OffchainRequest<Runtime>,
                RequestStatus,
            )>,
            DispatchError,
        > {
            EthBridge::get_requests(&hashes, network_id, redirect_finished_load_requests)
        }

        fn get_approved_requests(
            hashes: Vec<sp_core::H256>,
            network_id: Option<NetworkId>
        ) -> Result<
            Vec<(
                OutgoingRequestEncoded,
                Vec<SignatureParams>,
            )>,
            DispatchError,
        > {
            EthBridge::get_approved_requests(&hashes, network_id)
        }

        fn get_approvals(
            hashes: Vec<sp_core::H256>,
            network_id: Option<NetworkId>
        ) -> Result<Vec<Vec<SignatureParams>>, DispatchError> {
            EthBridge::get_approvals(&hashes, network_id)
        }

        fn get_account_requests(account_id: AccountId, status_filter: Option<RequestStatus>) -> Result<Vec<(NetworkId, sp_core::H256)>, DispatchError> {
            EthBridge::get_account_requests(&account_id, status_filter)
        }

        fn get_registered_assets(
            network_id: Option<NetworkId>
        ) -> Result<Vec<(
                AssetKind,
                (AssetId, BalancePrecision),
                Option<(sp_core::H160, BalancePrecision)
        >)>, DispatchError> {
            EthBridge::get_registered_assets(network_id)
        }
    }

    impl iroha_migration_runtime_api::IrohaMigrationAPI<Block> for Runtime {
        fn needs_migration(iroha_address: String) -> bool {
            IrohaMigration::needs_migration(&iroha_address)
        }
    }

    impl liquidity_proxy_runtime_api::LiquidityProxyAPI<
        Block,
        DEXId,
        AssetId,
        Balance,
        SwapVariant,
        LiquiditySourceType,
        FilterMode,
    > for Runtime {
        fn quote(
            dex_id: DEXId,
            input_asset_id: AssetId,
            output_asset_id: AssetId,
            amount: BalanceWrapper,
            swap_variant: SwapVariant,
            selected_source_types: Vec<LiquiditySourceType>,
            filter_mode: FilterMode,
        ) -> Option<liquidity_proxy_runtime_api::SwapOutcomeInfo<Balance, AssetId>> {
            if LiquidityProxy::is_forbidden_filter(&input_asset_id, &output_asset_id, &selected_source_types, &filter_mode) {
                return None;
            }

            LiquidityProxy::inner_quote(
                dex_id,
                &input_asset_id,
                &output_asset_id,
                QuoteAmount::with_variant(swap_variant, amount.into()),
                LiquiditySourceFilter::with_mode(dex_id, filter_mode, selected_source_types),
                false,
                true,
            ).ok().map(|(asa, rewards, _)| liquidity_proxy_runtime_api::SwapOutcomeInfo::<Balance, AssetId> {
                amount: asa.amount,
                fee: asa.fee,
                rewards: rewards.into_iter()
                                .map(|(amount, currency, reason)| liquidity_proxy_runtime_api::RewardsInfo::<Balance, AssetId> {
                                    amount,
                                    currency,
                                    reason
                                }).collect()
                })
        }

        fn is_path_available(
            dex_id: DEXId,
            input_asset_id: AssetId,
            output_asset_id: AssetId
        ) -> bool {
            LiquidityProxy::is_path_available(
                dex_id, input_asset_id, output_asset_id
            ).unwrap_or(false)
        }

        fn list_enabled_sources_for_path(
            dex_id: DEXId,
            input_asset_id: AssetId,
            output_asset_id: AssetId,
        ) -> Vec<LiquiditySourceType> {
            LiquidityProxy::list_enabled_sources_for_path_with_xyk_forbidden(
                dex_id, input_asset_id, output_asset_id
            ).unwrap_or(Vec::new())
        }
    }

    impl oracle_proxy_runtime_api::OracleProxyAPI<
        Block,
        Symbol,
        ResolveTime
    > for Runtime {
        fn quote(symbol: Symbol) -> Result<Option<oracle_proxy_runtime_api::RateInfo>, DispatchError>  {
            let rate_wrapped = <
                OracleProxy as common::DataFeed<Symbol, common::Rate, ResolveTime>
            >::quote(&symbol);
            match rate_wrapped {
                Ok(rate) => Ok(rate.map(|rate| oracle_proxy_runtime_api::RateInfo{
                    value: rate.value,
                    last_updated: rate.last_updated
                })),
                Err(e) => Err(e)
            }
        }

        fn list_enabled_symbols() -> Result<Vec<(Symbol, ResolveTime)>, DispatchError> {
            <
                OracleProxy as common::DataFeed<Symbol, common::Rate, ResolveTime>
            >::list_enabled_symbols()
        }
    }

    impl pswap_distribution_runtime_api::PswapDistributionAPI<
        Block,
        AccountId,
        Balance,
    > for Runtime {
        fn claimable_amount(
            account_id: AccountId,
        ) -> pswap_distribution_runtime_api::BalanceInfo<Balance> {
            let claimable = PswapDistribution::claimable_amount(&account_id).unwrap_or(0);
            pswap_distribution_runtime_api::BalanceInfo::<Balance> {
                balance: claimable
            }
        }
    }

    impl rewards_runtime_api::RewardsAPI<Block, sp_core::H160, Balance> for Runtime {
        fn claimables(eth_address: sp_core::H160) -> Vec<rewards_runtime_api::BalanceInfo<Balance>> {
            Rewards::claimables(&eth_address).into_iter().map(|balance| rewards_runtime_api::BalanceInfo::<Balance> { balance }).collect()
        }
    }

    impl sp_consensus_babe::BabeApi<Block> for Runtime {
            fn configuration() -> sp_consensus_babe::BabeGenesisConfiguration {
                    // The choice of `c` parameter (where `1 - c` represents the
                    // probability of a slot being empty), is done in accordance to the
                    // slot duration and expected target block time, for safely
                    // resisting network delays of maximum two seconds.
                    // <https://research.web3.foundation/en/latest/polkadot/BABE/Babe/#6-practical-results>
                    sp_consensus_babe::BabeGenesisConfiguration {
                            slot_duration: Babe::slot_duration(),
                            epoch_length: EpochDuration::get(),
                            c: PRIMARY_PROBABILITY,
                            genesis_authorities: Babe::authorities().to_vec(),
                            randomness: Babe::randomness(),
                            allowed_slots: sp_consensus_babe::AllowedSlots::PrimaryAndSecondaryVRFSlots,
                    }
            }

            fn current_epoch() -> sp_consensus_babe::Epoch {
                Babe::current_epoch()
            }

            fn current_epoch_start() -> sp_consensus_babe::Slot {
                Babe::current_epoch_start()
            }

            fn next_epoch() -> sp_consensus_babe::Epoch {
                Babe::next_epoch()
            }

            fn generate_key_ownership_proof(
                    _slot_number: sp_consensus_babe::Slot,
                    authority_id: sp_consensus_babe::AuthorityId,
            ) -> Option<sp_consensus_babe::OpaqueKeyOwnershipProof> {
                    use codec::Encode;
                    Historical::prove((sp_consensus_babe::KEY_TYPE, authority_id))
                            .map(|p| p.encode())
                            .map(sp_consensus_babe::OpaqueKeyOwnershipProof::new)
            }

            fn submit_report_equivocation_unsigned_extrinsic(
                    equivocation_proof: sp_consensus_babe::EquivocationProof<<Block as BlockT>::Header>,
                    key_owner_proof: sp_consensus_babe::OpaqueKeyOwnershipProof,
            ) -> Option<()> {
                    let key_owner_proof = key_owner_proof.decode()?;
                    Babe::submit_unsigned_equivocation_report(
                            equivocation_proof,
                            key_owner_proof,
                    )
            }
    }

    impl frame_system_rpc_runtime_api::AccountNonceApi<Block, AccountId, Index> for Runtime {
        fn account_nonce(account: AccountId) -> Index {
            System::account_nonce(account)
        }
    }

    impl beefy_primitives::BeefyApi<Block> for Runtime {
        fn validator_set() -> Option<beefy_primitives::ValidatorSet<BeefyId>> {
            // dummy implementation because we don't want to enable BEEFY now
            None
        }
    }

    impl mmr::MmrApi<Block, Hash> for Runtime {
        fn generate_proof(_leaf_index: u64)
            -> Result<(mmr::EncodableOpaqueLeaf, mmr::Proof<Hash>), mmr::Error>
        {
            Err(mmr::Error::PalletNotIncluded)
        }

        fn verify_proof(_leaf: mmr::EncodableOpaqueLeaf, _proof: mmr::Proof<Hash>)
            -> Result<(), mmr::Error>
        {
            Err(mmr::Error::PalletNotIncluded)
        }

        fn verify_proof_stateless(
            _root: Hash,
            _leaf: mmr::EncodableOpaqueLeaf,
            _proof: mmr::Proof<Hash>
        ) -> Result<(), mmr::Error> {
            Err(mmr::Error::PalletNotIncluded)
        }

        fn mmr_root() -> Result<Hash, mmr::Error> {
            Err(mmr::Error::PalletNotIncluded)
        }

        fn generate_batch_proof(_leaf_indices: Vec<u64>)
            -> Result<(Vec<mmr::EncodableOpaqueLeaf>, mmr::BatchProof<Hash>), mmr::Error>
        {
            Err(mmr::Error::PalletNotIncluded)
        }

        fn verify_batch_proof(_leaves: Vec<mmr::EncodableOpaqueLeaf>, _proof: mmr::BatchProof<Hash>)
            -> Result<(), mmr::Error>
        {
            Err(mmr::Error::PalletNotIncluded)
        }

        fn verify_batch_proof_stateless(
            _root: Hash,
            _leaves: Vec<mmr::EncodableOpaqueLeaf>,
            _proof: mmr::BatchProof<Hash>
        ) -> Result<(), mmr::Error> {
            Err(mmr::Error::PalletNotIncluded)
        }
    }

    impl fg_primitives::GrandpaApi<Block> for Runtime {
        fn grandpa_authorities() -> GrandpaAuthorityList {
            Grandpa::grandpa_authorities()
        }

        fn current_set_id() -> fg_primitives::SetId {
            Grandpa::current_set_id()
        }

        fn submit_report_equivocation_unsigned_extrinsic(
            equivocation_proof: fg_primitives::EquivocationProof<
                <Block as BlockT>::Hash,
                NumberFor<Block>,
            >,
            key_owner_proof: fg_primitives::OpaqueKeyOwnershipProof,
        ) -> Option<()> {
            let key_owner_proof = key_owner_proof.decode()?;
            Grandpa::submit_unsigned_equivocation_report(
                equivocation_proof,
                key_owner_proof,
            )
        }

        fn generate_key_ownership_proof(
            _set_id: fg_primitives::SetId,
            authority_id: GrandpaId,
        ) -> Option<fg_primitives::OpaqueKeyOwnershipProof> {
            use codec::Encode;
            Historical::prove((fg_primitives::KEY_TYPE, authority_id))
                .map(|p| p.encode())
                .map(fg_primitives::OpaqueKeyOwnershipProof::new)
        }
    }

    #[cfg(feature = "runtime-benchmarks")]
    impl frame_benchmarking::Benchmark<Block> for Runtime {
        fn benchmark_metadata(extra: bool) -> (
            Vec<frame_benchmarking::BenchmarkList>,
            Vec<frame_support::traits::StorageInfo>,
        ) {
            use frame_benchmarking::{list_benchmark, Benchmarking, BenchmarkList};
            use frame_support::traits::StorageInfoTrait;

            use liquidity_proxy_benchmarking::Pallet as LiquidityProxyBench;
            use pool_xyk_benchmarking::Pallet as XYKPoolBench;
            use pswap_distribution_benchmarking::Pallet as PswapDistributionBench;
            use ceres_liquidity_locker_benchmarking::Pallet as CeresLiquidityLockerBench;
            use xst_benchmarking::Pallet as XSTPoolBench;

            let mut list = Vec::<BenchmarkList>::new();

            list_benchmark!(list, extra, assets, Assets);
            #[cfg(feature = "private-net")]
            list_benchmark!(list, extra, faucet, Faucet);
            list_benchmark!(list, extra, farming, Farming);
            list_benchmark!(list, extra, iroha_migration, IrohaMigration);
            list_benchmark!(list, extra, liquidity_proxy, LiquidityProxyBench::<Runtime>);
            list_benchmark!(list, extra, multicollateral_bonding_curve_pool, MulticollateralBondingCurvePool);
            list_benchmark!(list, extra, pswap_distribution, PswapDistributionBench::<Runtime>);
            list_benchmark!(list, extra, rewards, Rewards);
            list_benchmark!(list, extra, trading_pair, TradingPair);
            list_benchmark!(list, extra, pool_xyk, XYKPoolBench::<Runtime>);
            list_benchmark!(list, extra, eth_bridge, EthBridge);
            list_benchmark!(list, extra, vested_rewards, VestedRewards);
            list_benchmark!(list, extra, price_tools, PriceTools);
            list_benchmark!(list, extra, xor_fee, XorFee);
            list_benchmark!(list, extra, referrals, Referrals);
            list_benchmark!(list, extra, ceres_staking, CeresStaking);
            list_benchmark!(list, extra, hermes_governance_platform, HermesGovernancePlatform);
            list_benchmark!(list, extra, ceres_liquidity_locker, CeresLiquidityLockerBench::<Runtime>);
            list_benchmark!(list, extra, band, Band);
            list_benchmark!(list, extra, xst, XSTPoolBench::<Runtime>);
            list_benchmark!(list, extra, oracle_proxy, OracleProxy);

            let storage_info = AllPalletsWithSystem::storage_info();

            return (list, storage_info)
        }

        fn dispatch_benchmark(
            config: frame_benchmarking::BenchmarkConfig
        ) -> Result<Vec<frame_benchmarking::BenchmarkBatch>, sp_runtime::RuntimeString> {
            use frame_benchmarking::{Benchmarking, BenchmarkBatch, add_benchmark, TrackedStorageKey};

            use liquidity_proxy_benchmarking::Pallet as LiquidityProxyBench;
            use pool_xyk_benchmarking::Pallet as XYKPoolBench;
            use pswap_distribution_benchmarking::Pallet as PswapDistributionBench;
            use ceres_liquidity_locker_benchmarking::Pallet as CeresLiquidityLockerBench;
            use demeter_farming_platform_benchmarking::Pallet as DemeterFarmingPlatformBench;
            use xst_benchmarking::Pallet as XSTPoolBench;

            impl liquidity_proxy_benchmarking::Config for Runtime {}
            impl pool_xyk_benchmarking::Config for Runtime {}
            impl pswap_distribution_benchmarking::Config for Runtime {}
            impl ceres_liquidity_locker_benchmarking::Config for Runtime {}
            impl xst_benchmarking::Config for Runtime {}

            let whitelist: Vec<TrackedStorageKey> = vec![
                // Block Number
                hex_literal::hex!("26aa394eea5630e07c48ae0c9558cef702a5c1b19ab7a04f536c519aca4983ac").to_vec().into(),
                // Total Issuance
                hex_literal::hex!("c2261276cc9d1f8598ea4b6a74b15c2f57c875e4cff74148e4628f264b974c80").to_vec().into(),
                // Execution Phase
                hex_literal::hex!("26aa394eea5630e07c48ae0c9558cef7ff553b5a9862a516939d82b3d3d8661a").to_vec().into(),
                // Event Count
                hex_literal::hex!("26aa394eea5630e07c48ae0c9558cef70a98fdbe9ce6c55837576c60c7af3850").to_vec().into(),
                // System Events
                hex_literal::hex!("26aa394eea5630e07c48ae0c9558cef780d41e5e16056765bc8461851072c9d7").to_vec().into(),
                // Treasury Account
                hex_literal::hex!("26aa394eea5630e07c48ae0c9558cef7b99d880ec681799c0cf30e8886371da95ecffd7b6c0f78751baa9d281e0bfa3a6d6f646c70792f74727372790000000000000000000000000000000000000000").to_vec().into(),
            ];

            let mut batches = Vec::<BenchmarkBatch>::new();
            let params = (&config, &whitelist);

            add_benchmark!(params, batches, assets, Assets);
            #[cfg(feature = "private-net")]
            add_benchmark!(params, batches, faucet, Faucet);
            add_benchmark!(params, batches, farming, Farming);
            add_benchmark!(params, batches, iroha_migration, IrohaMigration);
            add_benchmark!(params, batches, liquidity_proxy, LiquidityProxyBench::<Runtime>);
            add_benchmark!(params, batches, multicollateral_bonding_curve_pool, MulticollateralBondingCurvePool);
            add_benchmark!(params, batches, pswap_distribution, PswapDistributionBench::<Runtime>);
            add_benchmark!(params, batches, rewards, Rewards);
            add_benchmark!(params, batches, trading_pair, TradingPair);
            add_benchmark!(params, batches, pool_xyk, XYKPoolBench::<Runtime>);
            add_benchmark!(params, batches, eth_bridge, EthBridge);
            add_benchmark!(params, batches, vested_rewards, VestedRewards);
            add_benchmark!(params, batches, price_tools, PriceTools);
            // add_benchmark!(params, batches, ethereum_light_client, EthereumLightClient);
            add_benchmark!(params, batches, xor_fee, XorFee);
            add_benchmark!(params, batches, referrals, Referrals);
            add_benchmark!(params, batches, ceres_staking, CeresStaking);
            add_benchmark!(params, batches, ceres_liquidity_locker, CeresLiquidityLockerBench::<Runtime>);
            add_benchmark!(params, batches, ceres_token_locker, CeresTokenLocker);
            add_benchmark!(params, batches, ceres_governance_platform, CeresGovernancePlatform);
            add_benchmark!(params, batches, ceres_launchpad, CeresLaunchpad);
            add_benchmark!(params, batches, demeter_farming_platform, DemeterFarmingPlatformBench::<Runtime>);
            add_benchmark!(params, batches, band, Band);
<<<<<<< HEAD
            add_benchmark!(params, batches, xst, XSTPoolBench::<Runtime>);
=======
            add_benchmark!(params, batches, xst, XSTPool);
            add_benchmark!(params, batches, hermes_governance_platform, HermesGovernancePlatform);
>>>>>>> 40524d24
            add_benchmark!(params, batches, oracle_proxy, OracleProxy);

            if batches.is_empty() { return Err("Benchmark not found for this pallet.".into()) }
            Ok(batches)
        }
    }

    impl vested_rewards_runtime_api::VestedRewardsApi<Block, AccountId, AssetId, Balance> for Runtime {
        fn crowdloan_claimable(account_id: AccountId, asset_id: AssetId) -> Option<vested_rewards_runtime_api::BalanceInfo<Balance>> {
            use sp_runtime::traits::UniqueSaturatedInto;

            let current_block_num = <frame_system::Pallet<Runtime>>::block_number().unique_saturated_into();
            VestedRewards::crowdloan_reward_for_asset(&account_id, &asset_id, current_block_num).ok().map(|balance|
                vested_rewards_runtime_api::BalanceInfo::<Balance> {
                    balance
                }
            )
        }

        fn crowdloan_lease() -> vested_rewards_runtime_api::CrowdloanLease {
            use vested_rewards::{LEASE_START_BLOCK, LEASE_TOTAL_DAYS, BLOCKS_PER_DAY};

            vested_rewards_runtime_api::CrowdloanLease {
                start_block: LEASE_START_BLOCK,
                total_days: LEASE_TOTAL_DAYS,
                blocks_per_day: BLOCKS_PER_DAY,
            }
        }
    }

    impl farming_runtime_api::FarmingApi<Block, AssetId> for Runtime {
        fn reward_doubling_assets() -> Vec<AssetId> {
            Farming::reward_doubling_assets()
        }
    }
}<|MERGE_RESOLUTION|>--- conflicted
+++ resolved
@@ -2719,12 +2719,8 @@
             add_benchmark!(params, batches, ceres_launchpad, CeresLaunchpad);
             add_benchmark!(params, batches, demeter_farming_platform, DemeterFarmingPlatformBench::<Runtime>);
             add_benchmark!(params, batches, band, Band);
-<<<<<<< HEAD
-            add_benchmark!(params, batches, xst, XSTPoolBench::<Runtime>);
-=======
             add_benchmark!(params, batches, xst, XSTPool);
             add_benchmark!(params, batches, hermes_governance_platform, HermesGovernancePlatform);
->>>>>>> 40524d24
             add_benchmark!(params, batches, oracle_proxy, OracleProxy);
 
             if batches.is_empty() { return Err("Benchmark not found for this pallet.".into()) }
