--- conflicted
+++ resolved
@@ -2394,13 +2394,8 @@
         // Available only for test net
         #[cfg(feature = "private-net")]
         Faucet: faucet::{Pallet, Call, Config<T>, Event<T>} = 80,
-<<<<<<< HEAD
-        #[cfg(all(feature = "private-net", feature = "wip"))] // order-book
+        #[cfg(all(feature = "private-net", feature = "ready-to-test"))] // order-book
         QATools: qa_tools::{Pallet, Call, Event<T>} = 112,
-=======
-        #[cfg(all(feature = "private-net", feature = "ready-to-test"))] // order-book
-        QATools: qa_tools::{Pallet, Call} = 112,
->>>>>>> 1dec3df6
     }
 }
 
