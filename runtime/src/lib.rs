// This file is part of the SORA network and Polkaswap app.

// Copyright (c) 2020, 2021, Polka Biome Ltd. All rights reserved.
// SPDX-License-Identifier: BSD-4-Clause

// Redistribution and use in source and binary forms, with or without modification,
// are permitted provided that the following conditions are met:

// Redistributions of source code must retain the above copyright notice, this list
// of conditions and the following disclaimer.
// Redistributions in binary form must reproduce the above copyright notice, this
// list of conditions and the following disclaimer in the documentation and/or other
// materials provided with the distribution.
//
// All advertising materials mentioning features or use of this software must display
// the following acknowledgement: This product includes software developed by Polka Biome
// Ltd., SORA, and Polkaswap.
//
// Neither the name of the Polka Biome Ltd. nor the names of its contributors may be used
// to endorse or promote products derived from this software without specific prior written permission.

// THIS SOFTWARE IS PROVIDED BY Polka Biome Ltd. AS IS AND ANY EXPRESS OR IMPLIED WARRANTIES,
// INCLUDING, BUT NOT LIMITED TO, THE IMPLIED WARRANTIES OF MERCHANTABILITY AND FITNESS FOR
// A PARTICULAR PURPOSE ARE DISCLAIMED. IN NO EVENT SHALL Polka Biome Ltd. BE LIABLE FOR ANY
// DIRECT, INDIRECT, INCIDENTAL, SPECIAL, EXEMPLARY, OR CONSEQUENTIAL DAMAGES (INCLUDING,
// BUT NOT LIMITED TO, PROCUREMENT OF SUBSTITUTE GOODS OR SERVICES; LOSS OF USE, DATA, OR PROFITS;
// OR BUSINESS INTERRUPTION) HOWEVER CAUSED AND ON ANY THEORY OF LIABILITY, WHETHER IN CONTRACT,
// STRICT LIABILITY, OR TORT (INCLUDING NEGLIGENCE OR OTHERWISE) ARISING IN ANY WAY OUT OF THE
// USE OF THIS SOFTWARE, EVEN IF ADVISED OF THE POSSIBILITY OF SUCH DAMAGE.

#![cfg_attr(not(feature = "std"), no_std)]
// `construct_runtime!` does a lot of recursion and requires us to increase the limit to 256.
#![recursion_limit = "256"]
// TODO #167: fix clippy warnings
#![allow(clippy::all)]

extern crate alloc;
use alloc::string::String;
use bridge_types::traits::Verifier;
use bridge_types::{SubNetworkId, H256};
use sp_runtime::traits::Keccak256;

mod bags_thresholds;
/// Constant values used within the runtime.
pub mod constants;
mod impls;
pub mod migrations;
mod xor_fee_impls;

#[cfg(test)]
pub mod mock;

#[cfg(test)]
pub mod tests;
pub mod weights;

#[cfg(feature = "wip")] // EVM bridge
use crate::impls::EVMBridgeCallFilter;
use crate::impls::PreimageWeightInfo;
use crate::impls::{DispatchableSubstrateBridgeCall, SubstrateBridgeCallFilter};
#[cfg(feature = "wip")] // Trustless bridges
use bridge_types::types::LeafExtraData;
#[cfg(feature = "wip")] // EVM bridge
use bridge_types::{evm::AdditionalEVMInboundData, U256};
use common::prelude::constants::{BIG_FEE, SMALL_FEE};
use common::prelude::QuoteAmount;
use common::{AssetId32, Description, PredefinedAssetId};
use common::{DOT, XOR, XSTUSD};
use constants::currency::deposit;
use constants::time::*;
use frame_support::traits::EitherOf;
use frame_support::weights::ConstantMultiplier;

// Make the WASM binary available.
#[cfg(all(feature = "std", feature = "build-wasm-binary"))]
include!(concat!(env!("OUT_DIR"), "/wasm_binary.rs"));

use core::time::Duration;
use currencies::BasicCurrencyAdapter;
use frame_election_provider_support::{generate_solution_type, onchain, SequentialPhragmen};
use frame_support::traits::{ConstU128, ConstU32, Currency, EitherOfDiverse};
use frame_system::offchain::{Account, SigningTypes};
use frame_system::EnsureRoot;
use frame_system::EnsureSigned;
use hex_literal::hex;
use pallet_grandpa::{
    fg_primitives, AuthorityId as GrandpaId, AuthorityList as GrandpaAuthorityList,
};
use pallet_session::historical as pallet_session_historical;
use pallet_staking::sora::ValBurnedNotifier;
#[cfg(feature = "std")]
use serde::{Serialize, Serializer};
use sp_api::impl_runtime_apis;
pub use sp_beefy::crypto::AuthorityId as BeefyId;
#[cfg(feature = "wip")] // Trustless bridges
use sp_beefy::mmr::MmrLeafVersion;
use sp_core::crypto::KeyTypeId;
use sp_core::{Encode, OpaqueMetadata, H160};
use sp_mmr_primitives as mmr;
use sp_runtime::traits::{
    BlakeTwo256, Block as BlockT, Convert, IdentifyAccount, IdentityLookup, NumberFor, OpaqueKeys,
    SaturatedConversion, Verify,
};
use sp_runtime::transaction_validity::TransactionLongevity;
use sp_runtime::transaction_validity::{
    TransactionPriority, TransactionSource, TransactionValidity,
};
use sp_runtime::{
    create_runtime_str, generic, impl_opaque_keys, ApplyExtrinsicResult, DispatchError,
    MultiSignature, Perbill, Percent, Perquintill,
};
use sp_std::cmp::Ordering;
use sp_std::prelude::*;
use sp_std::vec::Vec;
#[cfg(feature = "std")]
use sp_version::NativeVersion;
use sp_version::RuntimeVersion;
use static_assertions::assert_eq_size;
use traits::{parameter_type_with_key, MultiCurrency};
use xor_fee::extension::ChargeTransactionPayment;

// A few exports that help ease life for downstream crates.
pub use common::prelude::{
    Balance, BalanceWrapper, PresetWeightInfo, SwapAmount, SwapOutcome, SwapVariant,
};
pub use common::weights::{BlockLength, BlockWeights, TransactionByteFee};
pub use common::{
    balance, fixed, fixed_from_basis_points, AssetInfoProvider, AssetName, AssetSymbol,
    BalancePrecision, BasisPoints, ContentSource, CrowdloanTag, DexInfoProvider, FilterMode, Fixed,
    FromGenericPair, LiquiditySource, LiquiditySourceFilter, LiquiditySourceId,
    LiquiditySourceType, OnPswapBurned, OnValBurned, SyntheticInfoProvider,
    TradingPairSourceManager,
};
use constants::rewards::{PSWAP_BURN_PERCENT, VAL_BURN_PERCENT};
pub use ethereum_light_client::EthereumHeader;
pub use frame_support::dispatch::DispatchClass;
pub use frame_support::traits::schedule::Named as ScheduleNamed;
pub use frame_support::traits::{
    Contains, KeyOwnerProofSystem, LockIdentifier, OnUnbalanced, Randomness, U128CurrencyToVote,
};
pub use frame_support::weights::constants::{BlockExecutionWeight, RocksDbWeight};
pub use frame_support::weights::Weight;
pub use frame_support::{construct_runtime, debug, parameter_types, StorageValue};
pub use pallet_balances::Call as BalancesCall;
pub use pallet_im_online::sr25519::AuthorityId as ImOnlineId;
pub use pallet_staking::StakerStatus;
pub use pallet_timestamp::Call as TimestampCall;
pub use pallet_transaction_payment::{Multiplier, MultiplierUpdate};
#[cfg(any(feature = "std", test))]
pub use sp_runtime::BuildStorage;

use eth_bridge::offchain::SignatureParams;
use eth_bridge::requests::{AssetKind, OffchainRequest, OutgoingRequestEncoded, RequestStatus};
use impls::{
    CollectiveWeightInfo, DemocracyWeightInfo, NegativeImbalanceOf, OnUnbalancedDemocracySlash,
};

use frame_support::traits::{Everything, ExistenceRequirement, Get, PrivilegeCmp, WithdrawReasons};
#[cfg(feature = "runtime-benchmarks")]
pub use order_book_benchmarking;
#[cfg(feature = "private-net")]
pub use qa_tools;
pub use {
    assets, dex_api, eth_bridge, frame_system, multicollateral_bonding_curve_pool, order_book,
    trading_pair, xst,
};

#[cfg(feature = "wip")] // kensetsu
pub use kensetsu;

/// An index to a block.
pub type BlockNumber = u32;

/// Alias to 512-bit hash when used in the context of a transaction signature on the chain.
pub type Signature = MultiSignature;

/// Some way of identifying an account on the chain. We intentionally make it equivalent
/// to the public key of our transaction signing scheme.
pub type AccountId = <<Signature as Verify>::Signer as IdentifyAccount>::AccountId;

// This assert is needed for `technical` pallet in order to create
// `AccountId` from the hash type.
assert_eq_size!(AccountId, sp_core::H256);

/// The type for looking up accounts. We don't expect more than 4 billion of them, but you
/// never know...
pub type AccountIndex = u32;

/// Index of a transaction in the chain.
pub type Index = u32;

/// A hash of some data used by the chain.
pub type Hash = sp_core::H256;

/// Digest item type.
pub type DigestItem = generic::DigestItem;

/// Identification of DEX.
pub type DEXId = u32;

pub type Moment = u64;

pub type PeriodicSessions = pallet_session::PeriodicSessions<SessionPeriod, SessionOffset>;

pub type CouncilCollective = pallet_collective::Instance1;
pub type TechnicalCollective = pallet_collective::Instance2;

type MoreThanHalfCouncil = EitherOfDiverse<
    EnsureRoot<AccountId>,
    pallet_collective::EnsureProportionMoreThan<AccountId, CouncilCollective, 1, 2>,
>;
type AtLeastHalfCouncil = EitherOfDiverse<
    pallet_collective::EnsureProportionAtLeast<AccountId, CouncilCollective, 1, 2>,
    EnsureRoot<AccountId>,
>;
type AtLeastTwoThirdsCouncil = EitherOfDiverse<
    pallet_collective::EnsureProportionAtLeast<AccountId, CouncilCollective, 2, 3>,
    EnsureRoot<AccountId>,
>;

/// Opaque types. These are used by the CLI to instantiate machinery that don't need to know
/// the specifics of the runtime. They can then be made to be agnostic over specific formats
/// of data like extrinsics, allowing for them to continue syncing the network through upgrades
/// to even the core datastructures.
pub mod opaque {
    use super::*;

    pub use sp_runtime::OpaqueExtrinsic as UncheckedExtrinsic;

    /// Opaque block header type.
    pub type Header = generic::Header<BlockNumber, BlakeTwo256>;
    /// Opaque block type.
    pub type Block = generic::Block<Header, UncheckedExtrinsic>;
    /// Opaque block identifier type.
    pub type BlockId = generic::BlockId<Block>;

    impl_opaque_keys! {
        pub struct SessionKeys {
            pub babe: Babe,
            pub grandpa: Grandpa,
            pub im_online: ImOnline,
            pub beefy: Beefy,
        }
    }
}

/// Types used by oracle related pallets
pub mod oracle_types {
    use common::SymbolName;

    pub type Symbol = SymbolName;

    pub type ResolveTime = u64;
}
pub use oracle_types::*;

/// This runtime version.
pub const VERSION: RuntimeVersion = RuntimeVersion {
    spec_name: create_runtime_str!("sora-substrate"),
    impl_name: create_runtime_str!("sora-substrate"),
    authoring_version: 1,
    spec_version: 75,
    impl_version: 1,
    apis: RUNTIME_API_VERSIONS,
    transaction_version: 75,
    state_version: 0,
};

/// The version infromation used to identify this runtime when compiled natively.
#[cfg(feature = "std")]
pub fn native_version() -> NativeVersion {
    NativeVersion {
        runtime_version: VERSION,
        can_author_with: Default::default(),
    }
}

pub const FARMING_PSWAP_PER_DAY: Balance = balance!(2500000);
pub const FARMING_REFRESH_FREQUENCY: BlockNumber = 2 * HOURS;
// Defined in the article
pub const FARMING_VESTING_COEFF: u32 = 3;
pub const FARMING_VESTING_FREQUENCY: BlockNumber = 6 * HOURS;

#[cfg(feature = "private-net")]
parameter_types! {
    pub const BondingDuration: sp_staking::EraIndex = 1; // 1 era for unbonding (6 hours).
    pub const SlashDeferDuration: sp_staking::EraIndex = 0; // no slash cancellation on testnets expected.
}

#[cfg(not(feature = "private-net"))]
parameter_types! {
    pub const BondingDuration: sp_staking::EraIndex = 28; // 28 eras for unbonding (7 days).
    pub const SlashDeferDuration: sp_staking::EraIndex = 27; // 27 eras in which slashes can be cancelled (slightly less than 7 days).
}

parameter_types! {
    pub const BlockHashCount: BlockNumber = 250;
    pub const Version: RuntimeVersion = VERSION;
    pub const DisabledValidatorsThreshold: Perbill = Perbill::from_percent(17);
    pub const EpochDuration: u64 = EPOCH_DURATION_IN_BLOCKS as u64;
    pub const ExpectedBlockTime: Moment = MILLISECS_PER_BLOCK;
    pub const SessionsPerEra: sp_staking::SessionIndex = 6; // 6 hours
    pub const ReportLongevity: u64 =
        BondingDuration::get() as u64 * SessionsPerEra::get() as u64 * EpochDuration::get();
    pub const MaxNominatorRewardedPerValidator: u32 = 256;
    pub const ElectionLookahead: BlockNumber = EPOCH_DURATION_IN_BLOCKS / 4;
    pub const MaxIterations: u32 = 10;
    // 0.05%. The higher the value, the more strict solution acceptance becomes.
    pub MinSolutionScoreBump: Perbill = Perbill::from_rational(5u32, 10_000);
    pub const ValRewardCurve: pallet_staking::sora::ValRewardCurve = pallet_staking::sora::ValRewardCurve {
        duration_to_reward_flatline: Duration::from_secs(5 * 365 * 24 * 60 * 60),
        min_val_burned_percentage_reward: Percent::from_percent(35),
        max_val_burned_percentage_reward: Percent::from_percent(90),
    };
    pub const SessionPeriod: BlockNumber = 150;
    pub const SessionOffset: BlockNumber = 0;
    pub const SS58Prefix: u8 = 69;
    /// A limit for off-chain phragmen unsigned solution submission.
    ///
    /// We want to keep it as high as possible, but can't risk having it reject,
    /// so we always subtract the base block execution weight.
    pub OffchainSolutionWeightLimit: Weight = BlockWeights::get()
    .get(DispatchClass::Normal)
    .max_extrinsic
    .expect("Normal extrinsics have weight limit configured by default; qed")
    .saturating_sub(BlockExecutionWeight::get());
    /// A limit for off-chain phragmen unsigned solution length.
    ///
    /// We allow up to 90% of the block's size to be consumed by the solution.
    pub OffchainSolutionLengthLimit: u32 = Perbill::from_rational(90_u32, 100) *
        *BlockLength::get()
        .max
        .get(DispatchClass::Normal);
    pub const DemocracyEnactmentPeriod: BlockNumber = 30 * DAYS;
    pub const DemocracyLaunchPeriod: BlockNumber = 28 * DAYS;
    pub const DemocracyVotingPeriod: BlockNumber = 14 * DAYS;
    pub const DemocracyMinimumDeposit: Balance = balance!(1);
    pub const DemocracyFastTrackVotingPeriod: BlockNumber = 3 * HOURS;
    pub const DemocracyInstantAllowed: bool = true;
    pub const DemocracyCooloffPeriod: BlockNumber = 28 * DAYS;
    pub const DemocracyPreimageByteDeposit: Balance = balance!(0.000002); // 2 * 10^-6, 5 MiB -> 10.48576 XOR
    pub const DemocracyMaxVotes: u32 = 100;
    pub const DemocracyMaxProposals: u32 = 100;
    pub const DemocracyMaxDeposits: u32 = 100;
    pub const DemocracyMaxBlacklisted: u32 = 100;
    pub const CouncilCollectiveMotionDuration: BlockNumber = 5 * DAYS;
    pub const CouncilCollectiveMaxProposals: u32 = 100;
    pub const CouncilCollectiveMaxMembers: u32 = 100;
    pub const TechnicalCollectiveMotionDuration: BlockNumber = 5 * DAYS;
    pub const TechnicalCollectiveMaxProposals: u32 = 100;
    pub const TechnicalCollectiveMaxMembers: u32 = 100;
    pub SchedulerMaxWeight: Weight = Perbill::from_percent(50) * BlockWeights::get().max_block;
    pub const MaxScheduledPerBlock: u32 = 50;
    pub OffencesWeightSoftLimit: Weight = Perbill::from_percent(60) * BlockWeights::get().max_block;
    pub const ImOnlineUnsignedPriority: TransactionPriority = TransactionPriority::max_value();
    pub const SessionDuration: BlockNumber = EPOCH_DURATION_IN_BLOCKS;
    pub const ElectionsCandidacyBond: Balance = balance!(1);
    // 1 storage item created, key size is 32 bytes, value size is 16+16.
    pub const ElectionsVotingBondBase: Balance = balance!(0.000001);
    // additional data per vote is 32 bytes (account id).
    pub const ElectionsVotingBondFactor: Balance = balance!(0.000001);
    pub const ElectionsTermDuration: BlockNumber = 7 * DAYS;
    /// 13 members initially, to be increased to 23 eventually.
    pub const ElectionsDesiredMembers: u32 = 13;
    pub const ElectionsDesiredRunnersUp: u32 = 20;
    pub const ElectionsMaxVoters: u32 = 10000;
    pub const ElectionsMaxCandidates: u32 = 1000;
    pub const ElectionsModuleId: LockIdentifier = *b"phrelect";
    pub FarmingRewardDoublingAssets: Vec<AssetId> = vec![
        GetPswapAssetId::get(), GetValAssetId::get(), GetDaiAssetId::get(), GetEthAssetId::get(),
        GetXstAssetId::get(), GetTbcdAssetId::get(), DOT
    ];
    pub const MaxAuthorities: u32 = 100_000;
    pub const NoPreimagePostponement: Option<u32> = Some(10);
}

pub struct BaseCallFilter;

impl Contains<RuntimeCall> for BaseCallFilter {
    fn contains(call: &RuntimeCall) -> bool {
        if call.swap_count() > 1 {
            return false;
        }
        if matches!(
            call,
            RuntimeCall::BridgeMultisig(bridge_multisig::Call::register_multisig { .. })
        ) {
            return false;
        }
        true
    }
}

impl frame_system::Config for Runtime {
    type BaseCallFilter = BaseCallFilter;
    type BlockWeights = BlockWeights;
    /// Maximum size of all encoded transactions (in bytes) that are allowed in one block.
    type BlockLength = BlockLength;
    /// The ubiquitous origin type.
    type RuntimeOrigin = RuntimeOrigin;
    /// The aggregated dispatch type that is available for extrinsics.
    type RuntimeCall = RuntimeCall;
    /// The index type for storing how many extrinsics an account has signed.
    type Index = Index;
    /// The index type for blocks.
    type BlockNumber = BlockNumber;
    /// The type for hashing blocks and tries.
    type Hash = Hash;
    /// The hashing algorithm used.
    type Hashing = BlakeTwo256;
    /// The identifier used to distinguish between accounts.
    type AccountId = AccountId;
    /// The lookup mechanism to get account ID from whatever is passed in dispatchers.
    type Lookup = IdentityLookup<AccountId>;
    /// The header type.
    type Header = generic::Header<BlockNumber, BlakeTwo256>;
    /// The ubiquitous event type.
    type RuntimeEvent = RuntimeEvent;
    /// Maximum number of block number to block hash mappings to keep (oldest pruned first).
    type BlockHashCount = BlockHashCount;
    /// The weight of database operations that the runtime can invoke.
    type DbWeight = RocksDbWeight;
    /// Runtime version.
    type Version = Version;
    type PalletInfo = PalletInfo;
    /// Converts a module to an index of this module in the runtime.
    type AccountData = pallet_balances::AccountData<Balance>;
    type OnNewAccount = ();
    type OnKilledAccount = ();
    type SystemWeightInfo = ();
    type SS58Prefix = SS58Prefix;
    type OnSetCode = ();
    type MaxConsumers = frame_support::traits::ConstU32<65536>;
}

impl pallet_babe::Config for Runtime {
    type EpochDuration = EpochDuration;
    type ExpectedBlockTime = ExpectedBlockTime;
    type EpochChangeTrigger = pallet_babe::ExternalTrigger;
    type DisabledValidators = Session;
    type KeyOwnerProof = <Self::KeyOwnerProofSystem as KeyOwnerProofSystem<(
        KeyTypeId,
        pallet_babe::AuthorityId,
    )>>::Proof;
    type KeyOwnerIdentification = <Self::KeyOwnerProofSystem as KeyOwnerProofSystem<(
        KeyTypeId,
        pallet_babe::AuthorityId,
    )>>::IdentificationTuple;
    type KeyOwnerProofSystem = Historical;
    type HandleEquivocation =
        pallet_babe::EquivocationHandler<Self::KeyOwnerIdentification, Offences, ReportLongevity>;
    type WeightInfo = ();
    type MaxAuthorities = MaxAuthorities;
}

impl pallet_collective::Config<CouncilCollective> for Runtime {
    type RuntimeOrigin = RuntimeOrigin;
    type Proposal = RuntimeCall;
    type RuntimeEvent = RuntimeEvent;
    type MotionDuration = CouncilCollectiveMotionDuration;
    type MaxProposals = CouncilCollectiveMaxProposals;
    type MaxMembers = CouncilCollectiveMaxMembers;
    type DefaultVote = pallet_collective::PrimeDefaultVote;
    type WeightInfo = CollectiveWeightInfo<Self>;
}

impl pallet_collective::Config<TechnicalCollective> for Runtime {
    type RuntimeOrigin = RuntimeOrigin;
    type Proposal = RuntimeCall;
    type RuntimeEvent = RuntimeEvent;
    type MotionDuration = TechnicalCollectiveMotionDuration;
    type MaxProposals = TechnicalCollectiveMaxProposals;
    type MaxMembers = TechnicalCollectiveMaxMembers;
    type DefaultVote = pallet_collective::PrimeDefaultVote;
    type WeightInfo = CollectiveWeightInfo<Self>;
}

impl pallet_democracy::Config for Runtime {
    type RuntimeEvent = RuntimeEvent;
    type Currency = Balances;
    type EnactmentPeriod = DemocracyEnactmentPeriod;
    type LaunchPeriod = DemocracyLaunchPeriod;
    type VotingPeriod = DemocracyVotingPeriod;
    type MinimumDeposit = DemocracyMinimumDeposit;
    /// `external_propose` call condition
    type ExternalOrigin = AtLeastHalfCouncil;
    /// A super-majority can have the next scheduled referendum be a straight majority-carries vote.
    /// `external_propose_majority` call condition
    type ExternalMajorityOrigin = AtLeastHalfCouncil;
    /// `external_propose_default` call condition
    type ExternalDefaultOrigin = AtLeastHalfCouncil;
    /// Two thirds of the technical committee can have an ExternalMajority/ExternalDefault vote
    /// be tabled immediately and with a shorter voting/enactment period.
    type FastTrackOrigin = EitherOfDiverse<
        pallet_collective::EnsureProportionMoreThan<AccountId, TechnicalCollective, 1, 2>,
        EnsureRoot<AccountId>,
    >;
    type InstantOrigin = EitherOfDiverse<
        pallet_collective::EnsureProportionAtLeast<AccountId, TechnicalCollective, 2, 3>,
        EnsureRoot<AccountId>,
    >;
    type InstantAllowed = DemocracyInstantAllowed;
    type FastTrackVotingPeriod = DemocracyFastTrackVotingPeriod;
    /// To cancel a proposal which has been passed, 2/3 of the council must agree to it.
    /// `emergency_cancel` call condition.
    type CancellationOrigin = AtLeastTwoThirdsCouncil;
    type CancelProposalOrigin = AtLeastTwoThirdsCouncil;
    type BlacklistOrigin = EnsureRoot<AccountId>;
    /// `veto_external` - vetoes and blacklists the external proposal hash
    type VetoOrigin = pallet_collective::EnsureMember<AccountId, TechnicalCollective>;
    type CooloffPeriod = DemocracyCooloffPeriod;
    type Slash = OnUnbalancedDemocracySlash<Self>;
    type Scheduler = Scheduler;
    type PalletsOrigin = OriginCaller;
    type MaxVotes = DemocracyMaxVotes;
    type WeightInfo = DemocracyWeightInfo;
    type MaxProposals = DemocracyMaxProposals;
    type VoteLockingPeriod = DemocracyEnactmentPeriod;
    type Preimages = Preimage;
    type MaxDeposits = DemocracyMaxDeposits;
    type MaxBlacklisted = DemocracyMaxBlacklisted;
}

impl pallet_elections_phragmen::Config for Runtime {
    type RuntimeEvent = RuntimeEvent;
    type PalletId = ElectionsModuleId;
    type Currency = Balances;
    type ChangeMembers = Council;
    type InitializeMembers = Council;
    type CurrencyToVote = frame_support::traits::U128CurrencyToVote;
    type CandidacyBond = ElectionsCandidacyBond;
    type VotingBondBase = ElectionsVotingBondBase;
    type VotingBondFactor = ElectionsVotingBondFactor;
    type LoserCandidate = OnUnbalancedDemocracySlash<Self>;
    type KickedMember = OnUnbalancedDemocracySlash<Self>;
    type DesiredMembers = ElectionsDesiredMembers;
    type DesiredRunnersUp = ElectionsDesiredRunnersUp;
    type TermDuration = ElectionsTermDuration;
    type MaxVoters = ElectionsMaxVoters;
    type MaxCandidates = ElectionsMaxCandidates;
    type WeightInfo = ();
}

impl pallet_membership::Config<pallet_membership::Instance1> for Runtime {
    type RuntimeEvent = RuntimeEvent;
    type AddOrigin = MoreThanHalfCouncil;
    type RemoveOrigin = MoreThanHalfCouncil;
    type SwapOrigin = MoreThanHalfCouncil;
    type ResetOrigin = MoreThanHalfCouncil;
    type PrimeOrigin = MoreThanHalfCouncil;
    type MembershipInitialized = TechnicalCommittee;
    type MembershipChanged = TechnicalCommittee;
    type MaxMembers = TechnicalCollectiveMaxMembers;
    type WeightInfo = ();
}

parameter_types! {
    pub const MaxSetIdSessionEntries: u32 = BondingDuration::get() * SessionsPerEra::get();
}

impl pallet_grandpa::Config for Runtime {
    type RuntimeEvent = RuntimeEvent;

    type KeyOwnerProofSystem = Historical;

    type KeyOwnerProof =
        <Self::KeyOwnerProofSystem as KeyOwnerProofSystem<(KeyTypeId, GrandpaId)>>::Proof;

    type KeyOwnerIdentification = <Self::KeyOwnerProofSystem as KeyOwnerProofSystem<(
        KeyTypeId,
        GrandpaId,
    )>>::IdentificationTuple;

    type HandleEquivocation = pallet_grandpa::EquivocationHandler<
        Self::KeyOwnerIdentification,
        Offences,
        ReportLongevity,
    >;
    type WeightInfo = ();
    type MaxAuthorities = MaxAuthorities;
    type MaxSetIdSessionEntries = MaxSetIdSessionEntries;
}

parameter_types! {
    pub const MinimumPeriod: u64 = SLOT_DURATION / 2;
}

impl pallet_timestamp::Config for Runtime {
    /// A timestamp: milliseconds since the unix epoch.
    type Moment = Moment;
    type OnTimestampSet = Babe;
    type MinimumPeriod = MinimumPeriod;
    type WeightInfo = ();
}

impl pallet_session::Config for Runtime {
    type SessionManager = pallet_session::historical::NoteHistoricalRoot<Self, XorFee>;
    type Keys = opaque::SessionKeys;
    type ShouldEndSession = Babe;
    type SessionHandler = <opaque::SessionKeys as OpaqueKeys>::KeyTypeIdProviders;
    type RuntimeEvent = RuntimeEvent;
    type ValidatorId = AccountId;
    type ValidatorIdOf = pallet_staking::StashOf<Self>;
    type NextSessionRotation = Babe;
    type WeightInfo = ();
}

impl pallet_session::historical::Config for Runtime {
    type FullIdentification = pallet_staking::Exposure<AccountId, Balance>;
    type FullIdentificationOf = pallet_staking::ExposureOf<Runtime>;
}

impl pallet_authorship::Config for Runtime {
    type FindAuthor = pallet_session::FindAccountFromAuthorIndex<Self, Babe>;
    type EventHandler = (Staking, ImOnline);
}

/// A reasonable benchmarking config for staking pallet.
pub struct StakingBenchmarkingConfig;
impl pallet_staking::BenchmarkingConfig for StakingBenchmarkingConfig {
    type MaxValidators = ConstU32<1000>;
    type MaxNominators = ConstU32<1000>;
}

parameter_types! {
    pub const OffendingValidatorsThreshold: Perbill = Perbill::from_percent(17);
    pub const MaxNominations: u32 = <NposCompactSolution24 as frame_election_provider_support::NposSolution>::LIMIT as u32;
}

type StakingAdminOrigin = EitherOfDiverse<
    EnsureRoot<AccountId>,
    pallet_collective::EnsureProportionAtLeast<AccountId, CouncilCollective, 3, 4>,
>;

impl pallet_staking::Config for Runtime {
    type Currency = Balances;
    type MultiCurrency = Tokens;
    type CurrencyBalance = Balance;
    type ValTokenId = GetValAssetId;
    type ValRewardCurve = ValRewardCurve;
    type UnixTime = Timestamp;
    type CurrencyToVote = U128CurrencyToVote;
    type RuntimeEvent = RuntimeEvent;
    type Slash = ();
    type SessionsPerEra = SessionsPerEra;
    type BondingDuration = BondingDuration;
    type SlashDeferDuration = SlashDeferDuration;
    type AdminOrigin = StakingAdminOrigin;
    type SessionInterface = Self;
    type NextNewSession = Session;
    type MaxNominatorRewardedPerValidator = MaxNominatorRewardedPerValidator;
    type VoterList = BagsList;
    type ElectionProvider = ElectionProviderMultiPhase;
    type BenchmarkingConfig = StakingBenchmarkingConfig;
    type MaxUnlockingChunks = ConstU32<32>;
    type OffendingValidatorsThreshold = OffendingValidatorsThreshold;
    type MaxNominations = MaxNominations;
    type GenesisElectionProvider = onchain::OnChainExecution<OnChainSeqPhragmen>;
    type OnStakerSlash = ();
    type HistoryDepth = frame_support::traits::ConstU32<84>;
    type TargetList = pallet_staking::UseValidatorsMap<Self>;
    type WeightInfo = ();
}

/// The numbers configured here could always be more than the the maximum limits of staking pallet
/// to ensure election snapshot will not run out of memory. For now, we set them to smaller values
/// since the staking is bounded and the weight pipeline takes hours for this single pallet.
pub struct ElectionBenchmarkConfig;
impl pallet_election_provider_multi_phase::BenchmarkingConfig for ElectionBenchmarkConfig {
    const VOTERS: [u32; 2] = [1000, 2000];
    const TARGETS: [u32; 2] = [500, 1000];
    const ACTIVE_VOTERS: [u32; 2] = [500, 800];
    const DESIRED_TARGETS: [u32; 2] = [200, 400];
    const SNAPSHOT_MAXIMUM_VOTERS: u32 = 1000;
    const MINER_MAXIMUM_VOTERS: u32 = 1000;
    const MAXIMUM_TARGETS: u32 = 300;
}

parameter_types! {
    // phase durations. 1/4 of the last session for each.
    // in testing: 1min or half of the session for each
    pub SignedPhase: u32 = EPOCH_DURATION_IN_BLOCKS / 4;
    pub UnsignedPhase: u32 = EPOCH_DURATION_IN_BLOCKS / 4;

    // signed config
    pub const SignedMaxSubmissions: u32 = 16;
    pub const SignedMaxRefunds: u32 = 16 / 4;
    pub const SignedDepositBase: Balance = deposit(2, 0);
    pub const SignedDepositByte: Balance = deposit(0, 10) / 1024;
    pub SignedRewardBase: Balance =  constants::currency::UNITS / 10;
    pub SolutionImprovementThreshold: Perbill = Perbill::from_rational(5u32, 10_000);
    pub BetterUnsignedThreshold: Perbill = Perbill::from_rational(5u32, 10_000);

    // 1 hour session, 15 minutes unsigned phase, 8 offchain executions.
    pub OffchainRepeat: BlockNumber = UnsignedPhase::get() / 8;

    /// We take the top 12500 nominators as electing voters..
    pub const MaxElectingVoters: u32 = 12_500;
    /// ... and all of the validators as electable targets. Whilst this is the case, we cannot and
    /// shall not increase the size of the validator intentions.
    pub const MaxElectableTargets: u16 = u16::MAX;
    /// Setup election pallet to support maximum winners upto 1200. This will mean Staking Pallet
    /// cannot have active validators higher than this count.
    pub const MaxActiveValidators: u32 = 1200;
    pub NposSolutionPriority: TransactionPriority =
        Perbill::from_percent(90) * TransactionPriority::max_value();
}

generate_solution_type!(
    #[compact]
    pub struct NposCompactSolution24::<
        VoterIndex = u32,
        TargetIndex = u16,
        Accuracy = sp_runtime::PerU16,
        MaxVoters = MaxElectingVoters,
    >(24)
);

/// The accuracy type used for genesis election provider;
pub type OnChainAccuracy = sp_runtime::Perbill;

pub struct OnChainSeqPhragmen;
impl onchain::Config for OnChainSeqPhragmen {
    type System = Runtime;
    type Solver = SequentialPhragmen<AccountId, OnChainAccuracy>;
    type DataProvider = Staking;
    type WeightInfo = ();
    type MaxWinners = MaxActiveValidators;
    type VotersBound = MaxElectingVoters;
    type TargetsBound = MaxElectableTargets;
}

impl pallet_election_provider_multi_phase::MinerConfig for Runtime {
    type AccountId = AccountId;
    type MaxLength = OffchainSolutionLengthLimit;
    type MaxWeight = OffchainSolutionWeightLimit;
    type Solution = NposCompactSolution24;
    type MaxVotesPerVoter = <
		<Self as pallet_election_provider_multi_phase::Config>::DataProvider
		as
		frame_election_provider_support::ElectionDataProvider
	>::MaxVotesPerVoter;

    // The unsigned submissions have to respect the weight of the submit_unsigned call, thus their
    // weight estimate function is wired to this call's weight.
    fn solution_weight(v: u32, t: u32, a: u32, d: u32) -> Weight {
        <
			<Self as pallet_election_provider_multi_phase::Config>::WeightInfo
			as
			pallet_election_provider_multi_phase::WeightInfo
		>::submit_unsigned(v, t, a, d)
    }
}

impl pallet_election_provider_multi_phase::Config for Runtime {
    type RuntimeEvent = RuntimeEvent;
    type Currency = Balances;
    type EstimateCallFee = TransactionPayment;
    type UnsignedPhase = UnsignedPhase;
    type SignedMaxSubmissions = SignedMaxSubmissions;
    type SignedMaxRefunds = SignedMaxRefunds;
    type SignedRewardBase = SignedRewardBase;
    type SignedDepositBase = SignedDepositBase;
    type SignedDepositByte = SignedDepositByte;
    type SignedDepositWeight = ();
    type SignedMaxWeight =
        <Self::MinerConfig as pallet_election_provider_multi_phase::MinerConfig>::MaxWeight;
    type MinerConfig = Self;
    type SlashHandler = (); // burn slashes
    type RewardHandler = (); // nothing to do upon rewards
    type SignedPhase = SignedPhase;
    type BetterUnsignedThreshold = BetterUnsignedThreshold;
    type BetterSignedThreshold = ();
    type OffchainRepeat = OffchainRepeat;
    type MinerTxPriority = NposSolutionPriority;
    type DataProvider = Staking;
    type Fallback = frame_election_provider_support::NoElection<(
        AccountId,
        BlockNumber,
        Staking,
        MaxActiveValidators,
    )>;
    type GovernanceFallback = onchain::OnChainExecution<OnChainSeqPhragmen>;
    type Solver = SequentialPhragmen<
        AccountId,
        pallet_election_provider_multi_phase::SolutionAccuracyOf<Self>,
        (),
    >;
    type BenchmarkingConfig = ElectionBenchmarkConfig;
    type ForceOrigin = EitherOfDiverse<
        EnsureRoot<AccountId>,
        EitherOfDiverse<
            pallet_collective::EnsureProportionAtLeast<AccountId, CouncilCollective, 2, 3>,
            pallet_collective::EnsureProportionAtLeast<AccountId, TechnicalCollective, 2, 3>,
        >,
    >;
    type WeightInfo = ();
    type MaxElectingVoters = MaxElectingVoters;
    type MaxElectableTargets = MaxElectableTargets;
    type MaxWinners = MaxActiveValidators;
}

parameter_types! {
    pub const BagThresholds: &'static [u64] = &bags_thresholds::THRESHOLDS;
}

impl pallet_bags_list::Config for Runtime {
    type RuntimeEvent = RuntimeEvent;
    type ScoreProvider = Staking;
    type WeightInfo = ();
    type BagThresholds = BagThresholds;
    type Score = sp_npos_elections::VoteWeight;
}

/// Used the compare the privilege of an origin inside the scheduler.
pub struct OriginPrivilegeCmp;

impl PrivilegeCmp<OriginCaller> for OriginPrivilegeCmp {
    fn cmp_privilege(left: &OriginCaller, right: &OriginCaller) -> Option<Ordering> {
        if left == right {
            return Some(Ordering::Equal);
        }

        match (left, right) {
            // Root is greater than anything.
            (OriginCaller::system(frame_system::RawOrigin::Root), _) => Some(Ordering::Greater),
            // Check which one has more yes votes.
            (
                OriginCaller::Council(pallet_collective::RawOrigin::Members(l_yes_votes, l_count)),
                OriginCaller::Council(pallet_collective::RawOrigin::Members(r_yes_votes, r_count)),
            ) => Some((l_yes_votes * r_count).cmp(&(r_yes_votes * l_count))),
            // For every other origin we don't care, as they are not used for `ScheduleOrigin`.
            _ => None,
        }
    }
}

impl pallet_scheduler::Config for Runtime {
    type RuntimeEvent = RuntimeEvent;
    type RuntimeOrigin = RuntimeOrigin;
    type PalletsOrigin = OriginCaller;
    type RuntimeCall = RuntimeCall;
    type MaximumWeight = SchedulerMaxWeight;
    type ScheduleOrigin = frame_system::EnsureRoot<AccountId>;
    type MaxScheduledPerBlock = MaxScheduledPerBlock;
    type WeightInfo = ();
    type OriginPrivilegeCmp = OriginPrivilegeCmp;
    type Preimages = Preimage;
}

parameter_types! {
    pub PreimageBaseDeposit: Balance = deposit(2, 64);
    pub PreimageByteDeposit: Balance = deposit(0, 1);
}

impl pallet_preimage::Config for Runtime {
    type WeightInfo = PreimageWeightInfo;
    type RuntimeEvent = RuntimeEvent;
    type Currency = Balances;
    type ManagerOrigin = EnsureRoot<AccountId>;
    type BaseDeposit = PreimageBaseDeposit;
    type ByteDeposit = PreimageByteDeposit;
}

parameter_types! {
    pub const ExistentialDeposit: u128 = 0;
    pub const TransferFee: u128 = 0;
    pub const CreationFee: u128 = 0;
    pub const MaxLocks: u32 = 50;
}

impl pallet_balances::Config for Runtime {
    /// The type for recording an account's balance.
    type Balance = Balance;
    type DustRemoval = ();
    /// The ubiquitous event type.
    type RuntimeEvent = RuntimeEvent;
    type ExistentialDeposit = ExistentialDeposit;
    type AccountStore = System;
    type WeightInfo = ();
    type MaxLocks = MaxLocks;
    type MaxReserves = ();
    type ReserveIdentifier = ();
}

pub type Amount = i128;

parameter_type_with_key! {
    pub ExistentialDeposits: |_currency_id: AssetId| -> Balance {
        0
    };
}

impl tokens::Config for Runtime {
    type RuntimeEvent = RuntimeEvent;
    type Balance = Balance;
    type Amount = Amount;
    type CurrencyId = AssetId;
    type WeightInfo = ();
    type ExistentialDeposits = ExistentialDeposits;
    type CurrencyHooks = ();
    type MaxLocks = ();
    type MaxReserves = ();
    type ReserveIdentifier = ();
    type DustRemovalWhitelist = Everything;
}

parameter_types! {
    // This is common::PredefinedAssetId with 0 index, 2 is size, 0 and 0 is code.
    pub const GetXorAssetId: AssetId = AssetId32::from_asset_id(PredefinedAssetId::XOR);
    pub const GetValAssetId: AssetId = AssetId32::from_asset_id(PredefinedAssetId::VAL);
    pub const GetPswapAssetId: AssetId = AssetId32::from_asset_id(PredefinedAssetId::PSWAP);
    pub const GetDaiAssetId: AssetId = AssetId32::from_asset_id(PredefinedAssetId::DAI);
    pub const GetEthAssetId: AssetId = AssetId32::from_asset_id(PredefinedAssetId::ETH);
    pub const GetXstAssetId: AssetId = AssetId32::from_asset_id(PredefinedAssetId::XST);
    pub const GetTbcdAssetId: AssetId = AssetId32::from_asset_id(PredefinedAssetId::TBCD);

    pub const GetBaseAssetId: AssetId = GetXorAssetId::get();
    pub const GetBuyBackAssetId: AssetId = GetXstAssetId::get();
    pub GetBuyBackSupplyAssets: Vec<AssetId> = vec![GetValAssetId::get(), GetPswapAssetId::get()];
    pub const GetBuyBackPercentage: u8 = 10;
    pub const GetBuyBackAccountId: AccountId = AccountId::new(hex!("feb92c0acb61f75309730290db5cbe8ac9b46db7ad6f3bbb26a550a73586ea71"));
    pub const GetBuyBackDexId: DEXId = 0;
    pub const GetSyntheticBaseAssetId: AssetId = GetXstAssetId::get();
    pub const GetADARAccountId: AccountId = AccountId::new(hex!("dc5201cda01113be2ca9093c49a92763c95c708dd61df70c945df749c365da5d"));
}

impl currencies::Config for Runtime {
    type MultiCurrency = Tokens;
    type NativeCurrency = BasicCurrencyAdapter<Runtime, Balances, Amount, BlockNumber>;
    type GetNativeCurrencyId = <Runtime as assets::Config>::GetBaseAssetId;
    type WeightInfo = ();
}

impl common::Config for Runtime {
    type DEXId = DEXId;
    type LstId = common::LiquiditySourceType;
}

pub struct GetTotalBalance;

impl assets::GetTotalBalance<Runtime> for GetTotalBalance {
    fn total_balance(asset_id: &AssetId, who: &AccountId) -> Result<Balance, DispatchError> {
        if asset_id == &GetXorAssetId::get() {
            Ok(Referrals::referrer_balance(who).unwrap_or(0))
        } else {
            Ok(0)
        }
    }
}

impl assets::Config for Runtime {
    type RuntimeEvent = RuntimeEvent;
    type ExtraAccountId = [u8; 32];
    type ExtraAssetRecordArg =
        common::AssetIdExtraAssetRecordArg<DEXId, common::LiquiditySourceType, [u8; 32]>;
    type AssetId = AssetId;
    type GetBaseAssetId = GetBaseAssetId;
    type GetBuyBackAssetId = GetBuyBackAssetId;
    type GetBuyBackSupplyAssets = GetBuyBackSupplyAssets;
    type GetBuyBackPercentage = GetBuyBackPercentage;
    type GetBuyBackAccountId = GetBuyBackAccountId;
    type GetBuyBackDexId = GetBuyBackDexId;
    type BuyBackLiquidityProxy = liquidity_proxy::Pallet<Runtime>;
    type Currency = currencies::Pallet<Runtime>;
    type GetTotalBalance = GetTotalBalance;
    type WeightInfo = assets::weights::SubstrateWeight<Runtime>;
}

impl trading_pair::Config for Runtime {
    type RuntimeEvent = RuntimeEvent;
    type EnsureDEXManager = dex_manager::Pallet<Runtime>;
    type DexInfoProvider = dex_manager::Pallet<Runtime>;
    type WeightInfo = ();
}

impl dex_manager::Config for Runtime {}

pub type TechAccountId = common::TechAccountId<AccountId, TechAssetId, DEXId>;
pub type TechAssetId = common::TechAssetId<PredefinedAssetId>;
pub type AssetId = AssetId32<PredefinedAssetId>;

impl technical::Config for Runtime {
    type RuntimeEvent = RuntimeEvent;
    type TechAssetId = TechAssetId;
    type TechAccountId = TechAccountId;
    type Trigger = ();
    type Condition = ();
    type SwapAction = pool_xyk::PolySwapAction<DEXId, AssetId, AccountId, TechAccountId>;
}

parameter_types! {
    pub GetFee: Fixed = fixed!(0.003);
}

parameter_type_with_key! {
    pub GetTradingPairRestrictedFlag: |trading_pair: common::TradingPair<AssetId>| -> bool {
        let common::TradingPair {
            base_asset_id,
            target_asset_id
        } = trading_pair;
        (base_asset_id, target_asset_id) == (&XSTUSD.into(), &XOR.into())
    };
}

impl pool_xyk::Config for Runtime {
    const MIN_XOR: Balance = balance!(0.0007);
    type RuntimeEvent = RuntimeEvent;
    type PairSwapAction = pool_xyk::PairSwapAction<DEXId, AssetId, AccountId, TechAccountId>;
    type DepositLiquidityAction =
        pool_xyk::DepositLiquidityAction<AssetId, AccountId, TechAccountId>;
    type WithdrawLiquidityAction =
        pool_xyk::WithdrawLiquidityAction<AssetId, AccountId, TechAccountId>;
    type PolySwapAction = pool_xyk::PolySwapAction<DEXId, AssetId, AccountId, TechAccountId>;
    type EnsureDEXManager = dex_manager::Pallet<Runtime>;
    type TradingPairSourceManager = trading_pair::Pallet<Runtime>;
    type DexInfoProvider = dex_manager::Pallet<Runtime>;
    type EnsureTradingPairExists = trading_pair::Pallet<Runtime>;
    type EnabledSourcesManager = trading_pair::Pallet<Runtime>;
    type GetFee = GetFee;
    type OnPoolCreated = (PswapDistribution, Farming);
    type OnPoolReservesChanged = PriceTools;
    type WeightInfo = pool_xyk::weights::SubstrateWeight<Runtime>;
    type XSTMarketInfo = XSTPool;
    type GetTradingPairRestrictedFlag = GetTradingPairRestrictedFlag;
}

parameter_types! {
    pub GetLiquidityProxyTechAccountId: TechAccountId = {
        // TODO(Harrm): why pswap_distribution?
        let tech_account_id = TechAccountId::from_generic_pair(
            pswap_distribution::TECH_ACCOUNT_PREFIX.to_vec(),
            pswap_distribution::TECH_ACCOUNT_MAIN.to_vec(),
        );
        tech_account_id
    };
    pub GetLiquidityProxyAccountId: AccountId = {
        let tech_account_id = GetLiquidityProxyTechAccountId::get();
        let account_id =
            technical::Pallet::<Runtime>::tech_account_id_to_account_id(&tech_account_id)
                .expect("Failed to get ordinary account id for technical account id.");
        account_id
    };
    pub const GetNumSamples: usize = 10;
    pub const BasicDeposit: Balance = balance!(0.01);
    pub const FieldDeposit: Balance = balance!(0.01);
    pub const SubAccountDeposit: Balance = balance!(0.01);
    pub const MaxSubAccounts: u32 = 100;
    pub const MaxAdditionalFields: u32 = 100;
    pub const MaxRegistrars: u32 = 20;
    pub const MaxAdditionalDataLengthXorlessTransfer: u32 = 128;
    pub const MaxAdditionalDataLengthSwapTransferBatch: u32 = 2000;
    pub ReferralsReservesAcc: AccountId = {
        let tech_account_id = TechAccountId::from_generic_pair(
            b"referrals".to_vec(),
            b"main".to_vec(),
        );
        let account_id =
            technical::Pallet::<Runtime>::tech_account_id_to_account_id(&tech_account_id)
                .expect("Failed to get ordinary account id for technical account id.");
        account_id
    };
}

impl liquidity_proxy::Config for Runtime {
    type RuntimeEvent = RuntimeEvent;
    type LiquidityRegistry = dex_api::Pallet<Runtime>;
    type GetNumSamples = GetNumSamples;
    type GetTechnicalAccountId = GetLiquidityProxyAccountId;
    type PrimaryMarketTBC = multicollateral_bonding_curve_pool::Pallet<Runtime>;
    type PrimaryMarketXST = xst::Pallet<Runtime>;
    type SecondaryMarket = pool_xyk::Pallet<Runtime>;
    type WeightInfo = liquidity_proxy::weights::SubstrateWeight<Runtime>;
    type VestedRewardsPallet = VestedRewards;
    type DexInfoProvider = dex_manager::Pallet<Runtime>;
    type LockedLiquiditySourcesManager = trading_pair::Pallet<Runtime>;
    type TradingPairSourceManager = trading_pair::Pallet<Runtime>;
    type GetADARAccountId = GetADARAccountId;
    type ADARCommissionRatioUpdateOrigin = EitherOfDiverse<
        pallet_collective::EnsureProportionMoreThan<AccountId, TechnicalCollective, 1, 2>,
        EnsureRoot<AccountId>,
    >;
    type MaxAdditionalDataLengthXorlessTransfer = MaxAdditionalDataLengthXorlessTransfer;
    type MaxAdditionalDataLengthSwapTransferBatch = MaxAdditionalDataLengthSwapTransferBatch;
}

impl mock_liquidity_source::Config<mock_liquidity_source::Instance1> for Runtime {
    type GetFee = GetFee;
    type EnsureDEXManager = dex_manager::Pallet<Runtime>;
    type EnsureTradingPairExists = trading_pair::Pallet<Runtime>;
    type DexInfoProvider = dex_manager::Pallet<Runtime>;
}

impl mock_liquidity_source::Config<mock_liquidity_source::Instance2> for Runtime {
    type GetFee = GetFee;
    type EnsureDEXManager = dex_manager::Pallet<Runtime>;
    type EnsureTradingPairExists = trading_pair::Pallet<Runtime>;
    type DexInfoProvider = dex_manager::Pallet<Runtime>;
}

impl mock_liquidity_source::Config<mock_liquidity_source::Instance3> for Runtime {
    type GetFee = GetFee;
    type EnsureDEXManager = dex_manager::Pallet<Runtime>;
    type EnsureTradingPairExists = trading_pair::Pallet<Runtime>;
    type DexInfoProvider = dex_manager::Pallet<Runtime>;
}

impl mock_liquidity_source::Config<mock_liquidity_source::Instance4> for Runtime {
    type GetFee = GetFee;
    type EnsureDEXManager = dex_manager::Pallet<Runtime>;
    type EnsureTradingPairExists = trading_pair::Pallet<Runtime>;
    type DexInfoProvider = dex_manager::Pallet<Runtime>;
}

impl dex_api::Config for Runtime {
    type RuntimeEvent = RuntimeEvent;
    type MockLiquiditySource =
        mock_liquidity_source::Pallet<Runtime, mock_liquidity_source::Instance1>;
    type MockLiquiditySource2 =
        mock_liquidity_source::Pallet<Runtime, mock_liquidity_source::Instance2>;
    type MockLiquiditySource3 =
        mock_liquidity_source::Pallet<Runtime, mock_liquidity_source::Instance3>;
    type MockLiquiditySource4 =
        mock_liquidity_source::Pallet<Runtime, mock_liquidity_source::Instance4>;
    type MulticollateralBondingCurvePool = multicollateral_bonding_curve_pool::Pallet<Runtime>;
    type XYKPool = pool_xyk::Pallet<Runtime>;
    type XSTPool = xst::Pallet<Runtime>;
    type DexInfoProvider = dex_manager::Pallet<Runtime>;
    type OrderBook = order_book::Pallet<Runtime>;

    type WeightInfo = dex_api::weights::SubstrateWeight<Runtime>;
}

impl pallet_multisig::Config for Runtime {
    type RuntimeCall = RuntimeCall;
    type RuntimeEvent = RuntimeEvent;
    type Currency = Balances;
    type DepositBase = DepositBase;
    type DepositFactor = DepositFactor;
    type MaxSignatories = MaxSignatories;
    type WeightInfo = ();
}

impl iroha_migration::Config for Runtime {
    type RuntimeEvent = RuntimeEvent;
    type WeightInfo = iroha_migration::weights::SubstrateWeight<Runtime>;
}

impl pallet_identity::Config for Runtime {
    type RuntimeEvent = RuntimeEvent;
    type Currency = Balances;
    type BasicDeposit = BasicDeposit;
    type FieldDeposit = FieldDeposit;
    type SubAccountDeposit = SubAccountDeposit;
    type MaxSubAccounts = MaxSubAccounts;
    type MaxAdditionalFields = MaxAdditionalFields;
    type MaxRegistrars = MaxRegistrars;
    type Slashed = ();
    type ForceOrigin = MoreThanHalfCouncil;
    type RegistrarOrigin = MoreThanHalfCouncil;
    type WeightInfo = ();
}

impl<T: SigningTypes> frame_system::offchain::SignMessage<T> for Runtime {
    type SignatureData = ();

    fn sign_message(&self, _message: &[u8]) -> Self::SignatureData {
        unimplemented!()
    }

    fn sign<TPayload, F>(&self, _f: F) -> Self::SignatureData
    where
        F: Fn(&Account<T>) -> TPayload,
        TPayload: frame_system::offchain::SignedPayload<T>,
    {
        unimplemented!()
    }
}

impl<LocalCall> frame_system::offchain::CreateSignedTransaction<LocalCall> for Runtime
where
    RuntimeCall: From<LocalCall>,
{
    fn create_transaction<C: frame_system::offchain::AppCrypto<Self::Public, Self::Signature>>(
        call: RuntimeCall,
        public: <Signature as sp_runtime::traits::Verify>::Signer,
        account: AccountId,
        index: Index,
    ) -> Option<(
        RuntimeCall,
        <UncheckedExtrinsic as sp_runtime::traits::Extrinsic>::SignaturePayload,
    )> {
        let period = BlockHashCount::get() as u64;
        let current_block = System::block_number()
            .saturated_into::<u64>()
            .saturating_sub(1);
        let extra: SignedExtra = (
            frame_system::CheckSpecVersion::<Runtime>::new(),
            frame_system::CheckTxVersion::<Runtime>::new(),
            frame_system::CheckGenesis::<Runtime>::new(),
            frame_system::CheckEra::<Runtime>::from(generic::Era::mortal(period, current_block)),
            frame_system::CheckNonce::<Runtime>::from(index),
            frame_system::CheckWeight::<Runtime>::new(),
            ChargeTransactionPayment::<Runtime>::new(),
        );
        #[cfg_attr(not(feature = "std"), allow(unused_variables))]
        let raw_payload = SignedPayload::new(call, extra)
            .map_err(|e| {
                frame_support::log::warn!("SignedPayload error: {:?}", e);
            })
            .ok()?;

        let signature = raw_payload.using_encoded(|payload| C::sign(payload, public))?;

        let address = account;
        let (call, extra, _) = raw_payload.deconstruct();
        Some((call, (address, signature, extra)))
    }
}

impl frame_system::offchain::SigningTypes for Runtime {
    type Public = <Signature as sp_runtime::traits::Verify>::Signer;
    type Signature = Signature;
}

impl<C> frame_system::offchain::SendTransactionTypes<C> for Runtime
where
    RuntimeCall: From<C>,
{
    type OverarchingCall = RuntimeCall;
    type Extrinsic = UncheckedExtrinsic;
}

impl referrals::Config for Runtime {
    type ReservesAcc = ReferralsReservesAcc;
    type WeightInfo = referrals::weights::SubstrateWeight<Runtime>;
}

impl rewards::Config for Runtime {
    const BLOCKS_PER_DAY: BlockNumber = 1 * DAYS;
    const UPDATE_FREQUENCY: BlockNumber = 10 * MINUTES;
    const MAX_CHUNK_SIZE: usize = 100;
    const MAX_VESTING_RATIO: Percent = Percent::from_percent(55);
    const TIME_TO_SATURATION: BlockNumber = 5 * 365 * DAYS; // 5 years
    const VAL_BURN_PERCENT: Percent = VAL_BURN_PERCENT;
    type RuntimeEvent = RuntimeEvent;
    type WeightInfo = rewards::weights::SubstrateWeight<Runtime>;
}

pub struct ValBurnedAggregator<T>(sp_std::marker::PhantomData<T>);

impl<T> OnValBurned for ValBurnedAggregator<T>
where
    T: ValBurnedNotifier<Balance>,
{
    fn on_val_burned(amount: Balance) {
        Rewards::on_val_burned(amount);
        T::notify_val_burned(amount);
    }
}

parameter_types! {
    pub const DEXIdValue: DEXId = 0;
}

impl xor_fee::Config for Runtime {
    type RuntimeEvent = RuntimeEvent;
    // Pass native currency.
    type XorCurrency = Balances;
    type XorId = GetXorAssetId;
    type ValId = GetValAssetId;
    type TbcdId = GetTbcdAssetId;
    type ReferrerWeight = ReferrerWeight;
    type XorBurnedWeight = XorBurnedWeight;
    type XorIntoValBurnedWeight = XorIntoValBurnedWeight;
    type BuyBackTBCDPercent = BuyBackTBCDPercent;
    type DEXIdValue = DEXIdValue;
    type LiquidityProxy = LiquidityProxy;
    type OnValBurned = ValBurnedAggregator<Staking>;
    type CustomFees = xor_fee_impls::CustomFees;
    type GetTechnicalAccountId = GetXorFeeAccountId;
    type FullIdentification = pallet_staking::Exposure<AccountId, Balance>;
    type SessionManager = Staking;
    type ReferrerAccountProvider = Referrals;
    type BuyBackHandler = liquidity_proxy::LiquidityProxyBuyBackHandler<Runtime, GetBuyBackDexId>;
    type WeightInfo = xor_fee::weights::SubstrateWeight<Runtime>;
    type WithdrawFee = xor_fee_impls::WithdrawFee;
}

pub struct ConstantFeeMultiplier;

impl MultiplierUpdate for ConstantFeeMultiplier {
    fn min() -> Multiplier {
        Default::default()
    }
    fn max() -> Multiplier {
        Default::default()
    }
    fn target() -> Perquintill {
        Default::default()
    }
    fn variability() -> Multiplier {
        Default::default()
    }
}
impl Convert<Multiplier, Multiplier> for ConstantFeeMultiplier {
    fn convert(previous: Multiplier) -> Multiplier {
        previous
    }
}

parameter_types! {
    pub const OperationalFeeMultiplier: u8 = 5;
}

impl pallet_transaction_payment::Config for Runtime {
    type RuntimeEvent = RuntimeEvent;
    type OnChargeTransaction = XorFee;
    type WeightToFee = XorFee;
    type FeeMultiplierUpdate = ConstantFeeMultiplier;
    type OperationalFeeMultiplier = OperationalFeeMultiplier;
    type LengthToFee = ConstantMultiplier<Balance, ConstU128<0>>;
}

#[cfg(feature = "private-net")]
impl pallet_sudo::Config for Runtime {
    type RuntimeCall = RuntimeCall;
    type RuntimeEvent = RuntimeEvent;
}

impl permissions::Config for Runtime {
    type RuntimeEvent = RuntimeEvent;
}

impl pallet_utility::Config for Runtime {
    type RuntimeEvent = RuntimeEvent;
    type RuntimeCall = RuntimeCall;
    type WeightInfo = ();
    type PalletsOrigin = OriginCaller;
}

parameter_types! {
    pub const DepositBase: u64 = 1;
    pub const DepositFactor: u64 = 1;
    pub const MaxSignatories: u16 = 100;
}

impl bridge_multisig::Config for Runtime {
    type RuntimeCall = RuntimeCall;
    type RuntimeEvent = RuntimeEvent;
    type Currency = Balances;
    type DepositBase = DepositBase;
    type DepositFactor = DepositFactor;
    type MaxSignatories = MaxSignatories;
    type WeightInfo = ();
}

parameter_types! {
    pub const GetEthNetworkId: u32 = 0;
}

pub struct RemoveTemporaryPeerAccountIds;

#[cfg(feature = "private-net")]
impl Get<Vec<(AccountId, H160)>> for RemoveTemporaryPeerAccountIds {
    fn get() -> Vec<(AccountId, H160)> {
        vec![
            // Dev
            (
                AccountId::new(hex!(
                    "aa79aa80b94b1cfba69c4a7d60eeb7b469e6411d1f686cc61de8adc8b1b76a69"
                )),
                H160(hex!("f858c8366f3a2553516a47f3e0503a85ef93bbba")),
            ),
            (
                AccountId::new(hex!(
                    "60dc5adadc262770cbe904e3f65a26a89d46b70447640cd7968b49ddf5a459bc"
                )),
                H160(hex!("ccd7fe44d58640dc79c55b98f8c3474646e5ea2b")),
            ),
            (
                AccountId::new(hex!(
                    "70d61e980602e09ac8b5fb50658ebd345774e73b8248d3b61862ba1a9a035082"
                )),
                H160(hex!("13d26a91f791e884fe6faa7391c4ef401638baa4")),
            ),
            (
                AccountId::new(hex!(
                    "05918034f4a7f7c5d99cd0382aa6574ec2aba148aa3d769e50e0ac7663e36d58"
                )),
                H160(hex!("aa19829ae887212206be8e97ea47d8fed2120d4e")),
            ),
            // Test
            (
                AccountId::new(hex!(
                    "07f5670d08b8f3bd493ff829482a489d94494fd50dd506957e44e9fdc2e98684"
                )),
                H160(hex!("457d710255184dbf63c019ab50f65743c6cb072f")),
            ),
            (
                AccountId::new(hex!(
                    "211bb96e9f746183c05a1d583bccf513f9d8f679d6f36ecbd06609615a55b1cc"
                )),
                H160(hex!("6d04423c97e8ce36d04c9b614926ce0d029d04df")),
            ),
            (
                AccountId::new(hex!(
                    "ef3139b81d14977d5bf6b4a3994872337dfc1d2af2069a058bc26123a3ed1a5c"
                )),
                H160(hex!("e34022904b1ab539729cc7b5bfa5c8a74b165e80")),
            ),
            (
                AccountId::new(hex!(
                    "71124b336fbf3777d743d4390acce6be1cf5e0781e40c51d4cf2e5b5fd8e41e1"
                )),
                H160(hex!("ee74a5b5346915012d103cf1ccee288f25bcbc81")),
            ),
            // Stage
            (
                AccountId::new(hex!(
                    "07f5670d08b8f3bd493ff829482a489d94494fd50dd506957e44e9fdc2e98684"
                )),
                H160(hex!("457d710255184dbf63c019ab50f65743c6cb072f")),
            ),
            (
                AccountId::new(hex!(
                    "211bb96e9f746183c05a1d583bccf513f9d8f679d6f36ecbd06609615a55b1cc"
                )),
                H160(hex!("6d04423c97e8ce36d04c9b614926ce0d029d04df")),
            ),
        ]
    }
}

#[cfg(not(feature = "private-net"))]
impl Get<Vec<(AccountId, H160)>> for RemoveTemporaryPeerAccountIds {
    fn get() -> Vec<(AccountId, H160)> {
        vec![] // the peer is already removed on main-net.
    }
}

#[cfg(not(feature = "private-net"))]
parameter_types! {
    pub const RemovePendingOutgoingRequestsAfter: BlockNumber = 1 * DAYS;
    pub const TrackPendingIncomingRequestsAfter: (BlockNumber, u64) = (1 * DAYS, 12697214);
}

#[cfg(feature = "private-net")]
parameter_types! {
    pub const RemovePendingOutgoingRequestsAfter: BlockNumber = 30 * MINUTES;
    pub const TrackPendingIncomingRequestsAfter: (BlockNumber, u64) = (30 * MINUTES, 0);
}

pub type NetworkId = u32;

impl eth_bridge::Config for Runtime {
    type RuntimeEvent = RuntimeEvent;
    type RuntimeCall = RuntimeCall;
    type PeerId = eth_bridge::offchain::crypto::TestAuthId;
    type NetworkId = NetworkId;
    type GetEthNetworkId = GetEthNetworkId;
    type WeightInfo = eth_bridge::weights::SubstrateWeight<Runtime>;
    type WeightToFee = XorFee;
    type MessageStatusNotifier = BridgeProxy;
    type BridgeAssetLockChecker = BridgeProxy;
}

#[cfg(feature = "private-net")]
impl faucet::Config for Runtime {
    type RuntimeEvent = RuntimeEvent;
    type WeightInfo = faucet::weights::SubstrateWeight<Runtime>;
}

#[cfg(feature = "private-net")]
impl qa_tools::Config for Runtime {
    type RuntimeEvent = RuntimeEvent;
    type AssetInfoProvider = Assets;
    type DexInfoProvider = dex_manager::Pallet<Runtime>;
    type SyntheticInfoProvider = XSTPool;
    type TradingPairSourceManager = trading_pair::Pallet<Runtime>;
    type WeightInfo = qa_tools::weights::SubstrateWeight<Runtime>;
    type Symbol = <Runtime as band::Config>::Symbol;
}

parameter_types! {
    pub GetPswapDistributionTechAccountId: TechAccountId = {
        let tech_account_id = TechAccountId::from_generic_pair(
            pswap_distribution::TECH_ACCOUNT_PREFIX.to_vec(),
            pswap_distribution::TECH_ACCOUNT_MAIN.to_vec(),
        );
        tech_account_id
    };
    pub GetPswapDistributionAccountId: AccountId = {
        let tech_account_id = GetPswapDistributionTechAccountId::get();
        let account_id =
            technical::Pallet::<Runtime>::tech_account_id_to_account_id(&tech_account_id)
                .expect("Failed to get ordinary account id for technical account id.");
        account_id
    };
    pub GetParliamentAccountId: AccountId = hex!("881b87c9f83664b95bd13e2bb40675bfa186287da93becc0b22683334d411e4e").into();
    pub GetXorFeeTechAccountId: TechAccountId = {
        TechAccountId::from_generic_pair(
            xor_fee::TECH_ACCOUNT_PREFIX.to_vec(),
            xor_fee::TECH_ACCOUNT_MAIN.to_vec(),
        )
    };
    pub GetXorFeeAccountId: AccountId = {
        let tech_account_id = GetXorFeeTechAccountId::get();
        technical::Pallet::<Runtime>::tech_account_id_to_account_id(&tech_account_id)
            .expect("Failed to get ordinary account id for technical account id.")
    };
    pub GetXSTPoolPermissionedTechAccountId: TechAccountId = {
        let tech_account_id = TechAccountId::from_generic_pair(
            xst::TECH_ACCOUNT_PREFIX.to_vec(),
            xst::TECH_ACCOUNT_PERMISSIONED.to_vec(),
        );
        tech_account_id
    };
    pub GetXSTPoolPermissionedAccountId: AccountId = {
        let tech_account_id = GetXSTPoolPermissionedTechAccountId::get();
        let account_id =
            technical::Pallet::<Runtime>::tech_account_id_to_account_id(&tech_account_id)
                .expect("Failed to get ordinary account id for technical account id.");
        account_id
    };
    pub GetTrustlessBridgeTechAccountId: TechAccountId = {
        let tech_account_id = TechAccountId::from_generic_pair(
            bridge_types::types::TECH_ACCOUNT_PREFIX.to_vec(),
            bridge_types::types::TECH_ACCOUNT_MAIN.to_vec(),
        );
        tech_account_id
    };
    pub GetTrustlessBridgeAccountId: AccountId = {
        let tech_account_id = GetTrustlessBridgeTechAccountId::get();
        let account_id =
            technical::Pallet::<Runtime>::tech_account_id_to_account_id(&tech_account_id)
                .expect("Failed to get ordinary account id for technical account id.");
        account_id
    };
    pub GetTrustlessBridgeFeesTechAccountId: TechAccountId = {
        let tech_account_id = TechAccountId::from_generic_pair(
            bridge_types::types::TECH_ACCOUNT_PREFIX.to_vec(),
            bridge_types::types::TECH_ACCOUNT_FEES.to_vec(),
        );
        tech_account_id
    };
    pub GetTrustlessBridgeFeesAccountId: AccountId = {
        let tech_account_id = GetTrustlessBridgeFeesTechAccountId::get();
        let account_id =
            technical::Pallet::<Runtime>::tech_account_id_to_account_id(&tech_account_id)
                .expect("Failed to get ordinary account id for technical account id.");
        account_id
    };
    pub GetTreasuryTechAccountId: TechAccountId = {
        let tech_account_id = TechAccountId::from_generic_pair(
            bridge_types::types::TECH_ACCOUNT_TREASURY_PREFIX.to_vec(),
            bridge_types::types::TECH_ACCOUNT_MAIN.to_vec(),
        );
        tech_account_id
    };
    pub GetTreasuryAccountId: AccountId = {
        let tech_account_id = GetTreasuryTechAccountId::get();
        let account_id =
            technical::Pallet::<Runtime>::tech_account_id_to_account_id(&tech_account_id)
                .expect("Failed to get ordinary account id for technical account id.");
        account_id
    };
}

#[cfg(feature = "reduced-pswap-reward-periods")]
parameter_types! {
    pub const GetDefaultSubscriptionFrequency: BlockNumber = 150;
    pub const GetBurnUpdateFrequency: BlockNumber = 150;
}

#[cfg(not(feature = "reduced-pswap-reward-periods"))]
parameter_types! {
    pub const GetDefaultSubscriptionFrequency: BlockNumber = 14400;
    pub const GetBurnUpdateFrequency: BlockNumber = 14400;
}

pub struct RuntimeOnPswapBurnedAggregator;

impl OnPswapBurned for RuntimeOnPswapBurnedAggregator {
    fn on_pswap_burned(distribution: common::PswapRemintInfo) {
        VestedRewards::on_pswap_burned(distribution);
    }
}

impl farming::Config for Runtime {
    const PSWAP_PER_DAY: Balance = FARMING_PSWAP_PER_DAY;
    const REFRESH_FREQUENCY: BlockNumber = FARMING_REFRESH_FREQUENCY;
    const VESTING_COEFF: u32 = FARMING_VESTING_COEFF;
    const VESTING_FREQUENCY: BlockNumber = FARMING_VESTING_FREQUENCY;
    const BLOCKS_PER_DAY: BlockNumber = 1 * DAYS;
    type RuntimeCall = RuntimeCall;
    type SchedulerOriginCaller = OriginCaller;
    type Scheduler = Scheduler;
    type RewardDoublingAssets = FarmingRewardDoublingAssets;
    type TradingPairSourceManager = trading_pair::Pallet<Runtime>;
    type WeightInfo = farming::weights::SubstrateWeight<Runtime>;
    type RuntimeEvent = RuntimeEvent;
}

impl pswap_distribution::Config for Runtime {
    const PSWAP_BURN_PERCENT: Percent = PSWAP_BURN_PERCENT;
    type RuntimeEvent = RuntimeEvent;
    type GetIncentiveAssetId = GetPswapAssetId;
    type GetTBCDAssetId = GetTbcdAssetId;
    type LiquidityProxy = LiquidityProxy;
    type CompatBalance = Balance;
    type GetDefaultSubscriptionFrequency = GetDefaultSubscriptionFrequency;
    type GetBurnUpdateFrequency = GetBurnUpdateFrequency;
    type GetTechnicalAccountId = GetPswapDistributionAccountId;
    type EnsureDEXManager = DEXManager;
    type OnPswapBurnedAggregator = RuntimeOnPswapBurnedAggregator;
    type WeightInfo = pswap_distribution::weights::SubstrateWeight<Runtime>;
    type GetParliamentAccountId = GetParliamentAccountId;
    type PoolXykPallet = PoolXYK;
    type BuyBackHandler = liquidity_proxy::LiquidityProxyBuyBackHandler<Runtime, GetBuyBackDexId>;
    type DexInfoProvider = dex_manager::Pallet<Runtime>;
}

parameter_types! {
    pub GetMbcReservesTechAccountId: TechAccountId = {
        let tech_account_id = TechAccountId::from_generic_pair(
            multicollateral_bonding_curve_pool::TECH_ACCOUNT_PREFIX.to_vec(),
            multicollateral_bonding_curve_pool::TECH_ACCOUNT_RESERVES.to_vec(),
        );
        tech_account_id
    };
    pub GetMbcReservesAccountId: AccountId = {
        let tech_account_id = GetMbcReservesTechAccountId::get();
        let account_id =
            technical::Pallet::<Runtime>::tech_account_id_to_account_id(&tech_account_id)
                .expect("Failed to get ordinary account id for technical account id.");
        account_id
    };
    pub GetMbcPoolRewardsTechAccountId: TechAccountId = {
        let tech_account_id = TechAccountId::from_generic_pair(
            multicollateral_bonding_curve_pool::TECH_ACCOUNT_PREFIX.to_vec(),
            multicollateral_bonding_curve_pool::TECH_ACCOUNT_REWARDS.to_vec(),
        );
        tech_account_id
    };
    pub GetMbcPoolRewardsAccountId: AccountId = {
        let tech_account_id = GetMbcPoolRewardsTechAccountId::get();
        let account_id =
            technical::Pallet::<Runtime>::tech_account_id_to_account_id(&tech_account_id)
                .expect("Failed to get ordinary account id for technical account id.");
        account_id
    };
    pub GetMbcPoolFreeReservesTechAccountId: TechAccountId = {
        let tech_account_id = TechAccountId::from_generic_pair(
            multicollateral_bonding_curve_pool::TECH_ACCOUNT_PREFIX.to_vec(),
            multicollateral_bonding_curve_pool::TECH_ACCOUNT_FREE_RESERVES.to_vec(),
        );
        tech_account_id
    };
    pub GetMbcPoolFreeReservesAccountId: AccountId = {
        let tech_account_id = GetMbcPoolFreeReservesTechAccountId::get();
        let account_id =
            technical::Pallet::<Runtime>::tech_account_id_to_account_id(&tech_account_id)
                .expect("Failed to get ordinary account id for technical account id.");
        account_id
    };
    pub GetMarketMakerRewardsTechAccountId: TechAccountId = {
        let tech_account_id = TechAccountId::from_generic_pair(
            vested_rewards::TECH_ACCOUNT_PREFIX.to_vec(),
            vested_rewards::TECH_ACCOUNT_MARKET_MAKERS.to_vec(),
        );
        tech_account_id
    };
    pub GetMarketMakerRewardsAccountId: AccountId = {
        let tech_account_id = GetMarketMakerRewardsTechAccountId::get();
        let account_id =
            technical::Pallet::<Runtime>::tech_account_id_to_account_id(&tech_account_id)
                .expect("Failed to get ordinary account id for technical account id.");
        account_id
    };
    pub GetFarmingRewardsTechAccountId: TechAccountId = {
        let tech_account_id = TechAccountId::from_generic_pair(
            vested_rewards::TECH_ACCOUNT_PREFIX.to_vec(),
            vested_rewards::TECH_ACCOUNT_FARMING.to_vec(),
        );
        tech_account_id
    };
    pub GetFarmingRewardsAccountId: AccountId = {
        let tech_account_id = GetFarmingRewardsTechAccountId::get();
        let account_id =
            technical::Pallet::<Runtime>::tech_account_id_to_account_id(&tech_account_id)
                .expect("Failed to get ordinary account id for technical account id.");
        account_id
    };
    pub GetTBCBuyBackTBCDPercent: Fixed = fixed!(0.025);
}

impl multicollateral_bonding_curve_pool::Config for Runtime {
    type RuntimeEvent = RuntimeEvent;
    type LiquidityProxy = LiquidityProxy;
    type EnsureDEXManager = DEXManager;
    type EnsureTradingPairExists = TradingPair;
    type PriceToolsPallet = PriceTools;
    type VestedRewardsPallet = VestedRewards;
    type TradingPairSourceManager = trading_pair::Pallet<Runtime>;
    type WeightInfo = multicollateral_bonding_curve_pool::weights::SubstrateWeight<Runtime>;
    type BuyBackHandler = liquidity_proxy::LiquidityProxyBuyBackHandler<Runtime, GetBuyBackDexId>;
    type BuyBackTBCDPercent = GetTBCBuyBackTBCDPercent;
}

parameter_types! {
    pub const GetXstPoolConversionAssetId: AssetId = GetXstAssetId::get();
    pub const GetSyntheticBaseBuySellLimit: Balance = Balance::MAX;
}

impl xst::Config for Runtime {
    type RuntimeEvent = RuntimeEvent;
    type GetSyntheticBaseAssetId = GetXstPoolConversionAssetId;
    type GetXSTPoolPermissionedTechAccountId = GetXSTPoolPermissionedTechAccountId;
    type EnsureDEXManager = DEXManager;
    type PriceToolsPallet = PriceTools;
    type WeightInfo = xst::weights::SubstrateWeight<Runtime>;
    type Oracle = OracleProxy;
    type Symbol = <Runtime as band::Config>::Symbol;
    type TradingPairSourceManager = TradingPair;
    type GetSyntheticBaseBuySellLimit = GetSyntheticBaseBuySellLimit;
}

parameter_types! {
    pub const MaxKeys: u32 = 10_000;
    pub const MaxPeerInHeartbeats: u32 = 10_000;
    pub const MaxPeerDataEncodingSize: u32 = 1_000;
}

impl pallet_im_online::Config for Runtime {
    type AuthorityId = ImOnlineId;
    type RuntimeEvent = RuntimeEvent;
    type ValidatorSet = Historical;
    type NextSessionRotation = Babe;
    type ReportUnresponsiveness = Offences;
    type UnsignedPriority = ImOnlineUnsignedPriority;
    type WeightInfo = ();
    type MaxKeys = MaxKeys;
    type MaxPeerInHeartbeats = MaxPeerInHeartbeats;
    type MaxPeerDataEncodingSize = MaxPeerDataEncodingSize;
}

impl pallet_offences::Config for Runtime {
    type RuntimeEvent = RuntimeEvent;
    type IdentificationTuple = pallet_session::historical::IdentificationTuple<Self>;
    type OnOffenceHandler = Staking;
}

impl vested_rewards::Config for Runtime {
    const BLOCKS_PER_DAY: BlockNumber = 1 * DAYS;
    type RuntimeEvent = RuntimeEvent;
    type GetBondingCurveRewardsAccountId = GetMbcPoolRewardsAccountId;
    type GetFarmingRewardsAccountId = GetFarmingRewardsAccountId;
    type GetMarketMakerRewardsAccountId = GetMarketMakerRewardsAccountId;
    type WeightInfo = vested_rewards::weights::SubstrateWeight<Runtime>;
}

impl price_tools::Config for Runtime {
    type RuntimeEvent = RuntimeEvent;
    type LiquidityProxy = LiquidityProxy;
    type TradingPairSourceManager = trading_pair::Pallet<Runtime>;
    type WeightInfo = price_tools::weights::SubstrateWeight<Runtime>;
}

impl pallet_randomness_collective_flip::Config for Runtime {}

#[cfg(not(feature = "wip"))] // Basic impl for session keys
impl pallet_beefy::Config for Runtime {
    type BeefyId = BeefyId;
    type MaxAuthorities = MaxAuthorities;
    type OnNewValidatorSet = ();
}

#[cfg(feature = "wip")] // Trustless bridges
impl pallet_beefy::Config for Runtime {
    type BeefyId = BeefyId;
    type MaxAuthorities = MaxAuthorities;
    type OnNewValidatorSet = MmrLeaf;
}

#[cfg(feature = "wip")] // Trustless bridges
impl pallet_mmr::Config for Runtime {
    const INDEXING_PREFIX: &'static [u8] = b"mmr";
    type Hashing = Keccak256;
    type Hash = <Keccak256 as sp_runtime::traits::Hash>::Output;
    type OnNewRoot = pallet_beefy_mmr::DepositBeefyDigest<Runtime>;
    type WeightInfo = ();
    type LeafData = pallet_beefy_mmr::Pallet<Runtime>;
}

impl leaf_provider::Config for Runtime {
    type RuntimeEvent = RuntimeEvent;
    type Hashing = Keccak256;
    type Hash = <Keccak256 as sp_runtime::traits::Hash>::Output;
    type Randomness = pallet_babe::RandomnessFromTwoEpochsAgo<Self>;
}

#[cfg(feature = "wip")] // Trustless bridges
parameter_types! {
    /// Version of the produced MMR leaf.
    ///
    /// The version consists of two parts;
    /// - `major` (3 bits)
    /// - `minor` (5 bits)
    ///
    /// `major` should be updated only if decoding the previous MMR Leaf format from the payload
    /// is not possible (i.e. backward incompatible change).
    /// `minor` should be updated if fields are added to the previous MMR Leaf, which given SCALE
    /// encoding does not prevent old leafs from being decoded.
    ///
    /// Hence we expect `major` to be changed really rarely (think never).
    /// See [`MmrLeafVersion`] type documentation for more details.
    pub LeafVersion: MmrLeafVersion = MmrLeafVersion::new(0, 0);
}

#[cfg(feature = "wip")] // Trustless bridges
impl pallet_beefy_mmr::Config for Runtime {
    type LeafVersion = LeafVersion;
    type BeefyAuthorityToMerkleLeaf = pallet_beefy_mmr::BeefyEcdsaToEthereum;
    type LeafExtra =
        LeafExtraData<<Self as leaf_provider::Config>::Hash, <Self as frame_system::Config>::Hash>;
    type BeefyDataProvider = leaf_provider::Pallet<Runtime>;
}

parameter_types! {
    pub const CeresPerDay: Balance = balance!(6.66666666667);
    pub const CeresAssetId: AssetId = AssetId32::from_bytes
        (hex!("008bcfd2387d3fc453333557eecb0efe59fcba128769b2feefdd306e98e66440"));
    pub const MaximumCeresInStakingPool: Balance = balance!(14400);
}

impl ceres_launchpad::Config for Runtime {
    const MILLISECONDS_PER_DAY: Moment = 86_400_000;
    type RuntimeEvent = RuntimeEvent;
    type TradingPairSourceManager = trading_pair::Pallet<Runtime>;
    type WeightInfo = ceres_launchpad::weights::SubstrateWeight<Runtime>;
}

impl ceres_staking::Config for Runtime {
    const BLOCKS_PER_ONE_DAY: BlockNumber = 1 * DAYS;
    type RuntimeEvent = RuntimeEvent;
    type CeresPerDay = CeresPerDay;
    type CeresAssetId = CeresAssetId;
    type MaximumCeresInStakingPool = MaximumCeresInStakingPool;
    type WeightInfo = ceres_staking::weights::SubstrateWeight<Runtime>;
}

impl ceres_liquidity_locker::Config for Runtime {
    const BLOCKS_PER_ONE_DAY: BlockNumber = 1 * DAYS;
    type RuntimeEvent = RuntimeEvent;
    type XYKPool = PoolXYK;
    type DemeterFarmingPlatform = DemeterFarmingPlatform;
    type CeresAssetId = CeresAssetId;
    type WeightInfo = ceres_liquidity_locker::weights::SubstrateWeight<Runtime>;
}

impl ceres_token_locker::Config for Runtime {
    type RuntimeEvent = RuntimeEvent;
    type CeresAssetId = CeresAssetId;
    type WeightInfo = ceres_token_locker::weights::SubstrateWeight<Runtime>;
}

impl ceres_governance_platform::Config for Runtime {
    type StringLimit = StringLimit;
    type OptionsLimit = OptionsLimit;
    type TitleLimit = TitleLimit;
    type DescriptionLimit = DescriptionLimit;
    type RuntimeEvent = RuntimeEvent;
    type WeightInfo = ceres_governance_platform::weights::SubstrateWeight<Runtime>;
}

parameter_types! {
    pub const DemeterAssetId: AssetId = common::DEMETER_ASSET_ID;
}

impl demeter_farming_platform::Config for Runtime {
    type RuntimeEvent = RuntimeEvent;
    type DemeterAssetId = DemeterAssetId;
    const BLOCKS_PER_HOUR_AND_A_HALF: BlockNumber = 3 * HOURS / 2;
    type WeightInfo = demeter_farming_platform::weights::SubstrateWeight<Runtime>;
}

impl oracle_proxy::Config for Runtime {
    type Symbol = Symbol;
    type RuntimeEvent = RuntimeEvent;
    type WeightInfo = oracle_proxy::weights::SubstrateWeight<Runtime>;
    type BandChainOracle = band::Pallet<Runtime>;
}

parameter_types! {
    pub const GetBandRateStalePeriod: Moment = 60*5*1000; // 5 minutes
    pub const GetBandRateStaleBlockPeriod: u32 = 600; // 1 hour in blocks
    pub const BandMaxRelaySymbols: u32 = 100;
}

impl band::Config for Runtime {
    type RuntimeEvent = RuntimeEvent;
    type Symbol = Symbol;
    type WeightInfo = band::weights::SubstrateWeight<Runtime>;
    type OnNewSymbolsRelayedHook = oracle_proxy::Pallet<Runtime>;
    type Time = Timestamp;
    type GetBandRateStalePeriod = GetBandRateStalePeriod;
    type GetBandRateStaleBlockPeriod = GetBandRateStaleBlockPeriod;
    type OnSymbolDisabledHook = xst::Pallet<Runtime>;
    type MaxRelaySymbols = BandMaxRelaySymbols;
}

parameter_types! {
    pub const HermesAssetId: AssetId = common::HERMES_ASSET_ID;
    pub const StringLimit: u32 = 64;
    pub const OptionsLimit: u32 = 5;
    pub const TitleLimit: u32 = 128;
    pub const DescriptionLimit: u32 = 4096;
}

impl hermes_governance_platform::Config for Runtime {
    const MIN_DURATION_OF_POLL: Moment = 14_400_000;
    const MAX_DURATION_OF_POLL: Moment = 604_800_000;
    type StringLimit = StringLimit;
    type OptionsLimit = OptionsLimit;
    type RuntimeEvent = RuntimeEvent;
    type HermesAssetId = HermesAssetId;
    type TitleLimit = TitleLimit;
    type DescriptionLimit = DescriptionLimit;
    type WeightInfo = hermes_governance_platform::weights::SubstrateWeight<Runtime>;
}

#[cfg(feature = "wip")] // kensetsu
parameter_types! {
    pub KensetsuTreasuryTechAccountId: TechAccountId = {
        TechAccountId::from_generic_pair(
            kensetsu::TECH_ACCOUNT_PREFIX.to_vec(),
            kensetsu::TECH_ACCOUNT_TREASURY_MAIN.to_vec(),
        )
    };
    pub KensetsuTreasuryAccountId: AccountId = {
        let tech_account_id = KensetsuTreasuryTechAccountId::get();
        technical::Pallet::<Runtime>::tech_account_id_to_account_id(&tech_account_id)
                .expect("Failed to get ordinary account id for technical account id.")
    };

    pub const KusdAssetId: AssetId = common::KUSD;

    // 1 day = 86_400_000
    // TODO set 86_400_000
    pub const AccrueInterestPeriod: Moment = 30_000;

    // Not as important as some essential transactions (e.g. im_online or similar ones)
    pub KensetsuOffchainWorkerTxPriority: TransactionPriority =
        Perbill::from_percent(10) * TransactionPriority::max_value();
    // 100 blocks, if tx spoils, worker will resend it
    // pub KensetsuOffchainWorkerTxLongevity: TransactionLongevity = 100;
    // TODO set 100 for release
    pub KensetsuOffchainWorkerTxLongevity: TransactionLongevity = 5;
}

#[cfg(feature = "wip")] // kensetsu
impl kensetsu::Config for Runtime {
    type RuntimeEvent = RuntimeEvent;
    type AssetInfoProvider = Assets;
    type TreasuryTechAccount = KensetsuTreasuryTechAccountId;
    type KusdAssetId = KusdAssetId;
    type PriceTools = PriceTools;
    type LiquidityProxy = LiquidityProxy;
    type MaxCdpsPerOwner = ConstU32<100>;
    type MaxRiskManagementTeamSize = ConstU32<100>;
    type AccrueInterestPeriod = AccrueInterestPeriod;
    type UnsignedPriority = KensetsuOffchainWorkerTxPriority;
    type UnsignedLongevity = KensetsuOffchainWorkerTxLongevity;
    type WeightInfo = kensetsu::weights::SubstrateWeight<Runtime>;
}

#[cfg(feature = "ready-to-test")] // Apollo
parameter_types! {
    pub ApolloOffchainWorkerTxPriority: TransactionPriority =
        Perbill::from_percent(10) * TransactionPriority::max_value();
    pub ApolloOffchainWorkerTxLongevity: TransactionLongevity = 5; // set 100 for release
}

#[cfg(feature = "ready-to-test")] // Apollo
impl apollo_platform::Config for Runtime {
    const BLOCKS_PER_FIFTEEN_MINUTES: BlockNumber = 15 * MINUTES;
    type RuntimeEvent = RuntimeEvent;
    type PriceTools = PriceTools;
    type LiquidityProxyPallet = LiquidityProxy;
    type UnsignedPriority = ApolloOffchainWorkerTxPriority;
    type UnsignedLongevity = ApolloOffchainWorkerTxLongevity;
    type WeightInfo = apollo_platform::weights::SubstrateWeight<Runtime>;
}

parameter_types! {
    pub ApolloOffchainWorkerTxPriority: TransactionPriority =
        Perbill::from_percent(10) * TransactionPriority::max_value();
    pub ApolloOffchainWorkerTxLongevity: TransactionLongevity = 5; // set 100 for release
}

impl apollo_platform::Config for Runtime {
    const BLOCKS_PER_FIFTEEN_MINUTES: BlockNumber = 15 * MINUTES;
    type RuntimeEvent = RuntimeEvent;
    type PriceTools = PriceTools;
    type LiquidityProxyPallet = LiquidityProxy;
    type UnsignedPriority = ApolloOffchainWorkerTxPriority;
    type UnsignedLongevity = ApolloOffchainWorkerTxLongevity;
    type WeightInfo = apollo_platform::weights::SubstrateWeight<Runtime>;
}

parameter_types! {
    // small value for test environment in order to check postponing expirations
    pub ExpirationsSchedulerMaxWeight: Weight = Perbill::from_percent(15) * BlockWeights::get().max_block;
    pub AlignmentSchedulerMaxWeight: Weight = Perbill::from_percent(35) * BlockWeights::get().max_block;
}

impl order_book::Config for Runtime {
    const MAX_ORDER_LIFESPAN: Moment = 30 * (DAYS as Moment) * MILLISECS_PER_BLOCK; // 30 days = 2_592_000_000
    const MIN_ORDER_LIFESPAN: Moment = (MINUTES as Moment) * MILLISECS_PER_BLOCK; // 1 minute = 60_000
    const MILLISECS_PER_BLOCK: Moment = MILLISECS_PER_BLOCK;
    const SOFT_MIN_MAX_RATIO: usize = 1000;
    const HARD_MIN_MAX_RATIO: usize = 4000;
    type RuntimeEvent = RuntimeEvent;
    type OrderId = u128;
    type Locker = OrderBook;
    type Unlocker = OrderBook;
    type Scheduler = OrderBook;
    type Delegate = OrderBook;

    // preferably set this and other vec boundaries to an exponent
    // of 2 because amortized (exponential capacity) growth seems
    // to allocate (next_power_of_two) bytes anyway.
    //
    // or initialize it via `with_capacity` instead.
    //
    // this limit is mostly because of requirement to use bounded vectors.
    // a user can create multiple accounts at any time.
    type MaxOpenedLimitOrdersPerUser = ConstU32<1024>;
    type MaxLimitOrdersForPrice = ConstU32<1024>;
    type MaxSidePriceCount = ConstU32<1024>;
    type MaxExpiringOrdersPerBlock = ConstU32<1024>;
    type MaxExpirationWeightPerBlock = ExpirationsSchedulerMaxWeight;
    type MaxAlignmentWeightPerBlock = AlignmentSchedulerMaxWeight;
    type EnsureTradingPairExists = TradingPair;
    type TradingPairSourceManager = TradingPair;
    type AssetInfoProvider = Assets;
    type SyntheticInfoProvider = XSTPool;
    type DexInfoProvider = DEXManager;
    type Time = Timestamp;
    type PermittedCreateOrigin = EitherOfDiverse<
        EnsureSigned<AccountId>,
        EitherOf<
            pallet_collective::EnsureProportionMoreThan<AccountId, TechnicalCollective, 1, 2>,
            EnsureRoot<AccountId>,
        >,
    >;
    type PermittedEditOrigin = EitherOf<
        pallet_collective::EnsureProportionMoreThan<AccountId, TechnicalCollective, 1, 2>,
        EnsureRoot<AccountId>,
    >;
    type WeightInfo = order_book::weights::SubstrateWeight<Runtime>;
}

/// Payload data to be signed when making signed transaction from off-chain workers,
///   inside `create_transaction` function.
pub type SignedPayload = generic::SignedPayload<RuntimeCall, SignedExtra>;

parameter_types! {
    pub const ReferrerWeight: u32 = 10;
    pub const XorBurnedWeight: u32 = 40;
    pub const XorIntoValBurnedWeight: u32 = 50;
    pub const BuyBackTBCDPercent: Percent = Percent::from_percent(10);
}

// Ethereum bridge pallets

#[cfg(feature = "wip")] // EVM bridge
impl dispatch::Config<dispatch::Instance1> for Runtime {
    type RuntimeEvent = RuntimeEvent;
    type OriginOutput =
        bridge_types::types::CallOriginOutput<EVMChainId, H256, AdditionalEVMInboundData>;
    type Origin = RuntimeOrigin;
    type MessageId = bridge_types::types::MessageId;
    type Hashing = Keccak256;
    type Call = RuntimeCall;
    type CallFilter = EVMBridgeCallFilter;
    type WeightInfo = dispatch::weights::SubstrateWeight<Runtime>;
}

#[cfg(feature = "wip")] // EVM bridge
use bridge_types::EVMChainId;

parameter_types! {
    pub const BridgeMaxMessagePayloadSize: u32 = 256;
    pub const BridgeMaxMessagesPerCommit: u32 = 20;
    pub const BridgeMaxTotalGasLimit: u64 = 5_000_000;
    pub const Decimals: u32 = 12;
}

#[cfg(feature = "wip")] // EVM bridge
pub struct FeeConverter;

#[cfg(feature = "wip")] // EVM bridge
impl Convert<U256, Balance> for FeeConverter {
    fn convert(amount: U256) -> Balance {
        common::eth::unwrap_balance(amount, Decimals::get())
            .expect("Should not panic unless runtime is misconfigured")
    }
}

parameter_types! {
    pub const FeeCurrency: AssetId = XOR;
    pub const ThisNetworkId: bridge_types::GenericNetworkId = bridge_types::GenericNetworkId::Sub(bridge_types::SubNetworkId::Mainnet);
}

#[cfg(feature = "wip")] // EVM bridge
impl bridge_inbound_channel::Config for Runtime {
    type RuntimeEvent = RuntimeEvent;
    type Verifier = ethereum_light_client::Pallet<Runtime>;
    type MessageDispatch = Dispatch;
    type Hashing = Keccak256;
    type GasTracker = BridgeProxy;
    type MessageStatusNotifier = BridgeProxy;
    type FeeConverter = FeeConverter;
    type WeightInfo = ();
    type FeeAssetId = FeeCurrency;
    type OutboundChannel = BridgeOutboundChannel;
    type FeeTechAccountId = GetTrustlessBridgeFeesTechAccountId;
    type TreasuryTechAccountId = GetTreasuryTechAccountId;
    type ThisNetworkId = ThisNetworkId;
}

#[cfg(feature = "wip")] // EVM bridge
impl bridge_outbound_channel::Config for Runtime {
    type RuntimeEvent = RuntimeEvent;
    type MaxMessagePayloadSize = BridgeMaxMessagePayloadSize;
    type MaxMessagesPerCommit = BridgeMaxMessagesPerCommit;
    type MaxTotalGasLimit = BridgeMaxTotalGasLimit;
    type FeeCurrency = FeeCurrency;
    type FeeTechAccountId = GetTrustlessBridgeFeesTechAccountId;
    type MessageStatusNotifier = BridgeProxy;
    type AuxiliaryDigestHandler = LeafProvider;
    type ThisNetworkId = ThisNetworkId;
    type WeightInfo = ();
}

#[cfg(feature = "wip")] // EVM bridge
parameter_types! {
    pub const DescendantsUntilFinalized: u8 = 30;
    pub const VerifyPoW: bool = true;
    // Not as important as some essential transactions (e.g. im_online or similar ones)
    pub EthereumLightClientPriority: TransactionPriority = Perbill::from_percent(10) * TransactionPriority::max_value();
    // We don't want to have not relevant imports be stuck in transaction pool
    // for too long
    pub EthereumLightClientLongevity: TransactionLongevity = EPOCH_DURATION_IN_BLOCKS as u64;
}

#[cfg(feature = "wip")] // EVM bridge
impl ethereum_light_client::Config for Runtime {
    type RuntimeEvent = RuntimeEvent;
    type DescendantsUntilFinalized = DescendantsUntilFinalized;
    type VerifyPoW = VerifyPoW;
    type WeightInfo = ();
    type UnsignedPriority = EthereumLightClientPriority;
    type UnsignedLongevity = EthereumLightClientLongevity;
    type ImportSignature = Signature;
    type Submitter = <Signature as Verify>::Signer;
}

#[cfg(feature = "wip")] // EVM bridge
impl eth_app::Config for Runtime {
    type RuntimeEvent = RuntimeEvent;
    type OutboundChannel = BridgeOutboundChannel;
    type CallOrigin = dispatch::EnsureAccount<
        bridge_types::types::CallOriginOutput<EVMChainId, H256, AdditionalEVMInboundData>,
    >;
    type MessageStatusNotifier = BridgeProxy;
    type AssetRegistry = BridgeProxy;
    type BalancePrecisionConverter = impls::BalancePrecisionConverter;
    type AssetIdConverter = sp_runtime::traits::ConvertInto;
    type BridgeAssetLocker = BridgeProxy;
    type WeightInfo = ();
}

#[cfg(feature = "wip")] // EVM bridge
impl erc20_app::Config for Runtime {
    type RuntimeEvent = RuntimeEvent;
    type OutboundChannel = BridgeOutboundChannel;
    type CallOrigin = dispatch::EnsureAccount<
        bridge_types::types::CallOriginOutput<EVMChainId, H256, AdditionalEVMInboundData>,
    >;
    type AppRegistry = BridgeInboundChannel;
    type MessageStatusNotifier = BridgeProxy;
    type AssetRegistry = BridgeProxy;
    type BalancePrecisionConverter = impls::BalancePrecisionConverter;
    type AssetIdConverter = sp_runtime::traits::ConvertInto;
    type BridgeAssetLocker = BridgeProxy;
    type WeightInfo = ();
}

#[cfg(feature = "wip")] // EVM bridge
impl migration_app::Config for Runtime {
    type RuntimeEvent = RuntimeEvent;
    type OutboundChannel = BridgeOutboundChannel;
    type WeightInfo = ();
}

parameter_types! {
    pub const GetReferenceAssetId: AssetId = GetDaiAssetId::get();
    pub const GetReferenceDexId: DEXId = 0;
}

impl bridge_proxy::Config for Runtime {
    type RuntimeEvent = RuntimeEvent;

    #[cfg(feature = "wip")] // EVM bridge
    type ERC20App = ERC20App;
    #[cfg(not(feature = "wip"))] // EVM bridge
    type ERC20App = ();

    #[cfg(feature = "wip")] // EVM bridge
    type EthApp = EthApp;
    #[cfg(not(feature = "wip"))] // EVM bridge
    type EthApp = ();

    type HashiBridge = EthBridge;
    type ParachainApp = ParachainBridgeApp;

    #[cfg(feature = "ready-to-test")] // Generic Susbtrate Bridge
    type LiberlandApp = SubstrateBridgeApp;
    #[cfg(not(feature = "ready-to-test"))] // Generic Susbtrate Bridge
    type LiberlandApp = ();

    type TimepointProvider = GenericTimepointProvider;
    type ReferencePriceProvider =
        liquidity_proxy::ReferencePriceProvider<Runtime, GetReferenceDexId, GetReferenceAssetId>;
    type ManagerOrigin = EitherOfDiverse<
        pallet_collective::EnsureProportionMoreThan<AccountId, TechnicalCollective, 2, 3>,
        EnsureRoot<AccountId>,
    >;
    type WeightInfo = ();
    type AccountIdConverter = sp_runtime::traits::Identity;
}

#[cfg(feature = "wip")] // Trustless substrate bridge
impl beefy_light_client::Config for Runtime {
    type RuntimeEvent = RuntimeEvent;
    type Randomness = pallet_babe::RandomnessFromTwoEpochsAgo<Self>;
}

impl dispatch::Config<dispatch::Instance2> for Runtime {
    type RuntimeEvent = RuntimeEvent;
    type OriginOutput = bridge_types::types::CallOriginOutput<SubNetworkId, H256, ()>;
    type Origin = RuntimeOrigin;
    type MessageId = bridge_types::types::MessageId;
    type Hashing = Keccak256;
    type Call = DispatchableSubstrateBridgeCall;
    type CallFilter = SubstrateBridgeCallFilter;
    type WeightInfo = crate::weights::dispatch::WeightInfo<Runtime>;
}

impl substrate_bridge_channel::inbound::Config for Runtime {
    type RuntimeEvent = RuntimeEvent;
    type Verifier = MultiVerifier;
    type MessageDispatch = SubstrateDispatch;
    type UnsignedPriority = DataSignerPriority;
    type UnsignedLongevity = DataSignerLongevity;
    type MaxMessagePayloadSize = BridgeMaxMessagePayloadSize;
    type MaxMessagesPerCommit = BridgeMaxMessagesPerCommit;
    type ThisNetworkId = ThisNetworkId;
    type WeightInfo = crate::weights::substrate_inbound_channel::WeightInfo<Runtime>;
}

pub struct MultiVerifier;

#[derive(Clone, Debug, PartialEq, codec::Encode, codec::Decode, scale_info::TypeInfo)]
pub enum MultiProof {
    #[cfg(feature = "wip")] // Trustless substrate bridge
    #[codec(index = 0)]
    Beefy(<BeefyLightClient as Verifier>::Proof),
    #[codec(index = 1)]
    Multisig(<MultisigVerifier as Verifier>::Proof),
    /// This proof is only used for benchmarking purposes
    #[cfg(feature = "runtime-benchmarks")]
    #[codec(skip)]
    Empty,
}

impl Verifier for MultiVerifier {
    type Proof = MultiProof;

    fn verify(
        network_id: bridge_types::GenericNetworkId,
        message: H256,
        proof: &Self::Proof,
    ) -> frame_support::pallet_prelude::DispatchResult {
        match proof {
            #[cfg(feature = "wip")] // Trustless substrate bridge
            MultiProof::Beefy(proof) => BeefyLightClient::verify(network_id, message, proof),
            MultiProof::Multisig(proof) => MultisigVerifier::verify(network_id, message, proof),
            #[cfg(feature = "runtime-benchmarks")]
            MultiProof::Empty => Ok(()),
        }
    }

    fn verify_weight(proof: &Self::Proof) -> Weight {
        match proof {
            #[cfg(feature = "wip")] // Trustless substrate bridge
            MultiProof::Beefy(proof) => BeefyLightClient::verify_weight(proof),
            MultiProof::Multisig(proof) => MultisigVerifier::verify_weight(proof),
            #[cfg(feature = "runtime-benchmarks")]
            MultiProof::Empty => Default::default(),
        }
    }

    #[cfg(feature = "runtime-benchmarks")]
    fn valid_proof() -> Option<Self::Proof> {
        Some(MultiProof::Empty)
    }
}

pub struct GenericTimepointProvider;

impl bridge_types::traits::TimepointProvider for GenericTimepointProvider {
    fn get_timepoint() -> bridge_types::GenericTimepoint {
        bridge_types::GenericTimepoint::Sora(System::block_number())
    }
}

impl substrate_bridge_channel::outbound::Config for Runtime {
    type RuntimeEvent = RuntimeEvent;
    type MessageStatusNotifier = BridgeProxy;
    type MaxMessagePayloadSize = BridgeMaxMessagePayloadSize;
    type MaxMessagesPerCommit = BridgeMaxMessagesPerCommit;
    type AuxiliaryDigestHandler = LeafProvider;
    type AssetId = AssetId;
    type Balance = Balance;
    type TimepointProvider = GenericTimepointProvider;
    type ThisNetworkId = ThisNetworkId;
    type WeightInfo = crate::weights::substrate_outbound_channel::WeightInfo<Runtime>;
}

impl parachain_bridge_app::Config for Runtime {
    type RuntimeEvent = RuntimeEvent;
    type OutboundChannel = SubstrateBridgeOutboundChannel;
    type CallOrigin =
        dispatch::EnsureAccount<bridge_types::types::CallOriginOutput<SubNetworkId, H256, ()>>;
    type MessageStatusNotifier = BridgeProxy;
    type AssetRegistry = BridgeProxy;
    type AccountIdConverter = sp_runtime::traits::Identity;
    type AssetIdConverter = sp_runtime::traits::ConvertInto;
    type BalancePrecisionConverter = impls::BalancePrecisionConverter;
    type BridgeAssetLocker = BridgeProxy;
    type WeightInfo = crate::weights::parachain_bridge_app::WeightInfo<Runtime>;
}

#[cfg(feature = "ready-to-test")] // Generic Susbtrate Bridge
impl substrate_bridge_app::Config for Runtime {
    type RuntimeEvent = RuntimeEvent;
    type OutboundChannel = SubstrateBridgeOutboundChannel;
    type CallOrigin =
        dispatch::EnsureAccount<bridge_types::types::CallOriginOutput<SubNetworkId, H256, ()>>;
    type MessageStatusNotifier = BridgeProxy;
    type AssetRegistry = BridgeProxy;
    type AccountIdConverter = impls::LiberlandAccountIdConverter;
    type AssetIdConverter = impls::LiberlandAssetIdConverter;
    type BalancePrecisionConverter = impls::GenericBalancePrecisionConverter;
    type BridgeAssetLocker = BridgeProxy;
    type WeightInfo = crate::weights::substrate_bridge_app::WeightInfo<Runtime>;
}

parameter_types! {
    pub const BridgeMaxPeers: u32 = 50;
    // Not as important as some essential transactions (e.g. im_online or similar ones)
    pub DataSignerPriority: TransactionPriority = Perbill::from_percent(10) * TransactionPriority::max_value();
    // We don't want to have not relevant imports be stuck in transaction pool
    // for too long
    pub DataSignerLongevity: TransactionLongevity = EPOCH_DURATION_IN_BLOCKS as u64;
}

impl bridge_data_signer::Config for Runtime {
    type RuntimeEvent = RuntimeEvent;
    type OutboundChannel = SubstrateBridgeOutboundChannel;
    type CallOrigin =
        dispatch::EnsureAccount<bridge_types::types::CallOriginOutput<SubNetworkId, H256, ()>>;
    type MaxPeers = BridgeMaxPeers;
    type UnsignedPriority = DataSignerPriority;
    type UnsignedLongevity = DataSignerLongevity;
    type WeightInfo = crate::weights::bridge_data_signer::WeightInfo<Runtime>;
}

impl multisig_verifier::Config for Runtime {
    type RuntimeEvent = RuntimeEvent;
    type CallOrigin =
        dispatch::EnsureAccount<bridge_types::types::CallOriginOutput<SubNetworkId, H256, ()>>;
    type OutboundChannel = SubstrateBridgeOutboundChannel;
    type MaxPeers = BridgeMaxPeers;
    type WeightInfo = crate::weights::multisig_verifier::WeightInfo<Runtime>;
    type ThisNetworkId = ThisNetworkId;
}

construct_runtime! {
    pub enum Runtime where
        Block = Block,
        NodeBlock = opaque::Block,
        UncheckedExtrinsic = UncheckedExtrinsic
    {
        System: frame_system::{Pallet, Call, Storage, Config, Event<T>} = 0,

        Babe: pallet_babe::{Pallet, Call, Storage, Config, ValidateUnsigned} = 14,

        Timestamp: pallet_timestamp::{Pallet, Call, Storage, Inherent} = 1,
        // Balances in native currency - XOR.
        Balances: pallet_balances::{Pallet, Storage, Config<T>, Event<T>} = 2,
        RandomnessCollectiveFlip: pallet_randomness_collective_flip::{Pallet, Storage} = 4,
        TransactionPayment: pallet_transaction_payment::{Pallet, Storage, Event<T>} = 5,
        Permissions: permissions::{Pallet, Call, Storage, Config<T>, Event<T>} = 6,
        Referrals: referrals::{Pallet, Call, Storage} = 7,
        Rewards: rewards::{Pallet, Call, Config<T>, Storage, Event<T>} = 8,
        XorFee: xor_fee::{Pallet, Call, Storage, Event<T>} = 9,
        BridgeMultisig: bridge_multisig::{Pallet, Call, Storage, Config<T>, Event<T>} = 10,
        Utility: pallet_utility::{Pallet, Call, Event} = 11,

        // Consensus and staking.
        Authorship: pallet_authorship::{Pallet, Storage} = 16,
        Staking: pallet_staking::{Pallet, Call, Config<T>, Storage, Event<T>} = 17,
        Offences: pallet_offences::{Pallet, Storage, Event} = 37,
        Historical: pallet_session_historical::{Pallet} = 13,
        Session: pallet_session::{Pallet, Call, Storage, Event, Config<T>} = 12,
        Grandpa: pallet_grandpa::{Pallet, Call, Storage, Config, Event} = 15,
        ImOnline: pallet_im_online::{Pallet, Call, Storage, Event<T>, ValidateUnsigned, Config<T>} = 36,

        // Non-native tokens - everything apart of XOR.
        Tokens: tokens::{Pallet, Storage, Config<T>, Event<T>} = 18,
        // Unified interface for XOR and non-native tokens.
        Currencies: currencies::{Pallet} = 19,
        TradingPair: trading_pair::{Pallet, Call, Storage, Config<T>, Event<T>} = 20,
        Assets: assets::{Pallet, Call, Storage, Config<T>, Event<T>} = 21,
        DEXManager: dex_manager::{Pallet, Storage, Config<T>} = 22,
        MulticollateralBondingCurvePool: multicollateral_bonding_curve_pool::{Pallet, Call, Storage, Config<T>, Event<T>} = 23,
        Technical: technical::{Pallet, Call, Config<T>, Event<T>, Storage} = 24,
        PoolXYK: pool_xyk::{Pallet, Call, Storage, Event<T>} = 25,
        LiquidityProxy: liquidity_proxy::{Pallet, Call, Event<T>} = 26,
        Council: pallet_collective::<Instance1>::{Pallet, Call, Storage, Origin<T>, Event<T>, Config<T>} = 27,
        TechnicalCommittee: pallet_collective::<Instance2>::{Pallet, Call, Storage, Origin<T>, Event<T>, Config<T>} = 28,
        Democracy: pallet_democracy::{Pallet, Call, Storage, Config<T>, Event<T>} = 29,
        DEXAPI: dex_api::{Pallet, Call, Storage, Config, Event<T>} = 30,
        EthBridge: eth_bridge::{Pallet, Call, Storage, Config<T>, Event<T>} = 31,
        PswapDistribution: pswap_distribution::{Pallet, Call, Storage, Config<T>, Event<T>} = 32,
        Multisig: pallet_multisig::{Pallet, Call, Storage, Event<T>} = 33,
        Scheduler: pallet_scheduler::{Pallet, Call, Storage, Event<T>} = 34,
        IrohaMigration: iroha_migration::{Pallet, Call, Storage, Config<T>, Event<T>} = 35,
        TechnicalMembership: pallet_membership::<Instance1>::{Pallet, Call, Storage, Event<T>, Config<T>} = 38,
        ElectionsPhragmen: pallet_elections_phragmen::{Pallet, Call, Storage, Event<T>, Config<T>} = 39,
        VestedRewards: vested_rewards::{Pallet, Call, Storage, Event<T>} = 40,
        Identity: pallet_identity::{Pallet, Call, Storage, Event<T>} = 41,
        Farming: farming::{Pallet, Call, Storage, Event<T>} = 42,
        XSTPool: xst::{Pallet, Call, Storage, Config<T>, Event<T>} = 43,
        PriceTools: price_tools::{Pallet, Storage, Event<T>} = 44,
        CeresStaking: ceres_staking::{Pallet, Call, Storage, Event<T>} = 45,
        CeresLiquidityLocker: ceres_liquidity_locker::{Pallet, Call, Storage, Event<T>} = 46,
        CeresTokenLocker: ceres_token_locker::{Pallet, Call, Storage, Event<T>} = 47,
        CeresGovernancePlatform: ceres_governance_platform::{Pallet, Call, Storage, Event<T>} = 48,
        CeresLaunchpad: ceres_launchpad::{Pallet, Call, Storage, Event<T>} = 49,
        DemeterFarmingPlatform: demeter_farming_platform::{Pallet, Call, Storage, Event<T>} = 50,
        // Provides a semi-sorted list of nominators for staking.
        BagsList: pallet_bags_list::{Pallet, Call, Storage, Event<T>} = 51,
        ElectionProviderMultiPhase: pallet_election_provider_multi_phase::{Pallet, Call, Storage, Event<T>, ValidateUnsigned} = 52,
        Band: band::{Pallet, Call, Storage, Event<T>} = 53,
        OracleProxy: oracle_proxy::{Pallet, Call, Storage, Event<T>} = 54,
        HermesGovernancePlatform: hermes_governance_platform::{Pallet, Call, Storage, Event<T>} = 55,
        Preimage: pallet_preimage::{Pallet, Call, Storage, Event<T>} = 56,
        OrderBook: order_book::{Pallet, Call, Storage, Event<T>} = 57,

        #[cfg(feature = "wip")] // kensetsu
        Kensetsu: kensetsu::{Pallet, Call, Storage, Event<T>, ValidateUnsigned} = 58,

        // Leaf provider should be placed before any pallet which is uses it
        LeafProvider: leaf_provider::{Pallet, Storage, Event<T>} = 99,

        // Generic bridges pallets
        BridgeProxy: bridge_proxy::{Pallet, Call, Storage, Event} = 103,

        // Trustless EVM bridge
        #[cfg(feature = "wip")] // EVM bridge
        EthereumLightClient: ethereum_light_client::{Pallet, Call, Storage, Event<T>, Config, ValidateUnsigned} = 93,
        #[cfg(feature = "wip")] // EVM bridge
        BridgeInboundChannel: bridge_inbound_channel::{Pallet, Call, Config, Storage, Event<T>} = 96,
        #[cfg(feature = "wip")] // EVM bridge
        BridgeOutboundChannel: bridge_outbound_channel::{Pallet, Call, Config<T>, Storage, Event<T>} = 97,
        #[cfg(feature = "wip")] // EVM bridge
        Dispatch: dispatch::<Instance1>::{Pallet, Storage, Event<T>, Origin<T>} = 98,
        #[cfg(feature = "wip")] // EVM bridge
        EthApp: eth_app::{Pallet, Call, Storage, Event<T>, Config<T>} = 100,
        #[cfg(feature = "wip")] // EVM bridge
        ERC20App: erc20_app::{Pallet, Call, Storage, Event<T>, Config<T>} = 101,
        #[cfg(feature = "wip")] // EVM bridge
        MigrationApp: migration_app::{Pallet, Call, Storage, Event<T>, Config} = 102,

        // Trustless substrate bridge
        #[cfg(feature = "wip")] // Trustless substrate bridge
        BeefyLightClient: beefy_light_client::{Pallet, Call, Storage, Event<T>, Config} = 104,

        // Federated substrate bridge
        SubstrateBridgeInboundChannel: substrate_bridge_channel::inbound::{Pallet, Call, Storage, Event<T>, ValidateUnsigned} = 106,
        SubstrateBridgeOutboundChannel: substrate_bridge_channel::outbound::{Pallet, Call, Config<T>, Storage, Event<T>} = 107,
        SubstrateDispatch: dispatch::<Instance2>::{Pallet, Storage, Event<T>, Origin<T>} = 108,
        ParachainBridgeApp: parachain_bridge_app::{Pallet, Config<T>, Storage, Event<T>, Call} = 109,
        BridgeDataSigner: bridge_data_signer::{Pallet, Storage, Event<T>, Call, ValidateUnsigned} = 110,
        MultisigVerifier: multisig_verifier::{Pallet, Storage, Event<T>, Call} = 111,

        #[cfg(feature = "ready-to-test")] // Generic Substrate Bridge
        SubstrateBridgeApp: substrate_bridge_app::{Pallet, Storage, Event<T>, Call} = 113,

        // Trustless bridges
        // Beefy pallets should be placed after channels
        #[cfg(feature = "wip")] // Trustless bridges
        Mmr: pallet_mmr::{Pallet, Storage} = 90,
        // In production needed for session keys
        Beefy: pallet_beefy::{Pallet, Config<T>, Storage} = 91,
        #[cfg(feature = "wip")] // Trustless bridges
        MmrLeaf: pallet_beefy_mmr::{Pallet, Storage} = 92,

        // Dev
        #[cfg(feature = "private-net")]
        Sudo: pallet_sudo::{Pallet, Call, Storage, Config<T>, Event<T>} = 3,

        // Available only for test net
        #[cfg(feature = "private-net")]
        Faucet: faucet::{Pallet, Call, Config<T>, Event<T>} = 80,
        #[cfg(feature = "private-net")]
        QaTools: qa_tools::{Pallet, Call, Event<T>} = 112,

<<<<<<< HEAD
=======
        #[cfg(feature = "ready-to-test")] // Apollo
>>>>>>> 05629e94
        ApolloPlatform: apollo_platform::{Pallet, Call, Storage, Event<T>, ValidateUnsigned} = 114,
    }
}

// This is needed, because the compiler automatically places `Serialize` bound
// when `derive` is used, but the method is never actually used
#[cfg(feature = "std")]
impl Serialize for Runtime {
    fn serialize<S>(
        &self,
        _serializer: S,
    ) -> Result<<S as Serializer>::Ok, <S as Serializer>::Error>
    where
        S: Serializer,
    {
        unreachable!("we never serialize runtime; qed")
    }
}

/// The address format for describing accounts.
pub type Address = AccountId;
/// Block header type as expected by this runtime.
pub type Header = generic::Header<BlockNumber, BlakeTwo256>;
/// Block type as expected by this runtime.
pub type Block = generic::Block<Header, UncheckedExtrinsic>;
/// A Block signed with a Justification
pub type SignedBlock = generic::SignedBlock<Block>;
/// BlockId type as expected by this runtime.
pub type BlockId = generic::BlockId<Block>;
/// The SignedExtension to the basic transaction logic.
pub type SignedExtra = (
    frame_system::CheckSpecVersion<Runtime>,
    frame_system::CheckTxVersion<Runtime>,
    frame_system::CheckGenesis<Runtime>,
    frame_system::CheckEra<Runtime>,
    frame_system::CheckNonce<Runtime>,
    frame_system::CheckWeight<Runtime>,
    ChargeTransactionPayment<Runtime>,
);
/// Unchecked extrinsic type as expected by this runtime.
pub type UncheckedExtrinsic =
    generic::UncheckedExtrinsic<Address, RuntimeCall, Signature, SignedExtra>;
/// Extrinsic type that has already been checked.
pub type CheckedExtrinsic = generic::CheckedExtrinsic<AccountId, RuntimeCall, SignedExtra>;
/// Executive: handles dispatch to the various modules.
pub type Executive = frame_executive::Executive<
    Runtime,
    Block,
    frame_system::ChainContext<Runtime>,
    Runtime,
    AllPalletsWithSystem,
    migrations::Migrations,
>;

#[cfg(feature = "wip")] // Trustless bridges
pub type MmrHashing = <Runtime as pallet_mmr::Config>::Hashing;

impl_runtime_apis! {
    impl sp_api::Core<Block> for Runtime {
        fn version() -> RuntimeVersion {
            VERSION
        }

        fn execute_block(block: Block) {
            Executive::execute_block(block)
        }

        fn initialize_block(header: &<Block as BlockT>::Header) {
            Executive::initialize_block(header)
        }
    }

    impl sp_api::Metadata<Block> for Runtime {
        fn metadata() -> OpaqueMetadata {
            OpaqueMetadata::new(Runtime::metadata().into())
        }
    }

    impl sp_block_builder::BlockBuilder<Block> for Runtime {
        fn apply_extrinsic(
            extrinsic: <Block as BlockT>::Extrinsic,
        ) -> ApplyExtrinsicResult {
            Executive::apply_extrinsic(extrinsic)
        }

        fn finalize_block() -> <Block as BlockT>::Header {
            Executive::finalize_block()
        }

        fn inherent_extrinsics(data: sp_inherents::InherentData) -> Vec<<Block as BlockT>::Extrinsic> {
            data.create_extrinsics()
        }

        fn check_inherents(block: Block, data: sp_inherents::InherentData) -> sp_inherents::CheckInherentsResult {
            data.check_extrinsics(&block)
        }

        // fn random_seed() -> <Block as BlockT>::Hash {
        //     RandomnessCollectiveFlip::random_seed()
        // }
    }

    impl sp_transaction_pool::runtime_api::TaggedTransactionQueue<Block> for Runtime {
        fn validate_transaction(
            source: TransactionSource,
            tx: <Block as BlockT>::Extrinsic,
            block_hash: <Block as BlockT>::Hash,
        ) -> TransactionValidity {
            Executive::validate_transaction(source, tx, block_hash)
        }
    }

    impl sp_offchain::OffchainWorkerApi<Block> for Runtime {
        fn offchain_worker(header: &<Block as BlockT>::Header) {
            Executive::offchain_worker(header)
        }
    }

    impl sp_session::SessionKeys<Block> for Runtime {
        fn decode_session_keys(
            encoded: Vec<u8>,
        ) -> Option<Vec<(Vec<u8>, sp_core::crypto::KeyTypeId)>> {
            opaque::SessionKeys::decode_into_raw_public_keys(&encoded)
        }

        fn generate_session_keys(seed: Option<Vec<u8>>) -> Vec<u8> {
            opaque::SessionKeys::generate(seed)
        }
    }

    impl pallet_transaction_payment_rpc_runtime_api::TransactionPaymentApi<
        Block,
        Balance,
    > for Runtime {
        fn query_info(uxt: <Block as BlockT>::Extrinsic, len: u32) -> pallet_transaction_payment_rpc_runtime_api::RuntimeDispatchInfo<Balance> {
            let call = &uxt.function;
            XorFee::query_info(&uxt, call, len)
        }

        fn query_fee_details(uxt: <Block as BlockT>::Extrinsic, len: u32) -> pallet_transaction_payment_rpc_runtime_api::FeeDetails<Balance> {
            let call = &uxt.function;
            XorFee::query_fee_details(&uxt, call, len)
        }

        fn query_weight_to_fee(weight: Weight) -> Balance {
            TransactionPayment::weight_to_fee(weight)
        }

        fn query_length_to_fee(length: u32) -> Balance {
            TransactionPayment::length_to_fee(length)
        }
    }

    impl dex_manager_runtime_api::DEXManagerAPI<Block, DEXId> for Runtime {
        fn list_dex_ids() -> Vec<DEXId> {
            DEXManager::list_dex_ids()
        }
    }

    impl dex_runtime_api::DEXAPI<
        Block,
        AssetId,
        DEXId,
        Balance,
        LiquiditySourceType,
        SwapVariant,
    > for Runtime {
        #[cfg_attr(not(feature = "private-net"), allow(unused))]
        fn quote(
            dex_id: DEXId,
            liquidity_source_type: LiquiditySourceType,
            input_asset_id: AssetId,
            output_asset_id: AssetId,
            desired_input_amount: BalanceWrapper,
            swap_variant: SwapVariant,
        ) -> Option<dex_runtime_api::SwapOutcomeInfo<Balance, AssetId>> {
            #[cfg(feature = "private-net")]
            {
                DEXAPI::quote(
                    &LiquiditySourceId::new(dex_id, liquidity_source_type),
                    &input_asset_id,
                    &output_asset_id,
                    QuoteAmount::with_variant(swap_variant, desired_input_amount.into()),
                    true,
                ).ok().map(|(sa, _)| dex_runtime_api::SwapOutcomeInfo::<Balance, AssetId> { amount: sa.amount, fee: sa.fee})
            }
            #[cfg(not(feature = "private-net"))]
            {
                // Mainnet should not be able to access liquidity source quote directly, to avoid arbitrage exploits.
                None
            }
        }

        fn can_exchange(
            dex_id: DEXId,
            liquidity_source_type: LiquiditySourceType,
            input_asset_id: AssetId,
            output_asset_id: AssetId,
        ) -> bool {
            DEXAPI::can_exchange(
                &LiquiditySourceId::new(dex_id, liquidity_source_type),
                &input_asset_id,
                &output_asset_id,
            )
        }

        fn list_supported_sources() -> Vec<LiquiditySourceType> {
            DEXAPI::get_supported_types()
        }
    }

    impl trading_pair_runtime_api::TradingPairAPI<Block, DEXId, common::TradingPair<AssetId>, AssetId, LiquiditySourceType> for Runtime {
        fn list_enabled_pairs(dex_id: DEXId) -> Vec<common::TradingPair<AssetId>> {
            // TODO: error passing PR fixes this crunch return
            TradingPair::list_trading_pairs(&dex_id).unwrap_or(Vec::new())
        }

        fn is_pair_enabled(dex_id: DEXId, asset_id_a: AssetId, asset_id_b: AssetId) -> bool {
            // TODO: error passing PR fixes this crunch return
            TradingPair::is_trading_pair_enabled(&dex_id, &asset_id_a, &asset_id_b).unwrap_or(false)
                || TradingPair::is_trading_pair_enabled(&dex_id, &asset_id_b, &asset_id_a).unwrap_or(false)
        }

        fn list_enabled_sources_for_pair(
            dex_id: DEXId,
            base_asset_id: AssetId,
            target_asset_id: AssetId,
        ) -> Vec<LiquiditySourceType> {
            // TODO: error passing PR fixes this crunch return
            TradingPair::list_enabled_sources_for_trading_pair(&dex_id, &base_asset_id, &target_asset_id).map(|bts| bts.into_iter().collect::<Vec<_>>()).unwrap_or(Vec::new())
        }

        fn is_source_enabled_for_pair(
            dex_id: DEXId,
            base_asset_id: AssetId,
            target_asset_id: AssetId,
            source_type: LiquiditySourceType,
        ) -> bool {
            // TODO: error passing PR fixes this crunch return
            TradingPair::is_source_enabled_for_trading_pair(&dex_id, &base_asset_id, &target_asset_id, source_type).unwrap_or(false)
        }
    }

    impl assets_runtime_api::AssetsAPI<Block, AccountId, AssetId, Balance, AssetSymbol, AssetName, BalancePrecision, ContentSource, Description> for Runtime {
        fn free_balance(account_id: AccountId, asset_id: AssetId) -> Option<assets_runtime_api::BalanceInfo<Balance>> {
            Assets::free_balance(&asset_id, &account_id).ok().map(|balance|
                assets_runtime_api::BalanceInfo::<Balance> {
                    balance: balance.clone(),
                }
            )
        }

        fn usable_balance(account_id: AccountId, asset_id: AssetId) -> Option<assets_runtime_api::BalanceInfo<Balance>> {
            let usable_balance = if asset_id == <Runtime as currencies::Config>::GetNativeCurrencyId::get() {
                Balances::usable_balance(account_id)
            } else {
                let account_data = Tokens::accounts(account_id, asset_id);
                account_data.free.saturating_sub(account_data.frozen)
            };
            Some(assets_runtime_api::BalanceInfo { balance: usable_balance })
        }

        fn total_balance(account_id: AccountId, asset_id: AssetId) -> Option<assets_runtime_api::BalanceInfo<Balance>> {
            Assets::total_balance(&asset_id, &account_id).ok().map(|balance|
                assets_runtime_api::BalanceInfo::<Balance> {
                    balance: balance.clone(),
                }
            )
        }

        fn total_supply(asset_id: AssetId) -> Option<assets_runtime_api::BalanceInfo<Balance>> {
            Assets::total_issuance(&asset_id).ok().map(|balance|
                assets_runtime_api::BalanceInfo::<Balance> {
                    balance: balance.clone(),
                }
            )
        }

        fn list_asset_ids() -> Vec<AssetId> {
            Assets::list_registered_asset_ids()
        }

        fn list_asset_infos() -> Vec<assets_runtime_api::AssetInfo<AssetId, AssetSymbol, AssetName, u8, ContentSource, Description>> {
            Assets::list_registered_asset_infos().into_iter().map(|(asset_id, symbol, name, precision, is_mintable, content_source, description)|
                assets_runtime_api::AssetInfo::<AssetId, AssetSymbol, AssetName, BalancePrecision, ContentSource, Description> {
                    asset_id,
                    symbol,
                    name,
                    precision,
                    is_mintable,
                    content_source,
                    description
                }
            ).collect()
        }

        fn get_asset_info(asset_id: AssetId) -> Option<assets_runtime_api::AssetInfo<AssetId, AssetSymbol, AssetName, BalancePrecision, ContentSource, Description>> {
            let (symbol, name, precision, is_mintable, content_source, description) = Assets::get_asset_info(&asset_id);
            Some(assets_runtime_api::AssetInfo::<AssetId, AssetSymbol, AssetName, BalancePrecision, ContentSource, Description> {
                asset_id,
                symbol,
                name,
                precision,
                is_mintable,
                content_source,
                description
            })
        }

        fn get_asset_content_src(asset_id: AssetId) -> Option<ContentSource> {
            Assets::get_asset_content_src(&asset_id)
        }
    }

    impl
        eth_bridge_runtime_api::EthBridgeRuntimeApi<
            Block,
            sp_core::H256,
            SignatureParams,
            AccountId,
            AssetKind,
            AssetId,
            sp_core::H160,
            OffchainRequest<Runtime>,
            RequestStatus,
            OutgoingRequestEncoded,
            NetworkId,
            BalancePrecision,
        > for Runtime
    {
        fn get_requests(
            hashes: Vec<sp_core::H256>,
            network_id: Option<NetworkId>,
            redirect_finished_load_requests: bool,
        ) -> Result<
            Vec<(
                OffchainRequest<Runtime>,
                RequestStatus,
            )>,
            DispatchError,
        > {
            EthBridge::get_requests(&hashes, network_id, redirect_finished_load_requests)
        }

        fn get_approved_requests(
            hashes: Vec<sp_core::H256>,
            network_id: Option<NetworkId>
        ) -> Result<
            Vec<(
                OutgoingRequestEncoded,
                Vec<SignatureParams>,
            )>,
            DispatchError,
        > {
            EthBridge::get_approved_requests(&hashes, network_id)
        }

        fn get_approvals(
            hashes: Vec<sp_core::H256>,
            network_id: Option<NetworkId>
        ) -> Result<Vec<Vec<SignatureParams>>, DispatchError> {
            EthBridge::get_approvals(&hashes, network_id)
        }

        fn get_account_requests(account_id: AccountId, status_filter: Option<RequestStatus>) -> Result<Vec<(NetworkId, sp_core::H256)>, DispatchError> {
            EthBridge::get_account_requests(&account_id, status_filter)
        }

        fn get_registered_assets(
            network_id: Option<NetworkId>
        ) -> Result<Vec<(
                AssetKind,
                (AssetId, BalancePrecision),
                Option<(sp_core::H160, BalancePrecision)
        >)>, DispatchError> {
            EthBridge::get_registered_assets(network_id)
        }
    }

    impl iroha_migration_runtime_api::IrohaMigrationAPI<Block> for Runtime {
        fn needs_migration(iroha_address: String) -> bool {
            IrohaMigration::needs_migration(&iroha_address)
        }
    }

    #[cfg(feature = "wip")] // Trustless substrate bridge
    impl beefy_light_client_runtime_api::BeefyLightClientAPI<Block, beefy_light_client::BitField> for Runtime {
        fn get_random_bitfield(network_id: SubNetworkId, prior: beefy_light_client::BitField, num_of_validators: u32) -> beefy_light_client::BitField {
            let len = prior.len() as usize;
            BeefyLightClient::create_random_bit_field(network_id, prior, num_of_validators).unwrap_or(beefy_light_client::BitField::with_capacity(len))
        }
    }

    impl liquidity_proxy_runtime_api::LiquidityProxyAPI<
        Block,
        DEXId,
        AssetId,
        Balance,
        SwapVariant,
        LiquiditySourceType,
        FilterMode,
    > for Runtime {
        fn quote(
            dex_id: DEXId,
            input_asset_id: AssetId,
            output_asset_id: AssetId,
            amount: BalanceWrapper,
            swap_variant: SwapVariant,
            selected_source_types: Vec<LiquiditySourceType>,
            filter_mode: FilterMode,
        ) -> Option<liquidity_proxy_runtime_api::SwapOutcomeInfo<Balance, AssetId>> {
            if LiquidityProxy::is_forbidden_filter(&input_asset_id, &output_asset_id, &selected_source_types, &filter_mode) {
                return None;
            }

            LiquidityProxy::inner_quote(
                dex_id,
                &input_asset_id,
                &output_asset_id,
                QuoteAmount::with_variant(swap_variant, amount.into()),
                LiquiditySourceFilter::with_mode(dex_id, filter_mode, selected_source_types),
                false,
                true,
            ).ok().map(|(quote_info, _, _)| liquidity_proxy_runtime_api::SwapOutcomeInfo::<Balance, AssetId> {
                amount: quote_info.outcome.amount,
                amount_without_impact: quote_info.amount_without_impact.unwrap_or(0),
                fee: quote_info.outcome.fee,
                rewards: quote_info.rewards.into_iter()
                                .map(|(amount, currency, reason)| liquidity_proxy_runtime_api::RewardsInfo::<Balance, AssetId> {
                                    amount,
                                    currency,
                                    reason
                                }).collect(),
                route: quote_info.path
                })
        }

        fn is_path_available(
            dex_id: DEXId,
            input_asset_id: AssetId,
            output_asset_id: AssetId
        ) -> bool {
            LiquidityProxy::is_path_available(
                dex_id, input_asset_id, output_asset_id
            ).unwrap_or(false)
        }

        fn list_enabled_sources_for_path(
            dex_id: DEXId,
            input_asset_id: AssetId,
            output_asset_id: AssetId,
        ) -> Vec<LiquiditySourceType> {
            LiquidityProxy::list_enabled_sources_for_path_with_xyk_forbidden(
                dex_id, input_asset_id, output_asset_id
            ).unwrap_or(Vec::new())
        }
    }

    impl oracle_proxy_runtime_api::OracleProxyAPI<
        Block,
        Symbol,
        ResolveTime
    > for Runtime {
        fn quote(symbol: Symbol) -> Result<Option<oracle_proxy_runtime_api::RateInfo>, DispatchError>  {
            let rate_wrapped = <
                OracleProxy as common::DataFeed<Symbol, common::Rate, ResolveTime>
            >::quote(&symbol);
            match rate_wrapped {
                Ok(rate) => Ok(rate.map(|rate| oracle_proxy_runtime_api::RateInfo{
                    value: rate.value,
                    last_updated: rate.last_updated
                })),
                Err(e) => Err(e)
            }
        }

        fn list_enabled_symbols() -> Result<Vec<(Symbol, ResolveTime)>, DispatchError> {
            <
                OracleProxy as common::DataFeed<Symbol, common::Rate, ResolveTime>
            >::list_enabled_symbols()
        }
    }

    impl pswap_distribution_runtime_api::PswapDistributionAPI<
        Block,
        AccountId,
        Balance,
    > for Runtime {
        fn claimable_amount(
            account_id: AccountId,
        ) -> pswap_distribution_runtime_api::BalanceInfo<Balance> {
            let claimable = PswapDistribution::claimable_amount(&account_id).unwrap_or(0);
            pswap_distribution_runtime_api::BalanceInfo::<Balance> {
                balance: claimable
            }
        }
    }

    impl rewards_runtime_api::RewardsAPI<Block, sp_core::H160, Balance> for Runtime {
        fn claimables(eth_address: sp_core::H160) -> Vec<rewards_runtime_api::BalanceInfo<Balance>> {
            Rewards::claimables(&eth_address).into_iter().map(|balance| rewards_runtime_api::BalanceInfo::<Balance> { balance }).collect()
        }
    }

    impl sp_consensus_babe::BabeApi<Block> for Runtime {
            fn configuration() -> sp_consensus_babe::BabeConfiguration {
                    // The choice of `c` parameter (where `1 - c` represents the
                    // probability of a slot being empty), is done in accordance to the
                    // slot duration and expected target block time, for safely
                    // resisting network delays of maximum two seconds.
                    // <https://research.web3.foundation/en/latest/polkadot/BABE/Babe/#6-practical-results>
                    sp_consensus_babe::BabeConfiguration {
                            slot_duration: Babe::slot_duration(),
                            epoch_length: EpochDuration::get(),
                            c: PRIMARY_PROBABILITY,
                            authorities: Babe::authorities().to_vec(),
                            randomness: Babe::randomness(),
                            allowed_slots: sp_consensus_babe::AllowedSlots::PrimaryAndSecondaryVRFSlots,
                    }
            }

            fn current_epoch() -> sp_consensus_babe::Epoch {
                Babe::current_epoch()
            }

            fn current_epoch_start() -> sp_consensus_babe::Slot {
                Babe::current_epoch_start()
            }

            fn next_epoch() -> sp_consensus_babe::Epoch {
                Babe::next_epoch()
            }

            fn generate_key_ownership_proof(
                    _slot_number: sp_consensus_babe::Slot,
                    authority_id: sp_consensus_babe::AuthorityId,
            ) -> Option<sp_consensus_babe::OpaqueKeyOwnershipProof> {
                    use codec::Encode;
                    Historical::prove((sp_consensus_babe::KEY_TYPE, authority_id))
                            .map(|p| p.encode())
                            .map(sp_consensus_babe::OpaqueKeyOwnershipProof::new)
            }

            fn submit_report_equivocation_unsigned_extrinsic(
                    equivocation_proof: sp_consensus_babe::EquivocationProof<<Block as BlockT>::Header>,
                    key_owner_proof: sp_consensus_babe::OpaqueKeyOwnershipProof,
            ) -> Option<()> {
                    let key_owner_proof = key_owner_proof.decode()?;
                    Babe::submit_unsigned_equivocation_report(
                            equivocation_proof,
                            key_owner_proof,
                    )
            }
    }

    impl frame_system_rpc_runtime_api::AccountNonceApi<Block, AccountId, Index> for Runtime {
        fn account_nonce(account: AccountId) -> Index {
            System::account_nonce(account)
        }
    }

    // For BEEFY gadget
    impl sp_beefy::BeefyApi<Block> for Runtime {
        fn validator_set() -> Option<sp_beefy::ValidatorSet<BeefyId>> {
            #[cfg(not(feature = "wip"))] // Trustless bridges
            return None;

            #[cfg(feature = "wip")] // Trustless bridges
            Beefy::validator_set()
        }
    }

    impl mmr::MmrApi<Block, Hash, BlockNumber> for Runtime {
        fn mmr_root() -> Result<Hash, mmr::Error> {
            #[cfg(not(feature = "wip"))] // Trustless bridges
            return Err(mmr::Error::PalletNotIncluded);

            #[cfg(feature = "wip")] // Trustless bridges
            Ok(Mmr::mmr_root())
        }

        fn mmr_leaf_count() -> Result<mmr::LeafIndex, mmr::Error> {
            #[cfg(not(feature = "wip"))] // Trustless bridges
            return Err(mmr::Error::PalletNotIncluded);

            #[cfg(feature = "wip")] // Trustless bridges
            Ok(Mmr::mmr_leaves())
        }

        fn generate_proof(
            _block_numbers: Vec<BlockNumber>,
            _best_known_block_number: Option<BlockNumber>,
        ) -> Result<(Vec<mmr::EncodableOpaqueLeaf>, mmr::Proof<Hash>), mmr::Error> {
            #[cfg(not(feature = "wip"))] // Trustless bridges
            return Err(mmr::Error::PalletNotIncluded);

            #[cfg(feature = "wip")] // Trustless bridges
            Mmr::generate_proof(_block_numbers, _best_known_block_number).map(
                |(leaves, proof)| {
                    (
                        leaves
                            .into_iter()
                            .map(|leaf| mmr::EncodableOpaqueLeaf::from_leaf(&leaf))
                            .collect(),
                        proof,
                    )
                },
            )
        }

        fn verify_proof(_leaves: Vec<mmr::EncodableOpaqueLeaf>, _proof: mmr::Proof<Hash>)
            -> Result<(), mmr::Error>
        {
            #[cfg(not(feature = "wip"))] // Trustless bridges
            return Err(mmr::Error::PalletNotIncluded);

            #[cfg(feature = "wip")] // Trustless bridges
            {
                pub type MmrLeaf = <<Runtime as pallet_mmr::Config>::LeafData as mmr::LeafDataProvider>::LeafData;
                let leaves = _leaves.into_iter().map(|leaf|
                    leaf.into_opaque_leaf()
                    .try_decode()
                    .ok_or(mmr::Error::Verify)).collect::<Result<Vec<MmrLeaf>, mmr::Error>>()?;
                Mmr::verify_leaves(leaves, _proof)
            }
        }

        fn verify_proof_stateless(
            _root: Hash,
            _leaves: Vec<mmr::EncodableOpaqueLeaf>,
            _proof: mmr::Proof<Hash>
        ) -> Result<(), mmr::Error> {
            #[cfg(not(feature = "wip"))] // Trustless bridges
            return Err(mmr::Error::PalletNotIncluded);

            #[cfg(feature = "wip")] // Trustless bridges
            {
                let nodes = _leaves.into_iter().map(|leaf|mmr::DataOrHash::Data(leaf.into_opaque_leaf())).collect();
                pallet_mmr::verify_leaves_proof::<MmrHashing, _>(_root, nodes, _proof)
            }
        }
    }

    impl fg_primitives::GrandpaApi<Block> for Runtime {
        fn grandpa_authorities() -> GrandpaAuthorityList {
            Grandpa::grandpa_authorities()
        }

        fn current_set_id() -> fg_primitives::SetId {
            Grandpa::current_set_id()
        }

        fn submit_report_equivocation_unsigned_extrinsic(
            equivocation_proof: fg_primitives::EquivocationProof<
                <Block as BlockT>::Hash,
                NumberFor<Block>,
            >,
            key_owner_proof: fg_primitives::OpaqueKeyOwnershipProof,
        ) -> Option<()> {
            let key_owner_proof = key_owner_proof.decode()?;
            Grandpa::submit_unsigned_equivocation_report(
                equivocation_proof,
                key_owner_proof,
            )
        }

        fn generate_key_ownership_proof(
            _set_id: fg_primitives::SetId,
            authority_id: GrandpaId,
        ) -> Option<fg_primitives::OpaqueKeyOwnershipProof> {
            use codec::Encode;
            Historical::prove((fg_primitives::KEY_TYPE, authority_id))
                .map(|p| p.encode())
                .map(fg_primitives::OpaqueKeyOwnershipProof::new)
        }
    }

    impl leaf_provider_runtime_api::LeafProviderAPI<Block> for Runtime {
        fn latest_digest() -> Option<bridge_types::types::AuxiliaryDigest> {
                LeafProvider::latest_digest().map(|logs| bridge_types::types::AuxiliaryDigest{ logs })
        }

    }

    impl bridge_proxy_runtime_api::BridgeProxyAPI<Block, AssetId> for Runtime {
        fn list_apps() -> Vec<bridge_types::types::BridgeAppInfo> {
            BridgeProxy::list_apps()
        }

        fn list_supported_assets(network_id: bridge_types::GenericNetworkId) -> Vec<bridge_types::types::BridgeAssetInfo> {
            BridgeProxy::list_supported_assets(network_id)
        }
    }

    #[cfg(feature = "runtime-benchmarks")]
    impl frame_benchmarking::Benchmark<Block> for Runtime {
        fn benchmark_metadata(extra: bool) -> (
            Vec<frame_benchmarking::BenchmarkList>,
            Vec<frame_support::traits::StorageInfo>,
        ) {
            use frame_benchmarking::{list_benchmark, Benchmarking, BenchmarkList};
            use frame_support::traits::StorageInfoTrait;

            #[cfg(feature = "wip")] // kensetsu
            use kensetsu_benchmarking::Pallet as KensetsuBench;
            use liquidity_proxy_benchmarking::Pallet as LiquidityProxyBench;
            use pool_xyk_benchmarking::Pallet as XYKPoolBench;
            use pswap_distribution_benchmarking::Pallet as PswapDistributionBench;
            use ceres_liquidity_locker_benchmarking::Pallet as CeresLiquidityLockerBench;
            use demeter_farming_platform_benchmarking::Pallet as DemeterFarmingPlatformBench;
            use xst_benchmarking::Pallet as XSTPoolBench;
            use order_book_benchmarking::Pallet as OrderBookBench;

            let mut list = Vec::<BenchmarkList>::new();

            list_benchmark!(list, extra, assets, Assets);
            #[cfg(feature = "private-net")]
            list_benchmark!(list, extra, faucet, Faucet);
            list_benchmark!(list, extra, farming, Farming);
            list_benchmark!(list, extra, iroha_migration, IrohaMigration);
            list_benchmark!(list, extra, dex_api, DEXAPI);
            #[cfg(feature = "wip")] // kensetsu
            list_benchmark!(list, extra, kensetsu, KensetsuBench::<Runtime>);
            list_benchmark!(list, extra, liquidity_proxy, LiquidityProxyBench::<Runtime>);
            list_benchmark!(list, extra, multicollateral_bonding_curve_pool, MulticollateralBondingCurvePool);
            list_benchmark!(list, extra, pswap_distribution, PswapDistributionBench::<Runtime>);
            list_benchmark!(list, extra, rewards, Rewards);
            list_benchmark!(list, extra, trading_pair, TradingPair);
            list_benchmark!(list, extra, pool_xyk, XYKPoolBench::<Runtime>);
            list_benchmark!(list, extra, eth_bridge, EthBridge);
            list_benchmark!(list, extra, vested_rewards, VestedRewards);
            list_benchmark!(list, extra, price_tools, PriceTools);
            list_benchmark!(list, extra, xor_fee, XorFee);
            list_benchmark!(list, extra, referrals, Referrals);
            list_benchmark!(list, extra, ceres_staking, CeresStaking);
            list_benchmark!(list, extra, hermes_governance_platform, HermesGovernancePlatform);
            list_benchmark!(list, extra, ceres_liquidity_locker, CeresLiquidityLockerBench::<Runtime>);
            list_benchmark!(list, extra, ceres_token_locker, CeresTokenLocker);
            list_benchmark!(list, extra, ceres_governance_platform, CeresGovernancePlatform);
            list_benchmark!(list, extra, ceres_launchpad, CeresLaunchpad);
            list_benchmark!(list, extra, demeter_farming_platform, DemeterFarmingPlatformBench::<Runtime>);
            list_benchmark!(list, extra, band, Band);
            list_benchmark!(list, extra, xst, XSTPoolBench::<Runtime>);
            list_benchmark!(list, extra, oracle_proxy, OracleProxy);
<<<<<<< HEAD
=======
            #[cfg(feature = "ready-to-test")] // Apollo
>>>>>>> 05629e94
            list_benchmark!(list, extra, apollo_platform, ApolloPlatform);
            list_benchmark!(list, extra, order_book, OrderBookBench::<Runtime>);

            // Trustless bridge
            #[cfg(feature = "wip")] // EVM bridge
            list_benchmark!(list, extra, ethereum_light_client, EthereumLightClient);
            #[cfg(feature = "wip")] // EVM bridge
            list_benchmark!(list, extra, bridge_inbound_channel, BridgeInboundChannel);
            #[cfg(feature = "wip")] // EVM bridge
            list_benchmark!(list, extra, bridge_outbound_channel, BridgeOutboundChannel);
            #[cfg(feature = "wip")] // EVM bridge
            list_benchmark!(list, extra, eth_app, EthApp);
            #[cfg(feature = "wip")] // EVM bridge
            list_benchmark!(list, extra, erc20_app, ERC20App);
            #[cfg(feature = "wip")] // EVM bridge
            list_benchmark!(list, extra, migration_app, MigrationApp);

            list_benchmark!(list, extra, evm_bridge_proxy, BridgeProxy);
            // Dispatch pallet benchmarks is strictly linked to EVM bridge params
            // TODO: fix
            #[cfg(feature = "wip")] // EVM bridge
            list_benchmark!(list, extra, dispatch, Dispatch);
            list_benchmark!(list, extra, substrate_bridge_channel::inbound, SubstrateBridgeInboundChannel);
            list_benchmark!(list, extra, substrate_bridge_channel::outbound, SubstrateBridgeOutboundChannel);
            list_benchmark!(list, extra, parachain_bridge_app, ParachainBridgeApp);
            #[cfg(feature = "wip")] // Liberland bridge
            list_benchmark!(list, extra, substrate_bridge_app, SubstrateBridgeApp);
            list_benchmark!(list, extra, bridge_data_signer, BridgeDataSigner);
            list_benchmark!(list, extra, multisig_verifier, MultisigVerifier);

            let storage_info = AllPalletsWithSystem::storage_info();

            return (list, storage_info)
        }

        fn dispatch_benchmark(
            config: frame_benchmarking::BenchmarkConfig
        ) -> Result<Vec<frame_benchmarking::BenchmarkBatch>, sp_runtime::RuntimeString> {
            use frame_benchmarking::{Benchmarking, BenchmarkBatch, add_benchmark, TrackedStorageKey};

            #[cfg(feature = "wip")] // kensetsu
            use kensetsu_benchmarking::Pallet as KensetsuBench;
            use liquidity_proxy_benchmarking::Pallet as LiquidityProxyBench;
            use pool_xyk_benchmarking::Pallet as XYKPoolBench;
            use pswap_distribution_benchmarking::Pallet as PswapDistributionBench;
            use ceres_liquidity_locker_benchmarking::Pallet as CeresLiquidityLockerBench;
            use demeter_farming_platform_benchmarking::Pallet as DemeterFarmingPlatformBench;
            use xst_benchmarking::Pallet as XSTPoolBench;
            use order_book_benchmarking::Pallet as OrderBookBench;
            #[cfg(feature = "wip")] // kensetsu
            impl kensetsu_benchmarking::Config for Runtime {}
            impl liquidity_proxy_benchmarking::Config for Runtime {}
            impl pool_xyk_benchmarking::Config for Runtime {}
            impl pswap_distribution_benchmarking::Config for Runtime {}
            impl ceres_liquidity_locker_benchmarking::Config for Runtime {}
            impl xst_benchmarking::Config for Runtime {}
            impl order_book_benchmarking::Config for Runtime {}

            let whitelist: Vec<TrackedStorageKey> = vec![
                // Block Number
                hex_literal::hex!("26aa394eea5630e07c48ae0c9558cef702a5c1b19ab7a04f536c519aca4983ac").to_vec().into(),
                // Total Issuance
                hex_literal::hex!("c2261276cc9d1f8598ea4b6a74b15c2f57c875e4cff74148e4628f264b974c80").to_vec().into(),
                // Execution Phase
                hex_literal::hex!("26aa394eea5630e07c48ae0c9558cef7ff553b5a9862a516939d82b3d3d8661a").to_vec().into(),
                // Event Count
                hex_literal::hex!("26aa394eea5630e07c48ae0c9558cef70a98fdbe9ce6c55837576c60c7af3850").to_vec().into(),
                // System Events
                hex_literal::hex!("26aa394eea5630e07c48ae0c9558cef780d41e5e16056765bc8461851072c9d7").to_vec().into(),
                // Treasury Account
                hex_literal::hex!("26aa394eea5630e07c48ae0c9558cef7b99d880ec681799c0cf30e8886371da95ecffd7b6c0f78751baa9d281e0bfa3a6d6f646c70792f74727372790000000000000000000000000000000000000000").to_vec().into(),
            ];

            let mut batches = Vec::<BenchmarkBatch>::new();
            let params = (&config, &whitelist);

            add_benchmark!(params, batches, assets, Assets);
            #[cfg(feature = "private-net")]
            add_benchmark!(params, batches, faucet, Faucet);
            add_benchmark!(params, batches, farming, Farming);
            add_benchmark!(params, batches, iroha_migration, IrohaMigration);
            add_benchmark!(params, batches, dex_api, DEXAPI);
            #[cfg(feature = "wip")] // kensetsu
            add_benchmark!(params, batches, kensetsu, KensetsuBench::<Runtime>);
            add_benchmark!(params, batches, liquidity_proxy, LiquidityProxyBench::<Runtime>);
            add_benchmark!(params, batches, multicollateral_bonding_curve_pool, MulticollateralBondingCurvePool);
            add_benchmark!(params, batches, pswap_distribution, PswapDistributionBench::<Runtime>);
            add_benchmark!(params, batches, rewards, Rewards);
            add_benchmark!(params, batches, trading_pair, TradingPair);
            add_benchmark!(params, batches, pool_xyk, XYKPoolBench::<Runtime>);
            add_benchmark!(params, batches, eth_bridge, EthBridge);
            add_benchmark!(params, batches, vested_rewards, VestedRewards);
            add_benchmark!(params, batches, price_tools, PriceTools);
            add_benchmark!(params, batches, xor_fee, XorFee);
            add_benchmark!(params, batches, referrals, Referrals);
            add_benchmark!(params, batches, ceres_staking, CeresStaking);
            add_benchmark!(params, batches, ceres_liquidity_locker, CeresLiquidityLockerBench::<Runtime>);
            add_benchmark!(params, batches, ceres_token_locker, CeresTokenLocker);
            add_benchmark!(params, batches, ceres_governance_platform, CeresGovernancePlatform);
            add_benchmark!(params, batches, ceres_launchpad, CeresLaunchpad);
            add_benchmark!(params, batches, demeter_farming_platform, DemeterFarmingPlatformBench::<Runtime>);
            add_benchmark!(params, batches, band, Band);
            add_benchmark!(params, batches, xst, XSTPoolBench::<Runtime>);
            add_benchmark!(params, batches, hermes_governance_platform, HermesGovernancePlatform);
            add_benchmark!(params, batches, oracle_proxy, OracleProxy);
<<<<<<< HEAD
=======
            #[cfg(feature = "ready-to-test")] // Apollo
>>>>>>> 05629e94
            add_benchmark!(params, batches, apollo_platform, ApolloPlatform);
            add_benchmark!(params, batches, order_book, OrderBookBench::<Runtime>);

            // Trustless bridge
            #[cfg(feature = "wip")] // EVM bridge
            add_benchmark!(params, batches, ethereum_light_client, EthereumLightClient);
            #[cfg(feature = "wip")] // EVM bridge
            add_benchmark!(params, batches, bridge_inbound_channel, BridgeInboundChannel);
            #[cfg(feature = "wip")] // EVM bridge
            add_benchmark!(params, batches, bridge_outbound_channel, BridgeOutboundChannel);
            #[cfg(feature = "wip")] // EVM bridge
            add_benchmark!(params, batches, eth_app, EthApp);
            #[cfg(feature = "wip")] // EVM bridge
            add_benchmark!(params, batches, erc20_app, ERC20App);
            #[cfg(feature = "wip")] // EVM bridge
            add_benchmark!(params, batches, migration_app, MigrationApp);

            add_benchmark!(params, batches, evm_bridge_proxy, BridgeProxy);
            // Dispatch pallet benchmarks is strictly linked to EVM bridge params
            // TODO: fix
            #[cfg(feature = "wip")] // EVM bridge
            add_benchmark!(params, batches, dispatch, Dispatch);
            add_benchmark!(params, batches, substrate_bridge_channel::inbound, SubstrateBridgeInboundChannel);
            add_benchmark!(params, batches, substrate_bridge_channel::outbound, SubstrateBridgeOutboundChannel);
            add_benchmark!(params, batches, parachain_bridge_app, ParachainBridgeApp);
            #[cfg(feature = "wip")] // Liberland bridge
            add_benchmark!(params, batches, substrate_bridge_app, SubstrateBridgeApp);
            add_benchmark!(params, batches, bridge_data_signer, BridgeDataSigner);
            add_benchmark!(params, batches, multisig_verifier, MultisigVerifier);

            if batches.is_empty() { return Err("Benchmark not found for this pallet.".into()) }
            Ok(batches)
        }
    }

    impl vested_rewards_runtime_api::VestedRewardsApi<Block, AccountId, AssetId, Balance, CrowdloanTag> for Runtime {
        fn crowdloan_claimable(tag: CrowdloanTag, account_id: AccountId, asset_id: AssetId) -> Option<vested_rewards_runtime_api::BalanceInfo<Balance>> {
            let balance = VestedRewards::get_claimable_crowdloan_reward(&tag, &account_id, &asset_id)?;
            Some(vested_rewards_runtime_api::BalanceInfo::<Balance> {
                balance
            })
        }

        fn crowdloan_lease(tag: CrowdloanTag) -> Option<vested_rewards_runtime_api::CrowdloanLease> {
            let crowdloan_info = vested_rewards::CrowdloanInfos::<Runtime>::get(&tag)?;

            Some(vested_rewards_runtime_api::CrowdloanLease {
                start_block: crowdloan_info.start_block as u128,
                total_days: crowdloan_info.length as u128 / DAYS as u128,
                blocks_per_day: DAYS as u128,
            })
        }
    }

    impl farming_runtime_api::FarmingApi<Block, AssetId> for Runtime {
        fn reward_doubling_assets() -> Vec<AssetId> {
            Farming::reward_doubling_assets()
        }
    }

    #[cfg(feature = "try-runtime")]
    impl frame_try_runtime::TryRuntime<Block> for Runtime {
        fn on_runtime_upgrade(checks: frame_try_runtime::UpgradeCheckSelect) -> (Weight, Weight) {
            log::info!("try-runtime::on_runtime_upgrade");
            let weight = Executive::try_runtime_upgrade(checks).unwrap();
            (weight, BlockWeights::get().max_block)
        }

        fn execute_block(
            block: Block,
            state_root_check: bool,
            signature_check: bool,
            select: frame_try_runtime::TryStateSelect,
        ) -> Weight {
            // NOTE: intentional unwrap: we don't want to propagate the error backwards, and want to
            // have a backtrace here.
            Executive::try_execute_block(block, state_root_check, signature_check, select).unwrap()
        }
    }
}<|MERGE_RESOLUTION|>--- conflicted
+++ resolved
@@ -1994,22 +1994,6 @@
 }
 
 parameter_types! {
-    pub ApolloOffchainWorkerTxPriority: TransactionPriority =
-        Perbill::from_percent(10) * TransactionPriority::max_value();
-    pub ApolloOffchainWorkerTxLongevity: TransactionLongevity = 5; // set 100 for release
-}
-
-impl apollo_platform::Config for Runtime {
-    const BLOCKS_PER_FIFTEEN_MINUTES: BlockNumber = 15 * MINUTES;
-    type RuntimeEvent = RuntimeEvent;
-    type PriceTools = PriceTools;
-    type LiquidityProxyPallet = LiquidityProxy;
-    type UnsignedPriority = ApolloOffchainWorkerTxPriority;
-    type UnsignedLongevity = ApolloOffchainWorkerTxLongevity;
-    type WeightInfo = apollo_platform::weights::SubstrateWeight<Runtime>;
-}
-
-parameter_types! {
     // small value for test environment in order to check postponing expirations
     pub ExpirationsSchedulerMaxWeight: Weight = Perbill::from_percent(15) * BlockWeights::get().max_block;
     pub AlignmentSchedulerMaxWeight: Weight = Perbill::from_percent(35) * BlockWeights::get().max_block;
@@ -2532,10 +2516,7 @@
         #[cfg(feature = "private-net")]
         QaTools: qa_tools::{Pallet, Call, Event<T>} = 112,
 
-<<<<<<< HEAD
-=======
         #[cfg(feature = "ready-to-test")] // Apollo
->>>>>>> 05629e94
         ApolloPlatform: apollo_platform::{Pallet, Call, Storage, Event<T>, ValidateUnsigned} = 114,
     }
 }
@@ -3280,10 +3261,7 @@
             list_benchmark!(list, extra, band, Band);
             list_benchmark!(list, extra, xst, XSTPoolBench::<Runtime>);
             list_benchmark!(list, extra, oracle_proxy, OracleProxy);
-<<<<<<< HEAD
-=======
             #[cfg(feature = "ready-to-test")] // Apollo
->>>>>>> 05629e94
             list_benchmark!(list, extra, apollo_platform, ApolloPlatform);
             list_benchmark!(list, extra, order_book, OrderBookBench::<Runtime>);
 
@@ -3389,10 +3367,7 @@
             add_benchmark!(params, batches, xst, XSTPoolBench::<Runtime>);
             add_benchmark!(params, batches, hermes_governance_platform, HermesGovernancePlatform);
             add_benchmark!(params, batches, oracle_proxy, OracleProxy);
-<<<<<<< HEAD
-=======
             #[cfg(feature = "ready-to-test")] // Apollo
->>>>>>> 05629e94
             add_benchmark!(params, batches, apollo_platform, ApolloPlatform);
             add_benchmark!(params, batches, order_book, OrderBookBench::<Runtime>);
 
