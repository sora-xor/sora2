--- conflicted
+++ resolved
@@ -51,21 +51,11 @@
 use bridge_types::H256;
 use common::prelude::constants::{BIG_FEE, SMALL_FEE};
 use common::prelude::QuoteAmount;
-<<<<<<< HEAD
 use common::{AssetId32, PredefinedAssetId, ETH};
 use constants::currency::deposit;
 use constants::time::*;
 use dispatch::EnsureEthereumAccount;
 use frame_support::weights::ConstantMultiplier;
-=======
-use common::{AssetId32, Description, PredefinedAssetId, ETH};
-use constants::currency::deposit;
-use constants::rewards::*;
-use constants::time::*;
-use dispatch::EnsureEthereumAccount;
-use frame_support::weights::ConstantMultiplier;
-use snowbridge_core::ChannelId;
->>>>>>> 952a6e27
 
 // Make the WASM binary available.
 #[cfg(all(feature = "std", feature = "wasm-build"))]
@@ -587,11 +577,7 @@
     type SessionInterface = Self;
     type NextNewSession = Session;
     type MaxNominatorRewardedPerValidator = MaxNominatorRewardedPerValidator;
-<<<<<<< HEAD
-    type VoterList = pallet_staking::UseNominatorsAndValidatorsMap<Runtime>;
-=======
     type VoterList = BagsList;
->>>>>>> 952a6e27
     type ElectionProvider = ElectionProviderMultiPhase;
     type BenchmarkingConfig = StakingBenchmarkingConfig;
     type MaxUnlockingChunks = ConstU32<32>;
@@ -693,7 +679,6 @@
         EnsureRoot<AccountId>,
         pallet_collective::EnsureProportionAtLeast<AccountId, CouncilCollective, 2, 3>,
     >;
-<<<<<<< HEAD
     type WeightInfo = ();
     type MaxElectingVoters = MaxElectingVoters;
     type MaxElectableTargets = MaxElectableTargets;
@@ -707,21 +692,6 @@
     type Event = Event;
     type ScoreProvider = Staking;
     type WeightInfo = ();
-=======
-    type WeightInfo = ();
-    type MaxElectingVoters = MaxElectingVoters;
-    type MaxElectableTargets = MaxElectableTargets;
-}
-
-parameter_types! {
-    pub const BagThresholds: &'static [u64] = &bags_thresholds::THRESHOLDS;
-}
-
-impl pallet_bags_list::Config for Runtime {
-    type Event = Event;
-    type ScoreProvider = Staking;
-    type WeightInfo = ();
->>>>>>> 952a6e27
     type BagThresholds = BagThresholds;
     type Score = sp_npos_elections::VoteWeight;
 }
@@ -1764,25 +1734,11 @@
     type LeafData = pallet_beefy_mmr::Pallet<Runtime>;
 }
 
-<<<<<<< HEAD
 impl leaf_provider::Config for Runtime {
     type Event = Event;
     type Hashing = Keccak256;
     type Hash = <Keccak256 as sp_runtime::traits::Hash>::Output;
 }
-=======
-// pub struct ParasProvider;
-// impl pallet_beefy_mmr::ParachainHeadsProvider for ParasProvider {
-//     fn parachain_heads() -> Vec<(u32, Vec<u8>)> {
-//         // FIXME:
-//         // Paras::parachains()
-//         //     .into_iter()
-//         //     .filter_map(|id| Paras::para_head(&id).map(|head| (id.into(), head.0)))
-//         //     .collect()
-//         Vec::new()
-//     }
-// }
->>>>>>> 952a6e27
 
 parameter_types! {
     /// Version of the produced MMR leaf.
@@ -1804,13 +1760,8 @@
 impl pallet_beefy_mmr::Config for Runtime {
     type LeafVersion = LeafVersion;
     type BeefyAuthorityToMerkleLeaf = pallet_beefy_mmr::BeefyEcdsaToEthereum;
-<<<<<<< HEAD
     type LeafExtra = H256;
     type BeefyDataProvider = leaf_provider::Pallet<Runtime>;
-=======
-    type LeafExtra = Vec<u8>;
-    type BeefyDataProvider = ();
->>>>>>> 952a6e27
 }
 
 parameter_types! {
@@ -2100,11 +2051,6 @@
         PriceTools: price_tools::{Pallet, Storage, Event<T>} = 44,
         CeresStaking: ceres_staking::{Pallet, Call, Storage, Event<T>} = 45,
         CeresLiquidityLocker: ceres_liquidity_locker::{Pallet, Call, Storage, Event<T>} = 46,
-<<<<<<< HEAD
-        // Provides a semi-sorted list of nominators for staking.
-        BagsList: pallet_bags_list::{Pallet, Call, Storage, Event<T>} = 47,
-        ElectionProviderMultiPhase: pallet_election_provider_multi_phase::{Pallet, Call, Storage, Event<T>, ValidateUnsigned} = 48,
-=======
         CeresTokenLocker: ceres_token_locker::{Pallet, Call, Storage, Event<T>} = 47,
         CeresGovernancePlatform: ceres_governance_platform::{Pallet, Call, Storage, Event<T>} = 48,
         CeresLaunchpad: ceres_launchpad::{Pallet, Call, Storage, Event<T>} = 49,
@@ -2112,7 +2058,6 @@
         // Provides a semi-sorted list of nominators for staking.
         BagsList: pallet_bags_list::{Pallet, Call, Storage, Event<T>} = 51,
         ElectionProviderMultiPhase: pallet_election_provider_multi_phase::{Pallet, Call, Storage, Event<T>, ValidateUnsigned} = 52,
->>>>>>> 952a6e27
 
         // Available only for test net
         Faucet: faucet::{Pallet, Call, Config<T>, Event<T>} = 80,
@@ -2194,11 +2139,6 @@
         PriceTools: price_tools::{Pallet, Storage, Event<T>} = 44,
         CeresStaking: ceres_staking::{Pallet, Call, Storage, Event<T>} = 45,
         CeresLiquidityLocker: ceres_liquidity_locker::{Pallet, Call, Storage, Event<T>} = 46,
-<<<<<<< HEAD
-        // Provides a semi-sorted list of nominators for staking.
-        BagsList: pallet_bags_list::{Pallet, Call, Storage, Event<T>} = 47,
-        ElectionProviderMultiPhase: pallet_election_provider_multi_phase::{Pallet, Call, Storage, Event<T>, ValidateUnsigned} = 48,
-=======
         CeresTokenLocker: ceres_token_locker::{Pallet, Call, Storage, Event<T>} = 47,
         CeresGovernancePlatform: ceres_governance_platform::{Pallet, Call, Storage, Event<T>} = 48,
         CeresLaunchpad: ceres_launchpad::{Pallet, Call, Storage, Event<T>} = 49,
@@ -2206,7 +2146,6 @@
         // Provides a semi-sorted list of nominators for staking.
         BagsList: pallet_bags_list::{Pallet, Call, Storage, Event<T>} = 51,
         ElectionProviderMultiPhase: pallet_election_provider_multi_phase::{Pallet, Call, Storage, Event<T>, ValidateUnsigned} = 52,
->>>>>>> 952a6e27
 
 
         // Trustless ethereum bridge
