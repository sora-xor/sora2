// This file is part of the SORA network and Polkaswap app.

// Copyright (c) 2020, 2021, Polka Biome Ltd. All rights reserved.
// SPDX-License-Identifier: BSD-4-Clause

// Redistribution and use in source and binary forms, with or without modification,
// are permitted provided that the following conditions are met:

// Redistributions of source code must retain the above copyright notice, this list
// of conditions and the following disclaimer.
// Redistributions in binary form must reproduce the above copyright notice, this
// list of conditions and the following disclaimer in the documentation and/or other
// materials provided with the distribution.
//
// All advertising materials mentioning features or use of this software must display
// the following acknowledgement: This product includes software developed by Polka Biome
// Ltd., SORA, and Polkaswap.
//
// Neither the name of the Polka Biome Ltd. nor the names of its contributors may be used
// to endorse or promote products derived from this software without specific prior written permission.

// THIS SOFTWARE IS PROVIDED BY Polka Biome Ltd. AS IS AND ANY EXPRESS OR IMPLIED WARRANTIES,
// INCLUDING, BUT NOT LIMITED TO, THE IMPLIED WARRANTIES OF MERCHANTABILITY AND FITNESS FOR
// A PARTICULAR PURPOSE ARE DISCLAIMED. IN NO EVENT SHALL Polka Biome Ltd. BE LIABLE FOR ANY
// DIRECT, INDIRECT, INCIDENTAL, SPECIAL, EXEMPLARY, OR CONSEQUENTIAL DAMAGES (INCLUDING,
// BUT NOT LIMITED TO, PROCUREMENT OF SUBSTITUTE GOODS OR SERVICES; LOSS OF USE, DATA, OR PROFITS;
// OR BUSINESS INTERRUPTION) HOWEVER CAUSED AND ON ANY THEORY OF LIABILITY, WHETHER IN CONTRACT,
// STRICT LIABILITY, OR TORT (INCLUDING NEGLIGENCE OR OTHERWISE) ARISING IN ANY WAY OUT OF THE
// USE OF THIS SOFTWARE, EVEN IF ADVISED OF THE POSSIBILITY OF SUCH DAMAGE.

#![cfg_attr(not(feature = "std"), no_std)]
// `construct_runtime!` does a lot of recursion and requires us to increase the limit to 256.
#![recursion_limit = "256"]

extern crate alloc;
use alloc::string::String;
#[cfg(feature = "ready-to-test")] // Substrate bridge
use bridge_types::traits::Verifier;

mod bags_thresholds;
/// Constant values used within the runtime.
pub mod constants;
mod extensions;
mod impls;
pub mod migrations;

#[cfg(test)]
pub mod mock;

#[cfg(test)]
pub mod tests;

use crate::impls::PreimageWeightInfo;
#[cfg(feature = "ready-to-test")]
use crate::impls::{
    DispatchableSubstrateBridgeCall, EVMBridgeCallFilter, SubstrateBridgeCallFilter,
};
#[cfg(feature = "ready-to-test")]
use bridge_types::{evm::AdditionalEVMInboundData, types::LeafExtraData, U256};
use common::prelude::constants::{BIG_FEE, SMALL_FEE};
use common::prelude::QuoteAmount;
use common::PredefinedAssetId;
use common::XOR;
use common::{Description, XSTUSD};
use constants::currency::deposit;
use constants::time::*;
#[cfg(feature = "wip")] // order-book
use frame_support::traits::EitherOf;
use frame_support::weights::ConstantMultiplier;

// Make the WASM binary available.
#[cfg(all(feature = "std", feature = "build-wasm-binary"))]
include!(concat!(env!("OUT_DIR"), "/wasm_binary.rs"));

use core::time::Duration;
use currencies::BasicCurrencyAdapter;
use extensions::ChargeTransactionPayment;
use frame_election_provider_support::{generate_solution_type, onchain, SequentialPhragmen};
use frame_support::traits::{ConstU128, ConstU32, Currency, EitherOfDiverse};
use frame_system::offchain::{Account, SigningTypes};
use frame_system::EnsureRoot;
#[cfg(feature = "wip")] // order-book
use frame_system::EnsureSigned;
use hex_literal::hex;
use pallet_grandpa::{
    fg_primitives, AuthorityId as GrandpaId, AuthorityList as GrandpaAuthorityList,
};
use pallet_session::historical as pallet_session_historical;
use pallet_staking::sora::ValBurnedNotifier;
#[cfg(feature = "std")]
use serde::{Serialize, Serializer};
use sp_api::impl_runtime_apis;
pub use sp_beefy::crypto::AuthorityId as BeefyId;
#[cfg(feature = "ready-to-test")]
use sp_beefy::mmr::MmrLeafVersion;
use sp_core::crypto::KeyTypeId;
use sp_core::{Encode, OpaqueMetadata, H160};
use sp_mmr_primitives as mmr;
use sp_runtime::traits::{
    BlakeTwo256, Block as BlockT, Convert, IdentifyAccount, IdentityLookup, NumberFor, OpaqueKeys,
    SaturatedConversion, Verify,
};
#[cfg(feature = "ready-to-test")]
use sp_runtime::transaction_validity::TransactionLongevity;
use sp_runtime::transaction_validity::{
    TransactionPriority, TransactionSource, TransactionValidity,
};
use sp_runtime::{
    create_runtime_str, generic, impl_opaque_keys, ApplyExtrinsicResult, DispatchError,
    FixedPointNumber, MultiSignature, Perbill, Percent, Perquintill,
};
use sp_std::cmp::Ordering;
use sp_std::prelude::*;
use sp_std::vec::Vec;
#[cfg(feature = "std")]
use sp_version::NativeVersion;
use sp_version::RuntimeVersion;
use static_assertions::assert_eq_size;
use traits::parameter_type_with_key;

// A few exports that help ease life for downstream crates.
pub use common::prelude::{
    Balance, BalanceWrapper, PresetWeightInfo, SwapAmount, SwapOutcome, SwapVariant,
};
pub use common::weights::{BlockLength, BlockWeights, TransactionByteFee};
pub use common::{
    balance, fixed, fixed_from_basis_points, AssetInfoProvider, AssetName, AssetSymbol,
    BalancePrecision, BasisPoints, ContentSource, CrowdloanTag, DexInfoProvider, FilterMode, Fixed,
    FromGenericPair, LiquiditySource, LiquiditySourceFilter, LiquiditySourceId,
    LiquiditySourceType, OnPswapBurned, OnValBurned, SyntheticInfoProvider,
    TradingPairSourceManager,
};
use constants::rewards::{PSWAP_BURN_PERCENT, VAL_BURN_PERCENT};
pub use ethereum_light_client::EthereumHeader;
pub use frame_support::dispatch::DispatchClass;
pub use frame_support::traits::schedule::Named as ScheduleNamed;
pub use frame_support::traits::{
    KeyOwnerProofSystem, LockIdentifier, OnUnbalanced, Randomness, U128CurrencyToVote,
};
pub use frame_support::weights::constants::{BlockExecutionWeight, RocksDbWeight};
pub use frame_support::weights::Weight;
pub use frame_support::{construct_runtime, debug, parameter_types, StorageValue};
pub use pallet_balances::Call as BalancesCall;
pub use pallet_im_online::sr25519::AuthorityId as ImOnlineId;
pub use pallet_staking::StakerStatus;
pub use pallet_timestamp::Call as TimestampCall;
pub use pallet_transaction_payment::{Multiplier, MultiplierUpdate};
#[cfg(any(feature = "std", test))]
pub use sp_runtime::BuildStorage;

use eth_bridge::offchain::SignatureParams;
use eth_bridge::requests::{AssetKind, OffchainRequest, OutgoingRequestEncoded, RequestStatus};
use impls::{
    CollectiveWeightInfo, DemocracyWeightInfo, NegativeImbalanceOf, OnUnbalancedDemocracySlash,
};

use frame_support::traits::{Everything, ExistenceRequirement, Get, PrivilegeCmp, WithdrawReasons};
<<<<<<< HEAD
#[cfg(feature = "ready-to-test")]
=======
#[cfg(all(feature = "private-net", feature = "ready-to-test"))] // order-book
pub use qa_tools;
#[cfg(feature = "wip")]
>>>>>>> a3971f24
use sp_runtime::traits::Keccak256;
pub use {
    assets, eth_bridge, frame_system, multicollateral_bonding_curve_pool, order_book, trading_pair,
    xst,
};

/// An index to a block.
pub type BlockNumber = u32;

/// Alias to 512-bit hash when used in the context of a transaction signature on the chain.
pub type Signature = MultiSignature;

/// Some way of identifying an account on the chain. We intentionally make it equivalent
/// to the public key of our transaction signing scheme.
pub type AccountId = <<Signature as Verify>::Signer as IdentifyAccount>::AccountId;

// This assert is needed for `technical` pallet in order to create
// `AccountId` from the hash type.
assert_eq_size!(AccountId, sp_core::H256);

/// The type for looking up accounts. We don't expect more than 4 billion of them, but you
/// never know...
pub type AccountIndex = u32;

/// Index of a transaction in the chain.
pub type Index = u32;

/// A hash of some data used by the chain.
pub type Hash = sp_core::H256;

/// Digest item type.
pub type DigestItem = generic::DigestItem;

/// Identification of DEX.
pub type DEXId = u32;

pub type Moment = u64;

pub type PeriodicSessions = pallet_session::PeriodicSessions<SessionPeriod, SessionOffset>;

pub type CouncilCollective = pallet_collective::Instance1;
pub type TechnicalCollective = pallet_collective::Instance2;

type MoreThanHalfCouncil = EitherOfDiverse<
    EnsureRoot<AccountId>,
    pallet_collective::EnsureProportionMoreThan<AccountId, CouncilCollective, 1, 2>,
>;
type AtLeastHalfCouncil = EitherOfDiverse<
    pallet_collective::EnsureProportionAtLeast<AccountId, CouncilCollective, 1, 2>,
    EnsureRoot<AccountId>,
>;
type AtLeastTwoThirdsCouncil = EitherOfDiverse<
    pallet_collective::EnsureProportionAtLeast<AccountId, CouncilCollective, 2, 3>,
    EnsureRoot<AccountId>,
>;

/// Opaque types. These are used by the CLI to instantiate machinery that don't need to know
/// the specifics of the runtime. They can then be made to be agnostic over specific formats
/// of data like extrinsics, allowing for them to continue syncing the network through upgrades
/// to even the core datastructures.
pub mod opaque {
    use super::*;

    pub use sp_runtime::OpaqueExtrinsic as UncheckedExtrinsic;

    /// Opaque block header type.
    pub type Header = generic::Header<BlockNumber, BlakeTwo256>;
    /// Opaque block type.
    pub type Block = generic::Block<Header, UncheckedExtrinsic>;
    /// Opaque block identifier type.
    pub type BlockId = generic::BlockId<Block>;

    impl_opaque_keys! {
        pub struct SessionKeys {
            pub babe: Babe,
            pub grandpa: Grandpa,
            pub im_online: ImOnline,
            pub beefy: Beefy,
        }
    }
}

/// Types used by oracle related pallets
pub mod oracle_types {
    use common::SymbolName;

    pub type Symbol = SymbolName;

    pub type ResolveTime = u64;
}
pub use oracle_types::*;

/// This runtime version.
pub const VERSION: RuntimeVersion = RuntimeVersion {
    spec_name: create_runtime_str!("sora-substrate"),
    impl_name: create_runtime_str!("sora-substrate"),
    authoring_version: 1,
    spec_version: 58,
    impl_version: 1,
    apis: RUNTIME_API_VERSIONS,
    transaction_version: 58,
    state_version: 0,
};

/// The version infromation used to identify this runtime when compiled natively.
#[cfg(feature = "std")]
pub fn native_version() -> NativeVersion {
    NativeVersion {
        runtime_version: VERSION,
        can_author_with: Default::default(),
    }
}

pub const FARMING_PSWAP_PER_DAY: Balance = balance!(2500000);
pub const FARMING_REFRESH_FREQUENCY: BlockNumber = 2 * HOURS;
// Defined in the article
pub const FARMING_VESTING_COEFF: u32 = 3;
pub const FARMING_VESTING_FREQUENCY: BlockNumber = 6 * HOURS;

parameter_types! {
    pub const BlockHashCount: BlockNumber = 250;
    pub const Version: RuntimeVersion = VERSION;
    pub const DisabledValidatorsThreshold: Perbill = Perbill::from_percent(17);
    pub const EpochDuration: u64 = EPOCH_DURATION_IN_BLOCKS as u64;
    pub const ExpectedBlockTime: Moment = MILLISECS_PER_BLOCK;
    pub const SessionsPerEra: sp_staking::SessionIndex = 6; // 6 hours
    pub const BondingDuration: sp_staking::EraIndex = 28; // 28 eras for unbonding (7 days).
    pub const ReportLongevity: u64 =
        BondingDuration::get() as u64 * SessionsPerEra::get() as u64 * EpochDuration::get();
    pub const SlashDeferDuration: sp_staking::EraIndex = 27; // 27 eras in which slashes can be cancelled (slightly less than 7 days).
    pub const MaxNominatorRewardedPerValidator: u32 = 256;
    pub const ElectionLookahead: BlockNumber = EPOCH_DURATION_IN_BLOCKS / 4;
    pub const MaxIterations: u32 = 10;
    // 0.05%. The higher the value, the more strict solution acceptance becomes.
    pub MinSolutionScoreBump: Perbill = Perbill::from_rational(5u32, 10_000);
    pub const ValRewardCurve: pallet_staking::sora::ValRewardCurve = pallet_staking::sora::ValRewardCurve {
        duration_to_reward_flatline: Duration::from_secs(5 * 365 * 24 * 60 * 60),
        min_val_burned_percentage_reward: Percent::from_percent(35),
        max_val_burned_percentage_reward: Percent::from_percent(90),
    };
    pub const SessionPeriod: BlockNumber = 150;
    pub const SessionOffset: BlockNumber = 0;
    pub const SS58Prefix: u8 = 69;
    /// A limit for off-chain phragmen unsigned solution submission.
    ///
    /// We want to keep it as high as possible, but can't risk having it reject,
    /// so we always subtract the base block execution weight.
    pub OffchainSolutionWeightLimit: Weight = BlockWeights::get()
    .get(DispatchClass::Normal)
    .max_extrinsic
    .expect("Normal extrinsics have weight limit configured by default; qed")
    .saturating_sub(BlockExecutionWeight::get());
    /// A limit for off-chain phragmen unsigned solution length.
    ///
    /// We allow up to 90% of the block's size to be consumed by the solution.
    pub OffchainSolutionLengthLimit: u32 = Perbill::from_rational(90_u32, 100) *
        *BlockLength::get()
        .max
        .get(DispatchClass::Normal);
    pub const DemocracyEnactmentPeriod: BlockNumber = 30 * DAYS;
    pub const DemocracyLaunchPeriod: BlockNumber = 28 * DAYS;
    pub const DemocracyVotingPeriod: BlockNumber = 14 * DAYS;
    pub const DemocracyMinimumDeposit: Balance = balance!(1);
    pub const DemocracyFastTrackVotingPeriod: BlockNumber = 3 * HOURS;
    pub const DemocracyInstantAllowed: bool = true;
    pub const DemocracyCooloffPeriod: BlockNumber = 28 * DAYS;
    pub const DemocracyPreimageByteDeposit: Balance = balance!(0.000002); // 2 * 10^-6, 5 MiB -> 10.48576 XOR
    pub const DemocracyMaxVotes: u32 = 100;
    pub const DemocracyMaxProposals: u32 = 100;
    pub const DemocracyMaxDeposits: u32 = 100;
    pub const DemocracyMaxBlacklisted: u32 = 100;
    pub const CouncilCollectiveMotionDuration: BlockNumber = 5 * DAYS;
    pub const CouncilCollectiveMaxProposals: u32 = 100;
    pub const CouncilCollectiveMaxMembers: u32 = 100;
    pub const TechnicalCollectiveMotionDuration: BlockNumber = 5 * DAYS;
    pub const TechnicalCollectiveMaxProposals: u32 = 100;
    pub const TechnicalCollectiveMaxMembers: u32 = 100;
    pub SchedulerMaxWeight: Weight = Perbill::from_percent(80) * BlockWeights::get().max_block;
    pub const MaxScheduledPerBlock: u32 = 50;
    pub OffencesWeightSoftLimit: Weight = Perbill::from_percent(60) * BlockWeights::get().max_block;
    pub const ImOnlineUnsignedPriority: TransactionPriority = TransactionPriority::max_value();
    pub const SessionDuration: BlockNumber = EPOCH_DURATION_IN_BLOCKS;
    pub const ElectionsCandidacyBond: Balance = balance!(1);
    // 1 storage item created, key size is 32 bytes, value size is 16+16.
    pub const ElectionsVotingBondBase: Balance = balance!(0.000001);
    // additional data per vote is 32 bytes (account id).
    pub const ElectionsVotingBondFactor: Balance = balance!(0.000001);
    pub const ElectionsTermDuration: BlockNumber = 7 * DAYS;
    /// 13 members initially, to be increased to 23 eventually.
    pub const ElectionsDesiredMembers: u32 = 13;
    pub const ElectionsDesiredRunnersUp: u32 = 20;
    pub const ElectionsMaxVoters: u32 = 10000;
    pub const ElectionsMaxCandidates: u32 = 1000;
    pub const ElectionsModuleId: LockIdentifier = *b"phrelect";
    pub FarmingRewardDoublingAssets: Vec<AssetId> = vec![GetPswapAssetId::get(), GetValAssetId::get(), GetDaiAssetId::get(), GetEthAssetId::get(), GetXstAssetId::get(), GetTbcdAssetId::get()];
    pub const MaxAuthorities: u32 = 100_000;
    pub const NoPreimagePostponement: Option<u32> = Some(10);
}

impl frame_system::Config for Runtime {
    type BaseCallFilter = Everything;
    type BlockWeights = BlockWeights;
    /// Maximum size of all encoded transactions (in bytes) that are allowed in one block.
    type BlockLength = BlockLength;
    /// The ubiquitous origin type.
    type RuntimeOrigin = RuntimeOrigin;
    /// The aggregated dispatch type that is available for extrinsics.
    type RuntimeCall = RuntimeCall;
    /// The index type for storing how many extrinsics an account has signed.
    type Index = Index;
    /// The index type for blocks.
    type BlockNumber = BlockNumber;
    /// The type for hashing blocks and tries.
    type Hash = Hash;
    /// The hashing algorithm used.
    type Hashing = BlakeTwo256;
    /// The identifier used to distinguish between accounts.
    type AccountId = AccountId;
    /// The lookup mechanism to get account ID from whatever is passed in dispatchers.
    type Lookup = IdentityLookup<AccountId>;
    /// The header type.
    type Header = generic::Header<BlockNumber, BlakeTwo256>;
    /// The ubiquitous event type.
    type RuntimeEvent = RuntimeEvent;
    /// Maximum number of block number to block hash mappings to keep (oldest pruned first).
    type BlockHashCount = BlockHashCount;
    /// The weight of database operations that the runtime can invoke.
    type DbWeight = RocksDbWeight;
    /// Runtime version.
    type Version = Version;
    type PalletInfo = PalletInfo;
    /// Converts a module to an index of this module in the runtime.
    type AccountData = pallet_balances::AccountData<Balance>;
    type OnNewAccount = ();
    type OnKilledAccount = ();
    type SystemWeightInfo = ();
    type SS58Prefix = SS58Prefix;
    type OnSetCode = ();
    type MaxConsumers = frame_support::traits::ConstU32<65536>;
}

impl pallet_babe::Config for Runtime {
    type EpochDuration = EpochDuration;
    type ExpectedBlockTime = ExpectedBlockTime;
    type EpochChangeTrigger = pallet_babe::ExternalTrigger;
    type DisabledValidators = Session;
    type KeyOwnerProof = <Self::KeyOwnerProofSystem as KeyOwnerProofSystem<(
        KeyTypeId,
        pallet_babe::AuthorityId,
    )>>::Proof;
    type KeyOwnerIdentification = <Self::KeyOwnerProofSystem as KeyOwnerProofSystem<(
        KeyTypeId,
        pallet_babe::AuthorityId,
    )>>::IdentificationTuple;
    type KeyOwnerProofSystem = Historical;
    type HandleEquivocation =
        pallet_babe::EquivocationHandler<Self::KeyOwnerIdentification, Offences, ReportLongevity>;
    type WeightInfo = ();
    type MaxAuthorities = MaxAuthorities;
}

impl pallet_collective::Config<CouncilCollective> for Runtime {
    type RuntimeOrigin = RuntimeOrigin;
    type Proposal = RuntimeCall;
    type RuntimeEvent = RuntimeEvent;
    type MotionDuration = CouncilCollectiveMotionDuration;
    type MaxProposals = CouncilCollectiveMaxProposals;
    type MaxMembers = CouncilCollectiveMaxMembers;
    type DefaultVote = pallet_collective::PrimeDefaultVote;
    type WeightInfo = CollectiveWeightInfo<Self>;
}

impl pallet_collective::Config<TechnicalCollective> for Runtime {
    type RuntimeOrigin = RuntimeOrigin;
    type Proposal = RuntimeCall;
    type RuntimeEvent = RuntimeEvent;
    type MotionDuration = TechnicalCollectiveMotionDuration;
    type MaxProposals = TechnicalCollectiveMaxProposals;
    type MaxMembers = TechnicalCollectiveMaxMembers;
    type DefaultVote = pallet_collective::PrimeDefaultVote;
    type WeightInfo = CollectiveWeightInfo<Self>;
}

impl pallet_democracy::Config for Runtime {
    type RuntimeEvent = RuntimeEvent;
    type Currency = Balances;
    type EnactmentPeriod = DemocracyEnactmentPeriod;
    type LaunchPeriod = DemocracyLaunchPeriod;
    type VotingPeriod = DemocracyVotingPeriod;
    type MinimumDeposit = DemocracyMinimumDeposit;
    /// `external_propose` call condition
    type ExternalOrigin = AtLeastHalfCouncil;
    /// A super-majority can have the next scheduled referendum be a straight majority-carries vote.
    /// `external_propose_majority` call condition
    type ExternalMajorityOrigin = AtLeastHalfCouncil;
    /// `external_propose_default` call condition
    type ExternalDefaultOrigin = AtLeastHalfCouncil;
    /// Two thirds of the technical committee can have an ExternalMajority/ExternalDefault vote
    /// be tabled immediately and with a shorter voting/enactment period.
    type FastTrackOrigin = EitherOfDiverse<
        pallet_collective::EnsureProportionMoreThan<AccountId, TechnicalCollective, 1, 2>,
        EnsureRoot<AccountId>,
    >;
    type InstantOrigin = EitherOfDiverse<
        pallet_collective::EnsureProportionAtLeast<AccountId, TechnicalCollective, 2, 3>,
        EnsureRoot<AccountId>,
    >;
    type InstantAllowed = DemocracyInstantAllowed;
    type FastTrackVotingPeriod = DemocracyFastTrackVotingPeriod;
    /// To cancel a proposal which has been passed, 2/3 of the council must agree to it.
    /// `emergency_cancel` call condition.
    type CancellationOrigin = AtLeastTwoThirdsCouncil;
    type CancelProposalOrigin = AtLeastTwoThirdsCouncil;
    type BlacklistOrigin = EnsureRoot<AccountId>;
    /// `veto_external` - vetoes and blacklists the external proposal hash
    type VetoOrigin = pallet_collective::EnsureMember<AccountId, TechnicalCollective>;
    type CooloffPeriod = DemocracyCooloffPeriod;
    type Slash = OnUnbalancedDemocracySlash<Self>;
    type Scheduler = Scheduler;
    type PalletsOrigin = OriginCaller;
    type MaxVotes = DemocracyMaxVotes;
    type WeightInfo = DemocracyWeightInfo;
    type MaxProposals = DemocracyMaxProposals;
    type VoteLockingPeriod = DemocracyEnactmentPeriod;
    type Preimages = Preimage;
    type MaxDeposits = DemocracyMaxDeposits;
    type MaxBlacklisted = DemocracyMaxBlacklisted;
}

impl pallet_elections_phragmen::Config for Runtime {
    type RuntimeEvent = RuntimeEvent;
    type PalletId = ElectionsModuleId;
    type Currency = Balances;
    type ChangeMembers = Council;
    type InitializeMembers = Council;
    type CurrencyToVote = frame_support::traits::U128CurrencyToVote;
    type CandidacyBond = ElectionsCandidacyBond;
    type VotingBondBase = ElectionsVotingBondBase;
    type VotingBondFactor = ElectionsVotingBondFactor;
    type LoserCandidate = OnUnbalancedDemocracySlash<Self>;
    type KickedMember = OnUnbalancedDemocracySlash<Self>;
    type DesiredMembers = ElectionsDesiredMembers;
    type DesiredRunnersUp = ElectionsDesiredRunnersUp;
    type TermDuration = ElectionsTermDuration;
    type MaxVoters = ElectionsMaxVoters;
    type MaxCandidates = ElectionsMaxCandidates;
    type WeightInfo = ();
}

impl pallet_membership::Config<pallet_membership::Instance1> for Runtime {
    type RuntimeEvent = RuntimeEvent;
    type AddOrigin = MoreThanHalfCouncil;
    type RemoveOrigin = MoreThanHalfCouncil;
    type SwapOrigin = MoreThanHalfCouncil;
    type ResetOrigin = MoreThanHalfCouncil;
    type PrimeOrigin = MoreThanHalfCouncil;
    type MembershipInitialized = TechnicalCommittee;
    type MembershipChanged = TechnicalCommittee;
    type MaxMembers = TechnicalCollectiveMaxMembers;
    type WeightInfo = ();
}

parameter_types! {
    pub const MaxSetIdSessionEntries: u32 = BondingDuration::get() * SessionsPerEra::get();
}

impl pallet_grandpa::Config for Runtime {
    type RuntimeEvent = RuntimeEvent;

    type KeyOwnerProofSystem = Historical;

    type KeyOwnerProof =
        <Self::KeyOwnerProofSystem as KeyOwnerProofSystem<(KeyTypeId, GrandpaId)>>::Proof;

    type KeyOwnerIdentification = <Self::KeyOwnerProofSystem as KeyOwnerProofSystem<(
        KeyTypeId,
        GrandpaId,
    )>>::IdentificationTuple;

    type HandleEquivocation = pallet_grandpa::EquivocationHandler<
        Self::KeyOwnerIdentification,
        Offences,
        ReportLongevity,
    >;
    type WeightInfo = ();
    type MaxAuthorities = MaxAuthorities;
    type MaxSetIdSessionEntries = MaxSetIdSessionEntries;
}

parameter_types! {
    pub const MinimumPeriod: u64 = SLOT_DURATION / 2;
}

impl pallet_timestamp::Config for Runtime {
    /// A timestamp: milliseconds since the unix epoch.
    type Moment = Moment;
    type OnTimestampSet = Babe;
    type MinimumPeriod = MinimumPeriod;
    type WeightInfo = ();
}

impl pallet_session::Config for Runtime {
    type SessionManager = pallet_session::historical::NoteHistoricalRoot<Self, XorFee>;
    type Keys = opaque::SessionKeys;
    type ShouldEndSession = Babe;
    type SessionHandler = <opaque::SessionKeys as OpaqueKeys>::KeyTypeIdProviders;
    type RuntimeEvent = RuntimeEvent;
    type ValidatorId = AccountId;
    type ValidatorIdOf = pallet_staking::StashOf<Self>;
    type NextSessionRotation = Babe;
    type WeightInfo = ();
}

impl pallet_session::historical::Config for Runtime {
    type FullIdentification = pallet_staking::Exposure<AccountId, Balance>;
    type FullIdentificationOf = pallet_staking::ExposureOf<Runtime>;
}

impl pallet_authorship::Config for Runtime {
    type FindAuthor = pallet_session::FindAccountFromAuthorIndex<Self, Babe>;
    type EventHandler = (Staking, ImOnline);
}

/// A reasonable benchmarking config for staking pallet.
pub struct StakingBenchmarkingConfig;
impl pallet_staking::BenchmarkingConfig for StakingBenchmarkingConfig {
    type MaxValidators = ConstU32<1000>;
    type MaxNominators = ConstU32<1000>;
}

parameter_types! {
    pub const OffendingValidatorsThreshold: Perbill = Perbill::from_percent(17);
    pub const MaxNominations: u32 = <NposCompactSolution24 as frame_election_provider_support::NposSolution>::LIMIT as u32;
}

type StakingAdminOrigin = EitherOfDiverse<
    EnsureRoot<AccountId>,
    pallet_collective::EnsureProportionAtLeast<AccountId, CouncilCollective, 3, 4>,
>;

impl pallet_staking::Config for Runtime {
    type Currency = Balances;
    type MultiCurrency = Tokens;
    type CurrencyBalance = Balance;
    type ValTokenId = GetValAssetId;
    type ValRewardCurve = ValRewardCurve;
    type UnixTime = Timestamp;
    type CurrencyToVote = U128CurrencyToVote;
    type RuntimeEvent = RuntimeEvent;
    type Slash = ();
    type SessionsPerEra = SessionsPerEra;
    type BondingDuration = BondingDuration;
    type SlashDeferDuration = SlashDeferDuration;
    type AdminOrigin = StakingAdminOrigin;
    type SessionInterface = Self;
    type NextNewSession = Session;
    type MaxNominatorRewardedPerValidator = MaxNominatorRewardedPerValidator;
    type VoterList = BagsList;
    type ElectionProvider = ElectionProviderMultiPhase;
    type BenchmarkingConfig = StakingBenchmarkingConfig;
    type MaxUnlockingChunks = ConstU32<32>;
    type OffendingValidatorsThreshold = OffendingValidatorsThreshold;
    type MaxNominations = MaxNominations;
    type GenesisElectionProvider = onchain::OnChainExecution<OnChainSeqPhragmen>;
    type OnStakerSlash = ();
    type HistoryDepth = frame_support::traits::ConstU32<84>;
    type TargetList = pallet_staking::UseValidatorsMap<Self>;
    type WeightInfo = ();
}

/// The numbers configured here could always be more than the the maximum limits of staking pallet
/// to ensure election snapshot will not run out of memory. For now, we set them to smaller values
/// since the staking is bounded and the weight pipeline takes hours for this single pallet.
pub struct ElectionBenchmarkConfig;
impl pallet_election_provider_multi_phase::BenchmarkingConfig for ElectionBenchmarkConfig {
    const VOTERS: [u32; 2] = [1000, 2000];
    const TARGETS: [u32; 2] = [500, 1000];
    const ACTIVE_VOTERS: [u32; 2] = [500, 800];
    const DESIRED_TARGETS: [u32; 2] = [200, 400];
    const SNAPSHOT_MAXIMUM_VOTERS: u32 = 1000;
    const MINER_MAXIMUM_VOTERS: u32 = 1000;
    const MAXIMUM_TARGETS: u32 = 300;
}

parameter_types! {
    // phase durations. 1/4 of the last session for each.
    // in testing: 1min or half of the session for each
    pub SignedPhase: u32 = EPOCH_DURATION_IN_BLOCKS / 4;
    pub UnsignedPhase: u32 = EPOCH_DURATION_IN_BLOCKS / 4;

    // signed config
    pub const SignedMaxSubmissions: u32 = 16;
    pub const SignedMaxRefunds: u32 = 16 / 4;
    pub const SignedDepositBase: Balance = deposit(2, 0);
    pub const SignedDepositByte: Balance = deposit(0, 10) / 1024;
    pub SignedRewardBase: Balance =  constants::currency::UNITS / 10;
    pub SolutionImprovementThreshold: Perbill = Perbill::from_rational(5u32, 10_000);
    pub BetterUnsignedThreshold: Perbill = Perbill::from_rational(5u32, 10_000);

    // 1 hour session, 15 minutes unsigned phase, 8 offchain executions.
    pub OffchainRepeat: BlockNumber = UnsignedPhase::get() / 8;

    /// We take the top 12500 nominators as electing voters..
    pub const MaxElectingVoters: u32 = 12_500;
    /// ... and all of the validators as electable targets. Whilst this is the case, we cannot and
    /// shall not increase the size of the validator intentions.
    pub const MaxElectableTargets: u16 = u16::MAX;
    /// Setup election pallet to support maximum winners upto 1200. This will mean Staking Pallet
    /// cannot have active validators higher than this count.
    pub const MaxActiveValidators: u32 = 1200;
    pub NposSolutionPriority: TransactionPriority =
        Perbill::from_percent(90) * TransactionPriority::max_value();
}

generate_solution_type!(
    #[compact]
    pub struct NposCompactSolution24::<
        VoterIndex = u32,
        TargetIndex = u16,
        Accuracy = sp_runtime::PerU16,
        MaxVoters = MaxElectingVoters,
    >(24)
);

/// The accuracy type used for genesis election provider;
pub type OnChainAccuracy = sp_runtime::Perbill;

pub struct OnChainSeqPhragmen;
impl onchain::Config for OnChainSeqPhragmen {
    type System = Runtime;
    type Solver = SequentialPhragmen<AccountId, OnChainAccuracy>;
    type DataProvider = Staking;
    type WeightInfo = ();
    type MaxWinners = MaxActiveValidators;
    type VotersBound = MaxElectingVoters;
    type TargetsBound = MaxElectableTargets;
}

impl pallet_election_provider_multi_phase::MinerConfig for Runtime {
    type AccountId = AccountId;
    type MaxLength = OffchainSolutionLengthLimit;
    type MaxWeight = OffchainSolutionWeightLimit;
    type Solution = NposCompactSolution24;
    type MaxVotesPerVoter = <
		<Self as pallet_election_provider_multi_phase::Config>::DataProvider
		as
		frame_election_provider_support::ElectionDataProvider
	>::MaxVotesPerVoter;

    // The unsigned submissions have to respect the weight of the submit_unsigned call, thus their
    // weight estimate function is wired to this call's weight.
    fn solution_weight(v: u32, t: u32, a: u32, d: u32) -> Weight {
        <
			<Self as pallet_election_provider_multi_phase::Config>::WeightInfo
			as
			pallet_election_provider_multi_phase::WeightInfo
		>::submit_unsigned(v, t, a, d)
    }
}

impl pallet_election_provider_multi_phase::Config for Runtime {
    type RuntimeEvent = RuntimeEvent;
    type Currency = Balances;
    type EstimateCallFee = TransactionPayment;
    type UnsignedPhase = UnsignedPhase;
    type SignedMaxSubmissions = SignedMaxSubmissions;
    type SignedMaxRefunds = SignedMaxRefunds;
    type SignedRewardBase = SignedRewardBase;
    type SignedDepositBase = SignedDepositBase;
    type SignedDepositByte = SignedDepositByte;
    type SignedDepositWeight = ();
    type SignedMaxWeight =
        <Self::MinerConfig as pallet_election_provider_multi_phase::MinerConfig>::MaxWeight;
    type MinerConfig = Self;
    type SlashHandler = (); // burn slashes
    type RewardHandler = (); // nothing to do upon rewards
    type SignedPhase = SignedPhase;
    type BetterUnsignedThreshold = BetterUnsignedThreshold;
    type BetterSignedThreshold = ();
    type OffchainRepeat = OffchainRepeat;
    type MinerTxPriority = NposSolutionPriority;
    type DataProvider = Staking;
    type Fallback = frame_election_provider_support::NoElection<(
        AccountId,
        BlockNumber,
        Staking,
        MaxActiveValidators,
    )>;
    type GovernanceFallback = onchain::OnChainExecution<OnChainSeqPhragmen>;
    type Solver = SequentialPhragmen<
        AccountId,
        pallet_election_provider_multi_phase::SolutionAccuracyOf<Self>,
        (),
    >;
    type BenchmarkingConfig = ElectionBenchmarkConfig;
    type ForceOrigin = EitherOfDiverse<
        EnsureRoot<AccountId>,
        pallet_collective::EnsureProportionAtLeast<AccountId, CouncilCollective, 2, 3>,
    >;
    type WeightInfo = ();
    type MaxElectingVoters = MaxElectingVoters;
    type MaxElectableTargets = MaxElectableTargets;
    type MaxWinners = MaxActiveValidators;
}

parameter_types! {
    pub const BagThresholds: &'static [u64] = &bags_thresholds::THRESHOLDS;
}

impl pallet_bags_list::Config for Runtime {
    type RuntimeEvent = RuntimeEvent;
    type ScoreProvider = Staking;
    type WeightInfo = ();
    type BagThresholds = BagThresholds;
    type Score = sp_npos_elections::VoteWeight;
}

/// Used the compare the privilege of an origin inside the scheduler.
pub struct OriginPrivilegeCmp;

impl PrivilegeCmp<OriginCaller> for OriginPrivilegeCmp {
    fn cmp_privilege(left: &OriginCaller, right: &OriginCaller) -> Option<Ordering> {
        if left == right {
            return Some(Ordering::Equal);
        }

        match (left, right) {
            // Root is greater than anything.
            (OriginCaller::system(frame_system::RawOrigin::Root), _) => Some(Ordering::Greater),
            // Check which one has more yes votes.
            (
                OriginCaller::Council(pallet_collective::RawOrigin::Members(l_yes_votes, l_count)),
                OriginCaller::Council(pallet_collective::RawOrigin::Members(r_yes_votes, r_count)),
            ) => Some((l_yes_votes * r_count).cmp(&(r_yes_votes * l_count))),
            // For every other origin we don't care, as they are not used for `ScheduleOrigin`.
            _ => None,
        }
    }
}

impl pallet_scheduler::Config for Runtime {
    type RuntimeEvent = RuntimeEvent;
    type RuntimeOrigin = RuntimeOrigin;
    type PalletsOrigin = OriginCaller;
    type RuntimeCall = RuntimeCall;
    type MaximumWeight = SchedulerMaxWeight;
    type ScheduleOrigin = frame_system::EnsureRoot<AccountId>;
    type MaxScheduledPerBlock = MaxScheduledPerBlock;
    type WeightInfo = ();
    type OriginPrivilegeCmp = OriginPrivilegeCmp;
    type Preimages = Preimage;
}

parameter_types! {
    pub PreimageBaseDeposit: Balance = deposit(2, 64);
    pub PreimageByteDeposit: Balance = deposit(0, 1);
}

impl pallet_preimage::Config for Runtime {
    type WeightInfo = PreimageWeightInfo;
    type RuntimeEvent = RuntimeEvent;
    type Currency = Balances;
    type ManagerOrigin = EnsureRoot<AccountId>;
    type BaseDeposit = PreimageBaseDeposit;
    type ByteDeposit = PreimageByteDeposit;
}

parameter_types! {
    pub const ExistentialDeposit: u128 = 0;
    pub const TransferFee: u128 = 0;
    pub const CreationFee: u128 = 0;
    pub const MaxLocks: u32 = 50;
}

impl pallet_balances::Config for Runtime {
    /// The type for recording an account's balance.
    type Balance = Balance;
    type DustRemoval = ();
    /// The ubiquitous event type.
    type RuntimeEvent = RuntimeEvent;
    type ExistentialDeposit = ExistentialDeposit;
    type AccountStore = System;
    type WeightInfo = ();
    type MaxLocks = MaxLocks;
    type MaxReserves = ();
    type ReserveIdentifier = ();
}

pub type Amount = i128;

parameter_type_with_key! {
    pub ExistentialDeposits: |_currency_id: AssetId| -> Balance {
        0
    };
}

impl tokens::Config for Runtime {
    type RuntimeEvent = RuntimeEvent;
    type Balance = Balance;
    type Amount = Amount;
    type CurrencyId = AssetId;
    type WeightInfo = ();
    type ExistentialDeposits = ExistentialDeposits;
    type CurrencyHooks = ();
    type MaxLocks = ();
    type MaxReserves = ();
    type ReserveIdentifier = ();
    type DustRemovalWhitelist = Everything;
}

parameter_types! {
    // This is common::PredefinedAssetId with 0 index, 2 is size, 0 and 0 is code.
    pub const GetXorAssetId: AssetId = common::AssetId32::from_asset_id(PredefinedAssetId::XOR);
    pub const GetDotAssetId: AssetId = common::AssetId32::from_asset_id(PredefinedAssetId::DOT);
    pub const GetKsmAssetId: AssetId = common::AssetId32::from_asset_id(PredefinedAssetId::KSM);
    pub const GetUsdAssetId: AssetId = common::AssetId32::from_asset_id(PredefinedAssetId::USDT);
    pub const GetValAssetId: AssetId = common::AssetId32::from_asset_id(PredefinedAssetId::VAL);
    pub const GetPswapAssetId: AssetId = common::AssetId32::from_asset_id(PredefinedAssetId::PSWAP);
    pub const GetDaiAssetId: AssetId = common::AssetId32::from_asset_id(PredefinedAssetId::DAI);
    pub const GetEthAssetId: AssetId = common::AssetId32::from_asset_id(PredefinedAssetId::ETH);
    pub const GetXstAssetId: AssetId = common::AssetId32::from_asset_id(PredefinedAssetId::XST);
    pub const GetTbcdAssetId: AssetId = common::AssetId32::from_asset_id(PredefinedAssetId::TBCD);

    pub const GetBaseAssetId: AssetId = GetXorAssetId::get();
    pub const GetBuyBackAssetId: AssetId = GetXstAssetId::get();
    pub GetBuyBackSupplyAssets: Vec<AssetId> = vec![GetValAssetId::get(), GetPswapAssetId::get()];
    pub const GetBuyBackPercentage: u8 = 10;
    pub const GetBuyBackAccountId: AccountId = AccountId::new(hex!("feb92c0acb61f75309730290db5cbe8ac9b46db7ad6f3bbb26a550a73586ea71"));
    pub const GetBuyBackDexId: DEXId = 0;
    pub const GetSyntheticBaseAssetId: AssetId = GetXstAssetId::get();
    pub const GetADARAccountId: AccountId = AccountId::new(hex!("dc5201cda01113be2ca9093c49a92763c95c708dd61df70c945df749c365da5d"));
}

impl currencies::Config for Runtime {
    type MultiCurrency = Tokens;
    type NativeCurrency = BasicCurrencyAdapter<Runtime, Balances, Amount, BlockNumber>;
    type GetNativeCurrencyId = <Runtime as assets::Config>::GetBaseAssetId;
    type WeightInfo = ();
}

impl common::Config for Runtime {
    type DEXId = DEXId;
    type LstId = common::LiquiditySourceType;
}

pub struct GetTotalBalance;

impl assets::GetTotalBalance<Runtime> for GetTotalBalance {
    fn total_balance(asset_id: &AssetId, who: &AccountId) -> Result<Balance, DispatchError> {
        if asset_id == &GetXorAssetId::get() {
            Ok(Referrals::referrer_balance(who).unwrap_or(0))
        } else {
            Ok(0)
        }
    }
}

impl assets::Config for Runtime {
    type RuntimeEvent = RuntimeEvent;
    type ExtraAccountId = [u8; 32];
    type ExtraAssetRecordArg =
        common::AssetIdExtraAssetRecordArg<DEXId, common::LiquiditySourceType, [u8; 32]>;
    type AssetId = AssetId;
    type GetBaseAssetId = GetBaseAssetId;
    type GetBuyBackAssetId = GetBuyBackAssetId;
    type GetBuyBackSupplyAssets = GetBuyBackSupplyAssets;
    type GetBuyBackPercentage = GetBuyBackPercentage;
    type GetBuyBackAccountId = GetBuyBackAccountId;
    type GetBuyBackDexId = GetBuyBackDexId;
    type BuyBackLiquidityProxy = liquidity_proxy::Pallet<Runtime>;
    type Currency = currencies::Pallet<Runtime>;
    type GetTotalBalance = GetTotalBalance;
    type WeightInfo = assets::weights::SubstrateWeight<Runtime>;
}

impl trading_pair::Config for Runtime {
    type RuntimeEvent = RuntimeEvent;
    type EnsureDEXManager = dex_manager::Pallet<Runtime>;
    type DexInfoProvider = dex_manager::Pallet<Runtime>;
    type WeightInfo = ();
}

impl dex_manager::Config for Runtime {}

pub type TechAccountId = common::TechAccountId<AccountId, TechAssetId, DEXId>;
pub type TechAssetId = common::TechAssetId<common::PredefinedAssetId>;
pub type AssetId = common::AssetId32<common::PredefinedAssetId>;

impl technical::Config for Runtime {
    type RuntimeEvent = RuntimeEvent;
    type TechAssetId = TechAssetId;
    type TechAccountId = TechAccountId;
    type Trigger = ();
    type Condition = ();
    type SwapAction = pool_xyk::PolySwapAction<AssetId, AccountId, TechAccountId>;
}

parameter_types! {
    pub GetFee: Fixed = fixed!(0.003);
}

parameter_type_with_key! {
    pub GetTradingPairRestrictedFlag: |trading_pair: common::TradingPair<AssetId>| -> bool {
        let common::TradingPair {
            base_asset_id,
            target_asset_id
        } = trading_pair;
        (base_asset_id, target_asset_id) == (&XSTUSD.into(), &XOR.into())
    };
}

impl pool_xyk::Config for Runtime {
    const MIN_XOR: Balance = balance!(0.0007);
    type RuntimeEvent = RuntimeEvent;
    type PairSwapAction = pool_xyk::PairSwapAction<AssetId, AccountId, TechAccountId>;
    type DepositLiquidityAction =
        pool_xyk::DepositLiquidityAction<AssetId, AccountId, TechAccountId>;
    type WithdrawLiquidityAction =
        pool_xyk::WithdrawLiquidityAction<AssetId, AccountId, TechAccountId>;
    type PolySwapAction = pool_xyk::PolySwapAction<AssetId, AccountId, TechAccountId>;
    type EnsureDEXManager = dex_manager::Pallet<Runtime>;
    type GetFee = GetFee;
    type OnPoolCreated = (PswapDistribution, Farming);
    type OnPoolReservesChanged = PriceTools;
    type WeightInfo = pool_xyk::weights::SubstrateWeight<Runtime>;
    type XSTMarketInfo = XSTPool;
    type GetTradingPairRestrictedFlag = GetTradingPairRestrictedFlag;
}

parameter_types! {
    pub GetLiquidityProxyTechAccountId: TechAccountId = {
        // TODO(Harrm): why pswap_distribution?
        let tech_account_id = TechAccountId::from_generic_pair(
            pswap_distribution::TECH_ACCOUNT_PREFIX.to_vec(),
            pswap_distribution::TECH_ACCOUNT_MAIN.to_vec(),
        );
        tech_account_id
    };
    pub GetLiquidityProxyAccountId: AccountId = {
        let tech_account_id = GetLiquidityProxyTechAccountId::get();
        let account_id =
            technical::Pallet::<Runtime>::tech_account_id_to_account_id(&tech_account_id)
                .expect("Failed to get ordinary account id for technical account id.");
        account_id
    };
    pub const GetNumSamples: usize = 5;
    pub const BasicDeposit: Balance = balance!(0.01);
    pub const FieldDeposit: Balance = balance!(0.01);
    pub const SubAccountDeposit: Balance = balance!(0.01);
    pub const MaxSubAccounts: u32 = 100;
    pub const MaxAdditionalFields: u32 = 100;
    pub const MaxRegistrars: u32 = 20;
    pub ReferralsReservesAcc: AccountId = {
        let tech_account_id = TechAccountId::from_generic_pair(
            b"referrals".to_vec(),
            b"main".to_vec(),
        );
        let account_id =
            technical::Pallet::<Runtime>::tech_account_id_to_account_id(&tech_account_id)
                .expect("Failed to get ordinary account id for technical account id.");
        account_id
    };
}

impl liquidity_proxy::Config for Runtime {
    type RuntimeEvent = RuntimeEvent;
    type LiquidityRegistry = dex_api::Pallet<Runtime>;
    type GetNumSamples = GetNumSamples;
    type GetTechnicalAccountId = GetLiquidityProxyAccountId;
    type PrimaryMarketTBC = multicollateral_bonding_curve_pool::Pallet<Runtime>;
    type PrimaryMarketXST = xst::Pallet<Runtime>;
    type SecondaryMarket = pool_xyk::Pallet<Runtime>;
    type WeightInfo = liquidity_proxy::weights::SubstrateWeight<Runtime>;
    type VestedRewardsPallet = VestedRewards;
    type GetADARAccountId = GetADARAccountId;
    type ADARCommissionRatioUpdateOrigin = EitherOfDiverse<
        pallet_collective::EnsureProportionMoreThan<AccountId, TechnicalCollective, 1, 2>,
        EnsureRoot<AccountId>,
    >;
}

impl mock_liquidity_source::Config<mock_liquidity_source::Instance1> for Runtime {
    type GetFee = GetFee;
    type EnsureDEXManager = dex_manager::Pallet<Runtime>;
    type EnsureTradingPairExists = trading_pair::Pallet<Runtime>;
    type DexInfoProvider = dex_manager::Pallet<Runtime>;
}

impl mock_liquidity_source::Config<mock_liquidity_source::Instance2> for Runtime {
    type GetFee = GetFee;
    type EnsureDEXManager = dex_manager::Pallet<Runtime>;
    type EnsureTradingPairExists = trading_pair::Pallet<Runtime>;
    type DexInfoProvider = dex_manager::Pallet<Runtime>;
}

impl mock_liquidity_source::Config<mock_liquidity_source::Instance3> for Runtime {
    type GetFee = GetFee;
    type EnsureDEXManager = dex_manager::Pallet<Runtime>;
    type EnsureTradingPairExists = trading_pair::Pallet<Runtime>;
    type DexInfoProvider = dex_manager::Pallet<Runtime>;
}

impl mock_liquidity_source::Config<mock_liquidity_source::Instance4> for Runtime {
    type GetFee = GetFee;
    type EnsureDEXManager = dex_manager::Pallet<Runtime>;
    type EnsureTradingPairExists = trading_pair::Pallet<Runtime>;
    type DexInfoProvider = dex_manager::Pallet<Runtime>;
}

impl dex_api::Config for Runtime {
    type MockLiquiditySource =
        mock_liquidity_source::Pallet<Runtime, mock_liquidity_source::Instance1>;
    type MockLiquiditySource2 =
        mock_liquidity_source::Pallet<Runtime, mock_liquidity_source::Instance2>;
    type MockLiquiditySource3 =
        mock_liquidity_source::Pallet<Runtime, mock_liquidity_source::Instance3>;
    type MockLiquiditySource4 =
        mock_liquidity_source::Pallet<Runtime, mock_liquidity_source::Instance4>;
    type MulticollateralBondingCurvePool = multicollateral_bonding_curve_pool::Pallet<Runtime>;
    type XYKPool = pool_xyk::Pallet<Runtime>;
    type XSTPool = xst::Pallet<Runtime>;

    #[cfg(feature = "wip")] // order-book
    type OrderBook = order_book::Pallet<Runtime>;
}

impl pallet_multisig::Config for Runtime {
    type RuntimeCall = RuntimeCall;
    type RuntimeEvent = RuntimeEvent;
    type Currency = Balances;
    type DepositBase = DepositBase;
    type DepositFactor = DepositFactor;
    type MaxSignatories = MaxSignatories;
    type WeightInfo = ();
}

impl iroha_migration::Config for Runtime {
    type RuntimeEvent = RuntimeEvent;
    type WeightInfo = iroha_migration::weights::SubstrateWeight<Runtime>;
}

impl pallet_identity::Config for Runtime {
    type RuntimeEvent = RuntimeEvent;
    type Currency = Balances;
    type BasicDeposit = BasicDeposit;
    type FieldDeposit = FieldDeposit;
    type SubAccountDeposit = SubAccountDeposit;
    type MaxSubAccounts = MaxSubAccounts;
    type MaxAdditionalFields = MaxAdditionalFields;
    type MaxRegistrars = MaxRegistrars;
    type Slashed = ();
    type ForceOrigin = MoreThanHalfCouncil;
    type RegistrarOrigin = MoreThanHalfCouncil;
    type WeightInfo = ();
}

impl<T: SigningTypes> frame_system::offchain::SignMessage<T> for Runtime {
    type SignatureData = ();

    fn sign_message(&self, _message: &[u8]) -> Self::SignatureData {
        unimplemented!()
    }

    fn sign<TPayload, F>(&self, _f: F) -> Self::SignatureData
    where
        F: Fn(&Account<T>) -> TPayload,
        TPayload: frame_system::offchain::SignedPayload<T>,
    {
        unimplemented!()
    }
}

impl<LocalCall> frame_system::offchain::CreateSignedTransaction<LocalCall> for Runtime
where
    RuntimeCall: From<LocalCall>,
{
    fn create_transaction<C: frame_system::offchain::AppCrypto<Self::Public, Self::Signature>>(
        call: RuntimeCall,
        public: <Signature as sp_runtime::traits::Verify>::Signer,
        account: AccountId,
        index: Index,
    ) -> Option<(
        RuntimeCall,
        <UncheckedExtrinsic as sp_runtime::traits::Extrinsic>::SignaturePayload,
    )> {
        let period = BlockHashCount::get() as u64;
        let current_block = System::block_number()
            .saturated_into::<u64>()
            .saturating_sub(1);
        let extra: SignedExtra = (
            frame_system::CheckSpecVersion::<Runtime>::new(),
            frame_system::CheckTxVersion::<Runtime>::new(),
            frame_system::CheckGenesis::<Runtime>::new(),
            frame_system::CheckEra::<Runtime>::from(generic::Era::mortal(period, current_block)),
            frame_system::CheckNonce::<Runtime>::from(index),
            frame_system::CheckWeight::<Runtime>::new(),
            ChargeTransactionPayment::<Runtime>::new(),
        );
        #[cfg_attr(not(feature = "std"), allow(unused_variables))]
        let raw_payload = SignedPayload::new(call, extra)
            .map_err(|e| {
                frame_support::log::warn!("SignedPayload error: {:?}", e);
            })
            .ok()?;

        let signature = raw_payload.using_encoded(|payload| C::sign(payload, public))?;

        let address = account;
        let (call, extra, _) = raw_payload.deconstruct();
        Some((call, (address, signature, extra)))
    }
}

impl frame_system::offchain::SigningTypes for Runtime {
    type Public = <Signature as sp_runtime::traits::Verify>::Signer;
    type Signature = Signature;
}

impl<C> frame_system::offchain::SendTransactionTypes<C> for Runtime
where
    RuntimeCall: From<C>,
{
    type OverarchingCall = RuntimeCall;
    type Extrinsic = UncheckedExtrinsic;
}

impl referrals::Config for Runtime {
    type ReservesAcc = ReferralsReservesAcc;
    type WeightInfo = referrals::weights::SubstrateWeight<Runtime>;
}

impl rewards::Config for Runtime {
    const BLOCKS_PER_DAY: BlockNumber = 1 * DAYS;
    const UPDATE_FREQUENCY: BlockNumber = 10 * MINUTES;
    const MAX_CHUNK_SIZE: usize = 100;
    const MAX_VESTING_RATIO: Percent = Percent::from_percent(55);
    const TIME_TO_SATURATION: BlockNumber = 5 * 365 * DAYS; // 5 years
    const VAL_BURN_PERCENT: Percent = VAL_BURN_PERCENT;
    type RuntimeEvent = RuntimeEvent;
    type WeightInfo = rewards::weights::SubstrateWeight<Runtime>;
}

// Multiplied flat fees implementation for the selected extrinsics.
// Returns a value (* multiplier) if the extrinsic is subject to manual fee
// adjustment and `None` otherwise
impl<T> xor_fee::ApplyCustomFees<RuntimeCall> for xor_fee::Pallet<T> {
    fn compute_fee(call: &RuntimeCall) -> Option<Balance> {
        let result = match call {
            RuntimeCall::LiquidityProxy(liquidity_proxy::Call::swap_transfer_batch {
                swap_batches,
                ..
            }) => Some(
                swap_batches
                    .iter()
                    .map(|x| x.receivers.len() as Balance)
                    .sum::<Balance>()
                    .max(1)
                    * SMALL_FEE,
            ),
            RuntimeCall::Assets(assets::Call::register { .. })
            | RuntimeCall::EthBridge(eth_bridge::Call::transfer_to_sidechain { .. })
            | RuntimeCall::PoolXYK(pool_xyk::Call::withdraw_liquidity { .. })
            | RuntimeCall::Rewards(rewards::Call::claim { .. })
            | RuntimeCall::VestedRewards(vested_rewards::Call::claim_crowdloan_rewards {
                ..
            })
            | RuntimeCall::VestedRewards(vested_rewards::Call::claim_rewards { .. }) => {
                Some(BIG_FEE)
            }
            RuntimeCall::Assets(..)
            | RuntimeCall::EthBridge(..)
            | RuntimeCall::LiquidityProxy(..)
            | RuntimeCall::MulticollateralBondingCurvePool(..)
            | RuntimeCall::PoolXYK(..)
            | RuntimeCall::Rewards(..)
            | RuntimeCall::Staking(pallet_staking::Call::payout_stakers { .. })
            | RuntimeCall::TradingPair(..)
            | RuntimeCall::Referrals(..) => Some(SMALL_FEE),
            _ => None,
        };
        result.map(|fee| XorFee::multiplier().saturating_mul_int(fee))
    }
}

impl xor_fee::ExtractProxySwap for RuntimeCall {
    type AccountId = AccountId;
    type DexId = DEXId;
    type AssetId = AssetId;
    type Amount = SwapAmount<u128>;
    fn extract(
        &self,
    ) -> Option<xor_fee::SwapInfo<Self::AccountId, Self::DexId, Self::AssetId, Self::Amount>> {
        match self {
            RuntimeCall::LiquidityProxy(liquidity_proxy::Call::swap {
                dex_id,
                input_asset_id,
                output_asset_id,
                swap_amount,
                selected_source_types,
                filter_mode,
            }) => Some(xor_fee::SwapInfo {
                fee_source: None,
                dex_id: *dex_id,
                input_asset_id: *input_asset_id,
                output_asset_id: *output_asset_id,
                amount: *swap_amount,
                selected_source_types: selected_source_types.to_vec(),
                filter_mode: filter_mode.clone(),
            }),
            RuntimeCall::LiquidityProxy(liquidity_proxy::Call::swap_transfer {
                receiver,
                dex_id,
                input_asset_id,
                output_asset_id,
                swap_amount,
                selected_source_types,
                filter_mode,
                ..
            }) => Some(xor_fee::SwapInfo {
                fee_source: Some(receiver.clone()),
                dex_id: *dex_id,
                input_asset_id: *input_asset_id,
                output_asset_id: *output_asset_id,
                amount: *swap_amount,
                selected_source_types: selected_source_types.to_vec(),
                filter_mode: filter_mode.clone(),
            }),
            _ => None,
        }
    }
}

impl xor_fee::IsCalledByBridgePeer<AccountId> for RuntimeCall {
    fn is_called_by_bridge_peer(&self, who: &AccountId) -> bool {
        match self {
            RuntimeCall::BridgeMultisig(call) => match call {
                bridge_multisig::Call::as_multi {
                    id: multisig_id, ..
                }
                | bridge_multisig::Call::as_multi_threshold_1 {
                    id: multisig_id, ..
                } => bridge_multisig::Accounts::<Runtime>::get(multisig_id)
                    .map(|acc| acc.is_signatory(&who)),
                _ => None,
            },
            RuntimeCall::EthBridge(call) => match call {
                eth_bridge::Call::approve_request { network_id, .. } => {
                    Some(eth_bridge::Pallet::<Runtime>::is_peer(who, *network_id))
                }
                eth_bridge::Call::register_incoming_request { incoming_request } => {
                    let net_id = incoming_request.network_id();
                    eth_bridge::BridgeAccount::<Runtime>::get(net_id).map(|acc| acc == *who)
                }
                eth_bridge::Call::import_incoming_request {
                    load_incoming_request,
                    ..
                } => {
                    let net_id = load_incoming_request.network_id();
                    eth_bridge::BridgeAccount::<Runtime>::get(net_id).map(|acc| acc == *who)
                }
                eth_bridge::Call::finalize_incoming_request { network_id, .. }
                | eth_bridge::Call::abort_request { network_id, .. } => {
                    eth_bridge::BridgeAccount::<Runtime>::get(network_id).map(|acc| acc == *who)
                }
                _ => None,
            },
            _ => None,
        }
        .unwrap_or(false)
    }
}

pub struct ValBurnedAggregator<T>(sp_std::marker::PhantomData<T>);

impl<T> OnValBurned for ValBurnedAggregator<T>
where
    T: ValBurnedNotifier<Balance>,
{
    fn on_val_burned(amount: Balance) {
        Rewards::on_val_burned(amount);
        T::notify_val_burned(amount);
    }
}

pub struct WithdrawFee;

impl xor_fee::WithdrawFee<Runtime> for WithdrawFee {
    fn withdraw_fee(
        who: &AccountId,
        call: &RuntimeCall,
        fee: Balance,
    ) -> Result<(AccountId, Option<NegativeImbalanceOf<Runtime>>), DispatchError> {
        match call {
            RuntimeCall::Referrals(referrals::Call::set_referrer { referrer })
                if Referrals::can_set_referrer(who) =>
            {
                Referrals::withdraw_fee(referrer, fee)?;
                Ok((
                    referrer.clone(),
                    Some(Balances::withdraw(
                        &ReferralsReservesAcc::get(),
                        fee,
                        WithdrawReasons::TRANSACTION_PAYMENT,
                        ExistenceRequirement::KeepAlive,
                    )?),
                ))
            }
            _ => Ok((
                who.clone(),
                Some(Balances::withdraw(
                    who,
                    fee,
                    WithdrawReasons::TRANSACTION_PAYMENT,
                    ExistenceRequirement::KeepAlive,
                )?),
            )),
        }
    }
}

parameter_types! {
    pub const DEXIdValue: DEXId = 0;
}

impl xor_fee::Config for Runtime {
    type RuntimeEvent = RuntimeEvent;
    // Pass native currency.
    type XorCurrency = Balances;
    type ReferrerWeight = ReferrerWeight;
    type XorBurnedWeight = XorBurnedWeight;
    type XorIntoValBurnedWeight = XorIntoValBurnedWeight;
    type BuyBackXSTPercent = BuyBackXSTPercent;
    type XorId = GetXorAssetId;
    type ValId = GetValAssetId;
    type XstId = GetXstAssetId;
    type DEXIdValue = DEXIdValue;
    type LiquidityProxy = LiquidityProxy;
    type OnValBurned = ValBurnedAggregator<Staking>;
    type CustomFees = XorFee;
    type GetTechnicalAccountId = GetXorFeeAccountId;
    type SessionManager = Staking;
    type WeightInfo = xor_fee::weights::SubstrateWeight<Runtime>;
    type WithdrawFee = WithdrawFee;
    type BuyBackHandler = liquidity_proxy::LiquidityProxyBuyBackHandler<Runtime, GetBuyBackDexId>;
}

pub struct ConstantFeeMultiplier;

impl MultiplierUpdate for ConstantFeeMultiplier {
    fn min() -> Multiplier {
        Default::default()
    }
    fn max() -> Multiplier {
        Default::default()
    }
    fn target() -> Perquintill {
        Default::default()
    }
    fn variability() -> Multiplier {
        Default::default()
    }
}
impl Convert<Multiplier, Multiplier> for ConstantFeeMultiplier {
    fn convert(previous: Multiplier) -> Multiplier {
        previous
    }
}

parameter_types! {
    pub const OperationalFeeMultiplier: u8 = 5;
}

impl pallet_transaction_payment::Config for Runtime {
    type RuntimeEvent = RuntimeEvent;
    type OnChargeTransaction = XorFee;
    type WeightToFee = XorFee;
    type FeeMultiplierUpdate = ConstantFeeMultiplier;
    type OperationalFeeMultiplier = OperationalFeeMultiplier;
    type LengthToFee = ConstantMultiplier<Balance, ConstU128<0>>;
}

#[cfg(feature = "private-net")]
impl pallet_sudo::Config for Runtime {
    type RuntimeCall = RuntimeCall;
    type RuntimeEvent = RuntimeEvent;
}

impl permissions::Config for Runtime {
    type RuntimeEvent = RuntimeEvent;
}

impl pallet_utility::Config for Runtime {
    type RuntimeEvent = RuntimeEvent;
    type RuntimeCall = RuntimeCall;
    type WeightInfo = ();
    type PalletsOrigin = OriginCaller;
}

parameter_types! {
    pub const DepositBase: u64 = 1;
    pub const DepositFactor: u64 = 1;
    pub const MaxSignatories: u16 = 100;
}

impl bridge_multisig::Config for Runtime {
    type RuntimeCall = RuntimeCall;
    type RuntimeEvent = RuntimeEvent;
    type Currency = Balances;
    type DepositBase = DepositBase;
    type DepositFactor = DepositFactor;
    type MaxSignatories = MaxSignatories;
    type WeightInfo = ();
}

parameter_types! {
    pub const GetEthNetworkId: u32 = 0;
}

pub struct RemoveTemporaryPeerAccountIds;

#[cfg(feature = "private-net")]
impl Get<Vec<(AccountId, H160)>> for RemoveTemporaryPeerAccountIds {
    fn get() -> Vec<(AccountId, H160)> {
        vec![
            // Dev
            (
                AccountId::new(hex!(
                    "aa79aa80b94b1cfba69c4a7d60eeb7b469e6411d1f686cc61de8adc8b1b76a69"
                )),
                H160(hex!("f858c8366f3a2553516a47f3e0503a85ef93bbba")),
            ),
            (
                AccountId::new(hex!(
                    "60dc5adadc262770cbe904e3f65a26a89d46b70447640cd7968b49ddf5a459bc"
                )),
                H160(hex!("ccd7fe44d58640dc79c55b98f8c3474646e5ea2b")),
            ),
            (
                AccountId::new(hex!(
                    "70d61e980602e09ac8b5fb50658ebd345774e73b8248d3b61862ba1a9a035082"
                )),
                H160(hex!("13d26a91f791e884fe6faa7391c4ef401638baa4")),
            ),
            (
                AccountId::new(hex!(
                    "05918034f4a7f7c5d99cd0382aa6574ec2aba148aa3d769e50e0ac7663e36d58"
                )),
                H160(hex!("aa19829ae887212206be8e97ea47d8fed2120d4e")),
            ),
            // Test
            (
                AccountId::new(hex!(
                    "07f5670d08b8f3bd493ff829482a489d94494fd50dd506957e44e9fdc2e98684"
                )),
                H160(hex!("457d710255184dbf63c019ab50f65743c6cb072f")),
            ),
            (
                AccountId::new(hex!(
                    "211bb96e9f746183c05a1d583bccf513f9d8f679d6f36ecbd06609615a55b1cc"
                )),
                H160(hex!("6d04423c97e8ce36d04c9b614926ce0d029d04df")),
            ),
            (
                AccountId::new(hex!(
                    "ef3139b81d14977d5bf6b4a3994872337dfc1d2af2069a058bc26123a3ed1a5c"
                )),
                H160(hex!("e34022904b1ab539729cc7b5bfa5c8a74b165e80")),
            ),
            (
                AccountId::new(hex!(
                    "71124b336fbf3777d743d4390acce6be1cf5e0781e40c51d4cf2e5b5fd8e41e1"
                )),
                H160(hex!("ee74a5b5346915012d103cf1ccee288f25bcbc81")),
            ),
            // Stage
            (
                AccountId::new(hex!(
                    "07f5670d08b8f3bd493ff829482a489d94494fd50dd506957e44e9fdc2e98684"
                )),
                H160(hex!("457d710255184dbf63c019ab50f65743c6cb072f")),
            ),
            (
                AccountId::new(hex!(
                    "211bb96e9f746183c05a1d583bccf513f9d8f679d6f36ecbd06609615a55b1cc"
                )),
                H160(hex!("6d04423c97e8ce36d04c9b614926ce0d029d04df")),
            ),
        ]
    }
}

#[cfg(not(feature = "private-net"))]
impl Get<Vec<(AccountId, H160)>> for RemoveTemporaryPeerAccountIds {
    fn get() -> Vec<(AccountId, H160)> {
        vec![] // the peer is already removed on main-net.
    }
}

#[cfg(not(feature = "private-net"))]
parameter_types! {
    pub const RemovePendingOutgoingRequestsAfter: BlockNumber = 1 * DAYS;
    pub const TrackPendingIncomingRequestsAfter: (BlockNumber, u64) = (1 * DAYS, 12697214);
}

#[cfg(feature = "private-net")]
parameter_types! {
    pub const RemovePendingOutgoingRequestsAfter: BlockNumber = 30 * MINUTES;
    pub const TrackPendingIncomingRequestsAfter: (BlockNumber, u64) = (30 * MINUTES, 0);
}

pub type NetworkId = u32;

impl eth_bridge::Config for Runtime {
    type RuntimeEvent = RuntimeEvent;
    type RuntimeCall = RuntimeCall;
    type PeerId = eth_bridge::offchain::crypto::TestAuthId;
    type NetworkId = NetworkId;
    type GetEthNetworkId = GetEthNetworkId;
    type WeightInfo = eth_bridge::weights::SubstrateWeight<Runtime>;
    type WeightToFee = XorFee;
    #[cfg(feature = "pready-to-test")]
    type MessageStatusNotifier = BridgeProxy;
    #[cfg(not(feature = "pready-to-test"))]
    type MessageStatusNotifier = ();
}

#[cfg(feature = "private-net")]
impl faucet::Config for Runtime {
    type RuntimeEvent = RuntimeEvent;
    type WeightInfo = faucet::weights::SubstrateWeight<Runtime>;
}

parameter_types! {
    pub QaToolsWhitelistCapacity: u32 = 512;
}

#[cfg(all(feature = "private-net", feature = "ready-to-test"))] // order-book
impl qa_tools::Config for Runtime {
    type AssetInfoProvider = Assets;
    type QaToolsWhitelistCapacity = QaToolsWhitelistCapacity;
    type WeightInfo = qa_tools::weights::SubstrateWeight<Runtime>;
}

parameter_types! {
    pub GetPswapDistributionTechAccountId: TechAccountId = {
        let tech_account_id = TechAccountId::from_generic_pair(
            pswap_distribution::TECH_ACCOUNT_PREFIX.to_vec(),
            pswap_distribution::TECH_ACCOUNT_MAIN.to_vec(),
        );
        tech_account_id
    };
    pub GetPswapDistributionAccountId: AccountId = {
        let tech_account_id = GetPswapDistributionTechAccountId::get();
        let account_id =
            technical::Pallet::<Runtime>::tech_account_id_to_account_id(&tech_account_id)
                .expect("Failed to get ordinary account id for technical account id.");
        account_id
    };
    pub GetParliamentAccountId: AccountId = hex!("881b87c9f83664b95bd13e2bb40675bfa186287da93becc0b22683334d411e4e").into();
    pub GetXorFeeTechAccountId: TechAccountId = {
        TechAccountId::from_generic_pair(
            xor_fee::TECH_ACCOUNT_PREFIX.to_vec(),
            xor_fee::TECH_ACCOUNT_MAIN.to_vec(),
        )
    };
    pub GetXorFeeAccountId: AccountId = {
        let tech_account_id = GetXorFeeTechAccountId::get();
        technical::Pallet::<Runtime>::tech_account_id_to_account_id(&tech_account_id)
            .expect("Failed to get ordinary account id for technical account id.")
    };
    pub GetXSTPoolPermissionedTechAccountId: TechAccountId = {
        let tech_account_id = TechAccountId::from_generic_pair(
            xst::TECH_ACCOUNT_PREFIX.to_vec(),
            xst::TECH_ACCOUNT_PERMISSIONED.to_vec(),
        );
        tech_account_id
    };
    pub GetXSTPoolPermissionedAccountId: AccountId = {
        let tech_account_id = GetXSTPoolPermissionedTechAccountId::get();
        let account_id =
            technical::Pallet::<Runtime>::tech_account_id_to_account_id(&tech_account_id)
                .expect("Failed to get ordinary account id for technical account id.");
        account_id
    };
    pub GetTrustlessBridgeTechAccountId: TechAccountId = {
        let tech_account_id = TechAccountId::from_generic_pair(
            bridge_types::types::TECH_ACCOUNT_PREFIX.to_vec(),
            bridge_types::types::TECH_ACCOUNT_MAIN.to_vec(),
        );
        tech_account_id
    };
    pub GetTrustlessBridgeAccountId: AccountId = {
        let tech_account_id = GetTrustlessBridgeTechAccountId::get();
        let account_id =
            technical::Pallet::<Runtime>::tech_account_id_to_account_id(&tech_account_id)
                .expect("Failed to get ordinary account id for technical account id.");
        account_id
    };
    pub GetTrustlessBridgeFeesTechAccountId: TechAccountId = {
        let tech_account_id = TechAccountId::from_generic_pair(
            bridge_types::types::TECH_ACCOUNT_PREFIX.to_vec(),
            bridge_types::types::TECH_ACCOUNT_FEES.to_vec(),
        );
        tech_account_id
    };
    pub GetTrustlessBridgeFeesAccountId: AccountId = {
        let tech_account_id = GetTrustlessBridgeFeesTechAccountId::get();
        let account_id =
            technical::Pallet::<Runtime>::tech_account_id_to_account_id(&tech_account_id)
                .expect("Failed to get ordinary account id for technical account id.");
        account_id
    };
    pub GetTreasuryTechAccountId: TechAccountId = {
        let tech_account_id = TechAccountId::from_generic_pair(
            bridge_types::types::TECH_ACCOUNT_TREASURY_PREFIX.to_vec(),
            bridge_types::types::TECH_ACCOUNT_MAIN.to_vec(),
        );
        tech_account_id
    };
    pub GetTreasuryAccountId: AccountId = {
        let tech_account_id = GetTreasuryTechAccountId::get();
        let account_id =
            technical::Pallet::<Runtime>::tech_account_id_to_account_id(&tech_account_id)
                .expect("Failed to get ordinary account id for technical account id.");
        account_id
    };
}

#[cfg(feature = "reduced-pswap-reward-periods")]
parameter_types! {
    pub const GetDefaultSubscriptionFrequency: BlockNumber = 150;
    pub const GetBurnUpdateFrequency: BlockNumber = 150;
}

#[cfg(not(feature = "reduced-pswap-reward-periods"))]
parameter_types! {
    pub const GetDefaultSubscriptionFrequency: BlockNumber = 14400;
    pub const GetBurnUpdateFrequency: BlockNumber = 14400;
}

pub struct RuntimeOnPswapBurnedAggregator;

impl OnPswapBurned for RuntimeOnPswapBurnedAggregator {
    fn on_pswap_burned(distribution: common::PswapRemintInfo) {
        VestedRewards::on_pswap_burned(distribution);
    }
}

impl farming::Config for Runtime {
    const PSWAP_PER_DAY: Balance = FARMING_PSWAP_PER_DAY;
    const REFRESH_FREQUENCY: BlockNumber = FARMING_REFRESH_FREQUENCY;
    const VESTING_COEFF: u32 = FARMING_VESTING_COEFF;
    const VESTING_FREQUENCY: BlockNumber = FARMING_VESTING_FREQUENCY;
    const BLOCKS_PER_DAY: BlockNumber = 1 * DAYS;
    type RuntimeCall = RuntimeCall;
    type SchedulerOriginCaller = OriginCaller;
    type Scheduler = Scheduler;
    type RewardDoublingAssets = FarmingRewardDoublingAssets;
    type WeightInfo = ();
}

impl pswap_distribution::Config for Runtime {
    const PSWAP_BURN_PERCENT: Percent = PSWAP_BURN_PERCENT;
    type RuntimeEvent = RuntimeEvent;
    type GetIncentiveAssetId = GetPswapAssetId;
    type GetXSTAssetId = GetXstAssetId;
    type LiquidityProxy = LiquidityProxy;
    type CompatBalance = Balance;
    type GetDefaultSubscriptionFrequency = GetDefaultSubscriptionFrequency;
    type GetBurnUpdateFrequency = GetBurnUpdateFrequency;
    type GetTechnicalAccountId = GetPswapDistributionAccountId;
    type EnsureDEXManager = DEXManager;
    type OnPswapBurnedAggregator = RuntimeOnPswapBurnedAggregator;
    type WeightInfo = pswap_distribution::weights::SubstrateWeight<Runtime>;
    type GetParliamentAccountId = GetParliamentAccountId;
    type PoolXykPallet = PoolXYK;
    type BuyBackHandler = liquidity_proxy::LiquidityProxyBuyBackHandler<Runtime, GetBuyBackDexId>;
    type DexInfoProvider = dex_manager::Pallet<Runtime>;
}

parameter_types! {
    pub GetMbcReservesTechAccountId: TechAccountId = {
        let tech_account_id = TechAccountId::from_generic_pair(
            multicollateral_bonding_curve_pool::TECH_ACCOUNT_PREFIX.to_vec(),
            multicollateral_bonding_curve_pool::TECH_ACCOUNT_RESERVES.to_vec(),
        );
        tech_account_id
    };
    pub GetMbcReservesAccountId: AccountId = {
        let tech_account_id = GetMbcReservesTechAccountId::get();
        let account_id =
            technical::Pallet::<Runtime>::tech_account_id_to_account_id(&tech_account_id)
                .expect("Failed to get ordinary account id for technical account id.");
        account_id
    };
    pub GetMbcPoolRewardsTechAccountId: TechAccountId = {
        let tech_account_id = TechAccountId::from_generic_pair(
            multicollateral_bonding_curve_pool::TECH_ACCOUNT_PREFIX.to_vec(),
            multicollateral_bonding_curve_pool::TECH_ACCOUNT_REWARDS.to_vec(),
        );
        tech_account_id
    };
    pub GetMbcPoolRewardsAccountId: AccountId = {
        let tech_account_id = GetMbcPoolRewardsTechAccountId::get();
        let account_id =
            technical::Pallet::<Runtime>::tech_account_id_to_account_id(&tech_account_id)
                .expect("Failed to get ordinary account id for technical account id.");
        account_id
    };
    pub GetMbcPoolFreeReservesTechAccountId: TechAccountId = {
        let tech_account_id = TechAccountId::from_generic_pair(
            multicollateral_bonding_curve_pool::TECH_ACCOUNT_PREFIX.to_vec(),
            multicollateral_bonding_curve_pool::TECH_ACCOUNT_FREE_RESERVES.to_vec(),
        );
        tech_account_id
    };
    pub GetMbcPoolFreeReservesAccountId: AccountId = {
        let tech_account_id = GetMbcPoolFreeReservesTechAccountId::get();
        let account_id =
            technical::Pallet::<Runtime>::tech_account_id_to_account_id(&tech_account_id)
                .expect("Failed to get ordinary account id for technical account id.");
        account_id
    };
    pub GetMarketMakerRewardsTechAccountId: TechAccountId = {
        let tech_account_id = TechAccountId::from_generic_pair(
            vested_rewards::TECH_ACCOUNT_PREFIX.to_vec(),
            vested_rewards::TECH_ACCOUNT_MARKET_MAKERS.to_vec(),
        );
        tech_account_id
    };
    pub GetMarketMakerRewardsAccountId: AccountId = {
        let tech_account_id = GetMarketMakerRewardsTechAccountId::get();
        let account_id =
            technical::Pallet::<Runtime>::tech_account_id_to_account_id(&tech_account_id)
                .expect("Failed to get ordinary account id for technical account id.");
        account_id
    };
    pub GetFarmingRewardsTechAccountId: TechAccountId = {
        let tech_account_id = TechAccountId::from_generic_pair(
            vested_rewards::TECH_ACCOUNT_PREFIX.to_vec(),
            vested_rewards::TECH_ACCOUNT_FARMING.to_vec(),
        );
        tech_account_id
    };
    pub GetFarmingRewardsAccountId: AccountId = {
        let tech_account_id = GetFarmingRewardsTechAccountId::get();
        let account_id =
            technical::Pallet::<Runtime>::tech_account_id_to_account_id(&tech_account_id)
                .expect("Failed to get ordinary account id for technical account id.");
        account_id
    };
    pub GetTBCBuyBackXSTPercent: Fixed = fixed!(0.025);
}

impl multicollateral_bonding_curve_pool::Config for Runtime {
    type RuntimeEvent = RuntimeEvent;
    type LiquidityProxy = LiquidityProxy;
    type EnsureDEXManager = DEXManager;
    type EnsureTradingPairExists = TradingPair;
    type PriceToolsPallet = PriceTools;
    type VestedRewardsPallet = VestedRewards;
    type WeightInfo = multicollateral_bonding_curve_pool::weights::SubstrateWeight<Runtime>;
    type BuyBackHandler = liquidity_proxy::LiquidityProxyBuyBackHandler<Runtime, GetBuyBackDexId>;
    type BuyBackXSTPercent = GetTBCBuyBackXSTPercent;
}

parameter_types! {
    pub const GetXstPoolConversionAssetId: AssetId = GetXstAssetId::get();
    pub const GetSyntheticBaseBuySellLimit: Balance = Balance::MAX;
}

impl xst::Config for Runtime {
    type RuntimeEvent = RuntimeEvent;
    type GetSyntheticBaseAssetId = GetXstPoolConversionAssetId;
    type GetXSTPoolPermissionedTechAccountId = GetXSTPoolPermissionedTechAccountId;
    type EnsureDEXManager = DEXManager;
    type PriceToolsPallet = PriceTools;
    type WeightInfo = xst::weights::SubstrateWeight<Runtime>;
    type Oracle = OracleProxy;
    type Symbol = <Runtime as band::Config>::Symbol;
    type GetSyntheticBaseBuySellLimit = GetSyntheticBaseBuySellLimit;
}

parameter_types! {
    pub const MaxKeys: u32 = 10_000;
    pub const MaxPeerInHeartbeats: u32 = 10_000;
    pub const MaxPeerDataEncodingSize: u32 = 1_000;
}

impl pallet_im_online::Config for Runtime {
    type AuthorityId = ImOnlineId;
    type RuntimeEvent = RuntimeEvent;
    type ValidatorSet = Historical;
    type NextSessionRotation = Babe;
    type ReportUnresponsiveness = Offences;
    type UnsignedPriority = ImOnlineUnsignedPriority;
    type WeightInfo = ();
    type MaxKeys = MaxKeys;
    type MaxPeerInHeartbeats = MaxPeerInHeartbeats;
    type MaxPeerDataEncodingSize = MaxPeerDataEncodingSize;
}

impl pallet_offences::Config for Runtime {
    type RuntimeEvent = RuntimeEvent;
    type IdentificationTuple = pallet_session::historical::IdentificationTuple<Self>;
    type OnOffenceHandler = Staking;
}

impl vested_rewards::Config for Runtime {
    const BLOCKS_PER_DAY: BlockNumber = 1 * DAYS;
    type RuntimeEvent = RuntimeEvent;
    type GetBondingCurveRewardsAccountId = GetMbcPoolRewardsAccountId;
    type GetFarmingRewardsAccountId = GetFarmingRewardsAccountId;
    type GetMarketMakerRewardsAccountId = GetMarketMakerRewardsAccountId;
    type WeightInfo = vested_rewards::weights::SubstrateWeight<Runtime>;
}

impl price_tools::Config for Runtime {
    type RuntimeEvent = RuntimeEvent;
    type LiquidityProxy = LiquidityProxy;
    type WeightInfo = price_tools::weights::SubstrateWeight<Runtime>;
}

impl pallet_randomness_collective_flip::Config for Runtime {}

#[cfg(not(feature = "ready-to-test"))] // Basic impl for session keys
impl pallet_beefy::Config for Runtime {
    type BeefyId = BeefyId;
    type MaxAuthorities = MaxAuthorities;
    type OnNewValidatorSet = ();
}

#[cfg(feature = "ready-to-test")] // Bridges
impl pallet_beefy::Config for Runtime {
    type BeefyId = BeefyId;
    type MaxAuthorities = MaxAuthorities;
    type OnNewValidatorSet = MmrLeaf;
}

#[cfg(feature = "ready-to-test")] // Bridges
impl pallet_mmr::Config for Runtime {
    const INDEXING_PREFIX: &'static [u8] = b"mmr";
    type Hashing = Keccak256;
    type Hash = <Keccak256 as sp_runtime::traits::Hash>::Output;
    type OnNewRoot = pallet_beefy_mmr::DepositBeefyDigest<Runtime>;
    type WeightInfo = ();
    type LeafData = pallet_beefy_mmr::Pallet<Runtime>;
}

#[cfg(feature = "ready-to-test")] // Bridges
impl leaf_provider::Config for Runtime {
    type RuntimeEvent = RuntimeEvent;
    type Hashing = Keccak256;
    type Hash = <Keccak256 as sp_runtime::traits::Hash>::Output;
    type Randomness = pallet_babe::RandomnessFromTwoEpochsAgo<Self>;
}

#[cfg(feature = "ready-to-test")] // Bridges
parameter_types! {
    /// Version of the produced MMR leaf.
    ///
    /// The version consists of two parts;
    /// - `major` (3 bits)
    /// - `minor` (5 bits)
    ///
    /// `major` should be updated only if decoding the previous MMR Leaf format from the payload
    /// is not possible (i.e. backward incompatible change).
    /// `minor` should be updated if fields are added to the previous MMR Leaf, which given SCALE
    /// encoding does not prevent old leafs from being decoded.
    ///
    /// Hence we expect `major` to be changed really rarely (think never).
    /// See [`MmrLeafVersion`] type documentation for more details.
    pub LeafVersion: MmrLeafVersion = MmrLeafVersion::new(0, 0);
}

#[cfg(feature = "ready-to-test")] // Bridges
impl pallet_beefy_mmr::Config for Runtime {
    type LeafVersion = LeafVersion;
    type BeefyAuthorityToMerkleLeaf = pallet_beefy_mmr::BeefyEcdsaToEthereum;
    type LeafExtra =
        LeafExtraData<<Self as leaf_provider::Config>::Hash, <Self as frame_system::Config>::Hash>;
    type BeefyDataProvider = leaf_provider::Pallet<Runtime>;
}

parameter_types! {
    pub const CeresPerDay: Balance = balance!(6.66666666667);
    pub const CeresAssetId: AssetId = common::AssetId32::from_bytes
        (hex!("008bcfd2387d3fc453333557eecb0efe59fcba128769b2feefdd306e98e66440"));
    pub const MaximumCeresInStakingPool: Balance = balance!(14400);
}

impl ceres_launchpad::Config for Runtime {
    const MILLISECONDS_PER_DAY: Moment = 86_400_000;
    type RuntimeEvent = RuntimeEvent;
    type WeightInfo = ceres_launchpad::weights::SubstrateWeight<Runtime>;
}

impl ceres_staking::Config for Runtime {
    const BLOCKS_PER_ONE_DAY: BlockNumber = 1 * DAYS;
    type RuntimeEvent = RuntimeEvent;
    type CeresPerDay = CeresPerDay;
    type CeresAssetId = CeresAssetId;
    type MaximumCeresInStakingPool = MaximumCeresInStakingPool;
    type WeightInfo = ceres_staking::weights::SubstrateWeight<Runtime>;
}

impl ceres_liquidity_locker::Config for Runtime {
    const BLOCKS_PER_ONE_DAY: BlockNumber = 1 * DAYS;
    type RuntimeEvent = RuntimeEvent;
    type XYKPool = PoolXYK;
    type DemeterFarmingPlatform = DemeterFarmingPlatform;
    type CeresAssetId = CeresAssetId;
    type WeightInfo = ceres_liquidity_locker::weights::SubstrateWeight<Runtime>;
}

impl ceres_token_locker::Config for Runtime {
    type RuntimeEvent = RuntimeEvent;
    type CeresAssetId = CeresAssetId;
    type WeightInfo = ceres_token_locker::weights::SubstrateWeight<Runtime>;
}

impl ceres_governance_platform::Config for Runtime {
    type RuntimeEvent = RuntimeEvent;
    type CeresAssetId = CeresAssetId;
    type WeightInfo = ceres_governance_platform::weights::SubstrateWeight<Runtime>;
}

parameter_types! {
    pub const DemeterAssetId: AssetId = common::DEMETER_ASSET_ID;
}

impl demeter_farming_platform::Config for Runtime {
    type RuntimeEvent = RuntimeEvent;
    type DemeterAssetId = DemeterAssetId;
    const BLOCKS_PER_HOUR_AND_A_HALF: BlockNumber = 3 * HOURS / 2;
    type WeightInfo = demeter_farming_platform::weights::SubstrateWeight<Runtime>;
}

impl oracle_proxy::Config for Runtime {
    type Symbol = Symbol;
    type RuntimeEvent = RuntimeEvent;
    type WeightInfo = oracle_proxy::weights::SubstrateWeight<Runtime>;
    type BandChainOracle = band::Pallet<Runtime>;
}

parameter_types! {
    pub const GetBandRateStalePeriod: Moment = 60*5*1000; // 5 minutes
}

impl band::Config for Runtime {
    type RuntimeEvent = RuntimeEvent;
    type Symbol = Symbol;
    type WeightInfo = band::weights::SubstrateWeight<Runtime>;
    type OnNewSymbolsRelayedHook = oracle_proxy::Pallet<Runtime>;
    type Time = Timestamp;
    type GetBandRateStalePeriod = GetBandRateStalePeriod;
}

parameter_types! {
    pub const HermesAssetId: AssetId = common::HERMES_ASSET_ID;
    pub const StringLimit: u32 = 64;
    pub const OptionsLimit: u32 = 5;
    pub const TitleLimit: u32 = 128;
    pub const DescriptionLimit: u32 = 4096;
}

impl hermes_governance_platform::Config for Runtime {
    const MIN_DURATION_OF_POLL: Moment = 14_400_000;
    const MAX_DURATION_OF_POLL: Moment = 604_800_000;
    type StringLimit = StringLimit;
    type OptionsLimit = OptionsLimit;
    type RuntimeEvent = RuntimeEvent;
    type HermesAssetId = HermesAssetId;
    type TitleLimit = TitleLimit;
    type DescriptionLimit = DescriptionLimit;
    type WeightInfo = hermes_governance_platform::weights::SubstrateWeight<Runtime>;
}

parameter_types! {
    // small value for test environment in order to check postponing expirations
    pub ExpirationsSchedulerMaxWeight: Weight = Perbill::from_percent(15) * BlockWeights::get().max_block; // TODO: order-book clarify
}

#[cfg(feature = "wip")] // order-book
impl order_book::Config for Runtime {
    const MAX_ORDER_LIFESPAN: Moment = 30 * (DAYS as Moment) * MILLISECS_PER_BLOCK; // 30 days // TODO: order-book clarify
    const MIN_ORDER_LIFESPAN: Moment = MILLISECS_PER_BLOCK; // TODO: order-book clarify
    const MILLISECS_PER_BLOCK: Moment = MILLISECS_PER_BLOCK;
    const MAX_PRICE_SHIFT: Perbill = Perbill::from_percent(50); // TODO: order-book clarify
    type RuntimeEvent = RuntimeEvent;
    type OrderId = u128;
    type Locker = OrderBook;
    type Unlocker = OrderBook;
    type Scheduler = OrderBook;
    type Delegate = OrderBook;
    type MaxOpenedLimitOrdersPerUser = ConstU32<1000>; // TODO: order-book clarify
    type MaxLimitOrdersForPrice = ConstU32<10000>; // TODO: order-book clarify
    type MaxSidePriceCount = ConstU32<100000>; // TODO: order-book clarify
    type MaxExpiringOrdersPerBlock = ConstU32<10000>; // TODO: order-book clarify
    type MaxExpirationWeightPerBlock = ExpirationsSchedulerMaxWeight;
    type EnsureTradingPairExists = TradingPair;
    type TradingPairSourceManager = TradingPair;
    type AssetInfoProvider = Assets;
    type SyntheticInfoProvider = XSTPool;
    type DexInfoProvider = DEXManager;
    type Time = Timestamp;
    type ParameterUpdateOrigin = EitherOfDiverse<
        EnsureSigned<AccountId>,
        EitherOf<
            pallet_collective::EnsureProportionMoreThan<AccountId, TechnicalCollective, 1, 2>,
            EnsureRoot<AccountId>,
        >,
    >;
    type StatusUpdateOrigin = EitherOf<
        pallet_collective::EnsureProportionMoreThan<AccountId, TechnicalCollective, 1, 2>,
        EnsureRoot<AccountId>,
    >;
    type RemovalOrigin = EitherOf<
        pallet_collective::EnsureProportionMoreThan<AccountId, TechnicalCollective, 1, 2>,
        EnsureRoot<AccountId>,
    >;
    type WeightInfo = order_book::weights::SubstrateWeight<Runtime>;
}

/// Payload data to be signed when making signed transaction from off-chain workers,
///   inside `create_transaction` function.
pub type SignedPayload = generic::SignedPayload<RuntimeCall, SignedExtra>;

parameter_types! {
    pub const ReferrerWeight: u32 = 10;
    pub const XorBurnedWeight: u32 = 40;
    pub const XorIntoValBurnedWeight: u32 = 50;
    pub const BuyBackXSTPercent: Percent = Percent::from_percent(10);
}

// Ethereum bridge pallets

#[cfg(feature = "ready-to-test")] // EVM bridge
impl dispatch::Config<dispatch::Instance1> for Runtime {
    type RuntimeEvent = RuntimeEvent;
    type NetworkId = EVMChainId;
    type Additional = AdditionalEVMInboundData;
    type OriginOutput =
        bridge_types::types::CallOriginOutput<EVMChainId, H256, AdditionalEVMInboundData>;
    type Origin = RuntimeOrigin;
    type MessageId = bridge_types::types::MessageId;
    type Hashing = Keccak256;
    type Call = RuntimeCall;
    type CallFilter = EVMBridgeCallFilter;
}

#[cfg(feature = "ready-to-test")]
use bridge_types::{EVMChainId, SubNetworkId, H256};

#[cfg(feature = "ready-to-test")] // Bridges
parameter_types! {
    pub const BridgeMaxMessagePayloadSize: u32 = 256;
    pub const BridgeMaxMessagesPerCommit: u32 = 20;
    pub const BridgeMaxTotalGasLimit: u64 = 5_000_000;
    pub const Decimals: u32 = 12;
}

#[cfg(feature = "ready-to-test")] // EVM bridge
pub struct FeeConverter;

#[cfg(feature = "ready-to-test")] // EVM bridge
impl Convert<U256, Balance> for FeeConverter {
    fn convert(amount: U256) -> Balance {
        common::eth::unwrap_balance(amount, Decimals::get())
            .expect("Should not panic unless runtime is misconfigured")
    }
}

#[cfg(feature = "ready-to-test")] // Bridges
parameter_types! {
<<<<<<< HEAD
    pub const FeeCurrency: AssetId = XOR;
=======
    pub const FeeCurrency: AssetId32<PredefinedAssetId> = XOR;
    pub const ThisNetworkId: bridge_types::GenericNetworkId = bridge_types::GenericNetworkId::Sub(bridge_types::SubNetworkId::Mainnet);
>>>>>>> a3971f24
}

#[cfg(feature = "ready-to-test")] // EVM bridge
impl bridge_inbound_channel::Config for Runtime {
    type RuntimeEvent = RuntimeEvent;
    type Verifier = ethereum_light_client::Pallet<Runtime>;
    type MessageDispatch = Dispatch;
    type Hashing = Keccak256;
    type GasTracker = BridgeProxy;
    type MessageStatusNotifier = BridgeProxy;
    type FeeConverter = FeeConverter;
    type WeightInfo = ();
    type FeeAssetId = FeeCurrency;
    type OutboundChannel = BridgeOutboundChannel;
    type FeeTechAccountId = GetTrustlessBridgeFeesTechAccountId;
    type TreasuryTechAccountId = GetTreasuryTechAccountId;
    type ThisNetworkId = ThisNetworkId;
}

#[cfg(feature = "ready-to-test")] // EVM bridge
impl bridge_outbound_channel::Config for Runtime {
    type RuntimeEvent = RuntimeEvent;
    type MaxMessagePayloadSize = BridgeMaxMessagePayloadSize;
    type MaxMessagesPerCommit = BridgeMaxMessagesPerCommit;
    type MaxTotalGasLimit = BridgeMaxTotalGasLimit;
    type FeeCurrency = FeeCurrency;
    type FeeTechAccountId = GetTrustlessBridgeFeesTechAccountId;
    type MessageStatusNotifier = BridgeProxy;
    type AuxiliaryDigestHandler = LeafProvider;
    type ThisNetworkId = ThisNetworkId;
    type WeightInfo = ();
}

#[cfg(feature = "ready-to-test")] // EVM bridge
parameter_types! {
    pub const DescendantsUntilFinalized: u8 = 30;
    pub const VerifyPoW: bool = true;
    // Not as important as some essential transactions (e.g. im_online or similar ones)
    pub EthereumLightClientPriority: TransactionPriority = Perbill::from_percent(10) * TransactionPriority::max_value();
    // We don't want to have not relevant imports be stuck in transaction pool
    // for too long
    pub EthereumLightClientLongevity: TransactionLongevity = EPOCH_DURATION_IN_BLOCKS as u64;
}

#[cfg(feature = "ready-to-test")] // EVM bridge
impl ethereum_light_client::Config for Runtime {
    type RuntimeEvent = RuntimeEvent;
    type DescendantsUntilFinalized = DescendantsUntilFinalized;
    type VerifyPoW = VerifyPoW;
    type WeightInfo = ();
    type UnsignedPriority = EthereumLightClientPriority;
    type UnsignedLongevity = EthereumLightClientLongevity;
    type ImportSignature = Signature;
    type Submitter = <Signature as Verify>::Signer;
}

#[cfg(feature = "ready-to-test")] // EVM bridge
impl eth_app::Config for Runtime {
    type RuntimeEvent = RuntimeEvent;
    type OutboundChannel = BridgeOutboundChannel;
    type CallOrigin = dispatch::EnsureAccount<
        EVMChainId,
        AdditionalEVMInboundData,
        bridge_types::types::CallOriginOutput<EVMChainId, H256, AdditionalEVMInboundData>,
    >;
    type MessageStatusNotifier = BridgeProxy;
    type AssetRegistry = BridgeProxy;
    type BalancePrecisionConverter = impls::BalancePrecisionConverter;
    type AssetIdConverter = sp_runtime::traits::ConvertInto;
    type BridgeAssetLocker = BridgeProxy;
    type WeightInfo = ();
}

#[cfg(feature = "ready-to-test")] // EVM bridge
impl erc20_app::Config for Runtime {
    type RuntimeEvent = RuntimeEvent;
    type OutboundChannel = BridgeOutboundChannel;
    type CallOrigin = dispatch::EnsureAccount<
        EVMChainId,
        AdditionalEVMInboundData,
        bridge_types::types::CallOriginOutput<EVMChainId, H256, AdditionalEVMInboundData>,
    >;
    type AppRegistry = BridgeInboundChannel;
    type MessageStatusNotifier = BridgeProxy;
    type AssetRegistry = BridgeProxy;
    type BalancePrecisionConverter = impls::BalancePrecisionConverter;
    type AssetIdConverter = sp_runtime::traits::ConvertInto;
    type BridgeAssetLocker = BridgeProxy;
    type WeightInfo = ();
}

#[cfg(feature = "ready-to-test")] // EVM bridge
impl migration_app::Config for Runtime {
    type RuntimeEvent = RuntimeEvent;
    type OutboundChannel = BridgeOutboundChannel;
    type WeightInfo = ();
}

#[cfg(feature = "ready-to-test")] // Bridges
impl bridge_proxy::Config for Runtime {
    type RuntimeEvent = RuntimeEvent;
    type ERC20App = ERC20App;
    type EthApp = EthApp;
    type HashiBridge = EthBridge;
    type SubstrateApp = SubstrateBridgeApp;
    type TimepointProvider = GenericTimepointProvider;
    type WeightInfo = ();
}

#[cfg(feature = "ready-to-test")] // Substrate bridge
impl beefy_light_client::Config for Runtime {
    type RuntimeEvent = RuntimeEvent;
    type Randomness = pallet_babe::RandomnessFromTwoEpochsAgo<Self>;
}

#[cfg(feature = "ready-to-test")] // Substrate bridge
impl dispatch::Config<dispatch::Instance2> for Runtime {
    type RuntimeEvent = RuntimeEvent;
    type NetworkId = SubNetworkId;
    type Additional = ();
    type OriginOutput = bridge_types::types::CallOriginOutput<SubNetworkId, H256, ()>;
    type Origin = RuntimeOrigin;
    type MessageId = bridge_types::types::MessageId;
    type Hashing = Keccak256;
    type Call = DispatchableSubstrateBridgeCall;
    type CallFilter = SubstrateBridgeCallFilter;
}

#[cfg(feature = "ready-to-test")] // Substrate bridge
impl substrate_bridge_channel::inbound::Config for Runtime {
    type RuntimeEvent = RuntimeEvent;
    type Verifier = MultiVerifier;
    type MessageDispatch = SubstrateDispatch;
    type UnsignedPriority = DataSignerPriority;
    type UnsignedLongevity = DataSignerLongevity;
    type MaxMessagePayloadSize = BridgeMaxMessagePayloadSize;
    type MaxMessagesPerCommit = BridgeMaxMessagesPerCommit;
    type ThisNetworkId = ThisNetworkId;
    type WeightInfo = ();
}

#[cfg(feature = "ready-to-test")] // Substrate bridge
pub struct MultiVerifier;

#[derive(Clone, Debug, PartialEq, codec::Encode, codec::Decode, scale_info::TypeInfo)]
#[cfg(feature = "ready-to-test")] // Substrate bridge
pub enum MultiProof {
    Beefy(<BeefyLightClient as Verifier>::Proof),
    Multisig(<MultisigVerifier as Verifier>::Proof),
}

#[cfg(feature = "ready-to-test")] // Substrate bridge
impl Verifier for MultiVerifier {
    type Proof = MultiProof;

    fn verify(
        network_id: bridge_types::GenericNetworkId,
        message: H256,
        proof: &Self::Proof,
    ) -> frame_support::pallet_prelude::DispatchResult {
        match proof {
            MultiProof::Beefy(proof) => BeefyLightClient::verify(network_id, message, proof),
            MultiProof::Multisig(proof) => MultisigVerifier::verify(network_id, message, proof),
        }
    }
}

#[cfg(feature = "ready-to-test")] // Bridge
pub struct GenericTimepointProvider;

#[cfg(feature = "ready-to-test")] // Bridge
impl bridge_types::traits::TimepointProvider for GenericTimepointProvider {
    fn get_timepoint() -> bridge_types::GenericTimepoint {
        bridge_types::GenericTimepoint::Sora(System::block_number())
    }
}

#[cfg(feature = "ready-to-test")] // Substrate bridge
impl substrate_bridge_channel::outbound::Config for Runtime {
    type RuntimeEvent = RuntimeEvent;
    type MessageStatusNotifier = BridgeProxy;
    type MaxMessagePayloadSize = BridgeMaxMessagePayloadSize;
    type MaxMessagesPerCommit = BridgeMaxMessagesPerCommit;
    type AuxiliaryDigestHandler = LeafProvider;
    type AssetId = AssetId;
    type Balance = Balance;
    type TimepointProvider = GenericTimepointProvider;
    type ThisNetworkId = ThisNetworkId;
    type WeightInfo = ();
}

#[cfg(feature = "ready-to-test")] // Substrate bridge
impl substrate_bridge_app::Config for Runtime {
    type RuntimeEvent = RuntimeEvent;
    type OutboundChannel = SubstrateBridgeOutboundChannel;
    type CallOrigin = dispatch::EnsureAccount<
        SubNetworkId,
        (),
        bridge_types::types::CallOriginOutput<SubNetworkId, H256, ()>,
    >;
    type MessageStatusNotifier = BridgeProxy;
    type AssetRegistry = BridgeProxy;
    type AccountIdConverter = sp_runtime::traits::Identity;
    type AssetIdConverter = sp_runtime::traits::ConvertInto;
    type BalancePrecisionConverter = impls::BalancePrecisionConverter;
    type WeightInfo = ();
    type BridgeAssetLocker = BridgeProxy;
}

#[cfg(feature = "ready-to-test")] // Substrate bridge
parameter_types! {
    pub const BridgeMaxPeers: u32 = 50;
    // Not as important as some essential transactions (e.g. im_online or similar ones)
    pub DataSignerPriority: TransactionPriority = Perbill::from_percent(10) * TransactionPriority::max_value();
    // We don't want to have not relevant imports be stuck in transaction pool
    // for too long
    pub DataSignerLongevity: TransactionLongevity = EPOCH_DURATION_IN_BLOCKS as u64;
}

#[cfg(feature = "ready-to-test")] // Substrate bridge
impl bridge_data_signer::Config for Runtime {
    type RuntimeEvent = RuntimeEvent;
    type OutboundChannel = SubstrateBridgeOutboundChannel;
    type CallOrigin = dispatch::EnsureAccount<
        SubNetworkId,
        (),
        bridge_types::types::CallOriginOutput<SubNetworkId, H256, ()>,
    >;
    type MaxPeers = BridgeMaxPeers;
    type UnsignedPriority = DataSignerPriority;
    type UnsignedLongevity = DataSignerLongevity;
}

#[cfg(feature = "ready-to-test")] // Substrate bridge
impl multisig_verifier::Config for Runtime {
    type RuntimeEvent = RuntimeEvent;
    type CallOrigin = dispatch::EnsureAccount<
        SubNetworkId,
        (),
        bridge_types::types::CallOriginOutput<SubNetworkId, H256, ()>,
    >;
    type OutboundChannel = SubstrateBridgeOutboundChannel;
    type MaxPeers = BridgeMaxPeers;
}

construct_runtime! {
    pub enum Runtime where
        Block = Block,
        NodeBlock = opaque::Block,
        UncheckedExtrinsic = UncheckedExtrinsic
    {
        System: frame_system::{Pallet, Call, Storage, Config, Event<T>} = 0,

        Babe: pallet_babe::{Pallet, Call, Storage, Config, ValidateUnsigned} = 14,

        Timestamp: pallet_timestamp::{Pallet, Call, Storage, Inherent} = 1,
        // Balances in native currency - XOR.
        Balances: pallet_balances::{Pallet, Storage, Config<T>, Event<T>} = 2,
        RandomnessCollectiveFlip: pallet_randomness_collective_flip::{Pallet, Storage} = 4,
        TransactionPayment: pallet_transaction_payment::{Pallet, Storage, Event<T>} = 5,
        Permissions: permissions::{Pallet, Call, Storage, Config<T>, Event<T>} = 6,
        Referrals: referrals::{Pallet, Call, Storage} = 7,
        Rewards: rewards::{Pallet, Call, Config<T>, Storage, Event<T>} = 8,
        XorFee: xor_fee::{Pallet, Call, Storage, Event<T>} = 9,
        BridgeMultisig: bridge_multisig::{Pallet, Call, Storage, Config<T>, Event<T>} = 10,
        Utility: pallet_utility::{Pallet, Call, Event} = 11,

        // Consensus and staking.
        Authorship: pallet_authorship::{Pallet, Storage} = 16,
        Staking: pallet_staking::{Pallet, Call, Config<T>, Storage, Event<T>} = 17,
        Offences: pallet_offences::{Pallet, Storage, Event} = 37,
        Historical: pallet_session_historical::{Pallet} = 13,
        Session: pallet_session::{Pallet, Call, Storage, Event, Config<T>} = 12,
        Grandpa: pallet_grandpa::{Pallet, Call, Storage, Config, Event} = 15,
        ImOnline: pallet_im_online::{Pallet, Call, Storage, Event<T>, ValidateUnsigned, Config<T>} = 36,

        // Non-native tokens - everything apart of XOR.
        Tokens: tokens::{Pallet, Storage, Config<T>, Event<T>} = 18,
        // Unified interface for XOR and non-native tokens.
        Currencies: currencies::{Pallet} = 19,
        TradingPair: trading_pair::{Pallet, Call, Storage, Config<T>, Event<T>} = 20,
        Assets: assets::{Pallet, Call, Storage, Config<T>, Event<T>} = 21,
        DEXManager: dex_manager::{Pallet, Storage, Config<T>} = 22,
        MulticollateralBondingCurvePool: multicollateral_bonding_curve_pool::{Pallet, Call, Storage, Config<T>, Event<T>} = 23,
        Technical: technical::{Pallet, Call, Config<T>, Event<T>, Storage} = 24,
        PoolXYK: pool_xyk::{Pallet, Call, Storage, Event<T>} = 25,
        LiquidityProxy: liquidity_proxy::{Pallet, Call, Event<T>} = 26,
        Council: pallet_collective::<Instance1>::{Pallet, Call, Storage, Origin<T>, Event<T>, Config<T>} = 27,
        TechnicalCommittee: pallet_collective::<Instance2>::{Pallet, Call, Storage, Origin<T>, Event<T>, Config<T>} = 28,
        Democracy: pallet_democracy::{Pallet, Call, Storage, Config<T>, Event<T>} = 29,
        DEXAPI: dex_api::{Pallet, Call, Storage, Config} = 30,
        EthBridge: eth_bridge::{Pallet, Call, Storage, Config<T>, Event<T>} = 31,
        PswapDistribution: pswap_distribution::{Pallet, Call, Storage, Config<T>, Event<T>} = 32,
        Multisig: pallet_multisig::{Pallet, Call, Storage, Event<T>} = 33,
        Scheduler: pallet_scheduler::{Pallet, Call, Storage, Event<T>} = 34,
        IrohaMigration: iroha_migration::{Pallet, Call, Storage, Config<T>, Event<T>} = 35,
        TechnicalMembership: pallet_membership::<Instance1>::{Pallet, Call, Storage, Event<T>, Config<T>} = 38,
        ElectionsPhragmen: pallet_elections_phragmen::{Pallet, Call, Storage, Event<T>, Config<T>} = 39,
        VestedRewards: vested_rewards::{Pallet, Call, Storage, Event<T>} = 40,
        Identity: pallet_identity::{Pallet, Call, Storage, Event<T>} = 41,
        Farming: farming::{Pallet, Storage} = 42,
        XSTPool: xst::{Pallet, Call, Storage, Config<T>, Event<T>} = 43,
        PriceTools: price_tools::{Pallet, Storage, Event<T>} = 44,
        CeresStaking: ceres_staking::{Pallet, Call, Storage, Event<T>} = 45,
        CeresLiquidityLocker: ceres_liquidity_locker::{Pallet, Call, Storage, Event<T>} = 46,
        CeresTokenLocker: ceres_token_locker::{Pallet, Call, Storage, Event<T>} = 47,
        CeresGovernancePlatform: ceres_governance_platform::{Pallet, Call, Storage, Event<T>} = 48,
        CeresLaunchpad: ceres_launchpad::{Pallet, Call, Storage, Event<T>} = 49,
        DemeterFarmingPlatform: demeter_farming_platform::{Pallet, Call, Storage, Event<T>} = 50,
        // Provides a semi-sorted list of nominators for staking.
        BagsList: pallet_bags_list::{Pallet, Call, Storage, Event<T>} = 51,
        ElectionProviderMultiPhase: pallet_election_provider_multi_phase::{Pallet, Call, Storage, Event<T>, ValidateUnsigned} = 52,
        Band: band::{Pallet, Call, Storage, Event<T>} = 53,
        OracleProxy: oracle_proxy::{Pallet, Call, Storage, Event<T>} = 54,
        HermesGovernancePlatform: hermes_governance_platform::{Pallet, Call, Storage, Event<T>} = 55,
        Preimage: pallet_preimage::{Pallet, Call, Storage, Event<T>} = 56,

        #[cfg(feature = "wip")] // order-book
        OrderBook: order_book::{Pallet, Call, Storage, Event<T>} = 57,

        // Trustless bridges
        #[cfg(feature = "ready-to-test")] // Bridges
        Mmr: pallet_mmr::{Pallet, Storage} = 90,
        // In production needed for session keys
        Beefy: pallet_beefy::{Pallet, Config<T>, Storage} = 91,
        #[cfg(feature = "ready-to-test")] // Bridges
        MmrLeaf: pallet_beefy_mmr::{Pallet, Storage} = 92,
        #[cfg(feature = "ready-to-test")] // Bridges
        LeafProvider: leaf_provider::{Pallet, Storage, Event<T>} = 99,
        // TODO: rename to BridgeProxy
        #[cfg(feature = "ready-to-test")] // Bridges
        BridgeProxy: bridge_proxy::{Pallet, Call, Storage, Event} = 103,

        // Trustless EVM bridge
        #[cfg(feature = "ready-to-test")] // EVM bridge
        EthereumLightClient: ethereum_light_client::{Pallet, Call, Storage, Event<T>, Config, ValidateUnsigned} = 93,
        #[cfg(feature = "ready-to-test")] // EVM bridge
        BridgeInboundChannel: bridge_inbound_channel::{Pallet, Call, Config, Storage, Event<T>} = 96,
        #[cfg(feature = "ready-to-test")] // EVM bridge
        BridgeOutboundChannel: bridge_outbound_channel::{Pallet, Config<T>, Storage, Event<T>} = 97,
        #[cfg(feature = "ready-to-test")] // EVM bridge
        Dispatch: dispatch::<Instance1>::{Pallet, Storage, Event<T>, Origin<T>} = 98,
        #[cfg(feature = "ready-to-test")] // EVM bridge
        EthApp: eth_app::{Pallet, Call, Storage, Event<T>, Config<T>} = 100,
        #[cfg(feature = "ready-to-test")] // EVM bridge
        ERC20App: erc20_app::{Pallet, Call, Storage, Event<T>, Config<T>} = 101,
        #[cfg(feature = "ready-to-test")] // EVM bridge
        MigrationApp: migration_app::{Pallet, Call, Storage, Event<T>, Config} = 102,

        // Substrate bridge
        #[cfg(feature = "ready-to-test")] // Substrate bridge
        BeefyLightClient: beefy_light_client::{Pallet, Call, Storage, Event<T>, Config} = 104,
        #[cfg(feature = "ready-to-test")] // Substrate bridge
        SubstrateBridgeInboundChannel: substrate_bridge_channel::inbound::{Pallet, Call, Storage, Event<T>, ValidateUnsigned} = 106,
        #[cfg(feature = "ready-to-test")] // Substrate bridge
        SubstrateBridgeOutboundChannel: substrate_bridge_channel::outbound::{Pallet, Config<T>, Storage, Event<T>} = 107,
        #[cfg(feature = "ready-to-test")] // Substrate bridge
        SubstrateDispatch: dispatch::<Instance2>::{Pallet, Storage, Event<T>, Origin<T>} = 108,
        #[cfg(feature = "ready-to-test")] // Substrate bridge
        SubstrateBridgeApp: substrate_bridge_app::{Pallet, Config<T>, Storage, Event<T>, Call} = 109,
        #[cfg(feature = "ready-to-test")] // Substrate bridge
        BridgeDataSigner: bridge_data_signer::{Pallet, Storage, Event<T>, Call, ValidateUnsigned} = 110,
        #[cfg(feature = "ready-to-test")] // Substrate bridge
        MultisigVerifier: multisig_verifier::{Pallet, Storage, Event<T>, Call, Config} = 111,

        // Dev
        #[cfg(feature = "private-net")]
        Sudo: pallet_sudo::{Pallet, Call, Storage, Config<T>, Event<T>} = 3,

        // Available only for test net
        #[cfg(feature = "private-net")]
        Faucet: faucet::{Pallet, Call, Config<T>, Event<T>} = 80,
        #[cfg(all(feature = "private-net", feature = "ready-to-test"))] // order-book
        QATools: qa_tools::{Pallet, Call} = 112,
    }
}

// This is needed, because the compiler automatically places `Serialize` bound
// when `derive` is used, but the method is never actually used
#[cfg(feature = "std")]
impl Serialize for Runtime {
    fn serialize<S>(
        &self,
        _serializer: S,
    ) -> Result<<S as Serializer>::Ok, <S as Serializer>::Error>
    where
        S: Serializer,
    {
        unreachable!("we never serialize runtime; qed")
    }
}

/// The address format for describing accounts.
pub type Address = AccountId;
/// Block header type as expected by this runtime.
pub type Header = generic::Header<BlockNumber, BlakeTwo256>;
/// Block type as expected by this runtime.
pub type Block = generic::Block<Header, UncheckedExtrinsic>;
/// A Block signed with a Justification
pub type SignedBlock = generic::SignedBlock<Block>;
/// BlockId type as expected by this runtime.
pub type BlockId = generic::BlockId<Block>;
/// The SignedExtension to the basic transaction logic.
pub type SignedExtra = (
    frame_system::CheckSpecVersion<Runtime>,
    frame_system::CheckTxVersion<Runtime>,
    frame_system::CheckGenesis<Runtime>,
    frame_system::CheckEra<Runtime>,
    frame_system::CheckNonce<Runtime>,
    frame_system::CheckWeight<Runtime>,
    ChargeTransactionPayment<Runtime>,
);
/// Unchecked extrinsic type as expected by this runtime.
pub type UncheckedExtrinsic =
    generic::UncheckedExtrinsic<Address, RuntimeCall, Signature, SignedExtra>;
/// Extrinsic type that has already been checked.
pub type CheckedExtrinsic = generic::CheckedExtrinsic<AccountId, RuntimeCall, SignedExtra>;
/// Executive: handles dispatch to the various modules.
pub type Executive = frame_executive::Executive<
    Runtime,
    Block,
    frame_system::ChainContext<Runtime>,
    Runtime,
    AllPalletsWithSystem,
    migrations::Migrations,
>;

#[cfg(feature = "ready-to-test")] // Bridges
pub type MmrHashing = <Runtime as pallet_mmr::Config>::Hashing;

impl_runtime_apis! {
    impl sp_api::Core<Block> for Runtime {
        fn version() -> RuntimeVersion {
            VERSION
        }

        fn execute_block(block: Block) {
            Executive::execute_block(block)
        }

        fn initialize_block(header: &<Block as BlockT>::Header) {
            Executive::initialize_block(header)
        }
    }

    impl sp_api::Metadata<Block> for Runtime {
        fn metadata() -> OpaqueMetadata {
            OpaqueMetadata::new(Runtime::metadata().into())
        }
    }

    impl sp_block_builder::BlockBuilder<Block> for Runtime {
        fn apply_extrinsic(
            extrinsic: <Block as BlockT>::Extrinsic,
        ) -> ApplyExtrinsicResult {
            Executive::apply_extrinsic(extrinsic)
        }

        fn finalize_block() -> <Block as BlockT>::Header {
            Executive::finalize_block()
        }

        fn inherent_extrinsics(data: sp_inherents::InherentData) -> Vec<<Block as BlockT>::Extrinsic> {
            data.create_extrinsics()
        }

        fn check_inherents(block: Block, data: sp_inherents::InherentData) -> sp_inherents::CheckInherentsResult {
            data.check_extrinsics(&block)
        }

        // fn random_seed() -> <Block as BlockT>::Hash {
        //     RandomnessCollectiveFlip::random_seed()
        // }
    }

    impl sp_transaction_pool::runtime_api::TaggedTransactionQueue<Block> for Runtime {
        fn validate_transaction(
            source: TransactionSource,
            tx: <Block as BlockT>::Extrinsic,
            block_hash: <Block as BlockT>::Hash,
        ) -> TransactionValidity {
            Executive::validate_transaction(source, tx, block_hash)
        }
    }

    impl sp_offchain::OffchainWorkerApi<Block> for Runtime {
        fn offchain_worker(header: &<Block as BlockT>::Header) {
            Executive::offchain_worker(header)
        }
    }

    impl sp_session::SessionKeys<Block> for Runtime {
        fn decode_session_keys(
            encoded: Vec<u8>,
        ) -> Option<Vec<(Vec<u8>, sp_core::crypto::KeyTypeId)>> {
            opaque::SessionKeys::decode_into_raw_public_keys(&encoded)
        }

        fn generate_session_keys(seed: Option<Vec<u8>>) -> Vec<u8> {
            opaque::SessionKeys::generate(seed)
        }
    }

    impl pallet_transaction_payment_rpc_runtime_api::TransactionPaymentApi<
        Block,
        Balance,
    > for Runtime {
        fn query_info(uxt: <Block as BlockT>::Extrinsic, len: u32) -> pallet_transaction_payment_rpc_runtime_api::RuntimeDispatchInfo<Balance> {
            let maybe_dispatch_info = XorFee::query_info(&uxt, len);
            let output = match maybe_dispatch_info {
                Some(dispatch_info) => dispatch_info,
                _ => TransactionPayment::query_info(uxt, len),
            };
            output
        }

        fn query_fee_details(uxt: <Block as BlockT>::Extrinsic, len: u32) -> pallet_transaction_payment_rpc_runtime_api::FeeDetails<Balance> {
            let maybe_fee_details = XorFee::query_fee_details(&uxt, len);
            let output = match maybe_fee_details {
                Some(fee_details) => fee_details,
                _ => TransactionPayment::query_fee_details(uxt, len),
            };
            output
        }

        fn query_weight_to_fee(weight: Weight) -> Balance {
            TransactionPayment::weight_to_fee(weight)
        }

        fn query_length_to_fee(length: u32) -> Balance {
            TransactionPayment::length_to_fee(length)
        }
    }

    impl dex_manager_runtime_api::DEXManagerAPI<Block, DEXId> for Runtime {
        fn list_dex_ids() -> Vec<DEXId> {
            DEXManager::list_dex_ids()
        }
    }

    impl dex_runtime_api::DEXAPI<
        Block,
        AssetId,
        DEXId,
        Balance,
        LiquiditySourceType,
        SwapVariant,
    > for Runtime {
        #[cfg_attr(not(feature = "private-net"), allow(unused))]
        fn quote(
            dex_id: DEXId,
            liquidity_source_type: LiquiditySourceType,
            input_asset_id: AssetId,
            output_asset_id: AssetId,
            desired_input_amount: BalanceWrapper,
            swap_variant: SwapVariant,
        ) -> Option<dex_runtime_api::SwapOutcomeInfo<Balance>> {
            #[cfg(feature = "private-net")]
            {
                DEXAPI::quote(
                    &LiquiditySourceId::new(dex_id, liquidity_source_type),
                    &input_asset_id,
                    &output_asset_id,
                    QuoteAmount::with_variant(swap_variant, desired_input_amount.into()),
                    true,
                ).ok().map(|(sa, _)| dex_runtime_api::SwapOutcomeInfo::<Balance> { amount: sa.amount, fee: sa.fee})
            }
            #[cfg(not(feature = "private-net"))]
            {
                // Mainnet should not be able to access liquidity source quote directly, to avoid arbitrage exploits.
                None
            }
        }

        fn can_exchange(
            dex_id: DEXId,
            liquidity_source_type: LiquiditySourceType,
            input_asset_id: AssetId,
            output_asset_id: AssetId,
        ) -> bool {
            DEXAPI::can_exchange(
                &LiquiditySourceId::new(dex_id, liquidity_source_type),
                &input_asset_id,
                &output_asset_id,
            )
        }

        fn list_supported_sources() -> Vec<LiquiditySourceType> {
            DEXAPI::get_supported_types()
        }
    }

    impl trading_pair_runtime_api::TradingPairAPI<Block, DEXId, common::TradingPair<AssetId>, AssetId, LiquiditySourceType> for Runtime {
        fn list_enabled_pairs(dex_id: DEXId) -> Vec<common::TradingPair<AssetId>> {
            // TODO: error passing PR fixes this crunch return
            TradingPair::list_trading_pairs(&dex_id).unwrap_or(Vec::new())
        }

        fn is_pair_enabled(dex_id: DEXId, asset_id_a: AssetId, asset_id_b: AssetId) -> bool {
            // TODO: error passing PR fixes this crunch return
            TradingPair::is_trading_pair_enabled(&dex_id, &asset_id_a, &asset_id_b).unwrap_or(false)
                || TradingPair::is_trading_pair_enabled(&dex_id, &asset_id_b, &asset_id_a).unwrap_or(false)
        }

        fn list_enabled_sources_for_pair(
            dex_id: DEXId,
            base_asset_id: AssetId,
            target_asset_id: AssetId,
        ) -> Vec<LiquiditySourceType> {
            // TODO: error passing PR fixes this crunch return
            TradingPair::list_enabled_sources_for_trading_pair(&dex_id, &base_asset_id, &target_asset_id).map(|bts| bts.into_iter().collect::<Vec<_>>()).unwrap_or(Vec::new())
        }

        fn is_source_enabled_for_pair(
            dex_id: DEXId,
            base_asset_id: AssetId,
            target_asset_id: AssetId,
            source_type: LiquiditySourceType,
        ) -> bool {
            // TODO: error passing PR fixes this crunch return
            TradingPair::is_source_enabled_for_trading_pair(&dex_id, &base_asset_id, &target_asset_id, source_type).unwrap_or(false)
        }
    }

    impl assets_runtime_api::AssetsAPI<Block, AccountId, AssetId, Balance, AssetSymbol, AssetName, BalancePrecision, ContentSource, Description> for Runtime {
        fn free_balance(account_id: AccountId, asset_id: AssetId) -> Option<assets_runtime_api::BalanceInfo<Balance>> {
            Assets::free_balance(&asset_id, &account_id).ok().map(|balance|
                assets_runtime_api::BalanceInfo::<Balance> {
                    balance: balance.clone(),
                }
            )
        }

        fn usable_balance(account_id: AccountId, asset_id: AssetId) -> Option<assets_runtime_api::BalanceInfo<Balance>> {
            let usable_balance = if asset_id == <Runtime as currencies::Config>::GetNativeCurrencyId::get() {
                Balances::usable_balance(account_id)
            } else {
                let account_data = Tokens::accounts(account_id, asset_id);
                account_data.free.saturating_sub(account_data.frozen)
            };
            Some(assets_runtime_api::BalanceInfo { balance: usable_balance })
        }

        fn total_balance(account_id: AccountId, asset_id: AssetId) -> Option<assets_runtime_api::BalanceInfo<Balance>> {
            Assets::total_balance(&asset_id, &account_id).ok().map(|balance|
                assets_runtime_api::BalanceInfo::<Balance> {
                    balance: balance.clone(),
                }
            )
        }

        fn total_supply(asset_id: AssetId) -> Option<assets_runtime_api::BalanceInfo<Balance>> {
            Assets::total_issuance(&asset_id).ok().map(|balance|
                assets_runtime_api::BalanceInfo::<Balance> {
                    balance: balance.clone(),
                }
            )
        }

        fn list_asset_ids() -> Vec<AssetId> {
            Assets::list_registered_asset_ids()
        }

        fn list_asset_infos() -> Vec<assets_runtime_api::AssetInfo<AssetId, AssetSymbol, AssetName, u8, ContentSource, Description>> {
            Assets::list_registered_asset_infos().into_iter().map(|(asset_id, symbol, name, precision, is_mintable, content_source, description)|
                assets_runtime_api::AssetInfo::<AssetId, AssetSymbol, AssetName, BalancePrecision, ContentSource, Description> {
                    asset_id,
                    symbol,
                    name,
                    precision,
                    is_mintable,
                    content_source,
                    description
                }
            ).collect()
        }

        fn get_asset_info(asset_id: AssetId) -> Option<assets_runtime_api::AssetInfo<AssetId, AssetSymbol, AssetName, BalancePrecision, ContentSource, Description>> {
            let (symbol, name, precision, is_mintable, content_source, description) = Assets::get_asset_info(&asset_id);
            Some(assets_runtime_api::AssetInfo::<AssetId, AssetSymbol, AssetName, BalancePrecision, ContentSource, Description> {
                asset_id,
                symbol,
                name,
                precision,
                is_mintable,
                content_source,
                description
            })
        }

        fn get_asset_content_src(asset_id: AssetId) -> Option<ContentSource> {
            Assets::get_asset_content_src(&asset_id)
        }
    }

    impl
        eth_bridge_runtime_api::EthBridgeRuntimeApi<
            Block,
            sp_core::H256,
            SignatureParams,
            AccountId,
            AssetKind,
            AssetId,
            sp_core::H160,
            OffchainRequest<Runtime>,
            RequestStatus,
            OutgoingRequestEncoded,
            NetworkId,
            BalancePrecision,
        > for Runtime
    {
        fn get_requests(
            hashes: Vec<sp_core::H256>,
            network_id: Option<NetworkId>,
            redirect_finished_load_requests: bool,
        ) -> Result<
            Vec<(
                OffchainRequest<Runtime>,
                RequestStatus,
            )>,
            DispatchError,
        > {
            EthBridge::get_requests(&hashes, network_id, redirect_finished_load_requests)
        }

        fn get_approved_requests(
            hashes: Vec<sp_core::H256>,
            network_id: Option<NetworkId>
        ) -> Result<
            Vec<(
                OutgoingRequestEncoded,
                Vec<SignatureParams>,
            )>,
            DispatchError,
        > {
            EthBridge::get_approved_requests(&hashes, network_id)
        }

        fn get_approvals(
            hashes: Vec<sp_core::H256>,
            network_id: Option<NetworkId>
        ) -> Result<Vec<Vec<SignatureParams>>, DispatchError> {
            EthBridge::get_approvals(&hashes, network_id)
        }

        fn get_account_requests(account_id: AccountId, status_filter: Option<RequestStatus>) -> Result<Vec<(NetworkId, sp_core::H256)>, DispatchError> {
            EthBridge::get_account_requests(&account_id, status_filter)
        }

        fn get_registered_assets(
            network_id: Option<NetworkId>
        ) -> Result<Vec<(
                AssetKind,
                (AssetId, BalancePrecision),
                Option<(sp_core::H160, BalancePrecision)
        >)>, DispatchError> {
            EthBridge::get_registered_assets(network_id)
        }
    }

    impl iroha_migration_runtime_api::IrohaMigrationAPI<Block> for Runtime {
        fn needs_migration(iroha_address: String) -> bool {
            IrohaMigration::needs_migration(&iroha_address)
        }
    }

    #[cfg(feature = "ready-to-test")] // Substrate bridge
    impl beefy_light_client_runtime_api::BeefyLightClientAPI<Block, beefy_light_client::BitField> for Runtime {
        fn get_random_bitfield(network_id: SubNetworkId, prior: beefy_light_client::BitField, num_of_validators: u32) -> beefy_light_client::BitField {
            let len = prior.len() as usize;
            BeefyLightClient::create_random_bit_field(network_id, prior, num_of_validators).unwrap_or(beefy_light_client::BitField::with_capacity(len))
        }
    }

    impl liquidity_proxy_runtime_api::LiquidityProxyAPI<
        Block,
        DEXId,
        AssetId,
        Balance,
        SwapVariant,
        LiquiditySourceType,
        FilterMode,
    > for Runtime {
        fn quote(
            dex_id: DEXId,
            input_asset_id: AssetId,
            output_asset_id: AssetId,
            amount: BalanceWrapper,
            swap_variant: SwapVariant,
            selected_source_types: Vec<LiquiditySourceType>,
            filter_mode: FilterMode,
        ) -> Option<liquidity_proxy_runtime_api::SwapOutcomeInfo<Balance, AssetId>> {
            if LiquidityProxy::is_forbidden_filter(&input_asset_id, &output_asset_id, &selected_source_types, &filter_mode) {
                return None;
            }

            LiquidityProxy::inner_quote(
                dex_id,
                &input_asset_id,
                &output_asset_id,
                QuoteAmount::with_variant(swap_variant, amount.into()),
                LiquiditySourceFilter::with_mode(dex_id, filter_mode, selected_source_types),
                false,
                true,
            ).ok().map(|(quote_info, _)| liquidity_proxy_runtime_api::SwapOutcomeInfo::<Balance, AssetId> {
                amount: quote_info.outcome.amount,
                amount_without_impact: quote_info.amount_without_impact.unwrap_or(0),
                fee: quote_info.outcome.fee,
                rewards: quote_info.rewards.into_iter()
                                .map(|(amount, currency, reason)| liquidity_proxy_runtime_api::RewardsInfo::<Balance, AssetId> {
                                    amount,
                                    currency,
                                    reason
                                }).collect(),
                route: quote_info.path
                })
        }

        fn is_path_available(
            dex_id: DEXId,
            input_asset_id: AssetId,
            output_asset_id: AssetId
        ) -> bool {
            LiquidityProxy::is_path_available(
                dex_id, input_asset_id, output_asset_id
            ).unwrap_or(false)
        }

        fn list_enabled_sources_for_path(
            dex_id: DEXId,
            input_asset_id: AssetId,
            output_asset_id: AssetId,
        ) -> Vec<LiquiditySourceType> {
            LiquidityProxy::list_enabled_sources_for_path_with_xyk_forbidden(
                dex_id, input_asset_id, output_asset_id
            ).unwrap_or(Vec::new())
        }
    }

    impl oracle_proxy_runtime_api::OracleProxyAPI<
        Block,
        Symbol,
        ResolveTime
    > for Runtime {
        fn quote(symbol: Symbol) -> Result<Option<oracle_proxy_runtime_api::RateInfo>, DispatchError>  {
            let rate_wrapped = <
                OracleProxy as common::DataFeed<Symbol, common::Rate, ResolveTime>
            >::quote(&symbol);
            match rate_wrapped {
                Ok(rate) => Ok(rate.map(|rate| oracle_proxy_runtime_api::RateInfo{
                    value: rate.value,
                    last_updated: rate.last_updated
                })),
                Err(e) => Err(e)
            }
        }

        fn list_enabled_symbols() -> Result<Vec<(Symbol, ResolveTime)>, DispatchError> {
            <
                OracleProxy as common::DataFeed<Symbol, common::Rate, ResolveTime>
            >::list_enabled_symbols()
        }
    }

    impl pswap_distribution_runtime_api::PswapDistributionAPI<
        Block,
        AccountId,
        Balance,
    > for Runtime {
        fn claimable_amount(
            account_id: AccountId,
        ) -> pswap_distribution_runtime_api::BalanceInfo<Balance> {
            let claimable = PswapDistribution::claimable_amount(&account_id).unwrap_or(0);
            pswap_distribution_runtime_api::BalanceInfo::<Balance> {
                balance: claimable
            }
        }
    }

    impl rewards_runtime_api::RewardsAPI<Block, sp_core::H160, Balance> for Runtime {
        fn claimables(eth_address: sp_core::H160) -> Vec<rewards_runtime_api::BalanceInfo<Balance>> {
            Rewards::claimables(&eth_address).into_iter().map(|balance| rewards_runtime_api::BalanceInfo::<Balance> { balance }).collect()
        }
    }

    impl sp_consensus_babe::BabeApi<Block> for Runtime {
            fn configuration() -> sp_consensus_babe::BabeConfiguration {
                    // The choice of `c` parameter (where `1 - c` represents the
                    // probability of a slot being empty), is done in accordance to the
                    // slot duration and expected target block time, for safely
                    // resisting network delays of maximum two seconds.
                    // <https://research.web3.foundation/en/latest/polkadot/BABE/Babe/#6-practical-results>
                    sp_consensus_babe::BabeConfiguration {
                            slot_duration: Babe::slot_duration(),
                            epoch_length: EpochDuration::get(),
                            c: PRIMARY_PROBABILITY,
                            authorities: Babe::authorities().to_vec(),
                            randomness: Babe::randomness(),
                            allowed_slots: sp_consensus_babe::AllowedSlots::PrimaryAndSecondaryVRFSlots,
                    }
            }

            fn current_epoch() -> sp_consensus_babe::Epoch {
                Babe::current_epoch()
            }

            fn current_epoch_start() -> sp_consensus_babe::Slot {
                Babe::current_epoch_start()
            }

            fn next_epoch() -> sp_consensus_babe::Epoch {
                Babe::next_epoch()
            }

            fn generate_key_ownership_proof(
                    _slot_number: sp_consensus_babe::Slot,
                    authority_id: sp_consensus_babe::AuthorityId,
            ) -> Option<sp_consensus_babe::OpaqueKeyOwnershipProof> {
                    use codec::Encode;
                    Historical::prove((sp_consensus_babe::KEY_TYPE, authority_id))
                            .map(|p| p.encode())
                            .map(sp_consensus_babe::OpaqueKeyOwnershipProof::new)
            }

            fn submit_report_equivocation_unsigned_extrinsic(
                    equivocation_proof: sp_consensus_babe::EquivocationProof<<Block as BlockT>::Header>,
                    key_owner_proof: sp_consensus_babe::OpaqueKeyOwnershipProof,
            ) -> Option<()> {
                    let key_owner_proof = key_owner_proof.decode()?;
                    Babe::submit_unsigned_equivocation_report(
                            equivocation_proof,
                            key_owner_proof,
                    )
            }
    }

    impl frame_system_rpc_runtime_api::AccountNonceApi<Block, AccountId, Index> for Runtime {
        fn account_nonce(account: AccountId) -> Index {
            System::account_nonce(account)
        }
    }

    // For BEEFY gadget
    impl sp_beefy::BeefyApi<Block> for Runtime {
        fn validator_set() -> Option<sp_beefy::ValidatorSet<BeefyId>> {
            #[cfg(not(feature = "ready-to-test"))]
            return None;

            #[cfg(feature = "ready-to-test")] // Bridges
            Beefy::validator_set()
        }
    }

    impl mmr::MmrApi<Block, Hash, BlockNumber> for Runtime {
        fn mmr_root() -> Result<Hash, mmr::Error> {
            #[cfg(not(feature = "ready-to-test"))]
            return Err(mmr::Error::PalletNotIncluded);

            #[cfg(feature = "ready-to-test")] // Bridges
            Ok(Mmr::mmr_root())
        }

        fn mmr_leaf_count() -> Result<mmr::LeafIndex, mmr::Error> {
            #[cfg(not(feature = "ready-to-test"))]
            return Err(mmr::Error::PalletNotIncluded);

            #[cfg(feature = "ready-to-test")] // Bridges
            Ok(Mmr::mmr_leaves())
        }

        fn generate_proof(
            _block_numbers: Vec<BlockNumber>,
            _best_known_block_number: Option<BlockNumber>,
        ) -> Result<(Vec<mmr::EncodableOpaqueLeaf>, mmr::Proof<Hash>), mmr::Error> {
            #[cfg(not(feature = "ready-to-test"))]
            return Err(mmr::Error::PalletNotIncluded);

            #[cfg(feature = "ready-to-test")] // Bridges
            Mmr::generate_proof(_block_numbers, _best_known_block_number).map(
                |(leaves, proof)| {
                    (
                        leaves
                            .into_iter()
                            .map(|leaf| mmr::EncodableOpaqueLeaf::from_leaf(&leaf))
                            .collect(),
                        proof,
                    )
                },
            )
        }

        fn verify_proof(_leaves: Vec<mmr::EncodableOpaqueLeaf>, _proof: mmr::Proof<Hash>)
            -> Result<(), mmr::Error>
        {
            #[cfg(not(feature = "ready-to-test"))]
            return Err(mmr::Error::PalletNotIncluded);

            #[cfg(feature = "ready-to-test")] // Bridges
            {
                pub type MmrLeaf = <<Runtime as pallet_mmr::Config>::LeafData as mmr::LeafDataProvider>::LeafData;
                let leaves = _leaves.into_iter().map(|leaf|
                    leaf.into_opaque_leaf()
                    .try_decode()
                    .ok_or(mmr::Error::Verify)).collect::<Result<Vec<MmrLeaf>, mmr::Error>>()?;
                Mmr::verify_leaves(leaves, _proof)
            }
        }

        fn verify_proof_stateless(
            _root: Hash,
            _leaves: Vec<mmr::EncodableOpaqueLeaf>,
            _proof: mmr::Proof<Hash>
        ) -> Result<(), mmr::Error> {
            #[cfg(not(feature = "ready-to-test"))]
            return Err(mmr::Error::PalletNotIncluded);

            #[cfg(feature = "ready-to-test")] // Bridges
            {
                let nodes = _leaves.into_iter().map(|leaf|mmr::DataOrHash::Data(leaf.into_opaque_leaf())).collect();
                pallet_mmr::verify_leaves_proof::<MmrHashing, _>(_root, nodes, _proof)
            }
        }
    }

    impl fg_primitives::GrandpaApi<Block> for Runtime {
        fn grandpa_authorities() -> GrandpaAuthorityList {
            Grandpa::grandpa_authorities()
        }

        fn current_set_id() -> fg_primitives::SetId {
            Grandpa::current_set_id()
        }

        fn submit_report_equivocation_unsigned_extrinsic(
            equivocation_proof: fg_primitives::EquivocationProof<
                <Block as BlockT>::Hash,
                NumberFor<Block>,
            >,
            key_owner_proof: fg_primitives::OpaqueKeyOwnershipProof,
        ) -> Option<()> {
            let key_owner_proof = key_owner_proof.decode()?;
            Grandpa::submit_unsigned_equivocation_report(
                equivocation_proof,
                key_owner_proof,
            )
        }

        fn generate_key_ownership_proof(
            _set_id: fg_primitives::SetId,
            authority_id: GrandpaId,
        ) -> Option<fg_primitives::OpaqueKeyOwnershipProof> {
            use codec::Encode;
            Historical::prove((fg_primitives::KEY_TYPE, authority_id))
                .map(|p| p.encode())
                .map(fg_primitives::OpaqueKeyOwnershipProof::new)
        }
    }

    #[cfg(feature = "ready-to-test")] // Bridges
    impl leaf_provider_runtime_api::LeafProviderAPI<Block> for Runtime {
        fn latest_digest() -> Option<bridge_types::types::AuxiliaryDigest> {
                LeafProvider::latest_digest().map(|logs| bridge_types::types::AuxiliaryDigest{ logs })
        }

    }

    #[cfg(feature = "ready-to-test")] // Bridges
    impl bridge_proxy_runtime_api::BridgeProxyAPI<Block, AssetId> for Runtime {
        fn list_apps() -> Vec<bridge_types::types::BridgeAppInfo> {
            BridgeProxy::list_apps()
        }

        fn list_supported_assets(network_id: bridge_types::GenericNetworkId) -> Vec<bridge_types::types::BridgeAssetInfo> {
            BridgeProxy::list_supported_assets(network_id)
        }
    }

    #[cfg(feature = "runtime-benchmarks")]
    impl frame_benchmarking::Benchmark<Block> for Runtime {
        fn benchmark_metadata(extra: bool) -> (
            Vec<frame_benchmarking::BenchmarkList>,
            Vec<frame_support::traits::StorageInfo>,
        ) {
            use frame_benchmarking::{list_benchmark, Benchmarking, BenchmarkList};
            use frame_support::traits::StorageInfoTrait;

            use liquidity_proxy_benchmarking::Pallet as LiquidityProxyBench;
            use pool_xyk_benchmarking::Pallet as XYKPoolBench;
            use pswap_distribution_benchmarking::Pallet as PswapDistributionBench;
            use ceres_liquidity_locker_benchmarking::Pallet as CeresLiquidityLockerBench;
            use demeter_farming_platform_benchmarking::Pallet as DemeterFarmingPlatformBench;
            use xst_benchmarking::Pallet as XSTPoolBench;

            let mut list = Vec::<BenchmarkList>::new();

            list_benchmark!(list, extra, assets, Assets);
            #[cfg(feature = "private-net")]
            list_benchmark!(list, extra, faucet, Faucet);
            list_benchmark!(list, extra, farming, Farming);
            list_benchmark!(list, extra, iroha_migration, IrohaMigration);
            list_benchmark!(list, extra, liquidity_proxy, LiquidityProxyBench::<Runtime>);
            list_benchmark!(list, extra, multicollateral_bonding_curve_pool, MulticollateralBondingCurvePool);
            list_benchmark!(list, extra, pswap_distribution, PswapDistributionBench::<Runtime>);
            list_benchmark!(list, extra, rewards, Rewards);
            list_benchmark!(list, extra, trading_pair, TradingPair);
            list_benchmark!(list, extra, pool_xyk, XYKPoolBench::<Runtime>);
            list_benchmark!(list, extra, eth_bridge, EthBridge);
            list_benchmark!(list, extra, vested_rewards, VestedRewards);
            list_benchmark!(list, extra, price_tools, PriceTools);
            list_benchmark!(list, extra, xor_fee, XorFee);
            list_benchmark!(list, extra, referrals, Referrals);
            list_benchmark!(list, extra, ceres_staking, CeresStaking);
            list_benchmark!(list, extra, hermes_governance_platform, HermesGovernancePlatform);
            list_benchmark!(list, extra, ceres_liquidity_locker, CeresLiquidityLockerBench::<Runtime>);
            list_benchmark!(list, extra, ceres_token_locker, CeresTokenLocker);
            list_benchmark!(list, extra, ceres_governance_platform, CeresGovernancePlatform);
            list_benchmark!(list, extra, ceres_launchpad, CeresLaunchpad);
            list_benchmark!(list, extra, demeter_farming_platform, DemeterFarmingPlatformBench::<Runtime>);
            list_benchmark!(list, extra, band, Band);
            list_benchmark!(list, extra, xst, XSTPoolBench::<Runtime>);
            list_benchmark!(list, extra, oracle_proxy, OracleProxy);

            #[cfg(feature = "wip")] // order-book
            list_benchmark!(list, extra, order_book, OrderBook);

            // Trustless bridge
            #[cfg(feature = "ready-to-test")] // EVM bridge
            list_benchmark!(list, extra, ethereum_light_client, EthereumLightClient);
            #[cfg(feature = "ready-to-test")] // EVM bridge
            list_benchmark!(list, extra, bridge_inbound_channel, BridgeInboundChannel);
            #[cfg(feature = "ready-to-test")] // EVM bridge
            list_benchmark!(list, extra, bridge_outbound_channel, BridgeOutboundChannel);
            #[cfg(feature = "ready-to-test")] // EVM bridge
            list_benchmark!(list, extra, eth_app, EthApp);
            #[cfg(feature = "ready-to-test")] // EVM bridge
            list_benchmark!(list, extra, erc20_app, ERC20App);
            #[cfg(feature = "ready-to-test")] // EVM bridge
            list_benchmark!(list, extra, migration_app, MigrationApp);
            #[cfg(feature = "ready-to-test")] // Bridges
            list_benchmark!(list, extra, bridge_proxy, BridgeProxy);

            let storage_info = AllPalletsWithSystem::storage_info();

            return (list, storage_info)
        }

        fn dispatch_benchmark(
            config: frame_benchmarking::BenchmarkConfig
        ) -> Result<Vec<frame_benchmarking::BenchmarkBatch>, sp_runtime::RuntimeString> {
            use frame_benchmarking::{Benchmarking, BenchmarkBatch, add_benchmark, TrackedStorageKey};

            use liquidity_proxy_benchmarking::Pallet as LiquidityProxyBench;
            use pool_xyk_benchmarking::Pallet as XYKPoolBench;
            use pswap_distribution_benchmarking::Pallet as PswapDistributionBench;
            use ceres_liquidity_locker_benchmarking::Pallet as CeresLiquidityLockerBench;
            use demeter_farming_platform_benchmarking::Pallet as DemeterFarmingPlatformBench;
            use xst_benchmarking::Pallet as XSTPoolBench;

            impl liquidity_proxy_benchmarking::Config for Runtime {}
            impl pool_xyk_benchmarking::Config for Runtime {}
            impl pswap_distribution_benchmarking::Config for Runtime {}
            impl ceres_liquidity_locker_benchmarking::Config for Runtime {}
            impl xst_benchmarking::Config for Runtime {}

            let whitelist: Vec<TrackedStorageKey> = vec![
                // Block Number
                hex_literal::hex!("26aa394eea5630e07c48ae0c9558cef702a5c1b19ab7a04f536c519aca4983ac").to_vec().into(),
                // Total Issuance
                hex_literal::hex!("c2261276cc9d1f8598ea4b6a74b15c2f57c875e4cff74148e4628f264b974c80").to_vec().into(),
                // Execution Phase
                hex_literal::hex!("26aa394eea5630e07c48ae0c9558cef7ff553b5a9862a516939d82b3d3d8661a").to_vec().into(),
                // Event Count
                hex_literal::hex!("26aa394eea5630e07c48ae0c9558cef70a98fdbe9ce6c55837576c60c7af3850").to_vec().into(),
                // System Events
                hex_literal::hex!("26aa394eea5630e07c48ae0c9558cef780d41e5e16056765bc8461851072c9d7").to_vec().into(),
                // Treasury Account
                hex_literal::hex!("26aa394eea5630e07c48ae0c9558cef7b99d880ec681799c0cf30e8886371da95ecffd7b6c0f78751baa9d281e0bfa3a6d6f646c70792f74727372790000000000000000000000000000000000000000").to_vec().into(),
            ];

            let mut batches = Vec::<BenchmarkBatch>::new();
            let params = (&config, &whitelist);

            add_benchmark!(params, batches, assets, Assets);
            #[cfg(feature = "private-net")]
            add_benchmark!(params, batches, faucet, Faucet);
            add_benchmark!(params, batches, farming, Farming);
            add_benchmark!(params, batches, iroha_migration, IrohaMigration);
            add_benchmark!(params, batches, liquidity_proxy, LiquidityProxyBench::<Runtime>);
            add_benchmark!(params, batches, multicollateral_bonding_curve_pool, MulticollateralBondingCurvePool);
            add_benchmark!(params, batches, pswap_distribution, PswapDistributionBench::<Runtime>);
            add_benchmark!(params, batches, rewards, Rewards);
            add_benchmark!(params, batches, trading_pair, TradingPair);
            add_benchmark!(params, batches, pool_xyk, XYKPoolBench::<Runtime>);
            add_benchmark!(params, batches, eth_bridge, EthBridge);
            add_benchmark!(params, batches, vested_rewards, VestedRewards);
            add_benchmark!(params, batches, price_tools, PriceTools);
            add_benchmark!(params, batches, xor_fee, XorFee);
            add_benchmark!(params, batches, referrals, Referrals);
            add_benchmark!(params, batches, ceres_staking, CeresStaking);
            add_benchmark!(params, batches, ceres_liquidity_locker, CeresLiquidityLockerBench::<Runtime>);
            add_benchmark!(params, batches, ceres_token_locker, CeresTokenLocker);
            add_benchmark!(params, batches, ceres_governance_platform, CeresGovernancePlatform);
            add_benchmark!(params, batches, ceres_launchpad, CeresLaunchpad);
            add_benchmark!(params, batches, demeter_farming_platform, DemeterFarmingPlatformBench::<Runtime>);
            add_benchmark!(params, batches, band, Band);
            add_benchmark!(params, batches, xst, XSTPoolBench::<Runtime>);
            add_benchmark!(params, batches, hermes_governance_platform, HermesGovernancePlatform);
            add_benchmark!(params, batches, oracle_proxy, OracleProxy);

            #[cfg(feature = "wip")] // order-book
            add_benchmark!(params, batches, order_book, OrderBook);

            // Trustless bridge
            #[cfg(feature = "ready-to-test")] // EVM bridge
            add_benchmark!(params, batches, ethereum_light_client, EthereumLightClient);
            #[cfg(feature = "ready-to-test")] // EVM bridge
            add_benchmark!(params, batches, bridge_inbound_channel, BridgeInboundChannel);
            #[cfg(feature = "ready-to-test")] // EVM bridge
            add_benchmark!(params, batches, bridge_outbound_channel, BridgeOutboundChannel);
            #[cfg(feature = "ready-to-test")] // EVM bridge
            add_benchmark!(params, batches, eth_app, EthApp);
            #[cfg(feature = "ready-to-test")] // EVM bridge
            add_benchmark!(params, batches, erc20_app, ERC20App);
            #[cfg(feature = "ready-to-test")] // EVM bridge
            add_benchmark!(params, batches, migration_app, MigrationApp);
            #[cfg(feature = "ready-to-test")] // Bridges
            add_benchmark!(params, batches, bridge_proxy, BridgeProxy);

            if batches.is_empty() { return Err("Benchmark not found for this pallet.".into()) }
            Ok(batches)
        }
    }

    impl vested_rewards_runtime_api::VestedRewardsApi<Block, AccountId, AssetId, Balance, CrowdloanTag> for Runtime {
        fn crowdloan_claimable(tag: CrowdloanTag, account_id: AccountId, asset_id: AssetId) -> Option<vested_rewards_runtime_api::BalanceInfo<Balance>> {
            let balance = VestedRewards::get_claimable_crowdloan_reward(&tag, &account_id, &asset_id)?;
            Some(vested_rewards_runtime_api::BalanceInfo::<Balance> {
                balance
            })
        }

        fn crowdloan_lease(tag: CrowdloanTag) -> Option<vested_rewards_runtime_api::CrowdloanLease> {
            let crowdloan_info = vested_rewards::CrowdloanInfos::<Runtime>::get(&tag)?;

            Some(vested_rewards_runtime_api::CrowdloanLease {
                start_block: crowdloan_info.start_block as u128,
                total_days: crowdloan_info.length as u128 / DAYS as u128,
                blocks_per_day: DAYS as u128,
            })
        }
    }

    impl farming_runtime_api::FarmingApi<Block, AssetId> for Runtime {
        fn reward_doubling_assets() -> Vec<AssetId> {
            Farming::reward_doubling_assets()
        }
    }

    #[cfg(feature = "try-runtime")]
    impl frame_try_runtime::TryRuntime<Block> for Runtime {
        fn on_runtime_upgrade(checks: frame_try_runtime::UpgradeCheckSelect) -> (Weight, Weight) {
            log::info!("try-runtime::on_runtime_upgrade");
            let weight = Executive::try_runtime_upgrade(checks).unwrap();
            (weight, BlockWeights::get().max_block)
        }

        fn execute_block(
            block: Block,
            state_root_check: bool,
            signature_check: bool,
            select: frame_try_runtime::TryStateSelect,
        ) -> Weight {
            // NOTE: intentional unwrap: we don't want to propagate the error backwards, and want to
            // have a backtrace here.
            Executive::try_execute_block(block, state_root_check, signature_check, select).unwrap()
        }
    }
}<|MERGE_RESOLUTION|>--- conflicted
+++ resolved
@@ -155,13 +155,9 @@
 };
 
 use frame_support::traits::{Everything, ExistenceRequirement, Get, PrivilegeCmp, WithdrawReasons};
-<<<<<<< HEAD
+#[cfg(all(feature = "private-net", feature = "wip"))] // order-book
+pub use qa_tools;
 #[cfg(feature = "ready-to-test")]
-=======
-#[cfg(all(feature = "private-net", feature = "ready-to-test"))] // order-book
-pub use qa_tools;
-#[cfg(feature = "wip")]
->>>>>>> a3971f24
 use sp_runtime::traits::Keccak256;
 pub use {
     assets, eth_bridge, frame_system, multicollateral_bonding_curve_pool, order_book, trading_pair,
@@ -2137,12 +2133,8 @@
 
 #[cfg(feature = "ready-to-test")] // Bridges
 parameter_types! {
-<<<<<<< HEAD
     pub const FeeCurrency: AssetId = XOR;
-=======
-    pub const FeeCurrency: AssetId32<PredefinedAssetId> = XOR;
     pub const ThisNetworkId: bridge_types::GenericNetworkId = bridge_types::GenericNetworkId::Sub(bridge_types::SubNetworkId::Mainnet);
->>>>>>> a3971f24
 }
 
 #[cfg(feature = "ready-to-test")] // EVM bridge
@@ -2515,7 +2507,7 @@
         // Available only for test net
         #[cfg(feature = "private-net")]
         Faucet: faucet::{Pallet, Call, Config<T>, Event<T>} = 80,
-        #[cfg(all(feature = "private-net", feature = "ready-to-test"))] // order-book
+        #[cfg(all(feature = "private-net", feature = "wip"))] // order-book
         QATools: qa_tools::{Pallet, Call} = 112,
     }
 }
