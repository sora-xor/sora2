#![cfg_attr(not(feature = "std"), no_std)]
// `construct_runtime!` does a lot of recursion and requires us to increase the limit to 256.
#![recursion_limit = "256"]

extern crate alloc;
use alloc::string::String;

/// Constant values used within the runtime.
pub mod constants;
mod extensions;
mod impls;

use constants::time::*;

// Make the WASM binary available.
#[cfg(feature = "std")]
include!(concat!(env!("OUT_DIR"), "/wasm_binary.rs"));

use core::time::Duration;
use currencies::BasicCurrencyAdapter;
pub use farming::domain::{FarmInfo, FarmerInfo};
pub use farming::FarmId;
use frame_system::offchain::{Account, SigningTypes};
use hex_literal::hex;
use pallet_grandpa::{
    fg_primitives, AuthorityId as GrandpaId, AuthorityList as GrandpaAuthorityList,
};
use pallet_session::historical as pallet_session_historical;
use pswap_distribution::OnPswapBurned;
#[cfg(feature = "std")]
use serde::{Serialize, Serializer};
use sp_api::impl_runtime_apis;
use sp_core::crypto::KeyTypeId;
use sp_core::u32_trait::{_1, _2, _3, _4};
use sp_core::{Encode, OpaqueMetadata};
use sp_runtime::traits::{
    BlakeTwo256, Block as BlockT, Convert, IdentifyAccount, IdentityLookup, NumberFor, OpaqueKeys,
    SaturatedConversion, Verify, Zero,
};
use sp_runtime::transaction_validity::{
    TransactionPriority, TransactionSource, TransactionValidity,
};
use sp_runtime::{
    create_runtime_str, generic, impl_opaque_keys, ApplyExtrinsicResult, DispatchError,
    MultiSignature, Perbill, Percent, Perquintill,
};
use sp_std::prelude::*;
use sp_std::vec::Vec;
#[cfg(feature = "std")]
use sp_version::NativeVersion;
use sp_version::RuntimeVersion;
use static_assertions::assert_eq_size;
use traits::parameter_type_with_key;

// A few exports that help ease life for downstream crates.
pub use common::prelude::{
    Balance, BalanceWrapper, PresetWeightInfo, SwapAmount, SwapOutcome, SwapVariant,
    WeightToFixedFee,
};
pub use common::weights::{BlockLength, BlockWeights, TransactionByteFee};
pub use common::{
    balance, fixed, fixed_from_basis_points, AssetName, AssetSymbol, BalancePrecision, BasisPoints,
    FilterMode, Fixed, FromGenericPair, LiquiditySource, LiquiditySourceFilter, LiquiditySourceId,
    LiquiditySourceType,
};
pub use frame_support::traits::schedule::Named as ScheduleNamed;
pub use frame_support::traits::{
    KeyOwnerProofSystem, OnUnbalanced, Randomness, U128CurrencyToVote,
};
pub use frame_support::weights::constants::{
    BlockExecutionWeight, RocksDbWeight, WEIGHT_PER_SECOND,
};
pub use frame_support::weights::{DispatchClass, Weight};
pub use frame_support::{construct_runtime, debug, parameter_types, StorageValue};
pub use pallet_balances::Call as BalancesCall;
pub use pallet_im_online::sr25519::AuthorityId as ImOnlineId;
pub use pallet_staking::StakerStatus;
pub use pallet_timestamp::Call as TimestampCall;
pub use pallet_transaction_payment::{Multiplier, MultiplierUpdate};
#[cfg(any(feature = "std", test))]
pub use sp_runtime::BuildStorage;

use eth_bridge::{
    AssetKind, OffchainRequest, OutgoingRequestEncoded, RequestStatus, SignatureParams,
};
use extensions::PrintCall;
use impls::OnUnbalancedDemocracySlash;

pub use {bonding_curve_pool, eth_bridge, multicollateral_bonding_curve_pool};

/// An index to a block.
pub type BlockNumber = u32;

/// Alias to 512-bit hash when used in the context of a transaction signature on the chain.
pub type Signature = MultiSignature;

/// Some way of identifying an account on the chain. We intentionally make it equivalent
/// to the public key of our transaction signing scheme.
pub type AccountId = <<Signature as Verify>::Signer as IdentifyAccount>::AccountId;

// This assert is needed for `technical` pallet in order to create
// `AccountId` from the hash type.
assert_eq_size!(AccountId, sp_core::H256);

/// The type for looking up accounts. We don't expect more than 4 billion of them, but you
/// never know...
pub type AccountIndex = u32;

/// Index of a transaction in the chain.
pub type Index = u32;

/// A hash of some data used by the chain.
pub type Hash = sp_core::H256;

/// Digest item type.
pub type DigestItem = generic::DigestItem<Hash>;

/// Identification of DEX.
pub type DEXId = u32;

pub type Moment = u64;

pub type PeriodicSessions = pallet_session::PeriodicSessions<SessionPeriod, SessionOffset>;

type CouncilCollective = pallet_collective::Instance1;
type TechnicalCollective = pallet_collective::Instance2;

/// Opaque types. These are used by the CLI to instantiate machinery that don't need to know
/// the specifics of the runtime. They can then be made to be agnostic over specific formats
/// of data like extrinsics, allowing for them to continue syncing the network through upgrades
/// to even the core datastructures.
pub mod opaque {
    use super::*;

    pub use sp_runtime::OpaqueExtrinsic as UncheckedExtrinsic;

    /// Opaque block header type.
    pub type Header = generic::Header<BlockNumber, BlakeTwo256>;
    /// Opaque block type.
    pub type Block = generic::Block<Header, UncheckedExtrinsic>;
    /// Opaque block identifier type.
    pub type BlockId = generic::BlockId<Block>;

    impl_opaque_keys! {
        pub struct SessionKeys {
            pub babe: Babe,
            pub grandpa: Grandpa,
            pub im_online: ImOnline,
        }
    }
}

/// This runtime version.
pub const VERSION: RuntimeVersion = RuntimeVersion {
    spec_name: create_runtime_str!("sora-substrate"),
    impl_name: create_runtime_str!("sora-substrate"),
    authoring_version: 1,
    spec_version: 8,
    impl_version: 1,
    apis: RUNTIME_API_VERSIONS,
    transaction_version: 1,
};

/// The version infromation used to identify this runtime when compiled natively.
#[cfg(feature = "std")]
pub fn native_version() -> NativeVersion {
    NativeVersion {
        runtime_version: VERSION,
        can_author_with: Default::default(),
    }
}

/// Sora network needs to have minimal requirement for staking equal to 5000 XOR.
pub const MIN_STAKE: Balance = balance!(5000);

parameter_types! {
    pub const BlockHashCount: BlockNumber = 250;
    pub const Version: RuntimeVersion = VERSION;
    pub const DisabledValidatorsThreshold: Perbill = Perbill::from_percent(17);
    pub const EpochDuration: u64 = EPOCH_DURATION_IN_SLOTS;
    pub const ExpectedBlockTime: Moment = MILLISECS_PER_BLOCK;
    pub const UncleGenerations: BlockNumber = 5;
    pub const SessionsPerEra: sp_staking::SessionIndex = 3; // 3 hours
    pub const BondingDuration: pallet_staking::EraIndex = 4; // 12 hours
    pub const ReportLongevity: u64 =
        BondingDuration::get() as u64 * SessionsPerEra::get() as u64 * EpochDuration::get();
    pub const SlashDeferDuration: pallet_staking::EraIndex = 2; // 6 hours
    pub const MaxNominatorRewardedPerValidator: u32 = 256;
    pub const ElectionLookahead: BlockNumber = EPOCH_DURATION_IN_BLOCKS / 4;
    pub const MaxIterations: u32 = 10;
    // 0.05%. The higher the value, the more strict solution acceptance becomes.
    pub MinSolutionScoreBump: Perbill = Perbill::from_rational_approximation(5u32, 10_000);
    pub const ValRewardCurve: pallet_staking::ValRewardCurve = pallet_staking::ValRewardCurve {
        duration_to_reward_flatline: Duration::from_secs(5 * 365 * 24 * 60 * 60),
        min_val_burned_percentage_reward: Percent::from_percent(35),
        max_val_burned_percentage_reward: Percent::from_percent(90),
    };
    pub const SessionPeriod: BlockNumber = 150;
    pub const SessionOffset: BlockNumber = 0;
    pub const SS58Prefix: u8 = 42;
    /// A limit for off-chain phragmen unsigned solution submission.
    ///
    /// We want to keep it as high as possible, but can't risk having it reject,
    /// so we always subtract the base block execution weight.
    pub OffchainSolutionWeightLimit: Weight = BlockWeights::get()
    .get(DispatchClass::Normal)
    .max_extrinsic
    .expect("Normal extrinsics have weight limit configured by default; qed")
    .saturating_sub(BlockExecutionWeight::get());
    pub const DemocracyEnactmentPeriod: BlockNumber = 30 * DAYS;
    pub const DemocracyLaunchPeriod: BlockNumber = 28 * DAYS;
    pub const DemocracyVotingPeriod: BlockNumber = 14 * DAYS;
    pub const DemocracyMinimumDeposit: Balance = balance!(1);
    pub const DemocracyFastTrackVotingPeriod: BlockNumber = 2 * DAYS;
    pub const DemocracyInstantAllowed: bool = false;
    pub const DemocracyCooloffPeriod: BlockNumber = 28 * DAYS;
    pub const DemocracyPreimageByteDeposit: Balance = balance!(0.00000001); // 10 ^ -8
    pub const DemocracyMaxVotes: u32 = 100;
    pub const DemocracyMaxProposals: u32 = 100;
    pub const CouncilCollectiveMotionDuration: BlockNumber = 5 * DAYS;
    pub const CouncilCollectiveMaxProposals: u32 = 100;
    pub const CouncilCollectiveMaxMembers: u32 = 100;
    pub const TechnicalCollectiveMotionDuration: BlockNumber = 5 * DAYS;
    pub const TechnicalCollectiveMaxProposals: u32 = 100;
    pub const TechnicalCollectiveMaxMembers: u32 = 100;
    pub const SchedulerMaxWeight: Weight = 1024;
    pub OffencesWeightSoftLimit: Weight = Perbill::from_percent(60) * BlockWeights::get().max_block;
    pub const ImOnlineUnsignedPriority: TransactionPriority = TransactionPriority::max_value();
    pub const SessionDuration: BlockNumber = EPOCH_DURATION_IN_BLOCKS;
}

impl frame_system::Config for Runtime {
    type BaseCallFilter = ();
    type BlockWeights = BlockWeights;
    /// Maximum size of all encoded transactions (in bytes) that are allowed in one block.
    type BlockLength = BlockLength;
    /// The ubiquitous origin type.
    type Origin = Origin;
    /// The aggregated dispatch type that is available for extrinsics.
    type Call = Call;
    /// The index type for storing how many extrinsics an account has signed.
    type Index = Index;
    /// The index type for blocks.
    type BlockNumber = BlockNumber;
    /// The type for hashing blocks and tries.
    type Hash = Hash;
    /// The hashing algorithm used.
    type Hashing = BlakeTwo256;
    /// The identifier used to distinguish between accounts.
    type AccountId = AccountId;
    /// The lookup mechanism to get account ID from whatever is passed in dispatchers.
    type Lookup = IdentityLookup<AccountId>;
    /// The header type.
    type Header = generic::Header<BlockNumber, BlakeTwo256>;
    /// The ubiquitous event type.
    type Event = Event;
    /// Maximum number of block number to block hash mappings to keep (oldest pruned first).
    type BlockHashCount = BlockHashCount;
    /// The weight of database operations that the runtime can invoke.
    type DbWeight = RocksDbWeight;
    /// Runtime version.
    type Version = Version;
    type PalletInfo = PalletInfo;
    /// Converts a module to an index of this module in the runtime.
    type AccountData = pallet_balances::AccountData<Balance>;
    type OnNewAccount = ();
    type OnKilledAccount = ();
    type SystemWeightInfo = ();
    type SS58Prefix = SS58Prefix;
}

impl pallet_babe::Config for Runtime {
    type EpochDuration = EpochDuration;
    type ExpectedBlockTime = ExpectedBlockTime;
    type EpochChangeTrigger = pallet_babe::ExternalTrigger;
    type KeyOwnerProofSystem = Historical;
    type KeyOwnerProof = <Self::KeyOwnerProofSystem as KeyOwnerProofSystem<(
        KeyTypeId,
        pallet_babe::AuthorityId,
    )>>::Proof;
    type KeyOwnerIdentification = <Self::KeyOwnerProofSystem as KeyOwnerProofSystem<(
        KeyTypeId,
        pallet_babe::AuthorityId,
    )>>::IdentificationTuple;
    type HandleEquivocation =
        pallet_babe::EquivocationHandler<Self::KeyOwnerIdentification, Offences, ReportLongevity>;
    type WeightInfo = ();
}

impl pallet_collective::Config<CouncilCollective> for Runtime {
    type Origin = Origin;
    type Proposal = Call;
    type Event = Event;
    type MotionDuration = CouncilCollectiveMotionDuration;
    type MaxProposals = CouncilCollectiveMaxProposals;
    type MaxMembers = CouncilCollectiveMaxMembers;
    type DefaultVote = pallet_collective::PrimeDefaultVote;
    type WeightInfo = ();
}

impl pallet_collective::Config<TechnicalCollective> for Runtime {
    type Origin = Origin;
    type Proposal = Call;
    type Event = Event;
    type MotionDuration = TechnicalCollectiveMotionDuration;
    type MaxProposals = TechnicalCollectiveMaxProposals;
    type MaxMembers = TechnicalCollectiveMaxMembers;
    type DefaultVote = pallet_collective::PrimeDefaultVote;
    type WeightInfo = ();
}

impl pallet_democracy::Config for Runtime {
    type Proposal = Call;
    type Event = Event;
    type Currency = Balances;
    type EnactmentPeriod = DemocracyEnactmentPeriod;
    type LaunchPeriod = DemocracyLaunchPeriod;
    type VotingPeriod = DemocracyVotingPeriod;
    type MinimumDeposit = DemocracyMinimumDeposit;
    /// `external_propose` call condition
    type ExternalOrigin =
        pallet_collective::EnsureProportionAtLeast<_1, _2, AccountId, CouncilCollective>;
    /// A super-majority can have the next scheduled referendum be a straight majority-carries vote.
    /// `external_propose_majority` call condition
    type ExternalMajorityOrigin =
        pallet_collective::EnsureProportionAtLeast<_3, _4, AccountId, CouncilCollective>;
    /// `external_propose_default` call condition
    type ExternalDefaultOrigin =
        pallet_collective::EnsureProportionAtLeast<_1, _2, AccountId, CouncilCollective>;
    /// Two thirds of the technical committee can have an ExternalMajority/ExternalDefault vote
    /// be tabled immediately and with a shorter voting/enactment period.
    type FastTrackOrigin =
        pallet_collective::EnsureProportionAtLeast<_2, _3, AccountId, TechnicalCollective>;
    type InstantOrigin =
        pallet_collective::EnsureProportionAtLeast<_2, _3, AccountId, CouncilCollective>;
    type InstantAllowed = DemocracyInstantAllowed;
    type FastTrackVotingPeriod = DemocracyFastTrackVotingPeriod;
    /// To cancel a proposal which has been passed, 2/3 of the council must agree to it.
    /// `emergency_cancel` call condition.
    type CancellationOrigin =
        pallet_collective::EnsureProportionAtLeast<_2, _3, AccountId, CouncilCollective>;
    type CancelProposalOrigin =
        pallet_collective::EnsureProportionAtLeast<_2, _3, AccountId, CouncilCollective>;
    type BlacklistOrigin =
        pallet_collective::EnsureProportionAtLeast<_2, _3, AccountId, CouncilCollective>;
    /// `veto_external` - vetoes and blacklists the external proposal hash
    type VetoOrigin = pallet_collective::EnsureMember<AccountId, TechnicalCollective>;
    type CooloffPeriod = DemocracyCooloffPeriod;
    type PreimageByteDeposit = DemocracyPreimageByteDeposit;
    type OperationalPreimageOrigin = pallet_collective::EnsureMember<AccountId, CouncilCollective>;
    type Slash = OnUnbalancedDemocracySlash<Self>;
    type Scheduler = Scheduler;
    type PalletsOrigin = OriginCaller;
    type MaxVotes = DemocracyMaxVotes;
    type WeightInfo = ();
    type MaxProposals = DemocracyMaxProposals;
}

impl pallet_grandpa::Config for Runtime {
    type Event = Event;
    type Call = Call;

    type KeyOwnerProofSystem = Historical;

    type KeyOwnerProof =
        <Self::KeyOwnerProofSystem as KeyOwnerProofSystem<(KeyTypeId, GrandpaId)>>::Proof;

    type KeyOwnerIdentification = <Self::KeyOwnerProofSystem as KeyOwnerProofSystem<(
        KeyTypeId,
        GrandpaId,
    )>>::IdentificationTuple;

    type HandleEquivocation = pallet_grandpa::EquivocationHandler<
        Self::KeyOwnerIdentification,
        Offences,
        ReportLongevity,
    >;
    type WeightInfo = ();
}

parameter_types! {
    pub const MinimumPeriod: u64 = SLOT_DURATION / 2;
}

impl pallet_timestamp::Config for Runtime {
    /// A timestamp: milliseconds since the unix epoch.
    type Moment = Moment;
    type OnTimestampSet = Babe;
    type MinimumPeriod = MinimumPeriod;
    type WeightInfo = ();
}

impl pallet_session::Config for Runtime {
    type SessionManager = pallet_session::historical::NoteHistoricalRoot<Self, Staking>;
    type Keys = opaque::SessionKeys;
    type ShouldEndSession = Babe;
    type SessionHandler = <opaque::SessionKeys as OpaqueKeys>::KeyTypeIdProviders;
    type Event = Event;
    type ValidatorId = AccountId;
    type ValidatorIdOf = pallet_staking::StashOf<Self>;
    type DisabledValidatorsThreshold = ();
    type NextSessionRotation = Babe;
    type WeightInfo = ();
}

impl pallet_session::historical::Config for Runtime {
    type FullIdentification = pallet_staking::Exposure<AccountId, Balance>;
    type FullIdentificationOf = pallet_staking::ExposureOf<Runtime>;
}

impl pallet_authorship::Config for Runtime {
    type FindAuthor = pallet_session::FindAccountFromAuthorIndex<Self, Babe>;
    type UncleGenerations = UncleGenerations;
    type FilterUncle = ();
    type EventHandler = (Staking, ImOnline);
}

impl pallet_staking::Config for Runtime {
    type Currency = Balances;
    type MultiCurrency = Tokens;
    type ValTokenId = GetValAssetId;
    type ValRewardCurve = ValRewardCurve;
    type UnixTime = Timestamp;
    type CurrencyToVote = U128CurrencyToVote;
    type Event = Event;
    type Slash = ();
    type SessionsPerEra = SessionsPerEra;
    type BondingDuration = BondingDuration;
    type SlashDeferDuration = SlashDeferDuration;
    type SlashCancelOrigin = frame_system::EnsureRoot<Self::AccountId>;
    type SessionInterface = Self;
    type NextNewSession = Session;
    type ElectionLookahead = ElectionLookahead;
    type Call = Call;
    type MaxIterations = MaxIterations;
    type MinSolutionScoreBump = MinSolutionScoreBump;
    type MaxNominatorRewardedPerValidator = MaxNominatorRewardedPerValidator;
    type UnsignedPriority = UnsignedPriority;
    type OffchainSolutionWeightLimit = OffchainSolutionWeightLimit;
    type WeightInfo = ();
}

impl pallet_scheduler::Config for Runtime {
    type Event = Event;
    type Origin = Origin;
    type PalletsOrigin = OriginCaller;
    type Call = Call;
    type MaximumWeight = SchedulerMaxWeight;
    type ScheduleOrigin = frame_system::EnsureRoot<AccountId>;
    type MaxScheduledPerBlock = ();
    type WeightInfo = ();
}

parameter_types! {
    pub const ExistentialDeposit: u128 = 0;
    pub const TransferFee: u128 = 0;
    pub const CreationFee: u128 = 0;
}

impl pallet_balances::Config for Runtime {
    /// The type for recording an account's balance.
    type Balance = Balance;
    /// The ubiquitous event type.
    type Event = Event;
    type DustRemoval = ();
    type ExistentialDeposit = ExistentialDeposit;
    type AccountStore = System;
    type WeightInfo = ();
    type MaxLocks = ();
}

pub type Amount = i128;

parameter_type_with_key! {
    pub ExistentialDeposits: |_currency_id: AssetId| -> Balance {
        0
    };
}

impl tokens::Config for Runtime {
    type Event = Event;
    type Balance = Balance;
    type Amount = Amount;
    type CurrencyId = AssetId;
    type WeightInfo = ();
    type ExistentialDeposits = ExistentialDeposits;
    type OnDust = ();
}

parameter_types! {
    // This is common::AssetId with 0 index, 2 is size, 0 and 0 is code.
    pub const GetXorAssetId: AssetId = common::AssetId32::from_bytes(hex!("0200000000000000000000000000000000000000000000000000000000000000"));
    pub const GetDotAssetId: AssetId = common::AssetId32::from_bytes(hex!("0200010000000000000000000000000000000000000000000000000000000000"));
    pub const GetKsmAssetId: AssetId = common::AssetId32::from_bytes(hex!("0200020000000000000000000000000000000000000000000000000000000000"));
    pub const GetUsdAssetId: AssetId = common::AssetId32::from_bytes(hex!("0200030000000000000000000000000000000000000000000000000000000000"));
    pub const GetValAssetId: AssetId = common::AssetId32::from_bytes(hex!("0200040000000000000000000000000000000000000000000000000000000000"));
    pub const GetPswapAssetId: AssetId = common::AssetId32::from_bytes(hex!("0200050000000000000000000000000000000000000000000000000000000000"));

    pub const GetBaseAssetId: AssetId = GetXorAssetId::get();
}

impl currencies::Config for Runtime {
    type Event = Event;
    type MultiCurrency = Tokens;
    type NativeCurrency = BasicCurrencyAdapter<Runtime, Balances, Amount, BlockNumber>;
    type GetNativeCurrencyId = <Runtime as assets::Config>::GetBaseAssetId;
    type WeightInfo = ();
}

impl common::Config for Runtime {
    type DEXId = DEXId;
    type LstId = common::LiquiditySourceType;
}

impl assets::Config for Runtime {
    type Event = Event;
    type ExtraAccountId = [u8; 32];
    type ExtraAssetRecordArg =
        common::AssetIdExtraAssetRecordArg<DEXId, common::LiquiditySourceType, [u8; 32]>;
    type AssetId = AssetId;
    type GetBaseAssetId = GetBaseAssetId;
    type Currency = currencies::Module<Runtime>;
    type WeightInfo = ();
}

impl trading_pair::Config for Runtime {
    type Event = Event;
    type EnsureDEXManager = dex_manager::Module<Runtime>;
    type WeightInfo = ();
}

impl dex_manager::Config for Runtime {
    type WeightInfo = ();
}

impl bonding_curve_pool::Config for Runtime {
    type DEXApi = ();
}

pub type TechAccountId = common::TechAccountId<AccountId, TechAssetId, DEXId>;
pub type TechAssetId = common::TechAssetId<common::AssetId>;
pub type AssetId = common::AssetId32<common::AssetId>;

impl technical::Config for Runtime {
    type Event = Event;
    type TechAssetId = TechAssetId;
    type TechAccountId = TechAccountId;
    type Trigger = ();
    type Condition = ();
    type SwapAction =
        pool_xyk::PolySwapAction<AssetId, TechAssetId, Balance, AccountId, TechAccountId>;
    type WeightInfo = ();
}

impl pool_xyk::Config for Runtime {
    type Event = Event;
    type PairSwapAction = pool_xyk::PairSwapAction<AssetId, Balance, AccountId, TechAccountId>;
    type DepositLiquidityAction =
        pool_xyk::DepositLiquidityAction<AssetId, TechAssetId, Balance, AccountId, TechAccountId>;
    type WithdrawLiquidityAction =
        pool_xyk::WithdrawLiquidityAction<AssetId, TechAssetId, Balance, AccountId, TechAccountId>;
    type PolySwapAction =
        pool_xyk::PolySwapAction<AssetId, TechAssetId, Balance, AccountId, TechAccountId>;
    type EnsureDEXManager = dex_manager::Module<Runtime>;
    type WeightInfo = ();
}

parameter_types! {
    pub GetLiquidityProxyTechAccountId: TechAccountId = {
        let tech_account_id = TechAccountId::from_generic_pair(
            pswap_distribution::TECH_ACCOUNT_PREFIX.to_vec(),
            pswap_distribution::TECH_ACCOUNT_MAIN.to_vec(),
        );
        tech_account_id
    };
    pub GetLiquidityProxyAccountId: AccountId = {
        let tech_account_id = GetLiquidityProxyTechAccountId::get();
        let account_id =
            technical::Module::<Runtime>::tech_account_id_to_account_id(&tech_account_id)
                .expect("Failed to get ordinary account id for technical account id.");
        account_id
    };
    pub const GetNumSamples: usize = 5;
}

impl liquidity_proxy::Config for Runtime {
    type Event = Event;
    type LiquidityRegistry = dex_api::Module<Runtime>;
    type GetNumSamples = GetNumSamples;
    type GetTechnicalAccountId = GetLiquidityProxyAccountId;
    type WeightInfo = ();
    type PrimaryMarket = multicollateral_bonding_curve_pool::Module<Runtime>;
    type SecondaryMarket = pool_xyk::Module<Runtime>;
}

parameter_types! {
    pub GetFee: Fixed = fixed_from_basis_points(30u16);
}

impl mock_liquidity_source::Config<mock_liquidity_source::Instance1> for Runtime {
    type GetFee = GetFee;
    type EnsureDEXManager = dex_manager::Module<Runtime>;
    type EnsureTradingPairExists = trading_pair::Module<Runtime>;
}

impl mock_liquidity_source::Config<mock_liquidity_source::Instance2> for Runtime {
    type GetFee = GetFee;
    type EnsureDEXManager = dex_manager::Module<Runtime>;
    type EnsureTradingPairExists = trading_pair::Module<Runtime>;
}

impl mock_liquidity_source::Config<mock_liquidity_source::Instance3> for Runtime {
    type GetFee = GetFee;
    type EnsureDEXManager = dex_manager::Module<Runtime>;
    type EnsureTradingPairExists = trading_pair::Module<Runtime>;
}

impl mock_liquidity_source::Config<mock_liquidity_source::Instance4> for Runtime {
    type GetFee = GetFee;
    type EnsureDEXManager = dex_manager::Module<Runtime>;
    type EnsureTradingPairExists = trading_pair::Module<Runtime>;
}

impl dex_api::Config for Runtime {
    type Event = Event;
    type MockLiquiditySource =
        mock_liquidity_source::Module<Runtime, mock_liquidity_source::Instance1>;
    type MockLiquiditySource2 =
        mock_liquidity_source::Module<Runtime, mock_liquidity_source::Instance2>;
    type MockLiquiditySource3 =
        mock_liquidity_source::Module<Runtime, mock_liquidity_source::Instance3>;
    type MockLiquiditySource4 =
        mock_liquidity_source::Module<Runtime, mock_liquidity_source::Instance4>;
    type BondingCurvePool = bonding_curve_pool::Module<Runtime>;
    type MulticollateralBondingCurvePool = multicollateral_bonding_curve_pool::Module<Runtime>;
    type XYKPool = pool_xyk::Module<Runtime>;
    type WeightInfo = ();
}

impl farming::Config for Runtime {
    type Event = Event;
    type WeightInfo = ();
}

impl pallet_multisig::Config for Runtime {
    type Call = Call;
    type Event = Event;
    type Currency = Balances;
    type DepositBase = DepositBase;
    type DepositFactor = DepositFactor;
    type MaxSignatories = MaxSignatories;
    type WeightInfo = ();
}

impl iroha_migration::Config for Runtime {
    type Event = Event;
    type WeightInfo = iroha_migration::weights::WeightInfo<Runtime>;
}

impl<T: SigningTypes> frame_system::offchain::SignMessage<T> for Runtime {
    type SignatureData = ();

    fn sign_message(&self, _message: &[u8]) -> Self::SignatureData {
        unimplemented!()
    }

    fn sign<TPayload, F>(&self, _f: F) -> Self::SignatureData
    where
        F: Fn(&Account<T>) -> TPayload,
        TPayload: frame_system::offchain::SignedPayload<T>,
    {
        unimplemented!()
    }
}

impl<LocalCall> frame_system::offchain::CreateSignedTransaction<LocalCall> for Runtime
where
    Call: From<LocalCall>,
{
    fn create_transaction<C: frame_system::offchain::AppCrypto<Self::Public, Self::Signature>>(
        call: Call,
        public: <Signature as sp_runtime::traits::Verify>::Signer,
        account: AccountId,
        index: Index,
    ) -> Option<(
        Call,
        <UncheckedExtrinsic as sp_runtime::traits::Extrinsic>::SignaturePayload,
    )> {
        let period = BlockHashCount::get() as u64;
        let current_block = System::block_number()
            .saturated_into::<u64>()
            .saturating_sub(1);
        let tip = 0u32;
        let extra: SignedExtra = (
            frame_system::CheckTxVersion::<Runtime>::new(),
            frame_system::CheckGenesis::<Runtime>::new(),
            frame_system::CheckEra::<Runtime>::from(generic::Era::mortal(period, current_block)),
            frame_system::CheckNonce::<Runtime>::from(index),
            frame_system::CheckWeight::<Runtime>::new(),
            PrintCall,
            pallet_transaction_payment::ChargeTransactionPayment::<Runtime>::from(tip.into()),
        );
        #[cfg_attr(not(feature = "std"), allow(unused_variables))]
        let raw_payload = SignedPayload::new(call, extra)
            .map_err(|e| {
                debug::native::warn!("SignedPayload error: {:?}", e);
            })
            .ok()?;

        let signature = raw_payload.using_encoded(|payload| C::sign(payload, public))?;

        let address = account;
        let (call, extra, _) = raw_payload.deconstruct();
        Some((call, (address, signature, extra)))
    }
}

impl frame_system::offchain::SigningTypes for Runtime {
    type Public = <Signature as sp_runtime::traits::Verify>::Signer;
    type Signature = Signature;
}

impl<C> frame_system::offchain::SendTransactionTypes<C> for Runtime
where
    Call: From<C>,
{
    type OverarchingCall = Call;
    type Extrinsic = UncheckedExtrinsic;
}

impl referral_system::Config for Runtime {}

impl rewards::Config for Runtime {
    type Event = Event;
    type WeightInfo = rewards::weights::WeightInfo<Runtime>;
}

parameter_types! {
    pub const DEXIdValue: DEXId = 0;
}

impl xor_fee::Config for Runtime {
    type Event = Event;
    // Pass native currency.
    type XorCurrency = Balances;
    type ReferrerWeight = ReferrerWeight;
    type XorBurnedWeight = XorBurnedWeight;
    type XorIntoValBurnedWeight = XorIntoValBurnedWeight;
    type XorId = GetXorAssetId;
    type ValId = GetValAssetId;
    type DEXIdValue = DEXIdValue;
    type LiquidityProxy = LiquidityProxy;
    type ValBurnedNotifier = Staking;
}

pub struct ConstantFeeMultiplier;

impl MultiplierUpdate for ConstantFeeMultiplier {
    fn min() -> Multiplier {
        Default::default()
    }
    fn target() -> Perquintill {
        Default::default()
    }
    fn variability() -> Multiplier {
        Default::default()
    }
}
impl Convert<Multiplier, Multiplier> for ConstantFeeMultiplier {
    fn convert(previous: Multiplier) -> Multiplier {
        previous
    }
}

impl pallet_transaction_payment::Config for Runtime {
    type OnChargeTransaction = XorFee;
    type TransactionByteFee = TransactionByteFee;
    type WeightToFee = WeightToFixedFee;
    type FeeMultiplierUpdate = ConstantFeeMultiplier;
}

impl pallet_sudo::Config for Runtime {
    type Call = Call;
    type Event = Event;
}

impl permissions::Config for Runtime {
    type Event = Event;
}

impl pallet_utility::Config for Runtime {
    type Event = Event;
    type Call = Call;
    type WeightInfo = ();
}

parameter_types! {
    pub const DepositBase: u64 = 1;
    pub const DepositFactor: u64 = 1;
    pub const MaxSignatories: u16 = 100;
}

impl bridge_multisig::Config for Runtime {
    type Call = Call;
    type Event = Event;
    type Currency = Balances;
    type DepositBase = DepositBase;
    type DepositFactor = DepositFactor;
    type MaxSignatories = MaxSignatories;
    type WeightInfo = ();
}

parameter_types! {
    pub const EthNetworkId: u32 = 0;
}

pub type NetworkId = u32;

impl eth_bridge::Config for Runtime {
    type Event = Event;
    type Call = Call;
    type PeerId = eth_bridge::crypto::TestAuthId;
    type NetworkId = NetworkId;
    type GetEthNetworkId = EthNetworkId;
    type WeightInfo = ();
}

#[cfg(feature = "faucet")]
impl faucet::Config for Runtime {
    type Event = Event;
<<<<<<< HEAD
    type WeightInfo = ();
=======
    type WeightInfo = faucet::weights::WeightInfo<Runtime>;
>>>>>>> 753b0883
}

parameter_types! {
    pub GetPswapDistributionTechAccountId: TechAccountId = {
        let tech_account_id = TechAccountId::from_generic_pair(
            pswap_distribution::TECH_ACCOUNT_PREFIX.to_vec(),
            pswap_distribution::TECH_ACCOUNT_MAIN.to_vec(),
        );
        tech_account_id
    };
    pub GetPswapDistributionAccountId: AccountId = {
        let tech_account_id = GetPswapDistributionTechAccountId::get();
        let account_id =
            technical::Module::<Runtime>::tech_account_id_to_account_id(&tech_account_id)
                .expect("Failed to get ordinary account id for technical account id.");
        account_id
    };
}

#[cfg(feature = "reduced-pswap-reward-periods")]
parameter_types! {
    pub const GetDefaultSubscriptionFrequency: BlockNumber = 150;
    pub const GetBurnUpdateFrequency: BlockNumber = 150;
}

#[cfg(not(feature = "reduced-pswap-reward-periods"))]
parameter_types! {
    pub const GetDefaultSubscriptionFrequency: BlockNumber = 14400;
    pub const GetBurnUpdateFrequency: BlockNumber = 14400;
}

pub struct RuntimeOnPswapBurnedAggregator;

impl OnPswapBurned for RuntimeOnPswapBurnedAggregator {
    fn on_pswap_burned(distribution: pswap_distribution::PswapRemintInfo) {
        MulticollateralBondingCurvePool::on_pswap_burned(distribution);
    }
}

impl pswap_distribution::Config for Runtime {
    type Event = Event;
    type GetIncentiveAssetId = GetPswapAssetId;
    type LiquidityProxy = LiquidityProxy;
    type CompatBalance = Balance;
    type GetDefaultSubscriptionFrequency = GetDefaultSubscriptionFrequency;
    type GetBurnUpdateFrequency = GetBurnUpdateFrequency;
    type GetTechnicalAccountId = GetPswapDistributionAccountId;
    type EnsureDEXManager = DEXManager;
    type OnPswapBurnedAggregator = RuntimeOnPswapBurnedAggregator;
}

parameter_types! {
    pub GetMbcReservesTechAccountId: TechAccountId = {
        let tech_account_id = TechAccountId::from_generic_pair(
            multicollateral_bonding_curve_pool::TECH_ACCOUNT_PREFIX.to_vec(),
            multicollateral_bonding_curve_pool::TECH_ACCOUNT_RESERVES.to_vec(),
        );
        tech_account_id
    };
    pub GetMbcReservesAccountId: AccountId = {
        let tech_account_id = GetMbcReservesTechAccountId::get();
        let account_id =
            technical::Module::<Runtime>::tech_account_id_to_account_id(&tech_account_id)
                .expect("Failed to get ordinary account id for technical account id.");
        account_id
    };
    pub GetMbcPoolRewardsTechAccountId: TechAccountId = {
        let tech_account_id = TechAccountId::from_generic_pair(
            multicollateral_bonding_curve_pool::TECH_ACCOUNT_PREFIX.to_vec(),
            multicollateral_bonding_curve_pool::TECH_ACCOUNT_REWARDS.to_vec(),
        );
        tech_account_id
    };
    pub GetMbcPoolRewardsAccountId: AccountId = {
        let tech_account_id = GetMbcPoolRewardsTechAccountId::get();
        let account_id =
            technical::Module::<Runtime>::tech_account_id_to_account_id(&tech_account_id)
                .expect("Failed to get ordinary account id for technical account id.");
        account_id
    };
}

impl multicollateral_bonding_curve_pool::Config for Runtime {
    type Event = Event;
    type LiquidityProxy = LiquidityProxy;
    type EnsureDEXManager = DEXManager;
    type EnsureTradingPairExists = TradingPair;
    type WeightInfo = ();
}

impl pallet_im_online::Config for Runtime {
    type AuthorityId = ImOnlineId;
    type Event = Event;
    type SessionDuration = SessionDuration;
    type ValidatorSet = Historical;
    type ReportUnresponsiveness = Offences;
    type UnsignedPriority = ImOnlineUnsignedPriority;
    type WeightInfo = ();
}

impl pallet_offences::Config for Runtime {
    type Event = Event;
    type IdentificationTuple = pallet_session::historical::IdentificationTuple<Self>;
    type OnOffenceHandler = Staking;
    type WeightSoftLimit = OffencesWeightSoftLimit;
}

/// Payload data to be signed when making signed transaction from off-chain workers,
///   inside `create_transaction` function.
pub type SignedPayload = generic::SignedPayload<Call, SignedExtra>;

parameter_types! {
    pub const UnsignedPriority: u64 = 100;
    pub const ReferrerWeight: u32 = 10;
    pub const XorBurnedWeight: u32 = 40;
    pub const XorIntoValBurnedWeight: u32 = 50;
}

#[cfg(feature = "test-net")]
construct_runtime! {
    pub enum Runtime where
        Block = Block,
        NodeBlock = opaque::Block,
        UncheckedExtrinsic = UncheckedExtrinsic
    {
        System: frame_system::{Module, Call, Storage, Config, Event<T>},
        Timestamp: pallet_timestamp::{Module, Call, Storage, Inherent},
        // Balances in native currency - XOR.
        Balances: pallet_balances::{Module, Call, Storage, Config<T>, Event<T>},
        Sudo: pallet_sudo::{Module, Call, Storage, Config<T>, Event<T>},
        RandomnessCollectiveFlip: pallet_randomness_collective_flip::{Module, Call, Storage},
        TransactionPayment: pallet_transaction_payment::{Module, Storage},
        Permissions: permissions::{Module, Call, Storage, Config<T>, Event<T>},
        ReferralSystem: referral_system::{Module, Call, Storage},
        Rewards: rewards::{Module, Call, Config<T>, Storage, Event<T>},
        XorFee: xor_fee::{Module, Call, Storage, Event<T>},
        BridgeMultisig: bridge_multisig::{Module, Call, Storage, Config<T>, Event<T>},
        Utility: pallet_utility::{Module, Call, Event},

        // Consensus and staking.
        Session: pallet_session::{Module, Call, Storage, Event, Config<T>},
        Historical: pallet_session_historical::{Module},
        Babe: pallet_babe::{Module, Call, Storage, Config, Inherent, ValidateUnsigned},
        Grandpa: pallet_grandpa::{Module, Call, Storage, Config, Event},
        Authorship: pallet_authorship::{Module, Call, Storage, Inherent},
        Staking: pallet_staking::{Module, Call, Config<T>, Storage, Event<T>},

        // Non-native tokens - everything apart of XOR.
        Tokens: tokens::{Module, Storage, Config<T>, Event<T>},
        // Unified interface for XOR and non-native tokens.
        Currencies: currencies::{Module, Call, Event<T>},
        TradingPair: trading_pair::{Module, Call, Event<T>},
        Assets: assets::{Module, Call, Storage, Config<T>, Event<T>},
        DEXManager: dex_manager::{Module, Storage, Config<T>},
        BondingCurvePool: bonding_curve_pool::{Module, Call, Storage, Config<T>},
        MulticollateralBondingCurvePool: multicollateral_bonding_curve_pool::{Module, Call, Storage, Config<T>, Event<T>},
        Technical: technical::{Module, Call, Config<T>, Event<T>},
        PoolXYK: pool_xyk::{Module, Call, Storage, Event<T>},
        LiquidityProxy: liquidity_proxy::{Module, Call, Event<T>},
        Council: pallet_collective::<Instance1>::{Module, Call, Storage, Origin<T>, Event<T>, Config<T>},
        TechnicalCommittee: pallet_collective::<Instance2>::{Module, Call, Storage, Origin<T>, Event<T>, Config<T>},
        Democracy: pallet_democracy::{Module, Call, Storage, Config, Event<T>},
        DEXAPI: dex_api::{Module, Call, Storage, Config, Event<T>},
        EthBridge: eth_bridge::{Module, Call, Storage, Config<T>, Event<T>},
        Farming: farming::{Module, Call, Storage, Config<T>, Event<T>},
        PswapDistribution: pswap_distribution::{Module, Call, Storage, Config<T>, Event<T>},
        Multisig: pallet_multisig::{Module, Call, Storage, Event<T>},
        Scheduler: pallet_scheduler::{Module, Call, Storage, Event<T>},
        IrohaMigration: iroha_migration::{Module, Call, Storage, Config<T>, Event<T>},
        ImOnline: pallet_im_online::{Module, Call, Storage, Event<T>, ValidateUnsigned, Config<T>},
        Offences: pallet_offences::{Module, Call, Storage, Event},
        // Available only for test net
        Faucet: faucet::{Module, Call, Config<T>, Event<T>},
    }
}

#[cfg(not(feature = "test-net"))]
construct_runtime! {
    pub enum Runtime where
        Block = Block,
        NodeBlock = opaque::Block,
        UncheckedExtrinsic = UncheckedExtrinsic
    {
        System: frame_system::{Module, Call, Storage, Config, Event<T>},
        Timestamp: pallet_timestamp::{Module, Call, Storage, Inherent},
        // Balances in native currency - XOR.
        Balances: pallet_balances::{Module, Call, Storage, Config<T>, Event<T>},
        Sudo: pallet_sudo::{Module, Call, Storage, Config<T>, Event<T>},
        RandomnessCollectiveFlip: pallet_randomness_collective_flip::{Module, Call, Storage},
        TransactionPayment: pallet_transaction_payment::{Module, Storage},
        Permissions: permissions::{Module, Call, Storage, Config<T>, Event<T>},
        ReferralSystem: referral_system::{Module, Call, Storage},
        Rewards: rewards::{Module, Call, Config<T>, Storage, Event<T>},
        XorFee: xor_fee::{Module, Call, Storage, Event<T>},
        BridgeMultisig: bridge_multisig::{Module, Call, Storage, Config<T>, Event<T>},
        Utility: pallet_utility::{Module, Call, Event},

        // Consensus and staking.
        Session: pallet_session::{Module, Call, Storage, Event, Config<T>},
        Historical: pallet_session_historical::{Module},
        Babe: pallet_babe::{Module, Call, Storage, Config, Inherent, ValidateUnsigned},
        Grandpa: pallet_grandpa::{Module, Call, Storage, Config, Event},
        Authorship: pallet_authorship::{Module, Call, Storage, Inherent},
        Staking: pallet_staking::{Module, Call, Config<T>, Storage, Event<T>},

        // Non-native tokens - everything apart of XOR.
        Tokens: tokens::{Module, Storage, Config<T>, Event<T>},
        // Unified interface for XOR and non-native tokens.
        Currencies: currencies::{Module, Call, Event<T>},
        TradingPair: trading_pair::{Module, Call, Event<T>},
        Assets: assets::{Module, Call, Storage, Config<T>, Event<T>},
        DEXManager: dex_manager::{Module, Storage, Config<T>},
        BondingCurvePool: bonding_curve_pool::{Module, Call, Storage, Config<T>},
        MulticollateralBondingCurvePool: multicollateral_bonding_curve_pool::{Module, Call, Storage, Config<T>, Event<T>},
        Technical: technical::{Module, Call, Config<T>, Event<T>},
        PoolXYK: pool_xyk::{Module, Call, Storage, Event<T>},
        LiquidityProxy: liquidity_proxy::{Module, Call, Event<T>},
        Council: pallet_collective::<Instance1>::{Module, Call, Storage, Origin<T>, Event<T>, Config<T>},
        TechnicalCommittee: pallet_collective::<Instance2>::{Module, Call, Storage, Origin<T>, Event<T>, Config<T>},
        Democracy: pallet_democracy::{Module, Call, Storage, Config, Event<T>},
        DEXAPI: dex_api::{Module, Call, Storage, Config, Event<T>},
        EthBridge: eth_bridge::{Module, Call, Storage, Config<T>, Event<T>},
        Farming: farming::{Module, Call, Storage, Config<T>, Event<T>},
        PswapDistribution: pswap_distribution::{Module, Call, Storage, Config<T>, Event<T>},
        Multisig: pallet_multisig::{Module, Call, Storage, Event<T>},
        Scheduler: pallet_scheduler::{Module, Call, Storage, Event<T>},
        IrohaMigration: iroha_migration::{Module, Call, Storage, Config<T>, Event<T>},
        ImOnline: pallet_im_online::{Module, Call, Storage, Event<T>, ValidateUnsigned, Config<T>},
        Offences: pallet_offences::{Module, Call, Storage, Event},
    }
}

// This is needed, because the compiler automatically places `Serialize` bound
// when `derive` is used, but the method is never actually used
#[cfg(feature = "std")]
impl Serialize for Runtime {
    fn serialize<S>(
        &self,
        _serializer: S,
    ) -> Result<<S as Serializer>::Ok, <S as Serializer>::Error>
    where
        S: Serializer,
    {
        unreachable!("we never serialize runtime; qed")
    }
}

/// The address format for describing accounts.
pub type Address = AccountId;
/// Block header type as expected by this runtime.
pub type Header = generic::Header<BlockNumber, BlakeTwo256>;
/// Block type as expected by this runtime.
pub type Block = generic::Block<Header, UncheckedExtrinsic>;
/// A Block signed with a Justification
pub type SignedBlock = generic::SignedBlock<Block>;
/// BlockId type as expected by this runtime.
pub type BlockId = generic::BlockId<Block>;
/// The SignedExtension to the basic transaction logic.
pub type SignedExtra = (
    frame_system::CheckTxVersion<Runtime>,
    frame_system::CheckGenesis<Runtime>,
    frame_system::CheckEra<Runtime>,
    frame_system::CheckNonce<Runtime>,
    frame_system::CheckWeight<Runtime>,
    PrintCall,
    pallet_transaction_payment::ChargeTransactionPayment<Runtime>,
);
/// Unchecked extrinsic type as expected by this runtime.
pub type UncheckedExtrinsic = generic::UncheckedExtrinsic<Address, Call, Signature, SignedExtra>;
/// Extrinsic type that has already been checked.
pub type CheckedExtrinsic = generic::CheckedExtrinsic<AccountId, Call, SignedExtra>;
/// Executive: handles dispatch to the various modules.
pub type Executive = frame_executive::Executive<
    Runtime,
    Block,
    frame_system::ChainContext<Runtime>,
    Runtime,
    AllModules,
>;

impl_runtime_apis! {
    impl sp_api::Core<Block> for Runtime {
        fn version() -> RuntimeVersion {
            VERSION
        }

        fn execute_block(block: Block) {
            Executive::execute_block(block)
        }

        fn initialize_block(header: &<Block as BlockT>::Header) {
            Executive::initialize_block(header)
        }
    }

    impl sp_api::Metadata<Block> for Runtime {
        fn metadata() -> OpaqueMetadata {
            Runtime::metadata().into()
        }
    }

    impl sp_block_builder::BlockBuilder<Block> for Runtime {
        fn apply_extrinsic(
            extrinsic: <Block as BlockT>::Extrinsic,
        ) -> ApplyExtrinsicResult {
            Executive::apply_extrinsic(extrinsic)
        }

        fn finalize_block() -> <Block as BlockT>::Header {
            Executive::finalize_block()
        }

        fn inherent_extrinsics(data: sp_inherents::InherentData) -> Vec<<Block as BlockT>::Extrinsic> {
            data.create_extrinsics()
        }

        fn check_inherents(block: Block, data: sp_inherents::InherentData) -> sp_inherents::CheckInherentsResult {
            data.check_extrinsics(&block)
        }

        fn random_seed() -> <Block as BlockT>::Hash {
            RandomnessCollectiveFlip::random_seed()
        }
    }

    impl sp_transaction_pool::runtime_api::TaggedTransactionQueue<Block> for Runtime {
        fn validate_transaction(
            source: TransactionSource,
            tx: <Block as BlockT>::Extrinsic,
        ) -> TransactionValidity {
            Executive::validate_transaction(source, tx)
        }
    }

    impl sp_offchain::OffchainWorkerApi<Block> for Runtime {
        fn offchain_worker(header: &<Block as BlockT>::Header) {
            Executive::offchain_worker(header)
        }
    }

    impl sp_session::SessionKeys<Block> for Runtime {
        fn decode_session_keys(
            encoded: Vec<u8>,
        ) -> Option<Vec<(Vec<u8>, sp_core::crypto::KeyTypeId)>> {
            opaque::SessionKeys::decode_into_raw_public_keys(&encoded)
        }

        fn generate_session_keys(seed: Option<Vec<u8>>) -> Vec<u8> {
            opaque::SessionKeys::generate(seed)
        }
    }

    impl pallet_transaction_payment_rpc_runtime_api::TransactionPaymentApi<
        Block,
        Balance,
    > for Runtime {
        fn query_info(uxt: <Block as BlockT>::Extrinsic, len: u32) -> pallet_transaction_payment_rpc_runtime_api::RuntimeDispatchInfo<Balance> {
            TransactionPayment::query_info(uxt, len)
        }

        fn query_fee_details(uxt: <Block as BlockT>::Extrinsic, len: u32) -> pallet_transaction_payment_rpc_runtime_api::FeeDetails<Balance> {
            TransactionPayment::query_fee_details(uxt, len)
        }
    }

    impl dex_manager_runtime_api::DEXManagerAPI<Block, DEXId> for Runtime {
        fn list_dex_ids() -> Vec<DEXId> {
            DEXManager::list_dex_ids()
        }
    }

    impl dex_runtime_api::DEXAPI<
        Block,
        AssetId,
        DEXId,
        Balance,
        LiquiditySourceType,
        SwapVariant,
    > for Runtime {
        fn quote(
            dex_id: DEXId,
            liquidity_source_type: LiquiditySourceType,
            input_asset_id: AssetId,
            output_asset_id: AssetId,
            desired_input_amount: BalanceWrapper,
            swap_variant: SwapVariant,
        ) -> Option<dex_runtime_api::SwapOutcomeInfo<Balance>> {
            // TODO: remove with proper QuoteAmount refactor
            let limit = if swap_variant == SwapVariant::WithDesiredInput {
                Balance::zero()
            } else {
                Balance::max_value()
            };
            DEXAPI::quote(
                &LiquiditySourceId::new(dex_id, liquidity_source_type),
                &input_asset_id,
                &output_asset_id,
                SwapAmount::with_variant(swap_variant, desired_input_amount.into(), limit),
            ).ok().map(|sa| dex_runtime_api::SwapOutcomeInfo::<Balance> { amount: sa.amount, fee: sa.fee})
        }

        fn can_exchange(
            dex_id: DEXId,
            liquidity_source_type: LiquiditySourceType,
            input_asset_id: AssetId,
            output_asset_id: AssetId,
        ) -> bool {
            DEXAPI::can_exchange(
                &LiquiditySourceId::new(dex_id, liquidity_source_type),
                &input_asset_id,
                &output_asset_id,
            )
        }

        fn list_supported_sources() -> Vec<LiquiditySourceType> {
            DEXAPI::get_supported_types()
        }
    }

    impl trading_pair_runtime_api::TradingPairAPI<Block, DEXId, common::TradingPair<AssetId>, AssetId, LiquiditySourceType> for Runtime {
        fn list_enabled_pairs(dex_id: DEXId) -> Vec<common::TradingPair<AssetId>> {
            // TODO: error passing PR fixes this crunch return
            TradingPair::list_trading_pairs(&dex_id).unwrap_or(Vec::new())
        }

        fn is_pair_enabled(dex_id: DEXId, asset_id_a: AssetId, asset_id_b: AssetId) -> bool {
            // TODO: error passing PR fixes this crunch return
            TradingPair::is_trading_pair_enabled(&dex_id, &asset_id_a, &asset_id_b).unwrap_or(false)
                || TradingPair::is_trading_pair_enabled(&dex_id, &asset_id_b, &asset_id_a).unwrap_or(false)
        }

        fn list_enabled_sources_for_pair(
            dex_id: DEXId,
            base_asset_id: AssetId,
            target_asset_id: AssetId,
        ) -> Vec<LiquiditySourceType> {
            // TODO: error passing PR fixes this crunch return
            TradingPair::list_enabled_sources_for_trading_pair(&dex_id, &base_asset_id, &target_asset_id).map(|bts| bts.into_iter().collect::<Vec<_>>()).unwrap_or(Vec::new())
        }

        fn is_source_enabled_for_pair(
            dex_id: DEXId,
            base_asset_id: AssetId,
            target_asset_id: AssetId,
            source_type: LiquiditySourceType,
        ) -> bool {
            // TODO: error passing PR fixes this crunch return
            TradingPair::is_source_enabled_for_trading_pair(&dex_id, &base_asset_id, &target_asset_id, source_type).unwrap_or(false)
        }
    }

    impl assets_runtime_api::AssetsAPI<Block, AccountId, AssetId, Balance, AssetSymbol, AssetName, BalancePrecision> for Runtime {
        fn free_balance(account_id: AccountId, asset_id: AssetId) -> Option<assets_runtime_api::BalanceInfo<Balance>> {
            Assets::free_balance(&asset_id, &account_id).ok().map(|balance|
                assets_runtime_api::BalanceInfo::<Balance> {
                    balance: balance.clone(),
                }
            )
        }

        fn usable_balance(account_id: AccountId, asset_id: AssetId) -> Option<assets_runtime_api::BalanceInfo<Balance>> {
            let usable_balance = if asset_id == <Runtime as currencies::Config>::GetNativeCurrencyId::get() {
                Balances::usable_balance(account_id)
            } else {
                let account_data = Tokens::accounts(account_id, asset_id);
                account_data.free.saturating_sub(account_data.frozen)
            };
            Some(assets_runtime_api::BalanceInfo { balance: usable_balance })
        }

        fn total_balance(account_id: AccountId, asset_id: AssetId) -> Option<assets_runtime_api::BalanceInfo<Balance>> {
            Assets::total_balance(&asset_id, &account_id).ok().map(|balance|
                assets_runtime_api::BalanceInfo::<Balance> {
                    balance: balance.clone(),
                }
            )
        }

        fn total_supply(asset_id: AssetId) -> Option<assets_runtime_api::BalanceInfo<Balance>> {
            Assets::total_issuance(&asset_id).ok().map(|balance|
                assets_runtime_api::BalanceInfo::<Balance> {
                    balance: balance.clone(),
                }
            )
        }

        fn list_asset_ids() -> Vec<AssetId> {
            Assets::list_registered_asset_ids()
        }

        fn list_asset_infos() -> Vec<assets_runtime_api::AssetInfo<AssetId, AssetSymbol, AssetName, u8>> {
            Assets::list_registered_asset_infos().into_iter().map(|(asset_id, symbol, name, precision, is_mintable)|
                assets_runtime_api::AssetInfo::<AssetId, AssetSymbol, AssetName, BalancePrecision> {
                    asset_id, symbol, name, precision, is_mintable
                }
            ).collect()
        }

        fn get_asset_info(asset_id: AssetId) -> Option<assets_runtime_api::AssetInfo<AssetId, AssetSymbol, AssetName, BalancePrecision>> {
            let (symbol, name, precision, is_mintable) = Assets::get_asset_info(&asset_id);
            Some(assets_runtime_api::AssetInfo::<AssetId, AssetSymbol, AssetName, BalancePrecision> {
                asset_id, symbol, name, precision, is_mintable,
            })
        }
    }

    impl farming_runtime_api::FarmingRuntimeApi<Block, AccountId, FarmId, FarmInfo<AccountId, AssetId, BlockNumber>, FarmerInfo<AccountId, TechAccountId, BlockNumber>> for Runtime {
        fn get_farm_info(who: AccountId, name: FarmId) -> Option<FarmInfo<AccountId, AssetId, BlockNumber>> {
            Farming::get_farm_info(who, name).ok()?
        }

        fn get_farmer_info(who: AccountId, name: FarmId) -> Option<FarmerInfo<AccountId, TechAccountId, BlockNumber>> {
            Farming::get_farmer_info(who, name).ok()?
        }
    }

    impl
        eth_bridge_runtime_api::EthBridgeRuntimeApi<
            Block,
            sp_core::H256,
            SignatureParams,
            AccountId,
            AssetKind,
            AssetId,
            sp_core::H160,
            OffchainRequest<Runtime>,
            RequestStatus,
            OutgoingRequestEncoded,
            NetworkId,
            BalancePrecision,
        > for Runtime
    {
        fn get_requests(
            hashes: Vec<sp_core::H256>,
            network_id: Option<NetworkId>,
            redirect_finished_load_requests: bool,
        ) -> Result<
            Vec<(
                OffchainRequest<Runtime>,
                RequestStatus,
            )>,
            DispatchError,
        > {
            EthBridge::get_requests(&hashes, network_id, redirect_finished_load_requests)
        }

        fn get_approved_requests(
            hashes: Vec<sp_core::H256>,
            network_id: Option<NetworkId>
        ) -> Result<
            Vec<(
                OutgoingRequestEncoded,
                Vec<SignatureParams>,
            )>,
            DispatchError,
        > {
            EthBridge::get_approved_requests(&hashes, network_id)
        }

        fn get_approvals(
            hashes: Vec<sp_core::H256>,
            network_id: Option<NetworkId>
        ) -> Result<Vec<Vec<SignatureParams>>, DispatchError> {
            EthBridge::get_approvals(&hashes, network_id)
        }

        fn get_account_requests(account_id: AccountId, status_filter: Option<RequestStatus>) -> Result<Vec<(NetworkId, sp_core::H256)>, DispatchError> {
            EthBridge::get_account_requests(&account_id, status_filter)
        }

        fn get_registered_assets(
            network_id: Option<NetworkId>
        ) -> Result<Vec<(
                AssetKind,
                (AssetId, BalancePrecision),
                Option<(sp_core::H160, BalancePrecision)
        >)>, DispatchError> {
            EthBridge::get_registered_assets(network_id)
        }
    }

    impl iroha_migration_runtime_api::IrohaMigrationAPI<Block> for Runtime {
        fn needs_migration(iroha_address: String) -> bool {
            IrohaMigration::needs_migration(&iroha_address)
        }
    }

    impl liquidity_proxy_runtime_api::LiquidityProxyAPI<
        Block,
        DEXId,
        AssetId,
        Balance,
        SwapVariant,
        LiquiditySourceType,
        FilterMode,
    > for Runtime {
        fn quote(
            dex_id: DEXId,
            input_asset_id: AssetId,
            output_asset_id: AssetId,
            amount: BalanceWrapper,
            swap_variant: SwapVariant,
            selected_source_types: Vec<LiquiditySourceType>,
            filter_mode: FilterMode,
        ) -> Option<liquidity_proxy_runtime_api::SwapOutcomeInfo<Balance>> {
            // TODO: remove with proper QuoteAmount refactor
            let limit = if swap_variant == SwapVariant::WithDesiredInput {
                Balance::zero()
            } else {
                Balance::max_value()
            };
            LiquidityProxy::quote(
                &input_asset_id,
                &output_asset_id,
                SwapAmount::with_variant(swap_variant, amount.into(), limit),
                LiquiditySourceFilter::with_mode(dex_id, filter_mode, selected_source_types),
            ).ok().map(|asa| liquidity_proxy_runtime_api::SwapOutcomeInfo::<Balance> { amount: asa.amount, fee: asa.fee})
        }
    }

    impl pswap_distribution_runtime_api::PswapDistributionAPI<
        Block,
        AccountId,
        Balance,
    > for Runtime {
        fn claimable_amount(
            account_id: AccountId,
        ) -> pswap_distribution_runtime_api::BalanceInfo<Balance> {
            let (claimable, _, _) = PswapDistribution::claimable_amount(&account_id).unwrap_or((0, 0, fixed!(0)));
            pswap_distribution_runtime_api::BalanceInfo::<Balance> {
                balance: claimable
            }
        }
    }

    impl rewards_runtime_api::RewardsAPI<Block, sp_core::H160, Balance> for Runtime {
        fn claimables(eth_address: sp_core::H160) -> Vec<rewards_runtime_api::BalanceInfo<Balance>> {
            Rewards::claimables(&eth_address).into_iter().map(|balance| rewards_runtime_api::BalanceInfo::<Balance> { balance }).collect()
        }
    }

    impl sp_consensus_babe::BabeApi<Block> for Runtime {
            fn configuration() -> sp_consensus_babe::BabeGenesisConfiguration {
                    // The choice of `c` parameter (where `1 - c` represents the
                    // probability of a slot being empty), is done in accordance to the
                    // slot duration and expected target block time, for safely
                    // resisting network delays of maximum two seconds.
                    // <https://research.web3.foundation/en/latest/polkadot/BABE/Babe/#6-practical-results>
                    sp_consensus_babe::BabeGenesisConfiguration {
                            slot_duration: Babe::slot_duration(),
                            epoch_length: EpochDuration::get(),
                            c: PRIMARY_PROBABILITY,
                            genesis_authorities: Babe::authorities(),
                            randomness: Babe::randomness(),
                            allowed_slots: sp_consensus_babe::AllowedSlots::PrimaryAndSecondaryPlainSlots,
                    }
            }

            fn current_epoch() -> sp_consensus_babe::Epoch {
                Babe::current_epoch()
            }

            fn current_epoch_start() -> sp_consensus_babe::Slot {
                Babe::current_epoch_start()
            }

            fn next_epoch() -> sp_consensus_babe::Epoch {
                Babe::next_epoch()
            }

            fn generate_key_ownership_proof(
                    _slot_number: sp_consensus_babe::Slot,
                    authority_id: sp_consensus_babe::AuthorityId,
            ) -> Option<sp_consensus_babe::OpaqueKeyOwnershipProof> {
                    use codec::Encode;
                    Historical::prove((sp_consensus_babe::KEY_TYPE, authority_id))
                            .map(|p| p.encode())
                            .map(sp_consensus_babe::OpaqueKeyOwnershipProof::new)
            }

            fn submit_report_equivocation_unsigned_extrinsic(
                    equivocation_proof: sp_consensus_babe::EquivocationProof<<Block as BlockT>::Header>,
                    key_owner_proof: sp_consensus_babe::OpaqueKeyOwnershipProof,
            ) -> Option<()> {
                    let key_owner_proof = key_owner_proof.decode()?;
                    Babe::submit_unsigned_equivocation_report(
                            equivocation_proof,
                            key_owner_proof,
                    )
            }
    }

    impl frame_system_rpc_runtime_api::AccountNonceApi<Block, AccountId, Index> for Runtime {
        fn account_nonce(account: AccountId) -> Index {
            System::account_nonce(account)
        }
    }

    impl fg_primitives::GrandpaApi<Block> for Runtime {
        fn grandpa_authorities() -> GrandpaAuthorityList {
            Grandpa::grandpa_authorities()
        }

        fn submit_report_equivocation_unsigned_extrinsic(
            equivocation_proof: fg_primitives::EquivocationProof<
                <Block as BlockT>::Hash,
                NumberFor<Block>,
            >,
            key_owner_proof: fg_primitives::OpaqueKeyOwnershipProof,
        ) -> Option<()> {
            let key_owner_proof = key_owner_proof.decode()?;
            Grandpa::submit_unsigned_equivocation_report(
                equivocation_proof,
                key_owner_proof,
            )
        }

        fn generate_key_ownership_proof(
            _set_id: fg_primitives::SetId,
            authority_id: GrandpaId,
        ) -> Option<fg_primitives::OpaqueKeyOwnershipProof> {
            use codec::Encode;
            Historical::prove((fg_primitives::KEY_TYPE, authority_id))
                .map(|p| p.encode())
                .map(fg_primitives::OpaqueKeyOwnershipProof::new)
        }
    }

    #[cfg(feature = "runtime-benchmarks")]
    impl frame_benchmarking::Benchmark<Block> for Runtime {
        fn dispatch_benchmark(
            config: frame_benchmarking::BenchmarkConfig
        ) -> Result<Vec<frame_benchmarking::BenchmarkBatch>, sp_runtime::RuntimeString> {
            use frame_benchmarking::{Benchmarking, BenchmarkBatch, add_benchmark, TrackedStorageKey};

            use dex_api_benchmarking::Module as DEXAPIBench;
            use liquidity_proxy_benchmarking::Module as LiquidityProxyBench;
            use pool_xyk_benchmarking::Module as XYKPoolBench;

            impl dex_api_benchmarking::Config for Runtime {}
            impl liquidity_proxy_benchmarking::Config for Runtime {}
            impl pool_xyk_benchmarking::Config for Runtime {}


            let whitelist: Vec<TrackedStorageKey> = vec![
                // Block Number
                hex_literal::hex!("26aa394eea5630e07c48ae0c9558cef702a5c1b19ab7a04f536c519aca4983ac").to_vec().into(),
                // Total Issuance
                hex_literal::hex!("c2261276cc9d1f8598ea4b6a74b15c2f57c875e4cff74148e4628f264b974c80").to_vec().into(),
                // Execution Phase
                hex_literal::hex!("26aa394eea5630e07c48ae0c9558cef7ff553b5a9862a516939d82b3d3d8661a").to_vec().into(),
                // Event Count
                hex_literal::hex!("26aa394eea5630e07c48ae0c9558cef70a98fdbe9ce6c55837576c60c7af3850").to_vec().into(),
                // System Events
                hex_literal::hex!("26aa394eea5630e07c48ae0c9558cef780d41e5e16056765bc8461851072c9d7").to_vec().into(),
                // Treasury Account
                hex_literal::hex!("26aa394eea5630e07c48ae0c9558cef7b99d880ec681799c0cf30e8886371da95ecffd7b6c0f78751baa9d281e0bfa3a6d6f646c70792f74727372790000000000000000000000000000000000000000").to_vec().into(),
            ];

            let mut batches = Vec::<BenchmarkBatch>::new();
            let params = (&config, &whitelist);

            add_benchmark!(params, batches, assets, Assets);
            add_benchmark!(params, batches, dex_api, DEXAPIBench::<Runtime>);
            #[cfg(feature = "faucet")]
            add_benchmark!(params, batches, faucet, Faucet);
            add_benchmark!(params, batches, iroha_migration, IrohaMigration);
            add_benchmark!(params, batches, liquidity_proxy, LiquidityProxyBench::<Runtime>);
<<<<<<< HEAD
            add_benchmark!(params, batches, multicollateral_bonding_curve_pool, MulticollateralBondingCurvePool);
            add_benchmark!(params, batches, pswap_distribution, PswapDistribution);
=======
            add_benchmark!(params, batches, rewards, Rewards);
>>>>>>> 753b0883
            add_benchmark!(params, batches, trading_pair, TradingPair);
            add_benchmark!(params, batches, pool_xyk, XYKPoolBench::<Runtime>);
            add_benchmark!(params, batches, eth_bridge, EthBridge);

            if batches.is_empty() { return Err("Benchmark not found for this pallet.".into()) }
            Ok(batches)
        }
    }
}<|MERGE_RESOLUTION|>--- conflicted
+++ resolved
@@ -828,11 +828,7 @@
 #[cfg(feature = "faucet")]
 impl faucet::Config for Runtime {
     type Event = Event;
-<<<<<<< HEAD
-    type WeightInfo = ();
-=======
     type WeightInfo = faucet::weights::WeightInfo<Runtime>;
->>>>>>> 753b0883
 }
 
 parameter_types! {
@@ -1601,12 +1597,9 @@
             add_benchmark!(params, batches, faucet, Faucet);
             add_benchmark!(params, batches, iroha_migration, IrohaMigration);
             add_benchmark!(params, batches, liquidity_proxy, LiquidityProxyBench::<Runtime>);
-<<<<<<< HEAD
             add_benchmark!(params, batches, multicollateral_bonding_curve_pool, MulticollateralBondingCurvePool);
             add_benchmark!(params, batches, pswap_distribution, PswapDistribution);
-=======
             add_benchmark!(params, batches, rewards, Rewards);
->>>>>>> 753b0883
             add_benchmark!(params, batches, trading_pair, TradingPair);
             add_benchmark!(params, batches, pool_xyk, XYKPoolBench::<Runtime>);
             add_benchmark!(params, batches, eth_bridge, EthBridge);
