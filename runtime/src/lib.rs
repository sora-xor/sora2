--- conflicted
+++ resolved
@@ -2057,12 +2057,8 @@
     type Verifier = ethereum_light_client::Pallet<Runtime>;
     type MessageDispatch = Dispatch;
     type Hashing = Keccak256;
-<<<<<<< HEAD
-    type GasTracker = EvmBridgeProxy;
-    type MessageStatusNotifier = EvmBridgeProxy;
-=======
+    type GasTracker = BridgeProxy;
     type MessageStatusNotifier = BridgeProxy;
->>>>>>> f7c1422b
     type FeeConverter = FeeConverter;
     type WeightInfo = ();
     type FeeAssetId = FeeCurrency;
