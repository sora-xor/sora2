--- conflicted
+++ resolved
@@ -1683,7 +1683,7 @@
     type EnsureDEXManager = DEXManager;
     type PriceToolsPallet = PriceTools;
     type WeightInfo = xst::weights::WeightInfo<Runtime>;
-    type Oracle = band::Pallet<Runtime>; // TODO: Replace with oracle-proxy
+    type Oracle = OracleProxy;
     type Symbol = <Runtime as band::Config>::Symbol;
 }
 
@@ -2636,12 +2636,8 @@
             list_benchmark!(list, extra, ceres_staking, CeresStaking);
             list_benchmark!(list, extra, ceres_liquidity_locker, CeresLiquidityLockerBench::<Runtime>);
             list_benchmark!(list, extra, band, Band);
-<<<<<<< HEAD
             list_benchmark!(list, extra, xst, XSTPoolBench::<Runtime>);
-=======
-            list_benchmark!(list, extra, xst, XSTPool);
             list_benchmark!(list, extra, oracle_proxy, OracleProxy);
->>>>>>> ff749350
 
             let storage_info = AllPalletsWithSystem::storage_info();
 
@@ -2708,12 +2704,8 @@
             add_benchmark!(params, batches, ceres_launchpad, CeresLaunchpad);
             add_benchmark!(params, batches, demeter_farming_platform, DemeterFarmingPlatformBench::<Runtime>);
             add_benchmark!(params, batches, band, Band);
-<<<<<<< HEAD
             add_benchmark!(params, batches, xst, XSTPoolBench::<Runtime>);
-=======
-            add_benchmark!(params, batches, xst, XSTPool);
             add_benchmark!(params, batches, oracle_proxy, OracleProxy);
->>>>>>> ff749350
 
             if batches.is_empty() { return Err("Benchmark not found for this pallet.".into()) }
             Ok(batches)
