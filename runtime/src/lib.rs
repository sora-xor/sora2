--- conflicted
+++ resolved
@@ -358,7 +358,7 @@
         pallet_babe::AuthorityId,
     )>>::IdentificationTuple;
     type HandleEquivocation =
-        pallet_babe::EquivocationHandler<Self::KeyOwnerIdentification, Offences, ReportLongevity>;
+    pallet_babe::EquivocationHandler<Self::KeyOwnerIdentification, Offences, ReportLongevity>;
     type WeightInfo = ();
 }
 
@@ -467,7 +467,7 @@
     type KeyOwnerProofSystem = Historical;
 
     type KeyOwnerProof =
-        <Self::KeyOwnerProofSystem as KeyOwnerProofSystem<(KeyTypeId, GrandpaId)>>::Proof;
+    <Self::KeyOwnerProofSystem as KeyOwnerProofSystem<(KeyTypeId, GrandpaId)>>::Proof;
 
     type KeyOwnerIdentification = <Self::KeyOwnerProofSystem as KeyOwnerProofSystem<(
         KeyTypeId,
@@ -636,7 +636,7 @@
     type Event = Event;
     type ExtraAccountId = [u8; 32];
     type ExtraAssetRecordArg =
-        common::AssetIdExtraAssetRecordArg<DEXId, common::LiquiditySourceType, [u8; 32]>;
+    common::AssetIdExtraAssetRecordArg<DEXId, common::LiquiditySourceType, [u8; 32]>;
     type AssetId = AssetId;
     type GetBaseAssetId = GetBaseAssetId;
     type Currency = currencies::Module<Runtime>;
@@ -675,9 +675,9 @@
     type Event = Event;
     type PairSwapAction = pool_xyk::PairSwapAction<AssetId, AccountId, TechAccountId>;
     type DepositLiquidityAction =
-        pool_xyk::DepositLiquidityAction<AssetId, AccountId, TechAccountId>;
+    pool_xyk::DepositLiquidityAction<AssetId, AccountId, TechAccountId>;
     type WithdrawLiquidityAction =
-        pool_xyk::WithdrawLiquidityAction<AssetId, AccountId, TechAccountId>;
+    pool_xyk::WithdrawLiquidityAction<AssetId, AccountId, TechAccountId>;
     type PolySwapAction = pool_xyk::PolySwapAction<AssetId, AccountId, TechAccountId>;
     type EnsureDEXManager = dex_manager::Module<Runtime>;
     type GetFee = GetFee;
@@ -759,13 +759,13 @@
 impl dex_api::Config for Runtime {
     type Event = Event;
     type MockLiquiditySource =
-        mock_liquidity_source::Module<Runtime, mock_liquidity_source::Instance1>;
+    mock_liquidity_source::Module<Runtime, mock_liquidity_source::Instance1>;
     type MockLiquiditySource2 =
-        mock_liquidity_source::Module<Runtime, mock_liquidity_source::Instance2>;
+    mock_liquidity_source::Module<Runtime, mock_liquidity_source::Instance2>;
     type MockLiquiditySource3 =
-        mock_liquidity_source::Module<Runtime, mock_liquidity_source::Instance3>;
+    mock_liquidity_source::Module<Runtime, mock_liquidity_source::Instance3>;
     type MockLiquiditySource4 =
-        mock_liquidity_source::Module<Runtime, mock_liquidity_source::Instance4>;
+    mock_liquidity_source::Module<Runtime, mock_liquidity_source::Instance4>;
     type MulticollateralBondingCurvePool = multicollateral_bonding_curve_pool::Module<Runtime>;
     type XYKPool = pool_xyk::Module<Runtime>;
     type XSTPool = xst::Module<Runtime>;
@@ -810,17 +810,17 @@
     }
 
     fn sign<TPayload, F>(&self, _f: F) -> Self::SignatureData
-    where
-        F: Fn(&Account<T>) -> TPayload,
-        TPayload: frame_system::offchain::SignedPayload<T>,
+        where
+            F: Fn(&Account<T>) -> TPayload,
+            TPayload: frame_system::offchain::SignedPayload<T>,
     {
         unimplemented!()
     }
 }
 
 impl<LocalCall> frame_system::offchain::CreateSignedTransaction<LocalCall> for Runtime
-where
-    Call: From<LocalCall>,
+    where
+        Call: From<LocalCall>,
 {
     fn create_transaction<C: frame_system::offchain::AppCrypto<Self::Public, Self::Signature>>(
         call: Call,
@@ -845,7 +845,7 @@
             ChargeTransactionPayment::<Runtime>::new(),
         );
         #[cfg_attr(not(feature = "std"), allow(unused_variables))]
-        let raw_payload = SignedPayload::new(call, extra)
+            let raw_payload = SignedPayload::new(call, extra)
             .map_err(|e| {
                 debug::native::warn!("SignedPayload error: {:?}", e);
             })
@@ -865,8 +865,8 @@
 }
 
 impl<C> frame_system::offchain::SendTransactionTypes<C> for Runtime
-where
-    Call: From<C>,
+    where
+        Call: From<C>,
 {
     type OverarchingCall = Call;
     type Extrinsic = UncheckedExtrinsic;
@@ -920,13 +920,13 @@
     type Amount = SwapAmount<u128>;
     fn extract(&self) -> Option<xor_fee::SwapInfo<Self::DexId, Self::AssetId, Self::Amount>> {
         if let Call::LiquidityProxy(liquidity_proxy::Call::swap(
-            dex_id,
-            input_asset_id,
-            output_asset_id,
-            amount,
-            selected_source_types,
-            filter_mode,
-        )) = self
+                                        dex_id,
+                                        input_asset_id,
+                                        output_asset_id,
+                                        amount,
+                                        selected_source_types,
+                                        filter_mode,
+                                    )) = self
         {
             Some(xor_fee::SwapInfo {
                 dex_id: *dex_id,
@@ -973,15 +973,15 @@
             },
             _ => None,
         }
-        .unwrap_or(false)
+            .unwrap_or(false)
     }
 }
 
 pub struct ValBurnedAggregator<T>(sp_std::marker::PhantomData<T>);
 
 impl<T> OnValBurned for ValBurnedAggregator<T>
-where
-    T: pallet_staking::ValBurnedNotifier<Balance>,
+    where
+        T: pallet_staking::ValBurnedNotifier<Balance>,
 {
     fn on_val_burned(amount: Balance) {
         Rewards::on_val_burned(amount);
@@ -999,19 +999,19 @@
     ) -> Result<(AccountId, Option<NegativeImbalanceOf<Runtime>>), DispatchError> {
         match call {
             Call::Referrals(referrals::Call::set_referrer(referrer))
-                if Referrals::can_set_referrer(who) =>
-            {
-                Referrals::withdraw_fee(referrer, fee)?;
-                Ok((
-                    referrer.clone(),
-                    Some(Balances::withdraw(
-                        &ReferralsReservesAcc::get(),
-                        fee,
-                        WithdrawReasons::TRANSACTION_PAYMENT,
-                        ExistenceRequirement::KeepAlive,
-                    )?),
-                ))
-            }
+            if Referrals::can_set_referrer(who) =>
+                {
+                    Referrals::withdraw_fee(referrer, fee)?;
+                    Ok((
+                        referrer.clone(),
+                        Some(Balances::withdraw(
+                            &ReferralsReservesAcc::get(),
+                            fee,
+                            WithdrawReasons::TRANSACTION_PAYMENT,
+                            ExistenceRequirement::KeepAlive,
+                        )?),
+                    ))
+                }
             _ => Ok((
                 who.clone(),
                 Some(Balances::withdraw(
@@ -1552,12 +1552,9 @@
         PriceTools: price_tools::{Module, Storage, Event<T>} = 44,
         CeresStaking: ceres_staking::{Module, Call, Storage, Event<T>} = 45,
         CeresLiquidityLocker: ceres_liquidity_locker::{Module, Call, Storage, Event<T>} = 46,
-<<<<<<< HEAD
         CeresTokenLocker: ceres_token_locker::{Module, Call, Storage, Event<T>} = 47,
         CeresGovernancePlatform: ceres_governance_platform::{Module, Call, Storage, Event<T>} = 48,
-=======
-        CeresLaunchpad: ceres_launchpad::{Module, Call, Storage, Event<T>} = 47,
->>>>>>> 80587eb1
+        CeresLaunchpad: ceres_launchpad::{Module, Call, Storage, Event<T>} = 49,
 
         // Available only for test net
         Faucet: faucet::{Module, Call, Config<T>, Event<T>} = 80,
@@ -1623,12 +1620,9 @@
         PriceTools: price_tools::{Module, Storage, Event<T>} = 44,
         CeresStaking: ceres_staking::{Module, Call, Storage, Event<T>} = 45,
         CeresLiquidityLocker: ceres_liquidity_locker::{Module, Call, Storage, Event<T>} = 46,
-<<<<<<< HEAD
         CeresTokenLocker: ceres_token_locker::{Module, Call, Storage, Event<T>} = 47,
         CeresGovernancePlatform: ceres_governance_platform::{Module, Call, Storage, Event<T>} = 48,
-=======
-        CeresLaunchpad: ceres_launchpad::{Module, Call, Storage, Event<T>} = 47,
->>>>>>> 80587eb1
+        CeresLaunchpad: ceres_launchpad::{Module, Call, Storage, Event<T>} = 49,
     }
 }
 
@@ -1640,8 +1634,8 @@
         &self,
         _serializer: S,
     ) -> Result<<S as Serializer>::Ok, <S as Serializer>::Error>
-    where
-        S: Serializer,
+        where
+            S: Serializer,
     {
         unreachable!("we never serialize runtime; qed")
     }
@@ -2226,12 +2220,9 @@
             // add_benchmark!(params, batches, referrals, Referrals);
             add_benchmark!(params, batches, ceres_staking, CeresStaking);
             add_benchmark!(params, batches, ceres_liquidity_locker, CeresLiquidityLockerBench::<Runtime>);
-<<<<<<< HEAD
             add_benchmark!(params, batches, ceres_token_locker, CeresTokenLocker);
             add_benchmark!(params, batches, ceres_governance_platform, CeresGovernancePlatform);
-=======
             add_benchmark!(params, batches, ceres_launchpad, CeresLaunchpad);
->>>>>>> 80587eb1
 
             if batches.is_empty() { return Err("Benchmark not found for this pallet.".into()) }
             Ok(batches)
