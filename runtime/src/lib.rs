--- conflicted
+++ resolved
@@ -212,9 +212,7 @@
     }
 }
 
-<<<<<<< HEAD
 /// Sora network needs to have minimal requirement for staking equal to 5000 XOR.
-pub const MIN_STAKE: Balance = balance!(5000);
 pub const FARMING_PSWAP_PER_DAY: Balance = balance!(2500000);
 // Every 2 hours
 pub const FARMING_REFRESH_FREQUENCY: BlockNumber = 1200;
@@ -223,8 +221,6 @@
 // Every 8 hours
 pub const FARMING_VESTING_FREQUENCY: BlockNumber = 4800;
 
-=======
->>>>>>> f554ed09
 parameter_types! {
     pub const BlockHashCount: BlockNumber = 250;
     pub const Version: RuntimeVersion = VERSION;
@@ -1255,11 +1251,8 @@
         TechnicalMembership: pallet_membership::<Instance1>::{Module, Call, Storage, Event<T>, Config<T>},
         ElectionsPhragmen: pallet_elections_phragmen::{Module, Call, Storage, Event<T>, Config<T>},
         VestedRewards: vested_rewards::{Module, Call, Storage, Event<T>},
-<<<<<<< HEAD
+        Identity: pallet_identity::{Module, Call, Storage, Event<T>},
         Farming: farming::{Module, Storage},
-=======
-        Identity: pallet_identity::{Module, Call, Storage, Event<T>},
->>>>>>> f554ed09
         // Available only for test net
         Faucet: faucet::{Module, Call, Config<T>, Event<T>},
     }
@@ -1318,11 +1311,8 @@
         TechnicalMembership: pallet_membership::<Instance1>::{Module, Call, Storage, Event<T>, Config<T>},
         ElectionsPhragmen: pallet_elections_phragmen::{Module, Call, Storage, Event<T>, Config<T>},
         VestedRewards: vested_rewards::{Module, Call, Storage, Event<T>},
-<<<<<<< HEAD
+        Identity: pallet_identity::{Module, Call, Storage, Event<T>},
         Farming: farming::{Module, Storage},
-=======
-        Identity: pallet_identity::{Module, Call, Storage, Event<T>},
->>>>>>> f554ed09
     }
 }
 
