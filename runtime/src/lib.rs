// This file is part of the SORA network and Polkaswap app.

// Copyright (c) 2020, 2021, Polka Biome Ltd. All rights reserved.
// SPDX-License-Identifier: BSD-4-Clause

// Redistribution and use in source and binary forms, with or without modification,
// are permitted provided that the following conditions are met:

// Redistributions of source code must retain the above copyright notice, this list
// of conditions and the following disclaimer.
// Redistributions in binary form must reproduce the above copyright notice, this
// list of conditions and the following disclaimer in the documentation and/or other
// materials provided with the distribution.
//
// All advertising materials mentioning features or use of this software must display
// the following acknowledgement: This product includes software developed by Polka Biome
// Ltd., SORA, and Polkaswap.
//
// Neither the name of the Polka Biome Ltd. nor the names of its contributors may be used
// to endorse or promote products derived from this software without specific prior written permission.

// THIS SOFTWARE IS PROVIDED BY Polka Biome Ltd. AS IS AND ANY EXPRESS OR IMPLIED WARRANTIES,
// INCLUDING, BUT NOT LIMITED TO, THE IMPLIED WARRANTIES OF MERCHANTABILITY AND FITNESS FOR
// A PARTICULAR PURPOSE ARE DISCLAIMED. IN NO EVENT SHALL Polka Biome Ltd. BE LIABLE FOR ANY
// DIRECT, INDIRECT, INCIDENTAL, SPECIAL, EXEMPLARY, OR CONSEQUENTIAL DAMAGES (INCLUDING,
// BUT NOT LIMITED TO, PROCUREMENT OF SUBSTITUTE GOODS OR SERVICES; LOSS OF USE, DATA, OR PROFITS;
// OR BUSINESS INTERRUPTION) HOWEVER CAUSED AND ON ANY THEORY OF LIABILITY, WHETHER IN CONTRACT,
// STRICT LIABILITY, OR TORT (INCLUDING NEGLIGENCE OR OTHERWISE) ARISING IN ANY WAY OUT OF THE
// USE OF THIS SOFTWARE, EVEN IF ADVISED OF THE POSSIBILITY OF SUCH DAMAGE.

#![cfg_attr(not(feature = "std"), no_std)]
// `construct_runtime!` does a lot of recursion and requires us to increase the limit to 256.
#![recursion_limit = "256"]
// TODO #167: fix clippy warnings
#![allow(clippy::all)]

extern crate alloc;
use alloc::string::String;
use bridge_types::traits::Verifier;
use bridge_types::{SubNetworkId, H256};
use sp_runtime::traits::Keccak256;

mod bags_thresholds;
/// Constant values used within the runtime.
pub mod constants;
mod impls;
pub mod migrations;
mod xor_fee_impls;

#[cfg(test)]
pub mod mock;

#[cfg(test)]
pub mod tests;
pub mod weights;

#[cfg(feature = "wip")] // EVM bridge
use crate::impls::EVMBridgeCallFilter;
use crate::impls::PreimageWeightInfo;
use crate::impls::{DispatchableSubstrateBridgeCall, SubstrateBridgeCallFilter};
#[cfg(feature = "wip")] // Trustless bridges
use bridge_types::types::LeafExtraData;
#[cfg(feature = "wip")] // EVM bridge
use bridge_types::{evm::AdditionalEVMInboundData, U256};
use common::prelude::constants::{BIG_FEE, SMALL_FEE};
use common::prelude::QuoteAmount;
use common::{AssetId32, Description, PredefinedAssetId};
use common::{XOR, XSTUSD};
use constants::currency::deposit;
use constants::time::*;
use frame_support::traits::EitherOf;
use frame_support::weights::ConstantMultiplier;

// Make the WASM binary available.
#[cfg(all(feature = "std", feature = "build-wasm-binary"))]
include!(concat!(env!("OUT_DIR"), "/wasm_binary.rs"));

use core::time::Duration;
use currencies::BasicCurrencyAdapter;
use frame_election_provider_support::{generate_solution_type, onchain, SequentialPhragmen};
use frame_support::traits::{ConstU128, ConstU32, Currency, EitherOfDiverse};
use frame_system::offchain::{Account, SigningTypes};
use frame_system::EnsureRoot;
use frame_system::EnsureSigned;
use hex_literal::hex;
use pallet_grandpa::{
    fg_primitives, AuthorityId as GrandpaId, AuthorityList as GrandpaAuthorityList,
};
use pallet_session::historical as pallet_session_historical;
use pallet_staking::sora::ValBurnedNotifier;
#[cfg(feature = "std")]
use serde::{Serialize, Serializer};
use sp_api::impl_runtime_apis;
pub use sp_beefy::crypto::AuthorityId as BeefyId;
#[cfg(feature = "wip")] // Trustless bridges
use sp_beefy::mmr::MmrLeafVersion;
use sp_core::crypto::KeyTypeId;
use sp_core::{Encode, OpaqueMetadata, H160};
use sp_mmr_primitives as mmr;
use sp_runtime::traits::{
    BlakeTwo256, Block as BlockT, Convert, IdentifyAccount, IdentityLookup, NumberFor, OpaqueKeys,
    SaturatedConversion, Verify,
};
use sp_runtime::transaction_validity::TransactionLongevity;
use sp_runtime::transaction_validity::{
    TransactionPriority, TransactionSource, TransactionValidity,
};
use sp_runtime::{
    create_runtime_str, generic, impl_opaque_keys, ApplyExtrinsicResult, DispatchError,
    MultiSignature, Perbill, Percent, Perquintill,
};
use sp_std::cmp::Ordering;
use sp_std::prelude::*;
use sp_std::vec::Vec;
#[cfg(feature = "std")]
use sp_version::NativeVersion;
use sp_version::RuntimeVersion;
use static_assertions::assert_eq_size;
use traits::{parameter_type_with_key, MultiCurrency};
use xor_fee::extension::ChargeTransactionPayment;

// A few exports that help ease life for downstream crates.
pub use common::prelude::{
    Balance, BalanceWrapper, PresetWeightInfo, SwapAmount, SwapOutcome, SwapVariant,
};
pub use common::weights::{BlockLength, BlockWeights, TransactionByteFee};
pub use common::{
    balance, fixed, fixed_from_basis_points, AssetInfoProvider, AssetName, AssetSymbol,
    BalancePrecision, BasisPoints, ContentSource, CrowdloanTag, DexInfoProvider, FilterMode, Fixed,
    FromGenericPair, LiquiditySource, LiquiditySourceFilter, LiquiditySourceId,
    LiquiditySourceType, OnPswapBurned, OnValBurned, SyntheticInfoProvider,
    TradingPairSourceManager,
};
use constants::rewards::{PSWAP_BURN_PERCENT, VAL_BURN_PERCENT};
pub use ethereum_light_client::EthereumHeader;
pub use frame_support::dispatch::DispatchClass;
pub use frame_support::traits::schedule::Named as ScheduleNamed;
pub use frame_support::traits::{
    Contains, KeyOwnerProofSystem, LockIdentifier, OnUnbalanced, Randomness, U128CurrencyToVote,
};
pub use frame_support::weights::constants::{BlockExecutionWeight, RocksDbWeight};
pub use frame_support::weights::Weight;
pub use frame_support::{construct_runtime, debug, parameter_types, StorageValue};
pub use pallet_balances::Call as BalancesCall;
pub use pallet_im_online::sr25519::AuthorityId as ImOnlineId;
pub use pallet_staking::StakerStatus;
pub use pallet_timestamp::Call as TimestampCall;
pub use pallet_transaction_payment::{Multiplier, MultiplierUpdate};
#[cfg(any(feature = "std", test))]
pub use sp_runtime::BuildStorage;

use eth_bridge::offchain::SignatureParams;
use eth_bridge::requests::{AssetKind, OffchainRequest, OutgoingRequestEncoded, RequestStatus};
use impls::{
    CollectiveWeightInfo, DemocracyWeightInfo, NegativeImbalanceOf, OnUnbalancedDemocracySlash,
};

use frame_support::traits::{Everything, ExistenceRequirement, Get, PrivilegeCmp, WithdrawReasons};
#[cfg(feature = "runtime-benchmarks")]
pub use order_book_benchmarking;
#[cfg(feature = "private-net")]
pub use qa_tools;
pub use {
    assets, dex_api, eth_bridge, frame_system, multicollateral_bonding_curve_pool, order_book,
    trading_pair, xst,
};

/// An index to a block.
pub type BlockNumber = u32;

/// Alias to 512-bit hash when used in the context of a transaction signature on the chain.
pub type Signature = MultiSignature;

/// Some way of identifying an account on the chain. We intentionally make it equivalent
/// to the public key of our transaction signing scheme.
pub type AccountId = <<Signature as Verify>::Signer as IdentifyAccount>::AccountId;

// This assert is needed for `technical` pallet in order to create
// `AccountId` from the hash type.
assert_eq_size!(AccountId, sp_core::H256);

/// The type for looking up accounts. We don't expect more than 4 billion of them, but you
/// never know...
pub type AccountIndex = u32;

/// Index of a transaction in the chain.
pub type Index = u32;

/// A hash of some data used by the chain.
pub type Hash = sp_core::H256;

/// Digest item type.
pub type DigestItem = generic::DigestItem;

/// Identification of DEX.
pub type DEXId = u32;

pub type Moment = u64;

pub type PeriodicSessions = pallet_session::PeriodicSessions<SessionPeriod, SessionOffset>;

pub type CouncilCollective = pallet_collective::Instance1;
pub type TechnicalCollective = pallet_collective::Instance2;

type MoreThanHalfCouncil = EitherOfDiverse<
    EnsureRoot<AccountId>,
    pallet_collective::EnsureProportionMoreThan<AccountId, CouncilCollective, 1, 2>,
>;
type AtLeastHalfCouncil = EitherOfDiverse<
    pallet_collective::EnsureProportionAtLeast<AccountId, CouncilCollective, 1, 2>,
    EnsureRoot<AccountId>,
>;
type AtLeastTwoThirdsCouncil = EitherOfDiverse<
    pallet_collective::EnsureProportionAtLeast<AccountId, CouncilCollective, 2, 3>,
    EnsureRoot<AccountId>,
>;

/// Opaque types. These are used by the CLI to instantiate machinery that don't need to know
/// the specifics of the runtime. They can then be made to be agnostic over specific formats
/// of data like extrinsics, allowing for them to continue syncing the network through upgrades
/// to even the core datastructures.
pub mod opaque {
    use super::*;

    pub use sp_runtime::OpaqueExtrinsic as UncheckedExtrinsic;

    /// Opaque block header type.
    pub type Header = generic::Header<BlockNumber, BlakeTwo256>;
    /// Opaque block type.
    pub type Block = generic::Block<Header, UncheckedExtrinsic>;
    /// Opaque block identifier type.
    pub type BlockId = generic::BlockId<Block>;

    impl_opaque_keys! {
        pub struct SessionKeys {
            pub babe: Babe,
            pub grandpa: Grandpa,
            pub im_online: ImOnline,
            pub beefy: Beefy,
        }
    }
}

/// Types used by oracle related pallets
pub mod oracle_types {
    use common::SymbolName;

    pub type Symbol = SymbolName;

    pub type ResolveTime = u64;
}
pub use oracle_types::*;

/// This runtime version.
pub const VERSION: RuntimeVersion = RuntimeVersion {
    spec_name: create_runtime_str!("sora-substrate"),
    impl_name: create_runtime_str!("sora-substrate"),
    authoring_version: 1,
<<<<<<< HEAD
    spec_version: 70,
    impl_version: 1,
    apis: RUNTIME_API_VERSIONS,
    transaction_version: 70,
=======
    spec_version: 71,
    impl_version: 1,
    apis: RUNTIME_API_VERSIONS,
    transaction_version: 71,
>>>>>>> cac867d7
    state_version: 0,
};

/// The version infromation used to identify this runtime when compiled natively.
#[cfg(feature = "std")]
pub fn native_version() -> NativeVersion {
    NativeVersion {
        runtime_version: VERSION,
        can_author_with: Default::default(),
    }
}

pub const FARMING_PSWAP_PER_DAY: Balance = balance!(2500000);
pub const FARMING_REFRESH_FREQUENCY: BlockNumber = 2 * HOURS;
// Defined in the article
pub const FARMING_VESTING_COEFF: u32 = 3;
pub const FARMING_VESTING_FREQUENCY: BlockNumber = 6 * HOURS;

parameter_types! {
    pub const BlockHashCount: BlockNumber = 250;
    pub const Version: RuntimeVersion = VERSION;
    pub const DisabledValidatorsThreshold: Perbill = Perbill::from_percent(17);
    pub const EpochDuration: u64 = EPOCH_DURATION_IN_BLOCKS as u64;
    pub const ExpectedBlockTime: Moment = MILLISECS_PER_BLOCK;
    pub const SessionsPerEra: sp_staking::SessionIndex = 6; // 6 hours
    pub const BondingDuration: sp_staking::EraIndex = 28; // 28 eras for unbonding (7 days).
    pub const ReportLongevity: u64 =
        BondingDuration::get() as u64 * SessionsPerEra::get() as u64 * EpochDuration::get();
    pub const SlashDeferDuration: sp_staking::EraIndex = 27; // 27 eras in which slashes can be cancelled (slightly less than 7 days).
    pub const MaxNominatorRewardedPerValidator: u32 = 256;
    pub const ElectionLookahead: BlockNumber = EPOCH_DURATION_IN_BLOCKS / 4;
    pub const MaxIterations: u32 = 10;
    // 0.05%. The higher the value, the more strict solution acceptance becomes.
    pub MinSolutionScoreBump: Perbill = Perbill::from_rational(5u32, 10_000);
    pub const ValRewardCurve: pallet_staking::sora::ValRewardCurve = pallet_staking::sora::ValRewardCurve {
        duration_to_reward_flatline: Duration::from_secs(5 * 365 * 24 * 60 * 60),
        min_val_burned_percentage_reward: Percent::from_percent(35),
        max_val_burned_percentage_reward: Percent::from_percent(90),
    };
    pub const SessionPeriod: BlockNumber = 150;
    pub const SessionOffset: BlockNumber = 0;
    pub const SS58Prefix: u8 = 69;
    /// A limit for off-chain phragmen unsigned solution submission.
    ///
    /// We want to keep it as high as possible, but can't risk having it reject,
    /// so we always subtract the base block execution weight.
    pub OffchainSolutionWeightLimit: Weight = BlockWeights::get()
    .get(DispatchClass::Normal)
    .max_extrinsic
    .expect("Normal extrinsics have weight limit configured by default; qed")
    .saturating_sub(BlockExecutionWeight::get());
    /// A limit for off-chain phragmen unsigned solution length.
    ///
    /// We allow up to 90% of the block's size to be consumed by the solution.
    pub OffchainSolutionLengthLimit: u32 = Perbill::from_rational(90_u32, 100) *
        *BlockLength::get()
        .max
        .get(DispatchClass::Normal);
    pub const DemocracyEnactmentPeriod: BlockNumber = 30 * DAYS;
    pub const DemocracyLaunchPeriod: BlockNumber = 28 * DAYS;
    pub const DemocracyVotingPeriod: BlockNumber = 14 * DAYS;
    pub const DemocracyMinimumDeposit: Balance = balance!(1);
    pub const DemocracyFastTrackVotingPeriod: BlockNumber = 3 * HOURS;
    pub const DemocracyInstantAllowed: bool = true;
    pub const DemocracyCooloffPeriod: BlockNumber = 28 * DAYS;
    pub const DemocracyPreimageByteDeposit: Balance = balance!(0.000002); // 2 * 10^-6, 5 MiB -> 10.48576 XOR
    pub const DemocracyMaxVotes: u32 = 100;
    pub const DemocracyMaxProposals: u32 = 100;
    pub const DemocracyMaxDeposits: u32 = 100;
    pub const DemocracyMaxBlacklisted: u32 = 100;
    pub const CouncilCollectiveMotionDuration: BlockNumber = 5 * DAYS;
    pub const CouncilCollectiveMaxProposals: u32 = 100;
    pub const CouncilCollectiveMaxMembers: u32 = 100;
    pub const TechnicalCollectiveMotionDuration: BlockNumber = 5 * DAYS;
    pub const TechnicalCollectiveMaxProposals: u32 = 100;
    pub const TechnicalCollectiveMaxMembers: u32 = 100;
    pub SchedulerMaxWeight: Weight = Perbill::from_percent(50) * BlockWeights::get().max_block;
    pub const MaxScheduledPerBlock: u32 = 50;
    pub OffencesWeightSoftLimit: Weight = Perbill::from_percent(60) * BlockWeights::get().max_block;
    pub const ImOnlineUnsignedPriority: TransactionPriority = TransactionPriority::max_value();
    pub const SessionDuration: BlockNumber = EPOCH_DURATION_IN_BLOCKS;
    pub const ElectionsCandidacyBond: Balance = balance!(1);
    // 1 storage item created, key size is 32 bytes, value size is 16+16.
    pub const ElectionsVotingBondBase: Balance = balance!(0.000001);
    // additional data per vote is 32 bytes (account id).
    pub const ElectionsVotingBondFactor: Balance = balance!(0.000001);
    pub const ElectionsTermDuration: BlockNumber = 7 * DAYS;
    /// 13 members initially, to be increased to 23 eventually.
    pub const ElectionsDesiredMembers: u32 = 13;
    pub const ElectionsDesiredRunnersUp: u32 = 20;
    pub const ElectionsMaxVoters: u32 = 10000;
    pub const ElectionsMaxCandidates: u32 = 1000;
    pub const ElectionsModuleId: LockIdentifier = *b"phrelect";
    pub FarmingRewardDoublingAssets: Vec<AssetId> = vec![GetPswapAssetId::get(), GetValAssetId::get(), GetDaiAssetId::get(), GetEthAssetId::get(), GetXstAssetId::get(), GetTbcdAssetId::get()];
    pub const MaxAuthorities: u32 = 100_000;
    pub const NoPreimagePostponement: Option<u32> = Some(10);
}

pub struct BaseCallFilter;

impl Contains<RuntimeCall> for BaseCallFilter {
    fn contains(call: &RuntimeCall) -> bool {
        if call.swap_count() > 1 {
            return false;
        }
        if matches!(
            call,
            RuntimeCall::BridgeMultisig(bridge_multisig::Call::register_multisig { .. })
        ) {
            return false;
        }
        true
    }
}

impl frame_system::Config for Runtime {
    type BaseCallFilter = BaseCallFilter;
    type BlockWeights = BlockWeights;
    /// Maximum size of all encoded transactions (in bytes) that are allowed in one block.
    type BlockLength = BlockLength;
    /// The ubiquitous origin type.
    type RuntimeOrigin = RuntimeOrigin;
    /// The aggregated dispatch type that is available for extrinsics.
    type RuntimeCall = RuntimeCall;
    /// The index type for storing how many extrinsics an account has signed.
    type Index = Index;
    /// The index type for blocks.
    type BlockNumber = BlockNumber;
    /// The type for hashing blocks and tries.
    type Hash = Hash;
    /// The hashing algorithm used.
    type Hashing = BlakeTwo256;
    /// The identifier used to distinguish between accounts.
    type AccountId = AccountId;
    /// The lookup mechanism to get account ID from whatever is passed in dispatchers.
    type Lookup = IdentityLookup<AccountId>;
    /// The header type.
    type Header = generic::Header<BlockNumber, BlakeTwo256>;
    /// The ubiquitous event type.
    type RuntimeEvent = RuntimeEvent;
    /// Maximum number of block number to block hash mappings to keep (oldest pruned first).
    type BlockHashCount = BlockHashCount;
    /// The weight of database operations that the runtime can invoke.
    type DbWeight = RocksDbWeight;
    /// Runtime version.
    type Version = Version;
    type PalletInfo = PalletInfo;
    /// Converts a module to an index of this module in the runtime.
    type AccountData = pallet_balances::AccountData<Balance>;
    type OnNewAccount = ();
    type OnKilledAccount = ();
    type SystemWeightInfo = ();
    type SS58Prefix = SS58Prefix;
    type OnSetCode = ();
    type MaxConsumers = frame_support::traits::ConstU32<65536>;
}

impl pallet_babe::Config for Runtime {
    type EpochDuration = EpochDuration;
    type ExpectedBlockTime = ExpectedBlockTime;
    type EpochChangeTrigger = pallet_babe::ExternalTrigger;
    type DisabledValidators = Session;
    type KeyOwnerProof = <Self::KeyOwnerProofSystem as KeyOwnerProofSystem<(
        KeyTypeId,
        pallet_babe::AuthorityId,
    )>>::Proof;
    type KeyOwnerIdentification = <Self::KeyOwnerProofSystem as KeyOwnerProofSystem<(
        KeyTypeId,
        pallet_babe::AuthorityId,
    )>>::IdentificationTuple;
    type KeyOwnerProofSystem = Historical;
    type HandleEquivocation =
        pallet_babe::EquivocationHandler<Self::KeyOwnerIdentification, Offences, ReportLongevity>;
    type WeightInfo = ();
    type MaxAuthorities = MaxAuthorities;
}

impl pallet_collective::Config<CouncilCollective> for Runtime {
    type RuntimeOrigin = RuntimeOrigin;
    type Proposal = RuntimeCall;
    type RuntimeEvent = RuntimeEvent;
    type MotionDuration = CouncilCollectiveMotionDuration;
    type MaxProposals = CouncilCollectiveMaxProposals;
    type MaxMembers = CouncilCollectiveMaxMembers;
    type DefaultVote = pallet_collective::PrimeDefaultVote;
    type WeightInfo = CollectiveWeightInfo<Self>;
}

impl pallet_collective::Config<TechnicalCollective> for Runtime {
    type RuntimeOrigin = RuntimeOrigin;
    type Proposal = RuntimeCall;
    type RuntimeEvent = RuntimeEvent;
    type MotionDuration = TechnicalCollectiveMotionDuration;
    type MaxProposals = TechnicalCollectiveMaxProposals;
    type MaxMembers = TechnicalCollectiveMaxMembers;
    type DefaultVote = pallet_collective::PrimeDefaultVote;
    type WeightInfo = CollectiveWeightInfo<Self>;
}

impl pallet_democracy::Config for Runtime {
    type RuntimeEvent = RuntimeEvent;
    type Currency = Balances;
    type EnactmentPeriod = DemocracyEnactmentPeriod;
    type LaunchPeriod = DemocracyLaunchPeriod;
    type VotingPeriod = DemocracyVotingPeriod;
    type MinimumDeposit = DemocracyMinimumDeposit;
    /// `external_propose` call condition
    type ExternalOrigin = AtLeastHalfCouncil;
    /// A super-majority can have the next scheduled referendum be a straight majority-carries vote.
    /// `external_propose_majority` call condition
    type ExternalMajorityOrigin = AtLeastHalfCouncil;
    /// `external_propose_default` call condition
    type ExternalDefaultOrigin = AtLeastHalfCouncil;
    /// Two thirds of the technical committee can have an ExternalMajority/ExternalDefault vote
    /// be tabled immediately and with a shorter voting/enactment period.
    type FastTrackOrigin = EitherOfDiverse<
        pallet_collective::EnsureProportionMoreThan<AccountId, TechnicalCollective, 1, 2>,
        EnsureRoot<AccountId>,
    >;
    type InstantOrigin = EitherOfDiverse<
        pallet_collective::EnsureProportionAtLeast<AccountId, TechnicalCollective, 2, 3>,
        EnsureRoot<AccountId>,
    >;
    type InstantAllowed = DemocracyInstantAllowed;
    type FastTrackVotingPeriod = DemocracyFastTrackVotingPeriod;
    /// To cancel a proposal which has been passed, 2/3 of the council must agree to it.
    /// `emergency_cancel` call condition.
    type CancellationOrigin = AtLeastTwoThirdsCouncil;
    type CancelProposalOrigin = AtLeastTwoThirdsCouncil;
    type BlacklistOrigin = EnsureRoot<AccountId>;
    /// `veto_external` - vetoes and blacklists the external proposal hash
    type VetoOrigin = pallet_collective::EnsureMember<AccountId, TechnicalCollective>;
    type CooloffPeriod = DemocracyCooloffPeriod;
    type Slash = OnUnbalancedDemocracySlash<Self>;
    type Scheduler = Scheduler;
    type PalletsOrigin = OriginCaller;
    type MaxVotes = DemocracyMaxVotes;
    type WeightInfo = DemocracyWeightInfo;
    type MaxProposals = DemocracyMaxProposals;
    type VoteLockingPeriod = DemocracyEnactmentPeriod;
    type Preimages = Preimage;
    type MaxDeposits = DemocracyMaxDeposits;
    type MaxBlacklisted = DemocracyMaxBlacklisted;
}

impl pallet_elections_phragmen::Config for Runtime {
    type RuntimeEvent = RuntimeEvent;
    type PalletId = ElectionsModuleId;
    type Currency = Balances;
    type ChangeMembers = Council;
    type InitializeMembers = Council;
    type CurrencyToVote = frame_support::traits::U128CurrencyToVote;
    type CandidacyBond = ElectionsCandidacyBond;
    type VotingBondBase = ElectionsVotingBondBase;
    type VotingBondFactor = ElectionsVotingBondFactor;
    type LoserCandidate = OnUnbalancedDemocracySlash<Self>;
    type KickedMember = OnUnbalancedDemocracySlash<Self>;
    type DesiredMembers = ElectionsDesiredMembers;
    type DesiredRunnersUp = ElectionsDesiredRunnersUp;
    type TermDuration = ElectionsTermDuration;
    type MaxVoters = ElectionsMaxVoters;
    type MaxCandidates = ElectionsMaxCandidates;
    type WeightInfo = ();
}

impl pallet_membership::Config<pallet_membership::Instance1> for Runtime {
    type RuntimeEvent = RuntimeEvent;
    type AddOrigin = MoreThanHalfCouncil;
    type RemoveOrigin = MoreThanHalfCouncil;
    type SwapOrigin = MoreThanHalfCouncil;
    type ResetOrigin = MoreThanHalfCouncil;
    type PrimeOrigin = MoreThanHalfCouncil;
    type MembershipInitialized = TechnicalCommittee;
    type MembershipChanged = TechnicalCommittee;
    type MaxMembers = TechnicalCollectiveMaxMembers;
    type WeightInfo = ();
}

parameter_types! {
    pub const MaxSetIdSessionEntries: u32 = BondingDuration::get() * SessionsPerEra::get();
}

impl pallet_grandpa::Config for Runtime {
    type RuntimeEvent = RuntimeEvent;

    type KeyOwnerProofSystem = Historical;

    type KeyOwnerProof =
        <Self::KeyOwnerProofSystem as KeyOwnerProofSystem<(KeyTypeId, GrandpaId)>>::Proof;

    type KeyOwnerIdentification = <Self::KeyOwnerProofSystem as KeyOwnerProofSystem<(
        KeyTypeId,
        GrandpaId,
    )>>::IdentificationTuple;

    type HandleEquivocation = pallet_grandpa::EquivocationHandler<
        Self::KeyOwnerIdentification,
        Offences,
        ReportLongevity,
    >;
    type WeightInfo = ();
    type MaxAuthorities = MaxAuthorities;
    type MaxSetIdSessionEntries = MaxSetIdSessionEntries;
}

parameter_types! {
    pub const MinimumPeriod: u64 = SLOT_DURATION / 2;
}

impl pallet_timestamp::Config for Runtime {
    /// A timestamp: milliseconds since the unix epoch.
    type Moment = Moment;
    type OnTimestampSet = Babe;
    type MinimumPeriod = MinimumPeriod;
    type WeightInfo = ();
}

impl pallet_session::Config for Runtime {
    type SessionManager = pallet_session::historical::NoteHistoricalRoot<Self, XorFee>;
    type Keys = opaque::SessionKeys;
    type ShouldEndSession = Babe;
    type SessionHandler = <opaque::SessionKeys as OpaqueKeys>::KeyTypeIdProviders;
    type RuntimeEvent = RuntimeEvent;
    type ValidatorId = AccountId;
    type ValidatorIdOf = pallet_staking::StashOf<Self>;
    type NextSessionRotation = Babe;
    type WeightInfo = ();
}

impl pallet_session::historical::Config for Runtime {
    type FullIdentification = pallet_staking::Exposure<AccountId, Balance>;
    type FullIdentificationOf = pallet_staking::ExposureOf<Runtime>;
}

impl pallet_authorship::Config for Runtime {
    type FindAuthor = pallet_session::FindAccountFromAuthorIndex<Self, Babe>;
    type EventHandler = (Staking, ImOnline);
}

/// A reasonable benchmarking config for staking pallet.
pub struct StakingBenchmarkingConfig;
impl pallet_staking::BenchmarkingConfig for StakingBenchmarkingConfig {
    type MaxValidators = ConstU32<1000>;
    type MaxNominators = ConstU32<1000>;
}

parameter_types! {
    pub const OffendingValidatorsThreshold: Perbill = Perbill::from_percent(17);
    pub const MaxNominations: u32 = <NposCompactSolution24 as frame_election_provider_support::NposSolution>::LIMIT as u32;
}

type StakingAdminOrigin = EitherOfDiverse<
    EnsureRoot<AccountId>,
    pallet_collective::EnsureProportionAtLeast<AccountId, CouncilCollective, 3, 4>,
>;

impl pallet_staking::Config for Runtime {
    type Currency = Balances;
    type MultiCurrency = Tokens;
    type CurrencyBalance = Balance;
    type ValTokenId = GetValAssetId;
    type ValRewardCurve = ValRewardCurve;
    type UnixTime = Timestamp;
    type CurrencyToVote = U128CurrencyToVote;
    type RuntimeEvent = RuntimeEvent;
    type Slash = ();
    type SessionsPerEra = SessionsPerEra;
    type BondingDuration = BondingDuration;
    type SlashDeferDuration = SlashDeferDuration;
    type AdminOrigin = StakingAdminOrigin;
    type SessionInterface = Self;
    type NextNewSession = Session;
    type MaxNominatorRewardedPerValidator = MaxNominatorRewardedPerValidator;
    type VoterList = BagsList;
    type ElectionProvider = ElectionProviderMultiPhase;
    type BenchmarkingConfig = StakingBenchmarkingConfig;
    type MaxUnlockingChunks = ConstU32<32>;
    type OffendingValidatorsThreshold = OffendingValidatorsThreshold;
    type MaxNominations = MaxNominations;
    type GenesisElectionProvider = onchain::OnChainExecution<OnChainSeqPhragmen>;
    type OnStakerSlash = ();
    type HistoryDepth = frame_support::traits::ConstU32<84>;
    type TargetList = pallet_staking::UseValidatorsMap<Self>;
    type WeightInfo = ();
}

/// The numbers configured here could always be more than the the maximum limits of staking pallet
/// to ensure election snapshot will not run out of memory. For now, we set them to smaller values
/// since the staking is bounded and the weight pipeline takes hours for this single pallet.
pub struct ElectionBenchmarkConfig;
impl pallet_election_provider_multi_phase::BenchmarkingConfig for ElectionBenchmarkConfig {
    const VOTERS: [u32; 2] = [1000, 2000];
    const TARGETS: [u32; 2] = [500, 1000];
    const ACTIVE_VOTERS: [u32; 2] = [500, 800];
    const DESIRED_TARGETS: [u32; 2] = [200, 400];
    const SNAPSHOT_MAXIMUM_VOTERS: u32 = 1000;
    const MINER_MAXIMUM_VOTERS: u32 = 1000;
    const MAXIMUM_TARGETS: u32 = 300;
}

parameter_types! {
    // phase durations. 1/4 of the last session for each.
    // in testing: 1min or half of the session for each
    pub SignedPhase: u32 = EPOCH_DURATION_IN_BLOCKS / 4;
    pub UnsignedPhase: u32 = EPOCH_DURATION_IN_BLOCKS / 4;

    // signed config
    pub const SignedMaxSubmissions: u32 = 16;
    pub const SignedMaxRefunds: u32 = 16 / 4;
    pub const SignedDepositBase: Balance = deposit(2, 0);
    pub const SignedDepositByte: Balance = deposit(0, 10) / 1024;
    pub SignedRewardBase: Balance =  constants::currency::UNITS / 10;
    pub SolutionImprovementThreshold: Perbill = Perbill::from_rational(5u32, 10_000);
    pub BetterUnsignedThreshold: Perbill = Perbill::from_rational(5u32, 10_000);

    // 1 hour session, 15 minutes unsigned phase, 8 offchain executions.
    pub OffchainRepeat: BlockNumber = UnsignedPhase::get() / 8;

    /// We take the top 12500 nominators as electing voters..
    pub const MaxElectingVoters: u32 = 12_500;
    /// ... and all of the validators as electable targets. Whilst this is the case, we cannot and
    /// shall not increase the size of the validator intentions.
    pub const MaxElectableTargets: u16 = u16::MAX;
    /// Setup election pallet to support maximum winners upto 1200. This will mean Staking Pallet
    /// cannot have active validators higher than this count.
    pub const MaxActiveValidators: u32 = 1200;
    pub NposSolutionPriority: TransactionPriority =
        Perbill::from_percent(90) * TransactionPriority::max_value();
}

generate_solution_type!(
    #[compact]
    pub struct NposCompactSolution24::<
        VoterIndex = u32,
        TargetIndex = u16,
        Accuracy = sp_runtime::PerU16,
        MaxVoters = MaxElectingVoters,
    >(24)
);

/// The accuracy type used for genesis election provider;
pub type OnChainAccuracy = sp_runtime::Perbill;

pub struct OnChainSeqPhragmen;
impl onchain::Config for OnChainSeqPhragmen {
    type System = Runtime;
    type Solver = SequentialPhragmen<AccountId, OnChainAccuracy>;
    type DataProvider = Staking;
    type WeightInfo = ();
    type MaxWinners = MaxActiveValidators;
    type VotersBound = MaxElectingVoters;
    type TargetsBound = MaxElectableTargets;
}

impl pallet_election_provider_multi_phase::MinerConfig for Runtime {
    type AccountId = AccountId;
    type MaxLength = OffchainSolutionLengthLimit;
    type MaxWeight = OffchainSolutionWeightLimit;
    type Solution = NposCompactSolution24;
    type MaxVotesPerVoter = <
		<Self as pallet_election_provider_multi_phase::Config>::DataProvider
		as
		frame_election_provider_support::ElectionDataProvider
	>::MaxVotesPerVoter;

    // The unsigned submissions have to respect the weight of the submit_unsigned call, thus their
    // weight estimate function is wired to this call's weight.
    fn solution_weight(v: u32, t: u32, a: u32, d: u32) -> Weight {
        <
			<Self as pallet_election_provider_multi_phase::Config>::WeightInfo
			as
			pallet_election_provider_multi_phase::WeightInfo
		>::submit_unsigned(v, t, a, d)
    }
}

impl pallet_election_provider_multi_phase::Config for Runtime {
    type RuntimeEvent = RuntimeEvent;
    type Currency = Balances;
    type EstimateCallFee = TransactionPayment;
    type UnsignedPhase = UnsignedPhase;
    type SignedMaxSubmissions = SignedMaxSubmissions;
    type SignedMaxRefunds = SignedMaxRefunds;
    type SignedRewardBase = SignedRewardBase;
    type SignedDepositBase = SignedDepositBase;
    type SignedDepositByte = SignedDepositByte;
    type SignedDepositWeight = ();
    type SignedMaxWeight =
        <Self::MinerConfig as pallet_election_provider_multi_phase::MinerConfig>::MaxWeight;
    type MinerConfig = Self;
    type SlashHandler = (); // burn slashes
    type RewardHandler = (); // nothing to do upon rewards
    type SignedPhase = SignedPhase;
    type BetterUnsignedThreshold = BetterUnsignedThreshold;
    type BetterSignedThreshold = ();
    type OffchainRepeat = OffchainRepeat;
    type MinerTxPriority = NposSolutionPriority;
    type DataProvider = Staking;
    type Fallback = frame_election_provider_support::NoElection<(
        AccountId,
        BlockNumber,
        Staking,
        MaxActiveValidators,
    )>;
    type GovernanceFallback = onchain::OnChainExecution<OnChainSeqPhragmen>;
    type Solver = SequentialPhragmen<
        AccountId,
        pallet_election_provider_multi_phase::SolutionAccuracyOf<Self>,
        (),
    >;
    type BenchmarkingConfig = ElectionBenchmarkConfig;
    type ForceOrigin = EitherOfDiverse<
        EnsureRoot<AccountId>,
        EitherOfDiverse<
            pallet_collective::EnsureProportionAtLeast<AccountId, CouncilCollective, 2, 3>,
            pallet_collective::EnsureProportionAtLeast<AccountId, TechnicalCollective, 2, 3>,
        >,
    >;
    type WeightInfo = ();
    type MaxElectingVoters = MaxElectingVoters;
    type MaxElectableTargets = MaxElectableTargets;
    type MaxWinners = MaxActiveValidators;
}

parameter_types! {
    pub const BagThresholds: &'static [u64] = &bags_thresholds::THRESHOLDS;
}

impl pallet_bags_list::Config for Runtime {
    type RuntimeEvent = RuntimeEvent;
    type ScoreProvider = Staking;
    type WeightInfo = ();
    type BagThresholds = BagThresholds;
    type Score = sp_npos_elections::VoteWeight;
}

/// Used the compare the privilege of an origin inside the scheduler.
pub struct OriginPrivilegeCmp;

impl PrivilegeCmp<OriginCaller> for OriginPrivilegeCmp {
    fn cmp_privilege(left: &OriginCaller, right: &OriginCaller) -> Option<Ordering> {
        if left == right {
            return Some(Ordering::Equal);
        }

        match (left, right) {
            // Root is greater than anything.
            (OriginCaller::system(frame_system::RawOrigin::Root), _) => Some(Ordering::Greater),
            // Check which one has more yes votes.
            (
                OriginCaller::Council(pallet_collective::RawOrigin::Members(l_yes_votes, l_count)),
                OriginCaller::Council(pallet_collective::RawOrigin::Members(r_yes_votes, r_count)),
            ) => Some((l_yes_votes * r_count).cmp(&(r_yes_votes * l_count))),
            // For every other origin we don't care, as they are not used for `ScheduleOrigin`.
            _ => None,
        }
    }
}

impl pallet_scheduler::Config for Runtime {
    type RuntimeEvent = RuntimeEvent;
    type RuntimeOrigin = RuntimeOrigin;
    type PalletsOrigin = OriginCaller;
    type RuntimeCall = RuntimeCall;
    type MaximumWeight = SchedulerMaxWeight;
    type ScheduleOrigin = frame_system::EnsureRoot<AccountId>;
    type MaxScheduledPerBlock = MaxScheduledPerBlock;
    type WeightInfo = ();
    type OriginPrivilegeCmp = OriginPrivilegeCmp;
    type Preimages = Preimage;
}

parameter_types! {
    pub PreimageBaseDeposit: Balance = deposit(2, 64);
    pub PreimageByteDeposit: Balance = deposit(0, 1);
}

impl pallet_preimage::Config for Runtime {
    type WeightInfo = PreimageWeightInfo;
    type RuntimeEvent = RuntimeEvent;
    type Currency = Balances;
    type ManagerOrigin = EnsureRoot<AccountId>;
    type BaseDeposit = PreimageBaseDeposit;
    type ByteDeposit = PreimageByteDeposit;
}

parameter_types! {
    pub const ExistentialDeposit: u128 = 0;
    pub const TransferFee: u128 = 0;
    pub const CreationFee: u128 = 0;
    pub const MaxLocks: u32 = 50;
}

impl pallet_balances::Config for Runtime {
    /// The type for recording an account's balance.
    type Balance = Balance;
    type DustRemoval = ();
    /// The ubiquitous event type.
    type RuntimeEvent = RuntimeEvent;
    type ExistentialDeposit = ExistentialDeposit;
    type AccountStore = System;
    type WeightInfo = ();
    type MaxLocks = MaxLocks;
    type MaxReserves = ();
    type ReserveIdentifier = ();
}

pub type Amount = i128;

parameter_type_with_key! {
    pub ExistentialDeposits: |_currency_id: AssetId| -> Balance {
        0
    };
}

impl tokens::Config for Runtime {
    type RuntimeEvent = RuntimeEvent;
    type Balance = Balance;
    type Amount = Amount;
    type CurrencyId = AssetId;
    type WeightInfo = ();
    type ExistentialDeposits = ExistentialDeposits;
    type CurrencyHooks = ();
    type MaxLocks = ();
    type MaxReserves = ();
    type ReserveIdentifier = ();
    type DustRemovalWhitelist = Everything;
}

parameter_types! {
    // This is common::PredefinedAssetId with 0 index, 2 is size, 0 and 0 is code.
    pub const GetXorAssetId: AssetId = AssetId32::from_asset_id(PredefinedAssetId::XOR);
    pub const GetDotAssetId: AssetId = AssetId32::from_asset_id(PredefinedAssetId::DOT);
    pub const GetKsmAssetId: AssetId = AssetId32::from_asset_id(PredefinedAssetId::KSM);
    pub const GetUsdAssetId: AssetId = AssetId32::from_asset_id(PredefinedAssetId::USDT);
    pub const GetValAssetId: AssetId = AssetId32::from_asset_id(PredefinedAssetId::VAL);
    pub const GetPswapAssetId: AssetId = AssetId32::from_asset_id(PredefinedAssetId::PSWAP);
    pub const GetDaiAssetId: AssetId = AssetId32::from_asset_id(PredefinedAssetId::DAI);
    pub const GetEthAssetId: AssetId = AssetId32::from_asset_id(PredefinedAssetId::ETH);
    pub const GetXstAssetId: AssetId = AssetId32::from_asset_id(PredefinedAssetId::XST);
    pub const GetTbcdAssetId: AssetId = AssetId32::from_asset_id(PredefinedAssetId::TBCD);

    pub const GetBaseAssetId: AssetId = GetXorAssetId::get();
    pub const GetBuyBackAssetId: AssetId = GetXstAssetId::get();
    pub GetBuyBackSupplyAssets: Vec<AssetId> = vec![GetValAssetId::get(), GetPswapAssetId::get()];
    pub const GetBuyBackPercentage: u8 = 10;
    pub const GetBuyBackAccountId: AccountId = AccountId::new(hex!("feb92c0acb61f75309730290db5cbe8ac9b46db7ad6f3bbb26a550a73586ea71"));
    pub const GetBuyBackDexId: DEXId = 0;
    pub const GetSyntheticBaseAssetId: AssetId = GetXstAssetId::get();
    pub const GetADARAccountId: AccountId = AccountId::new(hex!("dc5201cda01113be2ca9093c49a92763c95c708dd61df70c945df749c365da5d"));
}

impl currencies::Config for Runtime {
    type MultiCurrency = Tokens;
    type NativeCurrency = BasicCurrencyAdapter<Runtime, Balances, Amount, BlockNumber>;
    type GetNativeCurrencyId = <Runtime as assets::Config>::GetBaseAssetId;
    type WeightInfo = ();
}

impl common::Config for Runtime {
    type DEXId = DEXId;
    type LstId = common::LiquiditySourceType;
}

pub struct GetTotalBalance;

impl assets::GetTotalBalance<Runtime> for GetTotalBalance {
    fn total_balance(asset_id: &AssetId, who: &AccountId) -> Result<Balance, DispatchError> {
        if asset_id == &GetXorAssetId::get() {
            Ok(Referrals::referrer_balance(who).unwrap_or(0))
        } else {
            Ok(0)
        }
    }
}

impl assets::Config for Runtime {
    type RuntimeEvent = RuntimeEvent;
    type ExtraAccountId = [u8; 32];
    type ExtraAssetRecordArg =
        common::AssetIdExtraAssetRecordArg<DEXId, common::LiquiditySourceType, [u8; 32]>;
    type AssetId = AssetId;
    type GetBaseAssetId = GetBaseAssetId;
    type GetBuyBackAssetId = GetBuyBackAssetId;
    type GetBuyBackSupplyAssets = GetBuyBackSupplyAssets;
    type GetBuyBackPercentage = GetBuyBackPercentage;
    type GetBuyBackAccountId = GetBuyBackAccountId;
    type GetBuyBackDexId = GetBuyBackDexId;
    type BuyBackLiquidityProxy = liquidity_proxy::Pallet<Runtime>;
    type Currency = currencies::Pallet<Runtime>;
    type GetTotalBalance = GetTotalBalance;
    type WeightInfo = assets::weights::SubstrateWeight<Runtime>;
}

impl trading_pair::Config for Runtime {
    type RuntimeEvent = RuntimeEvent;
    type EnsureDEXManager = dex_manager::Pallet<Runtime>;
    type DexInfoProvider = dex_manager::Pallet<Runtime>;
    type WeightInfo = ();
}

impl dex_manager::Config for Runtime {}

pub type TechAccountId = common::TechAccountId<AccountId, TechAssetId, DEXId>;
pub type TechAssetId = common::TechAssetId<PredefinedAssetId>;
pub type AssetId = AssetId32<PredefinedAssetId>;

impl technical::Config for Runtime {
    type RuntimeEvent = RuntimeEvent;
    type TechAssetId = TechAssetId;
    type TechAccountId = TechAccountId;
    type Trigger = ();
    type Condition = ();
    type SwapAction = pool_xyk::PolySwapAction<AssetId, AccountId, TechAccountId>;
}

parameter_types! {
    pub GetFee: Fixed = fixed!(0.003);
}

parameter_type_with_key! {
    pub GetTradingPairRestrictedFlag: |trading_pair: common::TradingPair<AssetId>| -> bool {
        let common::TradingPair {
            base_asset_id,
            target_asset_id
        } = trading_pair;
        (base_asset_id, target_asset_id) == (&XSTUSD.into(), &XOR.into())
    };
}

impl pool_xyk::Config for Runtime {
    const MIN_XOR: Balance = balance!(0.0007);
    type RuntimeEvent = RuntimeEvent;
    type PairSwapAction = pool_xyk::PairSwapAction<AssetId, AccountId, TechAccountId>;
    type DepositLiquidityAction =
        pool_xyk::DepositLiquidityAction<AssetId, AccountId, TechAccountId>;
    type WithdrawLiquidityAction =
        pool_xyk::WithdrawLiquidityAction<AssetId, AccountId, TechAccountId>;
    type PolySwapAction = pool_xyk::PolySwapAction<AssetId, AccountId, TechAccountId>;
    type EnsureDEXManager = dex_manager::Pallet<Runtime>;
    type TradingPairSourceManager = trading_pair::Pallet<Runtime>;
    type DexInfoProvider = dex_manager::Pallet<Runtime>;
    type EnsureTradingPairExists = trading_pair::Pallet<Runtime>;
    type EnabledSourcesManager = trading_pair::Pallet<Runtime>;
    type GetFee = GetFee;
    type OnPoolCreated = (PswapDistribution, Farming);
    type OnPoolReservesChanged = PriceTools;
    type WeightInfo = pool_xyk::weights::SubstrateWeight<Runtime>;
    type XSTMarketInfo = XSTPool;
    type GetTradingPairRestrictedFlag = GetTradingPairRestrictedFlag;
}

parameter_types! {
    pub GetLiquidityProxyTechAccountId: TechAccountId = {
        // TODO(Harrm): why pswap_distribution?
        let tech_account_id = TechAccountId::from_generic_pair(
            pswap_distribution::TECH_ACCOUNT_PREFIX.to_vec(),
            pswap_distribution::TECH_ACCOUNT_MAIN.to_vec(),
        );
        tech_account_id
    };
    pub GetLiquidityProxyAccountId: AccountId = {
        let tech_account_id = GetLiquidityProxyTechAccountId::get();
        let account_id =
            technical::Pallet::<Runtime>::tech_account_id_to_account_id(&tech_account_id)
                .expect("Failed to get ordinary account id for technical account id.");
        account_id
    };
    pub const GetNumSamples: usize = 5;
    pub const BasicDeposit: Balance = balance!(0.01);
    pub const FieldDeposit: Balance = balance!(0.01);
    pub const SubAccountDeposit: Balance = balance!(0.01);
    pub const MaxSubAccounts: u32 = 100;
    pub const MaxAdditionalFields: u32 = 100;
    pub const MaxRegistrars: u32 = 20;
    pub const MaxAdditionalDataLength: u32 = 128;
    pub ReferralsReservesAcc: AccountId = {
        let tech_account_id = TechAccountId::from_generic_pair(
            b"referrals".to_vec(),
            b"main".to_vec(),
        );
        let account_id =
            technical::Pallet::<Runtime>::tech_account_id_to_account_id(&tech_account_id)
                .expect("Failed to get ordinary account id for technical account id.");
        account_id
    };
}

impl liquidity_proxy::Config for Runtime {
    type RuntimeEvent = RuntimeEvent;
    type LiquidityRegistry = dex_api::Pallet<Runtime>;
    type GetNumSamples = GetNumSamples;
    type GetTechnicalAccountId = GetLiquidityProxyAccountId;
    type PrimaryMarketTBC = multicollateral_bonding_curve_pool::Pallet<Runtime>;
    type PrimaryMarketXST = xst::Pallet<Runtime>;
    type SecondaryMarket = pool_xyk::Pallet<Runtime>;
    type WeightInfo = liquidity_proxy::weights::SubstrateWeight<Runtime>;
    type VestedRewardsPallet = VestedRewards;
    type DexInfoProvider = dex_manager::Pallet<Runtime>;
    type LockedLiquiditySourcesManager = trading_pair::Pallet<Runtime>;
    type TradingPairSourceManager = trading_pair::Pallet<Runtime>;
    type GetADARAccountId = GetADARAccountId;
    type ADARCommissionRatioUpdateOrigin = EitherOfDiverse<
        pallet_collective::EnsureProportionMoreThan<AccountId, TechnicalCollective, 1, 2>,
        EnsureRoot<AccountId>,
    >;
    type MaxAdditionalDataLength = MaxAdditionalDataLength;
}

impl mock_liquidity_source::Config<mock_liquidity_source::Instance1> for Runtime {
    type GetFee = GetFee;
    type EnsureDEXManager = dex_manager::Pallet<Runtime>;
    type EnsureTradingPairExists = trading_pair::Pallet<Runtime>;
    type DexInfoProvider = dex_manager::Pallet<Runtime>;
}

impl mock_liquidity_source::Config<mock_liquidity_source::Instance2> for Runtime {
    type GetFee = GetFee;
    type EnsureDEXManager = dex_manager::Pallet<Runtime>;
    type EnsureTradingPairExists = trading_pair::Pallet<Runtime>;
    type DexInfoProvider = dex_manager::Pallet<Runtime>;
}

impl mock_liquidity_source::Config<mock_liquidity_source::Instance3> for Runtime {
    type GetFee = GetFee;
    type EnsureDEXManager = dex_manager::Pallet<Runtime>;
    type EnsureTradingPairExists = trading_pair::Pallet<Runtime>;
    type DexInfoProvider = dex_manager::Pallet<Runtime>;
}

impl mock_liquidity_source::Config<mock_liquidity_source::Instance4> for Runtime {
    type GetFee = GetFee;
    type EnsureDEXManager = dex_manager::Pallet<Runtime>;
    type EnsureTradingPairExists = trading_pair::Pallet<Runtime>;
    type DexInfoProvider = dex_manager::Pallet<Runtime>;
}

impl dex_api::Config for Runtime {
    type RuntimeEvent = RuntimeEvent;
    type MockLiquiditySource =
        mock_liquidity_source::Pallet<Runtime, mock_liquidity_source::Instance1>;
    type MockLiquiditySource2 =
        mock_liquidity_source::Pallet<Runtime, mock_liquidity_source::Instance2>;
    type MockLiquiditySource3 =
        mock_liquidity_source::Pallet<Runtime, mock_liquidity_source::Instance3>;
    type MockLiquiditySource4 =
        mock_liquidity_source::Pallet<Runtime, mock_liquidity_source::Instance4>;
    type MulticollateralBondingCurvePool = multicollateral_bonding_curve_pool::Pallet<Runtime>;
    type XYKPool = pool_xyk::Pallet<Runtime>;
    type XSTPool = xst::Pallet<Runtime>;
    type DexInfoProvider = dex_manager::Pallet<Runtime>;
    type OrderBook = order_book::Pallet<Runtime>;

    type WeightInfo = dex_api::weights::SubstrateWeight<Runtime>;
}

impl pallet_multisig::Config for Runtime {
    type RuntimeCall = RuntimeCall;
    type RuntimeEvent = RuntimeEvent;
    type Currency = Balances;
    type DepositBase = DepositBase;
    type DepositFactor = DepositFactor;
    type MaxSignatories = MaxSignatories;
    type WeightInfo = ();
}

impl iroha_migration::Config for Runtime {
    type RuntimeEvent = RuntimeEvent;
    type WeightInfo = iroha_migration::weights::SubstrateWeight<Runtime>;
}

impl pallet_identity::Config for Runtime {
    type RuntimeEvent = RuntimeEvent;
    type Currency = Balances;
    type BasicDeposit = BasicDeposit;
    type FieldDeposit = FieldDeposit;
    type SubAccountDeposit = SubAccountDeposit;
    type MaxSubAccounts = MaxSubAccounts;
    type MaxAdditionalFields = MaxAdditionalFields;
    type MaxRegistrars = MaxRegistrars;
    type Slashed = ();
    type ForceOrigin = MoreThanHalfCouncil;
    type RegistrarOrigin = MoreThanHalfCouncil;
    type WeightInfo = ();
}

impl<T: SigningTypes> frame_system::offchain::SignMessage<T> for Runtime {
    type SignatureData = ();

    fn sign_message(&self, _message: &[u8]) -> Self::SignatureData {
        unimplemented!()
    }

    fn sign<TPayload, F>(&self, _f: F) -> Self::SignatureData
    where
        F: Fn(&Account<T>) -> TPayload,
        TPayload: frame_system::offchain::SignedPayload<T>,
    {
        unimplemented!()
    }
}

impl<LocalCall> frame_system::offchain::CreateSignedTransaction<LocalCall> for Runtime
where
    RuntimeCall: From<LocalCall>,
{
    fn create_transaction<C: frame_system::offchain::AppCrypto<Self::Public, Self::Signature>>(
        call: RuntimeCall,
        public: <Signature as sp_runtime::traits::Verify>::Signer,
        account: AccountId,
        index: Index,
    ) -> Option<(
        RuntimeCall,
        <UncheckedExtrinsic as sp_runtime::traits::Extrinsic>::SignaturePayload,
    )> {
        let period = BlockHashCount::get() as u64;
        let current_block = System::block_number()
            .saturated_into::<u64>()
            .saturating_sub(1);
        let extra: SignedExtra = (
            frame_system::CheckSpecVersion::<Runtime>::new(),
            frame_system::CheckTxVersion::<Runtime>::new(),
            frame_system::CheckGenesis::<Runtime>::new(),
            frame_system::CheckEra::<Runtime>::from(generic::Era::mortal(period, current_block)),
            frame_system::CheckNonce::<Runtime>::from(index),
            frame_system::CheckWeight::<Runtime>::new(),
            ChargeTransactionPayment::<Runtime>::new(),
        );
        #[cfg_attr(not(feature = "std"), allow(unused_variables))]
        let raw_payload = SignedPayload::new(call, extra)
            .map_err(|e| {
                frame_support::log::warn!("SignedPayload error: {:?}", e);
            })
            .ok()?;

        let signature = raw_payload.using_encoded(|payload| C::sign(payload, public))?;

        let address = account;
        let (call, extra, _) = raw_payload.deconstruct();
        Some((call, (address, signature, extra)))
    }
}

impl frame_system::offchain::SigningTypes for Runtime {
    type Public = <Signature as sp_runtime::traits::Verify>::Signer;
    type Signature = Signature;
}

impl<C> frame_system::offchain::SendTransactionTypes<C> for Runtime
where
    RuntimeCall: From<C>,
{
    type OverarchingCall = RuntimeCall;
    type Extrinsic = UncheckedExtrinsic;
}

impl referrals::Config for Runtime {
    type ReservesAcc = ReferralsReservesAcc;
    type WeightInfo = referrals::weights::SubstrateWeight<Runtime>;
}

impl rewards::Config for Runtime {
    const BLOCKS_PER_DAY: BlockNumber = 1 * DAYS;
    const UPDATE_FREQUENCY: BlockNumber = 10 * MINUTES;
    const MAX_CHUNK_SIZE: usize = 100;
    const MAX_VESTING_RATIO: Percent = Percent::from_percent(55);
    const TIME_TO_SATURATION: BlockNumber = 5 * 365 * DAYS; // 5 years
    const VAL_BURN_PERCENT: Percent = VAL_BURN_PERCENT;
    type RuntimeEvent = RuntimeEvent;
    type WeightInfo = rewards::weights::SubstrateWeight<Runtime>;
}

pub struct ValBurnedAggregator<T>(sp_std::marker::PhantomData<T>);

impl<T> OnValBurned for ValBurnedAggregator<T>
where
    T: ValBurnedNotifier<Balance>,
{
    fn on_val_burned(amount: Balance) {
        Rewards::on_val_burned(amount);
        T::notify_val_burned(amount);
    }
}

parameter_types! {
    pub const DEXIdValue: DEXId = 0;
}

impl xor_fee::Config for Runtime {
    type RuntimeEvent = RuntimeEvent;
    // Pass native currency.
    type XorCurrency = Balances;
    type XorId = GetXorAssetId;
    type ValId = GetValAssetId;
    type TbcdId = GetTbcdAssetId;
    type ReferrerWeight = ReferrerWeight;
    type XorBurnedWeight = XorBurnedWeight;
    type XorIntoValBurnedWeight = XorIntoValBurnedWeight;
    type BuyBackTBCDPercent = BuyBackTBCDPercent;
    type DEXIdValue = DEXIdValue;
    type LiquidityProxy = LiquidityProxy;
    type OnValBurned = ValBurnedAggregator<Staking>;
    type CustomFees = xor_fee_impls::CustomFees;
    type GetTechnicalAccountId = GetXorFeeAccountId;
    type FullIdentification = pallet_staking::Exposure<AccountId, Balance>;
    type SessionManager = Staking;
    type ReferrerAccountProvider = Referrals;
    type BuyBackHandler = liquidity_proxy::LiquidityProxyBuyBackHandler<Runtime, GetBuyBackDexId>;
    type WeightInfo = xor_fee::weights::SubstrateWeight<Runtime>;
    type WithdrawFee = xor_fee_impls::WithdrawFee;
}

pub struct ConstantFeeMultiplier;

impl MultiplierUpdate for ConstantFeeMultiplier {
    fn min() -> Multiplier {
        Default::default()
    }
    fn max() -> Multiplier {
        Default::default()
    }
    fn target() -> Perquintill {
        Default::default()
    }
    fn variability() -> Multiplier {
        Default::default()
    }
}
impl Convert<Multiplier, Multiplier> for ConstantFeeMultiplier {
    fn convert(previous: Multiplier) -> Multiplier {
        previous
    }
}

parameter_types! {
    pub const OperationalFeeMultiplier: u8 = 5;
}

impl pallet_transaction_payment::Config for Runtime {
    type RuntimeEvent = RuntimeEvent;
    type OnChargeTransaction = XorFee;
    type WeightToFee = XorFee;
    type FeeMultiplierUpdate = ConstantFeeMultiplier;
    type OperationalFeeMultiplier = OperationalFeeMultiplier;
    type LengthToFee = ConstantMultiplier<Balance, ConstU128<0>>;
}

#[cfg(feature = "private-net")]
impl pallet_sudo::Config for Runtime {
    type RuntimeCall = RuntimeCall;
    type RuntimeEvent = RuntimeEvent;
}

impl permissions::Config for Runtime {
    type RuntimeEvent = RuntimeEvent;
}

impl pallet_utility::Config for Runtime {
    type RuntimeEvent = RuntimeEvent;
    type RuntimeCall = RuntimeCall;
    type WeightInfo = ();
    type PalletsOrigin = OriginCaller;
}

parameter_types! {
    pub const DepositBase: u64 = 1;
    pub const DepositFactor: u64 = 1;
    pub const MaxSignatories: u16 = 100;
}

impl bridge_multisig::Config for Runtime {
    type RuntimeCall = RuntimeCall;
    type RuntimeEvent = RuntimeEvent;
    type Currency = Balances;
    type DepositBase = DepositBase;
    type DepositFactor = DepositFactor;
    type MaxSignatories = MaxSignatories;
    type WeightInfo = ();
}

parameter_types! {
    pub const GetEthNetworkId: u32 = 0;
}

pub struct RemoveTemporaryPeerAccountIds;

#[cfg(feature = "private-net")]
impl Get<Vec<(AccountId, H160)>> for RemoveTemporaryPeerAccountIds {
    fn get() -> Vec<(AccountId, H160)> {
        vec![
            // Dev
            (
                AccountId::new(hex!(
                    "aa79aa80b94b1cfba69c4a7d60eeb7b469e6411d1f686cc61de8adc8b1b76a69"
                )),
                H160(hex!("f858c8366f3a2553516a47f3e0503a85ef93bbba")),
            ),
            (
                AccountId::new(hex!(
                    "60dc5adadc262770cbe904e3f65a26a89d46b70447640cd7968b49ddf5a459bc"
                )),
                H160(hex!("ccd7fe44d58640dc79c55b98f8c3474646e5ea2b")),
            ),
            (
                AccountId::new(hex!(
                    "70d61e980602e09ac8b5fb50658ebd345774e73b8248d3b61862ba1a9a035082"
                )),
                H160(hex!("13d26a91f791e884fe6faa7391c4ef401638baa4")),
            ),
            (
                AccountId::new(hex!(
                    "05918034f4a7f7c5d99cd0382aa6574ec2aba148aa3d769e50e0ac7663e36d58"
                )),
                H160(hex!("aa19829ae887212206be8e97ea47d8fed2120d4e")),
            ),
            // Test
            (
                AccountId::new(hex!(
                    "07f5670d08b8f3bd493ff829482a489d94494fd50dd506957e44e9fdc2e98684"
                )),
                H160(hex!("457d710255184dbf63c019ab50f65743c6cb072f")),
            ),
            (
                AccountId::new(hex!(
                    "211bb96e9f746183c05a1d583bccf513f9d8f679d6f36ecbd06609615a55b1cc"
                )),
                H160(hex!("6d04423c97e8ce36d04c9b614926ce0d029d04df")),
            ),
            (
                AccountId::new(hex!(
                    "ef3139b81d14977d5bf6b4a3994872337dfc1d2af2069a058bc26123a3ed1a5c"
                )),
                H160(hex!("e34022904b1ab539729cc7b5bfa5c8a74b165e80")),
            ),
            (
                AccountId::new(hex!(
                    "71124b336fbf3777d743d4390acce6be1cf5e0781e40c51d4cf2e5b5fd8e41e1"
                )),
                H160(hex!("ee74a5b5346915012d103cf1ccee288f25bcbc81")),
            ),
            // Stage
            (
                AccountId::new(hex!(
                    "07f5670d08b8f3bd493ff829482a489d94494fd50dd506957e44e9fdc2e98684"
                )),
                H160(hex!("457d710255184dbf63c019ab50f65743c6cb072f")),
            ),
            (
                AccountId::new(hex!(
                    "211bb96e9f746183c05a1d583bccf513f9d8f679d6f36ecbd06609615a55b1cc"
                )),
                H160(hex!("6d04423c97e8ce36d04c9b614926ce0d029d04df")),
            ),
        ]
    }
}

#[cfg(not(feature = "private-net"))]
impl Get<Vec<(AccountId, H160)>> for RemoveTemporaryPeerAccountIds {
    fn get() -> Vec<(AccountId, H160)> {
        vec![] // the peer is already removed on main-net.
    }
}

#[cfg(not(feature = "private-net"))]
parameter_types! {
    pub const RemovePendingOutgoingRequestsAfter: BlockNumber = 1 * DAYS;
    pub const TrackPendingIncomingRequestsAfter: (BlockNumber, u64) = (1 * DAYS, 12697214);
}

#[cfg(feature = "private-net")]
parameter_types! {
    pub const RemovePendingOutgoingRequestsAfter: BlockNumber = 30 * MINUTES;
    pub const TrackPendingIncomingRequestsAfter: (BlockNumber, u64) = (30 * MINUTES, 0);
}

pub type NetworkId = u32;

impl eth_bridge::Config for Runtime {
    type RuntimeEvent = RuntimeEvent;
    type RuntimeCall = RuntimeCall;
    type PeerId = eth_bridge::offchain::crypto::TestAuthId;
    type NetworkId = NetworkId;
    type GetEthNetworkId = GetEthNetworkId;
    type WeightInfo = eth_bridge::weights::SubstrateWeight<Runtime>;
    type WeightToFee = XorFee;
    type MessageStatusNotifier = BridgeProxy;
    type BridgeAssetLockChecker = BridgeProxy;
}

#[cfg(feature = "private-net")]
impl faucet::Config for Runtime {
    type RuntimeEvent = RuntimeEvent;
    type WeightInfo = faucet::weights::SubstrateWeight<Runtime>;
}

parameter_types! {
    pub QaToolsWhitelistCapacity: u32 = 512;
}

#[cfg(feature = "private-net")]
impl qa_tools::Config for Runtime {
    type AssetInfoProvider = Assets;
    type QaToolsWhitelistCapacity = QaToolsWhitelistCapacity;
    type WeightInfo = qa_tools::weights::SubstrateWeight<Runtime>;
}

parameter_types! {
    pub GetPswapDistributionTechAccountId: TechAccountId = {
        let tech_account_id = TechAccountId::from_generic_pair(
            pswap_distribution::TECH_ACCOUNT_PREFIX.to_vec(),
            pswap_distribution::TECH_ACCOUNT_MAIN.to_vec(),
        );
        tech_account_id
    };
    pub GetPswapDistributionAccountId: AccountId = {
        let tech_account_id = GetPswapDistributionTechAccountId::get();
        let account_id =
            technical::Pallet::<Runtime>::tech_account_id_to_account_id(&tech_account_id)
                .expect("Failed to get ordinary account id for technical account id.");
        account_id
    };
    pub GetParliamentAccountId: AccountId = hex!("881b87c9f83664b95bd13e2bb40675bfa186287da93becc0b22683334d411e4e").into();
    pub GetXorFeeTechAccountId: TechAccountId = {
        TechAccountId::from_generic_pair(
            xor_fee::TECH_ACCOUNT_PREFIX.to_vec(),
            xor_fee::TECH_ACCOUNT_MAIN.to_vec(),
        )
    };
    pub GetXorFeeAccountId: AccountId = {
        let tech_account_id = GetXorFeeTechAccountId::get();
        technical::Pallet::<Runtime>::tech_account_id_to_account_id(&tech_account_id)
            .expect("Failed to get ordinary account id for technical account id.")
    };
    pub GetXSTPoolPermissionedTechAccountId: TechAccountId = {
        let tech_account_id = TechAccountId::from_generic_pair(
            xst::TECH_ACCOUNT_PREFIX.to_vec(),
            xst::TECH_ACCOUNT_PERMISSIONED.to_vec(),
        );
        tech_account_id
    };
    pub GetXSTPoolPermissionedAccountId: AccountId = {
        let tech_account_id = GetXSTPoolPermissionedTechAccountId::get();
        let account_id =
            technical::Pallet::<Runtime>::tech_account_id_to_account_id(&tech_account_id)
                .expect("Failed to get ordinary account id for technical account id.");
        account_id
    };
    pub GetTrustlessBridgeTechAccountId: TechAccountId = {
        let tech_account_id = TechAccountId::from_generic_pair(
            bridge_types::types::TECH_ACCOUNT_PREFIX.to_vec(),
            bridge_types::types::TECH_ACCOUNT_MAIN.to_vec(),
        );
        tech_account_id
    };
    pub GetTrustlessBridgeAccountId: AccountId = {
        let tech_account_id = GetTrustlessBridgeTechAccountId::get();
        let account_id =
            technical::Pallet::<Runtime>::tech_account_id_to_account_id(&tech_account_id)
                .expect("Failed to get ordinary account id for technical account id.");
        account_id
    };
    pub GetTrustlessBridgeFeesTechAccountId: TechAccountId = {
        let tech_account_id = TechAccountId::from_generic_pair(
            bridge_types::types::TECH_ACCOUNT_PREFIX.to_vec(),
            bridge_types::types::TECH_ACCOUNT_FEES.to_vec(),
        );
        tech_account_id
    };
    pub GetTrustlessBridgeFeesAccountId: AccountId = {
        let tech_account_id = GetTrustlessBridgeFeesTechAccountId::get();
        let account_id =
            technical::Pallet::<Runtime>::tech_account_id_to_account_id(&tech_account_id)
                .expect("Failed to get ordinary account id for technical account id.");
        account_id
    };
    pub GetTreasuryTechAccountId: TechAccountId = {
        let tech_account_id = TechAccountId::from_generic_pair(
            bridge_types::types::TECH_ACCOUNT_TREASURY_PREFIX.to_vec(),
            bridge_types::types::TECH_ACCOUNT_MAIN.to_vec(),
        );
        tech_account_id
    };
    pub GetTreasuryAccountId: AccountId = {
        let tech_account_id = GetTreasuryTechAccountId::get();
        let account_id =
            technical::Pallet::<Runtime>::tech_account_id_to_account_id(&tech_account_id)
                .expect("Failed to get ordinary account id for technical account id.");
        account_id
    };
}

#[cfg(feature = "reduced-pswap-reward-periods")]
parameter_types! {
    pub const GetDefaultSubscriptionFrequency: BlockNumber = 150;
    pub const GetBurnUpdateFrequency: BlockNumber = 150;
}

#[cfg(not(feature = "reduced-pswap-reward-periods"))]
parameter_types! {
    pub const GetDefaultSubscriptionFrequency: BlockNumber = 14400;
    pub const GetBurnUpdateFrequency: BlockNumber = 14400;
}

pub struct RuntimeOnPswapBurnedAggregator;

impl OnPswapBurned for RuntimeOnPswapBurnedAggregator {
    fn on_pswap_burned(distribution: common::PswapRemintInfo) {
        VestedRewards::on_pswap_burned(distribution);
    }
}

impl farming::Config for Runtime {
    const PSWAP_PER_DAY: Balance = FARMING_PSWAP_PER_DAY;
    const REFRESH_FREQUENCY: BlockNumber = FARMING_REFRESH_FREQUENCY;
    const VESTING_COEFF: u32 = FARMING_VESTING_COEFF;
    const VESTING_FREQUENCY: BlockNumber = FARMING_VESTING_FREQUENCY;
    const BLOCKS_PER_DAY: BlockNumber = 1 * DAYS;
    type RuntimeCall = RuntimeCall;
    type SchedulerOriginCaller = OriginCaller;
    type Scheduler = Scheduler;
    type RewardDoublingAssets = FarmingRewardDoublingAssets;
    type TradingPairSourceManager = trading_pair::Pallet<Runtime>;
    type WeightInfo = ();
}

impl pswap_distribution::Config for Runtime {
    const PSWAP_BURN_PERCENT: Percent = PSWAP_BURN_PERCENT;
    type RuntimeEvent = RuntimeEvent;
    type GetIncentiveAssetId = GetPswapAssetId;
    type GetTBCDAssetId = GetTbcdAssetId;
    type LiquidityProxy = LiquidityProxy;
    type CompatBalance = Balance;
    type GetDefaultSubscriptionFrequency = GetDefaultSubscriptionFrequency;
    type GetBurnUpdateFrequency = GetBurnUpdateFrequency;
    type GetTechnicalAccountId = GetPswapDistributionAccountId;
    type EnsureDEXManager = DEXManager;
    type OnPswapBurnedAggregator = RuntimeOnPswapBurnedAggregator;
    type WeightInfo = pswap_distribution::weights::SubstrateWeight<Runtime>;
    type GetParliamentAccountId = GetParliamentAccountId;
    type PoolXykPallet = PoolXYK;
    type BuyBackHandler = liquidity_proxy::LiquidityProxyBuyBackHandler<Runtime, GetBuyBackDexId>;
    type DexInfoProvider = dex_manager::Pallet<Runtime>;
}

parameter_types! {
    pub GetMbcReservesTechAccountId: TechAccountId = {
        let tech_account_id = TechAccountId::from_generic_pair(
            multicollateral_bonding_curve_pool::TECH_ACCOUNT_PREFIX.to_vec(),
            multicollateral_bonding_curve_pool::TECH_ACCOUNT_RESERVES.to_vec(),
        );
        tech_account_id
    };
    pub GetMbcReservesAccountId: AccountId = {
        let tech_account_id = GetMbcReservesTechAccountId::get();
        let account_id =
            technical::Pallet::<Runtime>::tech_account_id_to_account_id(&tech_account_id)
                .expect("Failed to get ordinary account id for technical account id.");
        account_id
    };
    pub GetMbcPoolRewardsTechAccountId: TechAccountId = {
        let tech_account_id = TechAccountId::from_generic_pair(
            multicollateral_bonding_curve_pool::TECH_ACCOUNT_PREFIX.to_vec(),
            multicollateral_bonding_curve_pool::TECH_ACCOUNT_REWARDS.to_vec(),
        );
        tech_account_id
    };
    pub GetMbcPoolRewardsAccountId: AccountId = {
        let tech_account_id = GetMbcPoolRewardsTechAccountId::get();
        let account_id =
            technical::Pallet::<Runtime>::tech_account_id_to_account_id(&tech_account_id)
                .expect("Failed to get ordinary account id for technical account id.");
        account_id
    };
    pub GetMbcPoolFreeReservesTechAccountId: TechAccountId = {
        let tech_account_id = TechAccountId::from_generic_pair(
            multicollateral_bonding_curve_pool::TECH_ACCOUNT_PREFIX.to_vec(),
            multicollateral_bonding_curve_pool::TECH_ACCOUNT_FREE_RESERVES.to_vec(),
        );
        tech_account_id
    };
    pub GetMbcPoolFreeReservesAccountId: AccountId = {
        let tech_account_id = GetMbcPoolFreeReservesTechAccountId::get();
        let account_id =
            technical::Pallet::<Runtime>::tech_account_id_to_account_id(&tech_account_id)
                .expect("Failed to get ordinary account id for technical account id.");
        account_id
    };
    pub GetMarketMakerRewardsTechAccountId: TechAccountId = {
        let tech_account_id = TechAccountId::from_generic_pair(
            vested_rewards::TECH_ACCOUNT_PREFIX.to_vec(),
            vested_rewards::TECH_ACCOUNT_MARKET_MAKERS.to_vec(),
        );
        tech_account_id
    };
    pub GetMarketMakerRewardsAccountId: AccountId = {
        let tech_account_id = GetMarketMakerRewardsTechAccountId::get();
        let account_id =
            technical::Pallet::<Runtime>::tech_account_id_to_account_id(&tech_account_id)
                .expect("Failed to get ordinary account id for technical account id.");
        account_id
    };
    pub GetFarmingRewardsTechAccountId: TechAccountId = {
        let tech_account_id = TechAccountId::from_generic_pair(
            vested_rewards::TECH_ACCOUNT_PREFIX.to_vec(),
            vested_rewards::TECH_ACCOUNT_FARMING.to_vec(),
        );
        tech_account_id
    };
    pub GetFarmingRewardsAccountId: AccountId = {
        let tech_account_id = GetFarmingRewardsTechAccountId::get();
        let account_id =
            technical::Pallet::<Runtime>::tech_account_id_to_account_id(&tech_account_id)
                .expect("Failed to get ordinary account id for technical account id.");
        account_id
    };
    pub GetTBCBuyBackTBCDPercent: Fixed = fixed!(0.025);
}

impl multicollateral_bonding_curve_pool::Config for Runtime {
    type RuntimeEvent = RuntimeEvent;
    type LiquidityProxy = LiquidityProxy;
    type EnsureDEXManager = DEXManager;
    type EnsureTradingPairExists = TradingPair;
    type PriceToolsPallet = PriceTools;
    type VestedRewardsPallet = VestedRewards;
    type TradingPairSourceManager = trading_pair::Pallet<Runtime>;
    type WeightInfo = multicollateral_bonding_curve_pool::weights::SubstrateWeight<Runtime>;
    type BuyBackHandler = liquidity_proxy::LiquidityProxyBuyBackHandler<Runtime, GetBuyBackDexId>;
    type BuyBackTBCDPercent = GetTBCBuyBackTBCDPercent;
}

parameter_types! {
    pub const GetXstPoolConversionAssetId: AssetId = GetXstAssetId::get();
    pub const GetSyntheticBaseBuySellLimit: Balance = Balance::MAX;
}

impl xst::Config for Runtime {
    type RuntimeEvent = RuntimeEvent;
    type GetSyntheticBaseAssetId = GetXstPoolConversionAssetId;
    type GetXSTPoolPermissionedTechAccountId = GetXSTPoolPermissionedTechAccountId;
    type EnsureDEXManager = DEXManager;
    type PriceToolsPallet = PriceTools;
    type WeightInfo = xst::weights::SubstrateWeight<Runtime>;
    type Oracle = OracleProxy;
    type Symbol = <Runtime as band::Config>::Symbol;
    type TradingPairSourceManager = TradingPair;
    type GetSyntheticBaseBuySellLimit = GetSyntheticBaseBuySellLimit;
}

parameter_types! {
    pub const MaxKeys: u32 = 10_000;
    pub const MaxPeerInHeartbeats: u32 = 10_000;
    pub const MaxPeerDataEncodingSize: u32 = 1_000;
}

impl pallet_im_online::Config for Runtime {
    type AuthorityId = ImOnlineId;
    type RuntimeEvent = RuntimeEvent;
    type ValidatorSet = Historical;
    type NextSessionRotation = Babe;
    type ReportUnresponsiveness = Offences;
    type UnsignedPriority = ImOnlineUnsignedPriority;
    type WeightInfo = ();
    type MaxKeys = MaxKeys;
    type MaxPeerInHeartbeats = MaxPeerInHeartbeats;
    type MaxPeerDataEncodingSize = MaxPeerDataEncodingSize;
}

impl pallet_offences::Config for Runtime {
    type RuntimeEvent = RuntimeEvent;
    type IdentificationTuple = pallet_session::historical::IdentificationTuple<Self>;
    type OnOffenceHandler = Staking;
}

impl vested_rewards::Config for Runtime {
    const BLOCKS_PER_DAY: BlockNumber = 1 * DAYS;
    type RuntimeEvent = RuntimeEvent;
    type GetBondingCurveRewardsAccountId = GetMbcPoolRewardsAccountId;
    type GetFarmingRewardsAccountId = GetFarmingRewardsAccountId;
    type GetMarketMakerRewardsAccountId = GetMarketMakerRewardsAccountId;
    type WeightInfo = vested_rewards::weights::SubstrateWeight<Runtime>;
}

impl price_tools::Config for Runtime {
    type RuntimeEvent = RuntimeEvent;
    type LiquidityProxy = LiquidityProxy;
    type TradingPairSourceManager = trading_pair::Pallet<Runtime>;
    type WeightInfo = price_tools::weights::SubstrateWeight<Runtime>;
}

impl pallet_randomness_collective_flip::Config for Runtime {}

#[cfg(not(feature = "wip"))] // Basic impl for session keys
impl pallet_beefy::Config for Runtime {
    type BeefyId = BeefyId;
    type MaxAuthorities = MaxAuthorities;
    type OnNewValidatorSet = ();
}

#[cfg(feature = "wip")] // Trustless bridges
impl pallet_beefy::Config for Runtime {
    type BeefyId = BeefyId;
    type MaxAuthorities = MaxAuthorities;
    type OnNewValidatorSet = MmrLeaf;
}

#[cfg(feature = "wip")] // Trustless bridges
impl pallet_mmr::Config for Runtime {
    const INDEXING_PREFIX: &'static [u8] = b"mmr";
    type Hashing = Keccak256;
    type Hash = <Keccak256 as sp_runtime::traits::Hash>::Output;
    type OnNewRoot = pallet_beefy_mmr::DepositBeefyDigest<Runtime>;
    type WeightInfo = ();
    type LeafData = pallet_beefy_mmr::Pallet<Runtime>;
}

impl leaf_provider::Config for Runtime {
    type RuntimeEvent = RuntimeEvent;
    type Hashing = Keccak256;
    type Hash = <Keccak256 as sp_runtime::traits::Hash>::Output;
    type Randomness = pallet_babe::RandomnessFromTwoEpochsAgo<Self>;
}

#[cfg(feature = "wip")] // Trustless bridges
parameter_types! {
    /// Version of the produced MMR leaf.
    ///
    /// The version consists of two parts;
    /// - `major` (3 bits)
    /// - `minor` (5 bits)
    ///
    /// `major` should be updated only if decoding the previous MMR Leaf format from the payload
    /// is not possible (i.e. backward incompatible change).
    /// `minor` should be updated if fields are added to the previous MMR Leaf, which given SCALE
    /// encoding does not prevent old leafs from being decoded.
    ///
    /// Hence we expect `major` to be changed really rarely (think never).
    /// See [`MmrLeafVersion`] type documentation for more details.
    pub LeafVersion: MmrLeafVersion = MmrLeafVersion::new(0, 0);
}

#[cfg(feature = "wip")] // Trustless bridges
impl pallet_beefy_mmr::Config for Runtime {
    type LeafVersion = LeafVersion;
    type BeefyAuthorityToMerkleLeaf = pallet_beefy_mmr::BeefyEcdsaToEthereum;
    type LeafExtra =
        LeafExtraData<<Self as leaf_provider::Config>::Hash, <Self as frame_system::Config>::Hash>;
    type BeefyDataProvider = leaf_provider::Pallet<Runtime>;
}

parameter_types! {
    pub const CeresPerDay: Balance = balance!(6.66666666667);
    pub const CeresAssetId: AssetId = AssetId32::from_bytes
        (hex!("008bcfd2387d3fc453333557eecb0efe59fcba128769b2feefdd306e98e66440"));
    pub const MaximumCeresInStakingPool: Balance = balance!(14400);
}

impl ceres_launchpad::Config for Runtime {
    const MILLISECONDS_PER_DAY: Moment = 86_400_000;
    type RuntimeEvent = RuntimeEvent;
    type TradingPairSourceManager = trading_pair::Pallet<Runtime>;
    type WeightInfo = ceres_launchpad::weights::SubstrateWeight<Runtime>;
}

impl ceres_staking::Config for Runtime {
    const BLOCKS_PER_ONE_DAY: BlockNumber = 1 * DAYS;
    type RuntimeEvent = RuntimeEvent;
    type CeresPerDay = CeresPerDay;
    type CeresAssetId = CeresAssetId;
    type MaximumCeresInStakingPool = MaximumCeresInStakingPool;
    type WeightInfo = ceres_staking::weights::SubstrateWeight<Runtime>;
}

impl ceres_liquidity_locker::Config for Runtime {
    const BLOCKS_PER_ONE_DAY: BlockNumber = 1 * DAYS;
    type RuntimeEvent = RuntimeEvent;
    type XYKPool = PoolXYK;
    type DemeterFarmingPlatform = DemeterFarmingPlatform;
    type CeresAssetId = CeresAssetId;
    type WeightInfo = ceres_liquidity_locker::weights::SubstrateWeight<Runtime>;
}

impl ceres_token_locker::Config for Runtime {
    type RuntimeEvent = RuntimeEvent;
    type CeresAssetId = CeresAssetId;
    type WeightInfo = ceres_token_locker::weights::SubstrateWeight<Runtime>;
}

impl ceres_governance_platform::Config for Runtime {
    type StringLimit = StringLimit;
    type OptionsLimit = OptionsLimit;
    type TitleLimit = TitleLimit;
    type DescriptionLimit = DescriptionLimit;
    type RuntimeEvent = RuntimeEvent;
    type WeightInfo = ceres_governance_platform::weights::SubstrateWeight<Runtime>;
}

parameter_types! {
    pub const DemeterAssetId: AssetId = common::DEMETER_ASSET_ID;
}

impl demeter_farming_platform::Config for Runtime {
    type RuntimeEvent = RuntimeEvent;
    type DemeterAssetId = DemeterAssetId;
    const BLOCKS_PER_HOUR_AND_A_HALF: BlockNumber = 3 * HOURS / 2;
    type WeightInfo = demeter_farming_platform::weights::SubstrateWeight<Runtime>;
}

impl oracle_proxy::Config for Runtime {
    type Symbol = Symbol;
    type RuntimeEvent = RuntimeEvent;
    type WeightInfo = oracle_proxy::weights::SubstrateWeight<Runtime>;
    type BandChainOracle = band::Pallet<Runtime>;
}

parameter_types! {
    pub const GetBandRateStalePeriod: Moment = 60*5*1000; // 5 minutes
    pub const GetBandRateStaleBlockPeriod: u32 = 600; // 1 hour in blocks
    pub const BandMaxRelaySymbols: u32 = 100;
}

impl band::Config for Runtime {
    type RuntimeEvent = RuntimeEvent;
    type Symbol = Symbol;
    type WeightInfo = band::weights::SubstrateWeight<Runtime>;
    type OnNewSymbolsRelayedHook = oracle_proxy::Pallet<Runtime>;
    type Time = Timestamp;
    type GetBandRateStalePeriod = GetBandRateStalePeriod;
    type GetBandRateStaleBlockPeriod = GetBandRateStaleBlockPeriod;
    type OnSymbolDisabledHook = xst::Pallet<Runtime>;
    type MaxRelaySymbols = BandMaxRelaySymbols;
}

parameter_types! {
    pub const HermesAssetId: AssetId = common::HERMES_ASSET_ID;
    pub const StringLimit: u32 = 64;
    pub const OptionsLimit: u32 = 5;
    pub const TitleLimit: u32 = 128;
    pub const DescriptionLimit: u32 = 4096;
}

impl hermes_governance_platform::Config for Runtime {
    const MIN_DURATION_OF_POLL: Moment = 14_400_000;
    const MAX_DURATION_OF_POLL: Moment = 604_800_000;
    type StringLimit = StringLimit;
    type OptionsLimit = OptionsLimit;
    type RuntimeEvent = RuntimeEvent;
    type HermesAssetId = HermesAssetId;
    type TitleLimit = TitleLimit;
    type DescriptionLimit = DescriptionLimit;
    type WeightInfo = hermes_governance_platform::weights::SubstrateWeight<Runtime>;
}

parameter_types! {
    // small value for test environment in order to check postponing expirations
    pub ExpirationsSchedulerMaxWeight: Weight = Perbill::from_percent(15) * BlockWeights::get().max_block;
    pub AlignmentSchedulerMaxWeight: Weight = Perbill::from_percent(35) * BlockWeights::get().max_block;
}

impl order_book::Config for Runtime {
    const MAX_ORDER_LIFESPAN: Moment = 30 * (DAYS as Moment) * MILLISECS_PER_BLOCK; // 30 days = 2_592_000_000
    const MIN_ORDER_LIFESPAN: Moment = (MINUTES as Moment) * MILLISECS_PER_BLOCK; // 1 minute = 60_000
    const MILLISECS_PER_BLOCK: Moment = MILLISECS_PER_BLOCK;
    const SOFT_MIN_MAX_RATIO: usize = 1000;
    const HARD_MIN_MAX_RATIO: usize = 4000;
    type RuntimeEvent = RuntimeEvent;
    type OrderId = u128;
    type Locker = OrderBook;
    type Unlocker = OrderBook;
    type Scheduler = OrderBook;
    type Delegate = OrderBook;

    // preferably set this and other vec boundaries to an exponent
    // of 2 because amortized (exponential capacity) growth seems
    // to allocate (next_power_of_two) bytes anyway.
    //
    // or initialize it via `with_capacity` instead.
    //
    // this limit is mostly because of requirement to use bounded vectors.
    // a user can create multiple accounts at any time.
    type MaxOpenedLimitOrdersPerUser = ConstU32<1024>;
    type MaxLimitOrdersForPrice = ConstU32<1024>;
    type MaxSidePriceCount = ConstU32<1024>;
    type MaxExpiringOrdersPerBlock = ConstU32<1024>;
    type MaxExpirationWeightPerBlock = ExpirationsSchedulerMaxWeight;
    type MaxAlignmentWeightPerBlock = AlignmentSchedulerMaxWeight;
    type EnsureTradingPairExists = TradingPair;
    type TradingPairSourceManager = TradingPair;
    type AssetInfoProvider = Assets;
    type SyntheticInfoProvider = XSTPool;
    type DexInfoProvider = DEXManager;
    type Time = Timestamp;
    type PermittedCreateOrigin = EitherOfDiverse<
        EnsureSigned<AccountId>,
        EitherOf<
            pallet_collective::EnsureProportionMoreThan<AccountId, TechnicalCollective, 1, 2>,
            EnsureRoot<AccountId>,
        >,
    >;
    type PermittedEditOrigin = EitherOf<
        pallet_collective::EnsureProportionMoreThan<AccountId, TechnicalCollective, 1, 2>,
        EnsureRoot<AccountId>,
    >;
    type WeightInfo = order_book::weights::SubstrateWeight<Runtime>;
}

/// Payload data to be signed when making signed transaction from off-chain workers,
///   inside `create_transaction` function.
pub type SignedPayload = generic::SignedPayload<RuntimeCall, SignedExtra>;

parameter_types! {
    pub const ReferrerWeight: u32 = 10;
    pub const XorBurnedWeight: u32 = 40;
    pub const XorIntoValBurnedWeight: u32 = 50;
    pub const BuyBackTBCDPercent: Percent = Percent::from_percent(10);
}

// Ethereum bridge pallets

#[cfg(feature = "wip")] // EVM bridge
impl dispatch::Config<dispatch::Instance1> for Runtime {
    type RuntimeEvent = RuntimeEvent;
    type OriginOutput =
        bridge_types::types::CallOriginOutput<EVMChainId, H256, AdditionalEVMInboundData>;
    type Origin = RuntimeOrigin;
    type MessageId = bridge_types::types::MessageId;
    type Hashing = Keccak256;
    type Call = RuntimeCall;
    type CallFilter = EVMBridgeCallFilter;
    type WeightInfo = dispatch::weights::SubstrateWeight<Runtime>;
}

#[cfg(feature = "wip")]
use bridge_types::EVMChainId;

parameter_types! {
    pub const BridgeMaxMessagePayloadSize: u32 = 256;
    pub const BridgeMaxMessagesPerCommit: u32 = 20;
    pub const BridgeMaxTotalGasLimit: u64 = 5_000_000;
    pub const Decimals: u32 = 12;
}

#[cfg(feature = "wip")] // EVM bridge
pub struct FeeConverter;

#[cfg(feature = "wip")] // EVM bridge
impl Convert<U256, Balance> for FeeConverter {
    fn convert(amount: U256) -> Balance {
        common::eth::unwrap_balance(amount, Decimals::get())
            .expect("Should not panic unless runtime is misconfigured")
    }
}

parameter_types! {
    pub const FeeCurrency: AssetId = XOR;
    pub const ThisNetworkId: bridge_types::GenericNetworkId = bridge_types::GenericNetworkId::Sub(bridge_types::SubNetworkId::Mainnet);
}

#[cfg(feature = "wip")] // EVM bridge
impl bridge_inbound_channel::Config for Runtime {
    type RuntimeEvent = RuntimeEvent;
    type Verifier = ethereum_light_client::Pallet<Runtime>;
    type MessageDispatch = Dispatch;
    type Hashing = Keccak256;
    type GasTracker = BridgeProxy;
    type MessageStatusNotifier = BridgeProxy;
    type FeeConverter = FeeConverter;
    type WeightInfo = ();
    type FeeAssetId = FeeCurrency;
    type OutboundChannel = BridgeOutboundChannel;
    type FeeTechAccountId = GetTrustlessBridgeFeesTechAccountId;
    type TreasuryTechAccountId = GetTreasuryTechAccountId;
    type ThisNetworkId = ThisNetworkId;
}

#[cfg(feature = "wip")] // EVM bridge
impl bridge_outbound_channel::Config for Runtime {
    type RuntimeEvent = RuntimeEvent;
    type MaxMessagePayloadSize = BridgeMaxMessagePayloadSize;
    type MaxMessagesPerCommit = BridgeMaxMessagesPerCommit;
    type MaxTotalGasLimit = BridgeMaxTotalGasLimit;
    type FeeCurrency = FeeCurrency;
    type FeeTechAccountId = GetTrustlessBridgeFeesTechAccountId;
    type MessageStatusNotifier = BridgeProxy;
    type AuxiliaryDigestHandler = LeafProvider;
    type ThisNetworkId = ThisNetworkId;
    type WeightInfo = ();
}

#[cfg(feature = "wip")] // EVM bridge
parameter_types! {
    pub const DescendantsUntilFinalized: u8 = 30;
    pub const VerifyPoW: bool = true;
    // Not as important as some essential transactions (e.g. im_online or similar ones)
    pub EthereumLightClientPriority: TransactionPriority = Perbill::from_percent(10) * TransactionPriority::max_value();
    // We don't want to have not relevant imports be stuck in transaction pool
    // for too long
    pub EthereumLightClientLongevity: TransactionLongevity = EPOCH_DURATION_IN_BLOCKS as u64;
}

#[cfg(feature = "wip")] // EVM bridge
impl ethereum_light_client::Config for Runtime {
    type RuntimeEvent = RuntimeEvent;
    type DescendantsUntilFinalized = DescendantsUntilFinalized;
    type VerifyPoW = VerifyPoW;
    type WeightInfo = ();
    type UnsignedPriority = EthereumLightClientPriority;
    type UnsignedLongevity = EthereumLightClientLongevity;
    type ImportSignature = Signature;
    type Submitter = <Signature as Verify>::Signer;
}

#[cfg(feature = "wip")] // EVM bridge
impl eth_app::Config for Runtime {
    type RuntimeEvent = RuntimeEvent;
    type OutboundChannel = BridgeOutboundChannel;
    type CallOrigin = dispatch::EnsureAccount<
        bridge_types::types::CallOriginOutput<EVMChainId, H256, AdditionalEVMInboundData>,
    >;
    type MessageStatusNotifier = BridgeProxy;
    type AssetRegistry = BridgeProxy;
    type BalancePrecisionConverter = impls::BalancePrecisionConverter;
    type AssetIdConverter = sp_runtime::traits::ConvertInto;
    type BridgeAssetLocker = BridgeProxy;
    type WeightInfo = ();
}

#[cfg(feature = "wip")] // EVM bridge
impl erc20_app::Config for Runtime {
    type RuntimeEvent = RuntimeEvent;
    type OutboundChannel = BridgeOutboundChannel;
    type CallOrigin = dispatch::EnsureAccount<
        bridge_types::types::CallOriginOutput<EVMChainId, H256, AdditionalEVMInboundData>,
    >;
    type AppRegistry = BridgeInboundChannel;
    type MessageStatusNotifier = BridgeProxy;
    type AssetRegistry = BridgeProxy;
    type BalancePrecisionConverter = impls::BalancePrecisionConverter;
    type AssetIdConverter = sp_runtime::traits::ConvertInto;
    type BridgeAssetLocker = BridgeProxy;
    type WeightInfo = ();
}

#[cfg(feature = "wip")] // EVM bridge
impl migration_app::Config for Runtime {
    type RuntimeEvent = RuntimeEvent;
    type OutboundChannel = BridgeOutboundChannel;
    type WeightInfo = ();
}

parameter_types! {
    pub const GetReferenceAssetId: AssetId = GetDaiAssetId::get();
    pub const GetReferenceDexId: DEXId = 0;
}

impl bridge_proxy::Config for Runtime {
    type RuntimeEvent = RuntimeEvent;

    #[cfg(feature = "wip")] // EVM bridge
    type ERC20App = ERC20App;
    #[cfg(not(feature = "wip"))] // EVM bridge
    type ERC20App = ();

    #[cfg(feature = "wip")] // EVM bridge
    type EthApp = EthApp;
    #[cfg(not(feature = "wip"))] // EVM bridge
    type EthApp = ();

    type HashiBridge = EthBridge;
    type ParachainApp = ParachainBridgeApp;
    type TimepointProvider = GenericTimepointProvider;
    type ReferencePriceProvider =
        liquidity_proxy::ReferencePriceProvider<Runtime, GetReferenceDexId, GetReferenceAssetId>;
    type ManagerOrigin = EitherOfDiverse<
        pallet_collective::EnsureProportionMoreThan<AccountId, TechnicalCollective, 2, 3>,
        EnsureRoot<AccountId>,
    >;
    type WeightInfo = ();
}

#[cfg(feature = "wip")] // Trustless substrate bridge
impl beefy_light_client::Config for Runtime {
    type RuntimeEvent = RuntimeEvent;
    type Randomness = pallet_babe::RandomnessFromTwoEpochsAgo<Self>;
}

impl dispatch::Config<dispatch::Instance2> for Runtime {
    type RuntimeEvent = RuntimeEvent;
    type OriginOutput = bridge_types::types::CallOriginOutput<SubNetworkId, H256, ()>;
    type Origin = RuntimeOrigin;
    type MessageId = bridge_types::types::MessageId;
    type Hashing = Keccak256;
    type Call = DispatchableSubstrateBridgeCall;
    type CallFilter = SubstrateBridgeCallFilter;
    type WeightInfo = crate::weights::dispatch::WeightInfo<Runtime>;
}

impl substrate_bridge_channel::inbound::Config for Runtime {
    type RuntimeEvent = RuntimeEvent;
    type Verifier = MultiVerifier;
    type MessageDispatch = SubstrateDispatch;
    type UnsignedPriority = DataSignerPriority;
    type UnsignedLongevity = DataSignerLongevity;
    type MaxMessagePayloadSize = BridgeMaxMessagePayloadSize;
    type MaxMessagesPerCommit = BridgeMaxMessagesPerCommit;
    type ThisNetworkId = ThisNetworkId;
    type WeightInfo = crate::weights::substrate_inbound_channel::WeightInfo<Runtime>;
}

pub struct MultiVerifier;

#[derive(Clone, Debug, PartialEq, codec::Encode, codec::Decode, scale_info::TypeInfo)]
pub enum MultiProof {
    #[cfg(feature = "wip")] // Trustless substrate bridge
    #[codec(index = 0)]
    Beefy(<BeefyLightClient as Verifier>::Proof),
    #[codec(index = 1)]
    Multisig(<MultisigVerifier as Verifier>::Proof),
    /// This proof is only used for benchmarking purposes
    #[cfg(feature = "runtime-benchmarks")]
    #[codec(skip)]
    Empty,
}

impl Verifier for MultiVerifier {
    type Proof = MultiProof;

    fn verify(
        network_id: bridge_types::GenericNetworkId,
        message: H256,
        proof: &Self::Proof,
    ) -> frame_support::pallet_prelude::DispatchResult {
        match proof {
            #[cfg(feature = "wip")] // Trustless substrate bridge
            MultiProof::Beefy(proof) => BeefyLightClient::verify(network_id, message, proof),
            MultiProof::Multisig(proof) => MultisigVerifier::verify(network_id, message, proof),
            #[cfg(feature = "runtime-benchmarks")]
            MultiProof::Empty => Ok(()),
        }
    }

    fn verify_weight(proof: &Self::Proof) -> Weight {
        match proof {
            #[cfg(feature = "wip")] // Trustless substrate bridge
            MultiProof::Beefy(proof) => BeefyLightClient::verify_weight(proof),
            MultiProof::Multisig(proof) => MultisigVerifier::verify_weight(proof),
            #[cfg(feature = "runtime-benchmarks")]
            MultiProof::Empty => Default::default(),
        }
    }

    #[cfg(feature = "runtime-benchmarks")]
    fn valid_proof() -> Option<Self::Proof> {
        Some(MultiProof::Empty)
    }
}

pub struct GenericTimepointProvider;

impl bridge_types::traits::TimepointProvider for GenericTimepointProvider {
    fn get_timepoint() -> bridge_types::GenericTimepoint {
        bridge_types::GenericTimepoint::Sora(System::block_number())
    }
}

impl substrate_bridge_channel::outbound::Config for Runtime {
    type RuntimeEvent = RuntimeEvent;
    type MessageStatusNotifier = BridgeProxy;
    type MaxMessagePayloadSize = BridgeMaxMessagePayloadSize;
    type MaxMessagesPerCommit = BridgeMaxMessagesPerCommit;
    type AuxiliaryDigestHandler = LeafProvider;
    type AssetId = AssetId;
    type Balance = Balance;
    type TimepointProvider = GenericTimepointProvider;
    type ThisNetworkId = ThisNetworkId;
    type WeightInfo = crate::weights::substrate_outbound_channel::WeightInfo<Runtime>;
}

impl parachain_bridge_app::Config for Runtime {
    type RuntimeEvent = RuntimeEvent;
    type OutboundChannel = SubstrateBridgeOutboundChannel;
    type CallOrigin =
        dispatch::EnsureAccount<bridge_types::types::CallOriginOutput<SubNetworkId, H256, ()>>;
    type MessageStatusNotifier = BridgeProxy;
    type AssetRegistry = BridgeProxy;
    type AccountIdConverter = sp_runtime::traits::Identity;
    type AssetIdConverter = sp_runtime::traits::ConvertInto;
    type BalancePrecisionConverter = impls::BalancePrecisionConverter;
    type BridgeAssetLocker = BridgeProxy;
    type WeightInfo = crate::weights::parachain_bridge_app::WeightInfo<Runtime>;
}

parameter_types! {
    pub const BridgeMaxPeers: u32 = 50;
    // Not as important as some essential transactions (e.g. im_online or similar ones)
    pub DataSignerPriority: TransactionPriority = Perbill::from_percent(10) * TransactionPriority::max_value();
    // We don't want to have not relevant imports be stuck in transaction pool
    // for too long
    pub DataSignerLongevity: TransactionLongevity = EPOCH_DURATION_IN_BLOCKS as u64;
}

impl bridge_data_signer::Config for Runtime {
    type RuntimeEvent = RuntimeEvent;
    type OutboundChannel = SubstrateBridgeOutboundChannel;
    type CallOrigin =
        dispatch::EnsureAccount<bridge_types::types::CallOriginOutput<SubNetworkId, H256, ()>>;
    type MaxPeers = BridgeMaxPeers;
    type UnsignedPriority = DataSignerPriority;
    type UnsignedLongevity = DataSignerLongevity;
    type WeightInfo = crate::weights::bridge_data_signer::WeightInfo<Runtime>;
}

impl multisig_verifier::Config for Runtime {
    type RuntimeEvent = RuntimeEvent;
    type CallOrigin =
        dispatch::EnsureAccount<bridge_types::types::CallOriginOutput<SubNetworkId, H256, ()>>;
    type OutboundChannel = SubstrateBridgeOutboundChannel;
    type MaxPeers = BridgeMaxPeers;
    type WeightInfo = crate::weights::multisig_verifier::WeightInfo<Runtime>;
    type ThisNetworkId = ThisNetworkId;
}

construct_runtime! {
    pub enum Runtime where
        Block = Block,
        NodeBlock = opaque::Block,
        UncheckedExtrinsic = UncheckedExtrinsic
    {
        System: frame_system::{Pallet, Call, Storage, Config, Event<T>} = 0,

        Babe: pallet_babe::{Pallet, Call, Storage, Config, ValidateUnsigned} = 14,

        Timestamp: pallet_timestamp::{Pallet, Call, Storage, Inherent} = 1,
        // Balances in native currency - XOR.
        Balances: pallet_balances::{Pallet, Storage, Config<T>, Event<T>} = 2,
        RandomnessCollectiveFlip: pallet_randomness_collective_flip::{Pallet, Storage} = 4,
        TransactionPayment: pallet_transaction_payment::{Pallet, Storage, Event<T>} = 5,
        Permissions: permissions::{Pallet, Call, Storage, Config<T>, Event<T>} = 6,
        Referrals: referrals::{Pallet, Call, Storage} = 7,
        Rewards: rewards::{Pallet, Call, Config<T>, Storage, Event<T>} = 8,
        XorFee: xor_fee::{Pallet, Call, Storage, Event<T>} = 9,
        BridgeMultisig: bridge_multisig::{Pallet, Call, Storage, Config<T>, Event<T>} = 10,
        Utility: pallet_utility::{Pallet, Call, Event} = 11,

        // Consensus and staking.
        Authorship: pallet_authorship::{Pallet, Storage} = 16,
        Staking: pallet_staking::{Pallet, Call, Config<T>, Storage, Event<T>} = 17,
        Offences: pallet_offences::{Pallet, Storage, Event} = 37,
        Historical: pallet_session_historical::{Pallet} = 13,
        Session: pallet_session::{Pallet, Call, Storage, Event, Config<T>} = 12,
        Grandpa: pallet_grandpa::{Pallet, Call, Storage, Config, Event} = 15,
        ImOnline: pallet_im_online::{Pallet, Call, Storage, Event<T>, ValidateUnsigned, Config<T>} = 36,

        // Non-native tokens - everything apart of XOR.
        Tokens: tokens::{Pallet, Storage, Config<T>, Event<T>} = 18,
        // Unified interface for XOR and non-native tokens.
        Currencies: currencies::{Pallet} = 19,
        TradingPair: trading_pair::{Pallet, Call, Storage, Config<T>, Event<T>} = 20,
        Assets: assets::{Pallet, Call, Storage, Config<T>, Event<T>} = 21,
        DEXManager: dex_manager::{Pallet, Storage, Config<T>} = 22,
        MulticollateralBondingCurvePool: multicollateral_bonding_curve_pool::{Pallet, Call, Storage, Config<T>, Event<T>} = 23,
        Technical: technical::{Pallet, Call, Config<T>, Event<T>, Storage} = 24,
        PoolXYK: pool_xyk::{Pallet, Call, Storage, Event<T>} = 25,
        LiquidityProxy: liquidity_proxy::{Pallet, Call, Event<T>} = 26,
        Council: pallet_collective::<Instance1>::{Pallet, Call, Storage, Origin<T>, Event<T>, Config<T>} = 27,
        TechnicalCommittee: pallet_collective::<Instance2>::{Pallet, Call, Storage, Origin<T>, Event<T>, Config<T>} = 28,
        Democracy: pallet_democracy::{Pallet, Call, Storage, Config<T>, Event<T>} = 29,
        DEXAPI: dex_api::{Pallet, Call, Storage, Config, Event<T>} = 30,
        EthBridge: eth_bridge::{Pallet, Call, Storage, Config<T>, Event<T>} = 31,
        PswapDistribution: pswap_distribution::{Pallet, Call, Storage, Config<T>, Event<T>} = 32,
        Multisig: pallet_multisig::{Pallet, Call, Storage, Event<T>} = 33,
        Scheduler: pallet_scheduler::{Pallet, Call, Storage, Event<T>} = 34,
        IrohaMigration: iroha_migration::{Pallet, Call, Storage, Config<T>, Event<T>} = 35,
        TechnicalMembership: pallet_membership::<Instance1>::{Pallet, Call, Storage, Event<T>, Config<T>} = 38,
        ElectionsPhragmen: pallet_elections_phragmen::{Pallet, Call, Storage, Event<T>, Config<T>} = 39,
        VestedRewards: vested_rewards::{Pallet, Call, Storage, Event<T>} = 40,
        Identity: pallet_identity::{Pallet, Call, Storage, Event<T>} = 41,
        Farming: farming::{Pallet, Storage} = 42,
        XSTPool: xst::{Pallet, Call, Storage, Config<T>, Event<T>} = 43,
        PriceTools: price_tools::{Pallet, Storage, Event<T>} = 44,
        CeresStaking: ceres_staking::{Pallet, Call, Storage, Event<T>} = 45,
        CeresLiquidityLocker: ceres_liquidity_locker::{Pallet, Call, Storage, Event<T>} = 46,
        CeresTokenLocker: ceres_token_locker::{Pallet, Call, Storage, Event<T>} = 47,
        CeresGovernancePlatform: ceres_governance_platform::{Pallet, Call, Storage, Event<T>} = 48,
        CeresLaunchpad: ceres_launchpad::{Pallet, Call, Storage, Event<T>} = 49,
        DemeterFarmingPlatform: demeter_farming_platform::{Pallet, Call, Storage, Event<T>} = 50,
        // Provides a semi-sorted list of nominators for staking.
        BagsList: pallet_bags_list::{Pallet, Call, Storage, Event<T>} = 51,
        ElectionProviderMultiPhase: pallet_election_provider_multi_phase::{Pallet, Call, Storage, Event<T>, ValidateUnsigned} = 52,
        Band: band::{Pallet, Call, Storage, Event<T>} = 53,
        OracleProxy: oracle_proxy::{Pallet, Call, Storage, Event<T>} = 54,
        HermesGovernancePlatform: hermes_governance_platform::{Pallet, Call, Storage, Event<T>} = 55,
        Preimage: pallet_preimage::{Pallet, Call, Storage, Event<T>} = 56,
        OrderBook: order_book::{Pallet, Call, Storage, Event<T>} = 57,

        // Leaf provider should be placed before any pallet which is uses it
        LeafProvider: leaf_provider::{Pallet, Storage, Event<T>} = 99,

        // Generic bridges pallets
        BridgeProxy: bridge_proxy::{Pallet, Call, Storage, Event} = 103,

        // Trustless EVM bridge
        #[cfg(feature = "wip")] // EVM bridge
        EthereumLightClient: ethereum_light_client::{Pallet, Call, Storage, Event<T>, Config, ValidateUnsigned} = 93,
        #[cfg(feature = "wip")] // EVM bridge
        BridgeInboundChannel: bridge_inbound_channel::{Pallet, Call, Config, Storage, Event<T>} = 96,
        #[cfg(feature = "wip")] // EVM bridge
        BridgeOutboundChannel: bridge_outbound_channel::{Pallet, Config<T>, Storage, Event<T>} = 97,
        #[cfg(feature = "wip")] // EVM bridge
        Dispatch: dispatch::<Instance1>::{Pallet, Storage, Event<T>, Origin<T>} = 98,
        #[cfg(feature = "wip")] // EVM bridge
        EthApp: eth_app::{Pallet, Call, Storage, Event<T>, Config<T>} = 100,
        #[cfg(feature = "wip")] // EVM bridge
        ERC20App: erc20_app::{Pallet, Call, Storage, Event<T>, Config<T>} = 101,
        #[cfg(feature = "wip")] // EVM bridge
        MigrationApp: migration_app::{Pallet, Call, Storage, Event<T>, Config} = 102,

        // Trustless substrate bridge
        #[cfg(feature = "wip")] // Trustless substrate bridge
        BeefyLightClient: beefy_light_client::{Pallet, Call, Storage, Event<T>, Config} = 104,

        // Federated substrate bridge
        SubstrateBridgeInboundChannel: substrate_bridge_channel::inbound::{Pallet, Call, Storage, Event<T>, ValidateUnsigned} = 106,
        SubstrateBridgeOutboundChannel: substrate_bridge_channel::outbound::{Pallet, Config<T>, Storage, Event<T>} = 107,
        SubstrateDispatch: dispatch::<Instance2>::{Pallet, Storage, Event<T>, Origin<T>} = 108,
        ParachainBridgeApp: parachain_bridge_app::{Pallet, Config<T>, Storage, Event<T>, Call} = 109,
        BridgeDataSigner: bridge_data_signer::{Pallet, Storage, Event<T>, Call, ValidateUnsigned} = 110,
        MultisigVerifier: multisig_verifier::{Pallet, Storage, Event<T>, Call} = 111,

        // Trustless bridges
        // Beefy pallets should be placed after channels
        #[cfg(feature = "wip")] // Trustless bridges
        Mmr: pallet_mmr::{Pallet, Storage} = 90,
        // In production needed for session keys
        Beefy: pallet_beefy::{Pallet, Config<T>, Storage} = 91,
        #[cfg(feature = "wip")] // Trustless bridges
        MmrLeaf: pallet_beefy_mmr::{Pallet, Storage} = 92,

        // Dev
        #[cfg(feature = "private-net")]
        Sudo: pallet_sudo::{Pallet, Call, Storage, Config<T>, Event<T>} = 3,

        // Available only for test net
        #[cfg(feature = "private-net")]
        Faucet: faucet::{Pallet, Call, Config<T>, Event<T>} = 80,
        #[cfg(feature = "private-net")]
        QATools: qa_tools::{Pallet, Call} = 112,
    }
}

// This is needed, because the compiler automatically places `Serialize` bound
// when `derive` is used, but the method is never actually used
#[cfg(feature = "std")]
impl Serialize for Runtime {
    fn serialize<S>(
        &self,
        _serializer: S,
    ) -> Result<<S as Serializer>::Ok, <S as Serializer>::Error>
    where
        S: Serializer,
    {
        unreachable!("we never serialize runtime; qed")
    }
}

/// The address format for describing accounts.
pub type Address = AccountId;
/// Block header type as expected by this runtime.
pub type Header = generic::Header<BlockNumber, BlakeTwo256>;
/// Block type as expected by this runtime.
pub type Block = generic::Block<Header, UncheckedExtrinsic>;
/// A Block signed with a Justification
pub type SignedBlock = generic::SignedBlock<Block>;
/// BlockId type as expected by this runtime.
pub type BlockId = generic::BlockId<Block>;
/// The SignedExtension to the basic transaction logic.
pub type SignedExtra = (
    frame_system::CheckSpecVersion<Runtime>,
    frame_system::CheckTxVersion<Runtime>,
    frame_system::CheckGenesis<Runtime>,
    frame_system::CheckEra<Runtime>,
    frame_system::CheckNonce<Runtime>,
    frame_system::CheckWeight<Runtime>,
    ChargeTransactionPayment<Runtime>,
);
/// Unchecked extrinsic type as expected by this runtime.
pub type UncheckedExtrinsic =
    generic::UncheckedExtrinsic<Address, RuntimeCall, Signature, SignedExtra>;
/// Extrinsic type that has already been checked.
pub type CheckedExtrinsic = generic::CheckedExtrinsic<AccountId, RuntimeCall, SignedExtra>;
/// Executive: handles dispatch to the various modules.
pub type Executive = frame_executive::Executive<
    Runtime,
    Block,
    frame_system::ChainContext<Runtime>,
    Runtime,
    AllPalletsWithSystem,
    migrations::Migrations,
>;

#[cfg(feature = "wip")] // Trustless bridges
pub type MmrHashing = <Runtime as pallet_mmr::Config>::Hashing;

impl_runtime_apis! {
    impl sp_api::Core<Block> for Runtime {
        fn version() -> RuntimeVersion {
            VERSION
        }

        fn execute_block(block: Block) {
            Executive::execute_block(block)
        }

        fn initialize_block(header: &<Block as BlockT>::Header) {
            Executive::initialize_block(header)
        }
    }

    impl sp_api::Metadata<Block> for Runtime {
        fn metadata() -> OpaqueMetadata {
            OpaqueMetadata::new(Runtime::metadata().into())
        }
    }

    impl sp_block_builder::BlockBuilder<Block> for Runtime {
        fn apply_extrinsic(
            extrinsic: <Block as BlockT>::Extrinsic,
        ) -> ApplyExtrinsicResult {
            Executive::apply_extrinsic(extrinsic)
        }

        fn finalize_block() -> <Block as BlockT>::Header {
            Executive::finalize_block()
        }

        fn inherent_extrinsics(data: sp_inherents::InherentData) -> Vec<<Block as BlockT>::Extrinsic> {
            data.create_extrinsics()
        }

        fn check_inherents(block: Block, data: sp_inherents::InherentData) -> sp_inherents::CheckInherentsResult {
            data.check_extrinsics(&block)
        }

        // fn random_seed() -> <Block as BlockT>::Hash {
        //     RandomnessCollectiveFlip::random_seed()
        // }
    }

    impl sp_transaction_pool::runtime_api::TaggedTransactionQueue<Block> for Runtime {
        fn validate_transaction(
            source: TransactionSource,
            tx: <Block as BlockT>::Extrinsic,
            block_hash: <Block as BlockT>::Hash,
        ) -> TransactionValidity {
            Executive::validate_transaction(source, tx, block_hash)
        }
    }

    impl sp_offchain::OffchainWorkerApi<Block> for Runtime {
        fn offchain_worker(header: &<Block as BlockT>::Header) {
            Executive::offchain_worker(header)
        }
    }

    impl sp_session::SessionKeys<Block> for Runtime {
        fn decode_session_keys(
            encoded: Vec<u8>,
        ) -> Option<Vec<(Vec<u8>, sp_core::crypto::KeyTypeId)>> {
            opaque::SessionKeys::decode_into_raw_public_keys(&encoded)
        }

        fn generate_session_keys(seed: Option<Vec<u8>>) -> Vec<u8> {
            opaque::SessionKeys::generate(seed)
        }
    }

    impl pallet_transaction_payment_rpc_runtime_api::TransactionPaymentApi<
        Block,
        Balance,
    > for Runtime {
        fn query_info(uxt: <Block as BlockT>::Extrinsic, len: u32) -> pallet_transaction_payment_rpc_runtime_api::RuntimeDispatchInfo<Balance> {
            let call = &uxt.function;
            XorFee::query_info(&uxt, call, len)
        }

        fn query_fee_details(uxt: <Block as BlockT>::Extrinsic, len: u32) -> pallet_transaction_payment_rpc_runtime_api::FeeDetails<Balance> {
            let call = &uxt.function;
            XorFee::query_fee_details(&uxt, call, len)
        }

        fn query_weight_to_fee(weight: Weight) -> Balance {
            TransactionPayment::weight_to_fee(weight)
        }

        fn query_length_to_fee(length: u32) -> Balance {
            TransactionPayment::length_to_fee(length)
        }
    }

    impl dex_manager_runtime_api::DEXManagerAPI<Block, DEXId> for Runtime {
        fn list_dex_ids() -> Vec<DEXId> {
            DEXManager::list_dex_ids()
        }
    }

    impl dex_runtime_api::DEXAPI<
        Block,
        AssetId,
        DEXId,
        Balance,
        LiquiditySourceType,
        SwapVariant,
    > for Runtime {
        #[cfg_attr(not(feature = "private-net"), allow(unused))]
        fn quote(
            dex_id: DEXId,
            liquidity_source_type: LiquiditySourceType,
            input_asset_id: AssetId,
            output_asset_id: AssetId,
            desired_input_amount: BalanceWrapper,
            swap_variant: SwapVariant,
        ) -> Option<dex_runtime_api::SwapOutcomeInfo<Balance>> {
            #[cfg(feature = "private-net")]
            {
                DEXAPI::quote(
                    &LiquiditySourceId::new(dex_id, liquidity_source_type),
                    &input_asset_id,
                    &output_asset_id,
                    QuoteAmount::with_variant(swap_variant, desired_input_amount.into()),
                    true,
                ).ok().map(|(sa, _)| dex_runtime_api::SwapOutcomeInfo::<Balance> { amount: sa.amount, fee: sa.fee})
            }
            #[cfg(not(feature = "private-net"))]
            {
                // Mainnet should not be able to access liquidity source quote directly, to avoid arbitrage exploits.
                None
            }
        }

        fn can_exchange(
            dex_id: DEXId,
            liquidity_source_type: LiquiditySourceType,
            input_asset_id: AssetId,
            output_asset_id: AssetId,
        ) -> bool {
            DEXAPI::can_exchange(
                &LiquiditySourceId::new(dex_id, liquidity_source_type),
                &input_asset_id,
                &output_asset_id,
            )
        }

        fn list_supported_sources() -> Vec<LiquiditySourceType> {
            DEXAPI::get_supported_types()
        }
    }

    impl trading_pair_runtime_api::TradingPairAPI<Block, DEXId, common::TradingPair<AssetId>, AssetId, LiquiditySourceType> for Runtime {
        fn list_enabled_pairs(dex_id: DEXId) -> Vec<common::TradingPair<AssetId>> {
            // TODO: error passing PR fixes this crunch return
            TradingPair::list_trading_pairs(&dex_id).unwrap_or(Vec::new())
        }

        fn is_pair_enabled(dex_id: DEXId, asset_id_a: AssetId, asset_id_b: AssetId) -> bool {
            // TODO: error passing PR fixes this crunch return
            TradingPair::is_trading_pair_enabled(&dex_id, &asset_id_a, &asset_id_b).unwrap_or(false)
                || TradingPair::is_trading_pair_enabled(&dex_id, &asset_id_b, &asset_id_a).unwrap_or(false)
        }

        fn list_enabled_sources_for_pair(
            dex_id: DEXId,
            base_asset_id: AssetId,
            target_asset_id: AssetId,
        ) -> Vec<LiquiditySourceType> {
            // TODO: error passing PR fixes this crunch return
            TradingPair::list_enabled_sources_for_trading_pair(&dex_id, &base_asset_id, &target_asset_id).map(|bts| bts.into_iter().collect::<Vec<_>>()).unwrap_or(Vec::new())
        }

        fn is_source_enabled_for_pair(
            dex_id: DEXId,
            base_asset_id: AssetId,
            target_asset_id: AssetId,
            source_type: LiquiditySourceType,
        ) -> bool {
            // TODO: error passing PR fixes this crunch return
            TradingPair::is_source_enabled_for_trading_pair(&dex_id, &base_asset_id, &target_asset_id, source_type).unwrap_or(false)
        }
    }

    impl assets_runtime_api::AssetsAPI<Block, AccountId, AssetId, Balance, AssetSymbol, AssetName, BalancePrecision, ContentSource, Description> for Runtime {
        fn free_balance(account_id: AccountId, asset_id: AssetId) -> Option<assets_runtime_api::BalanceInfo<Balance>> {
            Assets::free_balance(&asset_id, &account_id).ok().map(|balance|
                assets_runtime_api::BalanceInfo::<Balance> {
                    balance: balance.clone(),
                }
            )
        }

        fn usable_balance(account_id: AccountId, asset_id: AssetId) -> Option<assets_runtime_api::BalanceInfo<Balance>> {
            let usable_balance = if asset_id == <Runtime as currencies::Config>::GetNativeCurrencyId::get() {
                Balances::usable_balance(account_id)
            } else {
                let account_data = Tokens::accounts(account_id, asset_id);
                account_data.free.saturating_sub(account_data.frozen)
            };
            Some(assets_runtime_api::BalanceInfo { balance: usable_balance })
        }

        fn total_balance(account_id: AccountId, asset_id: AssetId) -> Option<assets_runtime_api::BalanceInfo<Balance>> {
            Assets::total_balance(&asset_id, &account_id).ok().map(|balance|
                assets_runtime_api::BalanceInfo::<Balance> {
                    balance: balance.clone(),
                }
            )
        }

        fn total_supply(asset_id: AssetId) -> Option<assets_runtime_api::BalanceInfo<Balance>> {
            Assets::total_issuance(&asset_id).ok().map(|balance|
                assets_runtime_api::BalanceInfo::<Balance> {
                    balance: balance.clone(),
                }
            )
        }

        fn list_asset_ids() -> Vec<AssetId> {
            Assets::list_registered_asset_ids()
        }

        fn list_asset_infos() -> Vec<assets_runtime_api::AssetInfo<AssetId, AssetSymbol, AssetName, u8, ContentSource, Description>> {
            Assets::list_registered_asset_infos().into_iter().map(|(asset_id, symbol, name, precision, is_mintable, content_source, description)|
                assets_runtime_api::AssetInfo::<AssetId, AssetSymbol, AssetName, BalancePrecision, ContentSource, Description> {
                    asset_id,
                    symbol,
                    name,
                    precision,
                    is_mintable,
                    content_source,
                    description
                }
            ).collect()
        }

        fn get_asset_info(asset_id: AssetId) -> Option<assets_runtime_api::AssetInfo<AssetId, AssetSymbol, AssetName, BalancePrecision, ContentSource, Description>> {
            let (symbol, name, precision, is_mintable, content_source, description) = Assets::get_asset_info(&asset_id);
            Some(assets_runtime_api::AssetInfo::<AssetId, AssetSymbol, AssetName, BalancePrecision, ContentSource, Description> {
                asset_id,
                symbol,
                name,
                precision,
                is_mintable,
                content_source,
                description
            })
        }

        fn get_asset_content_src(asset_id: AssetId) -> Option<ContentSource> {
            Assets::get_asset_content_src(&asset_id)
        }
    }

    impl
        eth_bridge_runtime_api::EthBridgeRuntimeApi<
            Block,
            sp_core::H256,
            SignatureParams,
            AccountId,
            AssetKind,
            AssetId,
            sp_core::H160,
            OffchainRequest<Runtime>,
            RequestStatus,
            OutgoingRequestEncoded,
            NetworkId,
            BalancePrecision,
        > for Runtime
    {
        fn get_requests(
            hashes: Vec<sp_core::H256>,
            network_id: Option<NetworkId>,
            redirect_finished_load_requests: bool,
        ) -> Result<
            Vec<(
                OffchainRequest<Runtime>,
                RequestStatus,
            )>,
            DispatchError,
        > {
            EthBridge::get_requests(&hashes, network_id, redirect_finished_load_requests)
        }

        fn get_approved_requests(
            hashes: Vec<sp_core::H256>,
            network_id: Option<NetworkId>
        ) -> Result<
            Vec<(
                OutgoingRequestEncoded,
                Vec<SignatureParams>,
            )>,
            DispatchError,
        > {
            EthBridge::get_approved_requests(&hashes, network_id)
        }

        fn get_approvals(
            hashes: Vec<sp_core::H256>,
            network_id: Option<NetworkId>
        ) -> Result<Vec<Vec<SignatureParams>>, DispatchError> {
            EthBridge::get_approvals(&hashes, network_id)
        }

        fn get_account_requests(account_id: AccountId, status_filter: Option<RequestStatus>) -> Result<Vec<(NetworkId, sp_core::H256)>, DispatchError> {
            EthBridge::get_account_requests(&account_id, status_filter)
        }

        fn get_registered_assets(
            network_id: Option<NetworkId>
        ) -> Result<Vec<(
                AssetKind,
                (AssetId, BalancePrecision),
                Option<(sp_core::H160, BalancePrecision)
        >)>, DispatchError> {
            EthBridge::get_registered_assets(network_id)
        }
    }

    impl iroha_migration_runtime_api::IrohaMigrationAPI<Block> for Runtime {
        fn needs_migration(iroha_address: String) -> bool {
            IrohaMigration::needs_migration(&iroha_address)
        }
    }

    #[cfg(feature = "wip")] // Trustless substrate bridge
    impl beefy_light_client_runtime_api::BeefyLightClientAPI<Block, beefy_light_client::BitField> for Runtime {
        fn get_random_bitfield(network_id: SubNetworkId, prior: beefy_light_client::BitField, num_of_validators: u32) -> beefy_light_client::BitField {
            let len = prior.len() as usize;
            BeefyLightClient::create_random_bit_field(network_id, prior, num_of_validators).unwrap_or(beefy_light_client::BitField::with_capacity(len))
        }
    }

    impl liquidity_proxy_runtime_api::LiquidityProxyAPI<
        Block,
        DEXId,
        AssetId,
        Balance,
        SwapVariant,
        LiquiditySourceType,
        FilterMode,
    > for Runtime {
        fn quote(
            dex_id: DEXId,
            input_asset_id: AssetId,
            output_asset_id: AssetId,
            amount: BalanceWrapper,
            swap_variant: SwapVariant,
            selected_source_types: Vec<LiquiditySourceType>,
            filter_mode: FilterMode,
        ) -> Option<liquidity_proxy_runtime_api::SwapOutcomeInfo<Balance, AssetId>> {
            if LiquidityProxy::is_forbidden_filter(&input_asset_id, &output_asset_id, &selected_source_types, &filter_mode) {
                return None;
            }

            LiquidityProxy::inner_quote(
                dex_id,
                &input_asset_id,
                &output_asset_id,
                QuoteAmount::with_variant(swap_variant, amount.into()),
                LiquiditySourceFilter::with_mode(dex_id, filter_mode, selected_source_types),
                false,
                true,
            ).ok().map(|(quote_info, _)| liquidity_proxy_runtime_api::SwapOutcomeInfo::<Balance, AssetId> {
                amount: quote_info.outcome.amount,
                amount_without_impact: quote_info.amount_without_impact.unwrap_or(0),
                fee: quote_info.outcome.fee,
                rewards: quote_info.rewards.into_iter()
                                .map(|(amount, currency, reason)| liquidity_proxy_runtime_api::RewardsInfo::<Balance, AssetId> {
                                    amount,
                                    currency,
                                    reason
                                }).collect(),
                route: quote_info.path
                })
        }

        fn is_path_available(
            dex_id: DEXId,
            input_asset_id: AssetId,
            output_asset_id: AssetId
        ) -> bool {
            LiquidityProxy::is_path_available(
                dex_id, input_asset_id, output_asset_id
            ).unwrap_or(false)
        }

        fn list_enabled_sources_for_path(
            dex_id: DEXId,
            input_asset_id: AssetId,
            output_asset_id: AssetId,
        ) -> Vec<LiquiditySourceType> {
            LiquidityProxy::list_enabled_sources_for_path_with_xyk_forbidden(
                dex_id, input_asset_id, output_asset_id
            ).unwrap_or(Vec::new())
        }
    }

    impl oracle_proxy_runtime_api::OracleProxyAPI<
        Block,
        Symbol,
        ResolveTime
    > for Runtime {
        fn quote(symbol: Symbol) -> Result<Option<oracle_proxy_runtime_api::RateInfo>, DispatchError>  {
            let rate_wrapped = <
                OracleProxy as common::DataFeed<Symbol, common::Rate, ResolveTime>
            >::quote(&symbol);
            match rate_wrapped {
                Ok(rate) => Ok(rate.map(|rate| oracle_proxy_runtime_api::RateInfo{
                    value: rate.value,
                    last_updated: rate.last_updated
                })),
                Err(e) => Err(e)
            }
        }

        fn list_enabled_symbols() -> Result<Vec<(Symbol, ResolveTime)>, DispatchError> {
            <
                OracleProxy as common::DataFeed<Symbol, common::Rate, ResolveTime>
            >::list_enabled_symbols()
        }
    }

    impl pswap_distribution_runtime_api::PswapDistributionAPI<
        Block,
        AccountId,
        Balance,
    > for Runtime {
        fn claimable_amount(
            account_id: AccountId,
        ) -> pswap_distribution_runtime_api::BalanceInfo<Balance> {
            let claimable = PswapDistribution::claimable_amount(&account_id).unwrap_or(0);
            pswap_distribution_runtime_api::BalanceInfo::<Balance> {
                balance: claimable
            }
        }
    }

    impl rewards_runtime_api::RewardsAPI<Block, sp_core::H160, Balance> for Runtime {
        fn claimables(eth_address: sp_core::H160) -> Vec<rewards_runtime_api::BalanceInfo<Balance>> {
            Rewards::claimables(&eth_address).into_iter().map(|balance| rewards_runtime_api::BalanceInfo::<Balance> { balance }).collect()
        }
    }

    impl sp_consensus_babe::BabeApi<Block> for Runtime {
            fn configuration() -> sp_consensus_babe::BabeConfiguration {
                    // The choice of `c` parameter (where `1 - c` represents the
                    // probability of a slot being empty), is done in accordance to the
                    // slot duration and expected target block time, for safely
                    // resisting network delays of maximum two seconds.
                    // <https://research.web3.foundation/en/latest/polkadot/BABE/Babe/#6-practical-results>
                    sp_consensus_babe::BabeConfiguration {
                            slot_duration: Babe::slot_duration(),
                            epoch_length: EpochDuration::get(),
                            c: PRIMARY_PROBABILITY,
                            authorities: Babe::authorities().to_vec(),
                            randomness: Babe::randomness(),
                            allowed_slots: sp_consensus_babe::AllowedSlots::PrimaryAndSecondaryVRFSlots,
                    }
            }

            fn current_epoch() -> sp_consensus_babe::Epoch {
                Babe::current_epoch()
            }

            fn current_epoch_start() -> sp_consensus_babe::Slot {
                Babe::current_epoch_start()
            }

            fn next_epoch() -> sp_consensus_babe::Epoch {
                Babe::next_epoch()
            }

            fn generate_key_ownership_proof(
                    _slot_number: sp_consensus_babe::Slot,
                    authority_id: sp_consensus_babe::AuthorityId,
            ) -> Option<sp_consensus_babe::OpaqueKeyOwnershipProof> {
                    use codec::Encode;
                    Historical::prove((sp_consensus_babe::KEY_TYPE, authority_id))
                            .map(|p| p.encode())
                            .map(sp_consensus_babe::OpaqueKeyOwnershipProof::new)
            }

            fn submit_report_equivocation_unsigned_extrinsic(
                    equivocation_proof: sp_consensus_babe::EquivocationProof<<Block as BlockT>::Header>,
                    key_owner_proof: sp_consensus_babe::OpaqueKeyOwnershipProof,
            ) -> Option<()> {
                    let key_owner_proof = key_owner_proof.decode()?;
                    Babe::submit_unsigned_equivocation_report(
                            equivocation_proof,
                            key_owner_proof,
                    )
            }
    }

    impl frame_system_rpc_runtime_api::AccountNonceApi<Block, AccountId, Index> for Runtime {
        fn account_nonce(account: AccountId) -> Index {
            System::account_nonce(account)
        }
    }

    // For BEEFY gadget
    impl sp_beefy::BeefyApi<Block> for Runtime {
        fn validator_set() -> Option<sp_beefy::ValidatorSet<BeefyId>> {
            #[cfg(not(feature = "wip"))] // Trustless bridges
            return None;

            #[cfg(feature = "wip")] // Trustless bridges
            Beefy::validator_set()
        }
    }

    impl mmr::MmrApi<Block, Hash, BlockNumber> for Runtime {
        fn mmr_root() -> Result<Hash, mmr::Error> {
            #[cfg(not(feature = "wip"))] // Trustless bridges
            return Err(mmr::Error::PalletNotIncluded);

            #[cfg(feature = "wip")] // Trustless bridges
            Ok(Mmr::mmr_root())
        }

        fn mmr_leaf_count() -> Result<mmr::LeafIndex, mmr::Error> {
            #[cfg(not(feature = "wip"))] // Trustless bridges
            return Err(mmr::Error::PalletNotIncluded);

            #[cfg(feature = "wip")] // Trustless bridges
            Ok(Mmr::mmr_leaves())
        }

        fn generate_proof(
            _block_numbers: Vec<BlockNumber>,
            _best_known_block_number: Option<BlockNumber>,
        ) -> Result<(Vec<mmr::EncodableOpaqueLeaf>, mmr::Proof<Hash>), mmr::Error> {
            #[cfg(not(feature = "wip"))] // Trustless bridges
            return Err(mmr::Error::PalletNotIncluded);

            #[cfg(feature = "wip")] // Trustless bridges
            Mmr::generate_proof(_block_numbers, _best_known_block_number).map(
                |(leaves, proof)| {
                    (
                        leaves
                            .into_iter()
                            .map(|leaf| mmr::EncodableOpaqueLeaf::from_leaf(&leaf))
                            .collect(),
                        proof,
                    )
                },
            )
        }

        fn verify_proof(_leaves: Vec<mmr::EncodableOpaqueLeaf>, _proof: mmr::Proof<Hash>)
            -> Result<(), mmr::Error>
        {
            #[cfg(not(feature = "wip"))] // Trustless bridges
            return Err(mmr::Error::PalletNotIncluded);

            #[cfg(feature = "wip")] // Trustless bridges
            {
                pub type MmrLeaf = <<Runtime as pallet_mmr::Config>::LeafData as mmr::LeafDataProvider>::LeafData;
                let leaves = _leaves.into_iter().map(|leaf|
                    leaf.into_opaque_leaf()
                    .try_decode()
                    .ok_or(mmr::Error::Verify)).collect::<Result<Vec<MmrLeaf>, mmr::Error>>()?;
                Mmr::verify_leaves(leaves, _proof)
            }
        }

        fn verify_proof_stateless(
            _root: Hash,
            _leaves: Vec<mmr::EncodableOpaqueLeaf>,
            _proof: mmr::Proof<Hash>
        ) -> Result<(), mmr::Error> {
            #[cfg(not(feature = "wip"))] // Trustless bridges
            return Err(mmr::Error::PalletNotIncluded);

            #[cfg(feature = "wip")] // Trustless bridges
            {
                let nodes = _leaves.into_iter().map(|leaf|mmr::DataOrHash::Data(leaf.into_opaque_leaf())).collect();
                pallet_mmr::verify_leaves_proof::<MmrHashing, _>(_root, nodes, _proof)
            }
        }
    }

    impl fg_primitives::GrandpaApi<Block> for Runtime {
        fn grandpa_authorities() -> GrandpaAuthorityList {
            Grandpa::grandpa_authorities()
        }

        fn current_set_id() -> fg_primitives::SetId {
            Grandpa::current_set_id()
        }

        fn submit_report_equivocation_unsigned_extrinsic(
            equivocation_proof: fg_primitives::EquivocationProof<
                <Block as BlockT>::Hash,
                NumberFor<Block>,
            >,
            key_owner_proof: fg_primitives::OpaqueKeyOwnershipProof,
        ) -> Option<()> {
            let key_owner_proof = key_owner_proof.decode()?;
            Grandpa::submit_unsigned_equivocation_report(
                equivocation_proof,
                key_owner_proof,
            )
        }

        fn generate_key_ownership_proof(
            _set_id: fg_primitives::SetId,
            authority_id: GrandpaId,
        ) -> Option<fg_primitives::OpaqueKeyOwnershipProof> {
            use codec::Encode;
            Historical::prove((fg_primitives::KEY_TYPE, authority_id))
                .map(|p| p.encode())
                .map(fg_primitives::OpaqueKeyOwnershipProof::new)
        }
    }

    impl leaf_provider_runtime_api::LeafProviderAPI<Block> for Runtime {
        fn latest_digest() -> Option<bridge_types::types::AuxiliaryDigest> {
                LeafProvider::latest_digest().map(|logs| bridge_types::types::AuxiliaryDigest{ logs })
        }

    }

    impl bridge_proxy_runtime_api::BridgeProxyAPI<Block, AssetId> for Runtime {
        fn list_apps() -> Vec<bridge_types::types::BridgeAppInfo> {
            BridgeProxy::list_apps()
        }

        fn list_supported_assets(network_id: bridge_types::GenericNetworkId) -> Vec<bridge_types::types::BridgeAssetInfo> {
            BridgeProxy::list_supported_assets(network_id)
        }
    }

    #[cfg(feature = "runtime-benchmarks")]
    impl frame_benchmarking::Benchmark<Block> for Runtime {
        fn benchmark_metadata(extra: bool) -> (
            Vec<frame_benchmarking::BenchmarkList>,
            Vec<frame_support::traits::StorageInfo>,
        ) {
            use frame_benchmarking::{list_benchmark, Benchmarking, BenchmarkList};
            use frame_support::traits::StorageInfoTrait;

            use liquidity_proxy_benchmarking::Pallet as LiquidityProxyBench;
            use pool_xyk_benchmarking::Pallet as XYKPoolBench;
            use pswap_distribution_benchmarking::Pallet as PswapDistributionBench;
            use ceres_liquidity_locker_benchmarking::Pallet as CeresLiquidityLockerBench;
            use demeter_farming_platform_benchmarking::Pallet as DemeterFarmingPlatformBench;
            use xst_benchmarking::Pallet as XSTPoolBench;
            use order_book_benchmarking::Pallet as OrderBookBench;

            let mut list = Vec::<BenchmarkList>::new();

            list_benchmark!(list, extra, assets, Assets);
            #[cfg(feature = "private-net")]
            list_benchmark!(list, extra, faucet, Faucet);
            list_benchmark!(list, extra, farming, Farming);
            list_benchmark!(list, extra, iroha_migration, IrohaMigration);
            list_benchmark!(list, extra, dex_api, DEXAPI);
            list_benchmark!(list, extra, liquidity_proxy, LiquidityProxyBench::<Runtime>);
            list_benchmark!(list, extra, multicollateral_bonding_curve_pool, MulticollateralBondingCurvePool);
            list_benchmark!(list, extra, pswap_distribution, PswapDistributionBench::<Runtime>);
            list_benchmark!(list, extra, rewards, Rewards);
            list_benchmark!(list, extra, trading_pair, TradingPair);
            list_benchmark!(list, extra, pool_xyk, XYKPoolBench::<Runtime>);
            list_benchmark!(list, extra, eth_bridge, EthBridge);
            list_benchmark!(list, extra, vested_rewards, VestedRewards);
            list_benchmark!(list, extra, price_tools, PriceTools);
            list_benchmark!(list, extra, xor_fee, XorFee);
            list_benchmark!(list, extra, referrals, Referrals);
            list_benchmark!(list, extra, ceres_staking, CeresStaking);
            list_benchmark!(list, extra, hermes_governance_platform, HermesGovernancePlatform);
            list_benchmark!(list, extra, ceres_liquidity_locker, CeresLiquidityLockerBench::<Runtime>);
            list_benchmark!(list, extra, ceres_token_locker, CeresTokenLocker);
            list_benchmark!(list, extra, ceres_governance_platform, CeresGovernancePlatform);
            list_benchmark!(list, extra, ceres_launchpad, CeresLaunchpad);
            list_benchmark!(list, extra, demeter_farming_platform, DemeterFarmingPlatformBench::<Runtime>);
            list_benchmark!(list, extra, band, Band);
            list_benchmark!(list, extra, xst, XSTPoolBench::<Runtime>);
            list_benchmark!(list, extra, oracle_proxy, OracleProxy);
            list_benchmark!(list, extra, order_book, OrderBookBench::<Runtime>);

            // Trustless bridge
            #[cfg(feature = "wip")] // EVM bridge
            list_benchmark!(list, extra, ethereum_light_client, EthereumLightClient);
            #[cfg(feature = "wip")] // EVM bridge
            list_benchmark!(list, extra, bridge_inbound_channel, BridgeInboundChannel);
            #[cfg(feature = "wip")] // EVM bridge
            list_benchmark!(list, extra, bridge_outbound_channel, BridgeOutboundChannel);
            #[cfg(feature = "wip")] // EVM bridge
            list_benchmark!(list, extra, eth_app, EthApp);
            #[cfg(feature = "wip")] // EVM bridge
            list_benchmark!(list, extra, erc20_app, ERC20App);
            #[cfg(feature = "wip")] // EVM bridge
            list_benchmark!(list, extra, migration_app, MigrationApp);

            list_benchmark!(list, extra, evm_bridge_proxy, BridgeProxy);
            // Dispatch pallet benchmarks is strictly linked to EVM bridge params
            // TODO: fix
            #[cfg(feature = "wip")] // EVM bridge
            list_benchmark!(list, extra, dispatch, Dispatch);
            list_benchmark!(list, extra, substrate_bridge_channel::inbound, SubstrateBridgeInboundChannel);
            list_benchmark!(list, extra, substrate_bridge_channel::outbound, SubstrateBridgeOutboundChannel);
            list_benchmark!(list, extra, parachain_bridge_app, ParachainBridgeApp);
            list_benchmark!(list, extra, bridge_data_signer, BridgeDataSigner);
            list_benchmark!(list, extra, multisig_verifier, MultisigVerifier);

            let storage_info = AllPalletsWithSystem::storage_info();

            return (list, storage_info)
        }

        fn dispatch_benchmark(
            config: frame_benchmarking::BenchmarkConfig
        ) -> Result<Vec<frame_benchmarking::BenchmarkBatch>, sp_runtime::RuntimeString> {
            use frame_benchmarking::{Benchmarking, BenchmarkBatch, add_benchmark, TrackedStorageKey};

            use liquidity_proxy_benchmarking::Pallet as LiquidityProxyBench;
            use pool_xyk_benchmarking::Pallet as XYKPoolBench;
            use pswap_distribution_benchmarking::Pallet as PswapDistributionBench;
            use ceres_liquidity_locker_benchmarking::Pallet as CeresLiquidityLockerBench;
            use demeter_farming_platform_benchmarking::Pallet as DemeterFarmingPlatformBench;
            use xst_benchmarking::Pallet as XSTPoolBench;
            use order_book_benchmarking::Pallet as OrderBookBench;

            impl liquidity_proxy_benchmarking::Config for Runtime {}
            impl pool_xyk_benchmarking::Config for Runtime {}
            impl pswap_distribution_benchmarking::Config for Runtime {}
            impl ceres_liquidity_locker_benchmarking::Config for Runtime {}
            impl xst_benchmarking::Config for Runtime {}
            impl order_book_benchmarking::Config for Runtime {}

            let whitelist: Vec<TrackedStorageKey> = vec![
                // Block Number
                hex_literal::hex!("26aa394eea5630e07c48ae0c9558cef702a5c1b19ab7a04f536c519aca4983ac").to_vec().into(),
                // Total Issuance
                hex_literal::hex!("c2261276cc9d1f8598ea4b6a74b15c2f57c875e4cff74148e4628f264b974c80").to_vec().into(),
                // Execution Phase
                hex_literal::hex!("26aa394eea5630e07c48ae0c9558cef7ff553b5a9862a516939d82b3d3d8661a").to_vec().into(),
                // Event Count
                hex_literal::hex!("26aa394eea5630e07c48ae0c9558cef70a98fdbe9ce6c55837576c60c7af3850").to_vec().into(),
                // System Events
                hex_literal::hex!("26aa394eea5630e07c48ae0c9558cef780d41e5e16056765bc8461851072c9d7").to_vec().into(),
                // Treasury Account
                hex_literal::hex!("26aa394eea5630e07c48ae0c9558cef7b99d880ec681799c0cf30e8886371da95ecffd7b6c0f78751baa9d281e0bfa3a6d6f646c70792f74727372790000000000000000000000000000000000000000").to_vec().into(),
            ];

            let mut batches = Vec::<BenchmarkBatch>::new();
            let params = (&config, &whitelist);

            add_benchmark!(params, batches, assets, Assets);
            #[cfg(feature = "private-net")]
            add_benchmark!(params, batches, faucet, Faucet);
            add_benchmark!(params, batches, farming, Farming);
            add_benchmark!(params, batches, iroha_migration, IrohaMigration);
            add_benchmark!(params, batches, dex_api, DEXAPI);
            add_benchmark!(params, batches, liquidity_proxy, LiquidityProxyBench::<Runtime>);
            add_benchmark!(params, batches, multicollateral_bonding_curve_pool, MulticollateralBondingCurvePool);
            add_benchmark!(params, batches, pswap_distribution, PswapDistributionBench::<Runtime>);
            add_benchmark!(params, batches, rewards, Rewards);
            add_benchmark!(params, batches, trading_pair, TradingPair);
            add_benchmark!(params, batches, pool_xyk, XYKPoolBench::<Runtime>);
            add_benchmark!(params, batches, eth_bridge, EthBridge);
            add_benchmark!(params, batches, vested_rewards, VestedRewards);
            add_benchmark!(params, batches, price_tools, PriceTools);
            add_benchmark!(params, batches, xor_fee, XorFee);
            add_benchmark!(params, batches, referrals, Referrals);
            add_benchmark!(params, batches, ceres_staking, CeresStaking);
            add_benchmark!(params, batches, ceres_liquidity_locker, CeresLiquidityLockerBench::<Runtime>);
            add_benchmark!(params, batches, ceres_token_locker, CeresTokenLocker);
            add_benchmark!(params, batches, ceres_governance_platform, CeresGovernancePlatform);
            add_benchmark!(params, batches, ceres_launchpad, CeresLaunchpad);
            add_benchmark!(params, batches, demeter_farming_platform, DemeterFarmingPlatformBench::<Runtime>);
            add_benchmark!(params, batches, band, Band);
            add_benchmark!(params, batches, xst, XSTPoolBench::<Runtime>);
            add_benchmark!(params, batches, hermes_governance_platform, HermesGovernancePlatform);
            add_benchmark!(params, batches, oracle_proxy, OracleProxy);
            add_benchmark!(params, batches, order_book, OrderBookBench::<Runtime>);

            // Trustless bridge
            #[cfg(feature = "wip")] // EVM bridge
            add_benchmark!(params, batches, ethereum_light_client, EthereumLightClient);
            #[cfg(feature = "wip")] // EVM bridge
            add_benchmark!(params, batches, bridge_inbound_channel, BridgeInboundChannel);
            #[cfg(feature = "wip")] // EVM bridge
            add_benchmark!(params, batches, bridge_outbound_channel, BridgeOutboundChannel);
            #[cfg(feature = "wip")] // EVM bridge
            add_benchmark!(params, batches, eth_app, EthApp);
            #[cfg(feature = "wip")] // EVM bridge
            add_benchmark!(params, batches, erc20_app, ERC20App);
            #[cfg(feature = "wip")] // EVM bridge
            add_benchmark!(params, batches, migration_app, MigrationApp);

            add_benchmark!(params, batches, evm_bridge_proxy, BridgeProxy);
            // Dispatch pallet benchmarks is strictly linked to EVM bridge params
            // TODO: fix
            #[cfg(feature = "wip")] // EVM bridge
            add_benchmark!(params, batches, dispatch, Dispatch);
            add_benchmark!(params, batches, substrate_bridge_channel::inbound, SubstrateBridgeInboundChannel);
            add_benchmark!(params, batches, substrate_bridge_channel::outbound, SubstrateBridgeOutboundChannel);
            add_benchmark!(params, batches, parachain_bridge_app, ParachainBridgeApp);
            add_benchmark!(params, batches, bridge_data_signer, BridgeDataSigner);
            add_benchmark!(params, batches, multisig_verifier, MultisigVerifier);

            if batches.is_empty() { return Err("Benchmark not found for this pallet.".into()) }
            Ok(batches)
        }
    }

    impl vested_rewards_runtime_api::VestedRewardsApi<Block, AccountId, AssetId, Balance, CrowdloanTag> for Runtime {
        fn crowdloan_claimable(tag: CrowdloanTag, account_id: AccountId, asset_id: AssetId) -> Option<vested_rewards_runtime_api::BalanceInfo<Balance>> {
            let balance = VestedRewards::get_claimable_crowdloan_reward(&tag, &account_id, &asset_id)?;
            Some(vested_rewards_runtime_api::BalanceInfo::<Balance> {
                balance
            })
        }

        fn crowdloan_lease(tag: CrowdloanTag) -> Option<vested_rewards_runtime_api::CrowdloanLease> {
            let crowdloan_info = vested_rewards::CrowdloanInfos::<Runtime>::get(&tag)?;

            Some(vested_rewards_runtime_api::CrowdloanLease {
                start_block: crowdloan_info.start_block as u128,
                total_days: crowdloan_info.length as u128 / DAYS as u128,
                blocks_per_day: DAYS as u128,
            })
        }
    }

    impl farming_runtime_api::FarmingApi<Block, AssetId> for Runtime {
        fn reward_doubling_assets() -> Vec<AssetId> {
            Farming::reward_doubling_assets()
        }
    }

    #[cfg(feature = "try-runtime")]
    impl frame_try_runtime::TryRuntime<Block> for Runtime {
        fn on_runtime_upgrade(checks: frame_try_runtime::UpgradeCheckSelect) -> (Weight, Weight) {
            log::info!("try-runtime::on_runtime_upgrade");
            let weight = Executive::try_runtime_upgrade(checks).unwrap();
            (weight, BlockWeights::get().max_block)
        }

        fn execute_block(
            block: Block,
            state_root_check: bool,
            signature_check: bool,
            select: frame_try_runtime::TryStateSelect,
        ) -> Weight {
            // NOTE: intentional unwrap: we don't want to propagate the error backwards, and want to
            // have a backtrace here.
            Executive::try_execute_block(block, state_root_check, signature_check, select).unwrap()
        }
    }
}<|MERGE_RESOLUTION|>--- conflicted
+++ resolved
@@ -256,17 +256,10 @@
     spec_name: create_runtime_str!("sora-substrate"),
     impl_name: create_runtime_str!("sora-substrate"),
     authoring_version: 1,
-<<<<<<< HEAD
-    spec_version: 70,
-    impl_version: 1,
-    apis: RUNTIME_API_VERSIONS,
-    transaction_version: 70,
-=======
     spec_version: 71,
     impl_version: 1,
     apis: RUNTIME_API_VERSIONS,
     transaction_version: 71,
->>>>>>> cac867d7
     state_version: 0,
 };
 
