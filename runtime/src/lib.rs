// This file is part of the SORA network and Polkaswap app.

// Copyright (c) 2020, 2021, Polka Biome Ltd. All rights reserved.
// SPDX-License-Identifier: BSD-4-Clause

// Redistribution and use in source and binary forms, with or without modification,
// are permitted provided that the following conditions are met:

// Redistributions of source code must retain the above copyright notice, this list
// of conditions and the following disclaimer.
// Redistributions in binary form must reproduce the above copyright notice, this
// list of conditions and the following disclaimer in the documentation and/or other
// materials provided with the distribution.
//
// All advertising materials mentioning features or use of this software must display
// the following acknowledgement: This product includes software developed by Polka Biome
// Ltd., SORA, and Polkaswap.
//
// Neither the name of the Polka Biome Ltd. nor the names of its contributors may be used
// to endorse or promote products derived from this software without specific prior written permission.

// THIS SOFTWARE IS PROVIDED BY Polka Biome Ltd. AS IS AND ANY EXPRESS OR IMPLIED WARRANTIES,
// INCLUDING, BUT NOT LIMITED TO, THE IMPLIED WARRANTIES OF MERCHANTABILITY AND FITNESS FOR
// A PARTICULAR PURPOSE ARE DISCLAIMED. IN NO EVENT SHALL Polka Biome Ltd. BE LIABLE FOR ANY
// DIRECT, INDIRECT, INCIDENTAL, SPECIAL, EXEMPLARY, OR CONSEQUENTIAL DAMAGES (INCLUDING,
// BUT NOT LIMITED TO, PROCUREMENT OF SUBSTITUTE GOODS OR SERVICES; LOSS OF USE, DATA, OR PROFITS;
// OR BUSINESS INTERRUPTION) HOWEVER CAUSED AND ON ANY THEORY OF LIABILITY, WHETHER IN CONTRACT,
// STRICT LIABILITY, OR TORT (INCLUDING NEGLIGENCE OR OTHERWISE) ARISING IN ANY WAY OUT OF THE
// USE OF THIS SOFTWARE, EVEN IF ADVISED OF THE POSSIBILITY OF SUCH DAMAGE.

#![cfg_attr(not(feature = "std"), no_std)]
// `construct_runtime!` does a lot of recursion and requires us to increase the limit to 256.
#![recursion_limit = "256"]
// TODO #167: fix clippy warnings
#![allow(clippy::all)]

extern crate alloc;
use alloc::string::String;
use bridge_types::traits::Verifier;
use bridge_types::{SubNetworkId, H256};
use sp_runtime::traits::Keccak256;

mod bags_thresholds;
/// Constant values used within the runtime.
pub mod constants;
mod impls;
pub mod migrations;
mod xor_fee_impls;

#[cfg(test)]
pub mod mock;

#[cfg(test)]
pub mod tests;
pub mod weights;

use crate::impls::PreimageWeightInfo;
use crate::impls::{DispatchableSubstrateBridgeCall, SubstrateBridgeCallFilter};
#[cfg(feature = "wip")] // Trustless bridges
use bridge_types::types::LeafExtraData;
#[cfg(feature = "wip")] // EVM bridge
use bridge_types::{evm::AdditionalEVMInboundData, U256};
use common::prelude::constants::{BIG_FEE, SMALL_FEE};
use common::prelude::QuoteAmount;
use common::{AssetId32, Description, PredefinedAssetId};
use common::{DOT, XOR, XSTUSD};
use constants::currency::deposit;
use constants::time::*;
use frame_support::traits::EitherOf;
use frame_support::weights::ConstantMultiplier;

// Make the WASM binary available.
#[cfg(all(feature = "std", feature = "build-wasm-binary"))]
include!(concat!(env!("OUT_DIR"), "/wasm_binary.rs"));

use core::time::Duration;
use currencies::BasicCurrencyAdapter;
use frame_election_provider_support::{generate_solution_type, onchain, SequentialPhragmen};
use frame_support::traits::{ConstU128, ConstU32, Currency, EitherOfDiverse};
use frame_system::offchain::{Account, SigningTypes};
use frame_system::EnsureRoot;
use frame_system::EnsureSigned;
use hex_literal::hex;
use pallet_grandpa::{
    fg_primitives, AuthorityId as GrandpaId, AuthorityList as GrandpaAuthorityList,
};
use pallet_session::historical as pallet_session_historical;
use pallet_staking::sora::ValBurnedNotifier;
#[cfg(feature = "std")]
use serde::{Serialize, Serializer};
use sp_api::impl_runtime_apis;
pub use sp_beefy::crypto::AuthorityId as BeefyId;
#[cfg(feature = "wip")] // Trustless bridges
use sp_beefy::mmr::MmrLeafVersion;
use sp_core::crypto::KeyTypeId;
use sp_core::{Encode, OpaqueMetadata, H160};
use sp_mmr_primitives as mmr;
use sp_runtime::traits::{
    BlakeTwo256, Block as BlockT, Convert, IdentifyAccount, IdentityLookup, NumberFor, OpaqueKeys,
    SaturatedConversion, Verify,
};
use sp_runtime::transaction_validity::TransactionLongevity;
use sp_runtime::transaction_validity::{
    TransactionPriority, TransactionSource, TransactionValidity,
};
use sp_runtime::{
    create_runtime_str, generic, impl_opaque_keys, ApplyExtrinsicResult, DispatchError,
    MultiSignature, Perbill, Percent, Permill, Perquintill,
};
use sp_std::cmp::Ordering;
use sp_std::prelude::*;
use sp_std::vec::Vec;
#[cfg(feature = "std")]
use sp_version::NativeVersion;
use sp_version::RuntimeVersion;
use static_assertions::assert_eq_size;
use traits::{parameter_type_with_key, MultiCurrency};
use xor_fee::extension::ChargeTransactionPayment;

// A few exports that help ease life for downstream crates.
pub use common::prelude::{
    Balance, BalanceWrapper, PresetWeightInfo, SwapAmount, SwapOutcome, SwapVariant,
};
pub use common::weights::{BlockLength, BlockWeights, TransactionByteFee};
pub use common::{
    balance, fixed, fixed_from_basis_points, AssetInfoProvider, AssetName, AssetSymbol,
    BalancePrecision, BasisPoints, ContentSource, CrowdloanTag, DexInfoProvider, FilterMode, Fixed,
    FromGenericPair, LiquiditySource, LiquiditySourceFilter, LiquiditySourceId,
    LiquiditySourceType, OnPswapBurned, OnValBurned, SyntheticInfoProvider,
    TradingPairSourceManager,
};
use constants::rewards::{PSWAP_BURN_PERCENT, VAL_BURN_PERCENT};
pub use frame_support::dispatch::DispatchClass;
pub use frame_support::traits::schedule::Named as ScheduleNamed;
pub use frame_support::traits::{
    Contains, KeyOwnerProofSystem, LockIdentifier, OnUnbalanced, Randomness, U128CurrencyToVote,
};
pub use frame_support::weights::constants::{BlockExecutionWeight, RocksDbWeight};
pub use frame_support::weights::Weight;
pub use frame_support::{construct_runtime, debug, parameter_types, StorageValue};
pub use pallet_balances::Call as BalancesCall;
pub use pallet_im_online::sr25519::AuthorityId as ImOnlineId;
pub use pallet_staking::StakerStatus;
pub use pallet_timestamp::Call as TimestampCall;
pub use pallet_transaction_payment::{Multiplier, MultiplierUpdate};
#[cfg(any(feature = "std", test))]
pub use sp_runtime::BuildStorage;

use eth_bridge::offchain::SignatureParams;
use eth_bridge::requests::{AssetKind, OffchainRequest, OutgoingRequestEncoded, RequestStatus};
use impls::{
    CollectiveWeightInfo, DemocracyWeightInfo, NegativeImbalanceOf, OnUnbalancedDemocracySlash,
};

use frame_support::traits::{Everything, ExistenceRequirement, Get, PrivilegeCmp, WithdrawReasons};
#[cfg(feature = "runtime-benchmarks")]
pub use order_book_benchmarking;
#[cfg(feature = "private-net")]
pub use qa_tools;
pub use {
    assets, dex_api, eth_bridge, frame_system, kensetsu, liquidity_proxy,
    multicollateral_bonding_curve_pool, order_book, trading_pair, xst,
};

/// An index to a block.
pub type BlockNumber = u32;

/// Alias to 512-bit hash when used in the context of a transaction signature on the chain.
pub type Signature = MultiSignature;

/// Some way of identifying an account on the chain. We intentionally make it equivalent
/// to the public key of our transaction signing scheme.
pub type AccountId = <<Signature as Verify>::Signer as IdentifyAccount>::AccountId;

// This assert is needed for `technical` pallet in order to create
// `AccountId` from the hash type.
assert_eq_size!(AccountId, sp_core::H256);

/// The type for looking up accounts. We don't expect more than 4 billion of them, but you
/// never know...
pub type AccountIndex = u32;

/// Index of a transaction in the chain.
pub type Index = u32;

/// A hash of some data used by the chain.
pub type Hash = sp_core::H256;

/// Digest item type.
pub type DigestItem = generic::DigestItem;

/// Identification of DEX.
pub type DEXId = u32;

pub type Moment = u64;

pub type PeriodicSessions = pallet_session::PeriodicSessions<SessionPeriod, SessionOffset>;

pub type CouncilCollective = pallet_collective::Instance1;
pub type TechnicalCollective = pallet_collective::Instance2;

type MoreThanHalfCouncil = EitherOfDiverse<
    EnsureRoot<AccountId>,
    pallet_collective::EnsureProportionMoreThan<AccountId, CouncilCollective, 1, 2>,
>;
type AtLeastHalfCouncil = EitherOfDiverse<
    pallet_collective::EnsureProportionAtLeast<AccountId, CouncilCollective, 1, 2>,
    EnsureRoot<AccountId>,
>;
type AtLeastTwoThirdsCouncil = EitherOfDiverse<
    pallet_collective::EnsureProportionAtLeast<AccountId, CouncilCollective, 2, 3>,
    EnsureRoot<AccountId>,
>;

/// Opaque types. These are used by the CLI to instantiate machinery that don't need to know
/// the specifics of the runtime. They can then be made to be agnostic over specific formats
/// of data like extrinsics, allowing for them to continue syncing the network through upgrades
/// to even the core datastructures.
pub mod opaque {
    use super::*;

    pub use sp_runtime::OpaqueExtrinsic as UncheckedExtrinsic;

    /// Opaque block header type.
    pub type Header = generic::Header<BlockNumber, BlakeTwo256>;
    /// Opaque block type.
    pub type Block = generic::Block<Header, UncheckedExtrinsic>;
    /// Opaque block identifier type.
    pub type BlockId = generic::BlockId<Block>;

    impl_opaque_keys! {
        pub struct SessionKeys {
            pub babe: Babe,
            pub grandpa: Grandpa,
            pub im_online: ImOnline,
            pub beefy: Beefy,
        }
    }
}

/// Types used by oracle related pallets
pub mod oracle_types {
    use common::SymbolName;

    pub type Symbol = SymbolName;

    pub type ResolveTime = u64;
}
pub use oracle_types::*;

/// This runtime version.
pub const VERSION: RuntimeVersion = RuntimeVersion {
    spec_name: create_runtime_str!("sora-substrate"),
    impl_name: create_runtime_str!("sora-substrate"),
    authoring_version: 1,
    spec_version: 88,
    impl_version: 1,
    apis: RUNTIME_API_VERSIONS,
    transaction_version: 88,
    state_version: 0,
};

/// The version infromation used to identify this runtime when compiled natively.
#[cfg(feature = "std")]
pub fn native_version() -> NativeVersion {
    NativeVersion {
        runtime_version: VERSION,
        can_author_with: Default::default(),
    }
}

pub const FARMING_PSWAP_PER_DAY: Balance = balance!(2500000);
pub const FARMING_REFRESH_FREQUENCY: BlockNumber = 2 * HOURS;
// Defined in the article
pub const FARMING_VESTING_COEFF: u32 = 3;
pub const FARMING_VESTING_FREQUENCY: BlockNumber = 6 * HOURS;

#[cfg(feature = "private-net")]
parameter_types! {
    pub const BondingDuration: sp_staking::EraIndex = 1; // 1 era for unbonding (6 hours).
    pub const SlashDeferDuration: sp_staking::EraIndex = 0; // no slash cancellation on testnets expected.
}

#[cfg(not(feature = "private-net"))]
parameter_types! {
    pub const BondingDuration: sp_staking::EraIndex = 28; // 28 eras for unbonding (7 days).
    pub const SlashDeferDuration: sp_staking::EraIndex = 27; // 27 eras in which slashes can be cancelled (slightly less than 7 days).
}

parameter_types! {
    pub const BlockHashCount: BlockNumber = 250;
    pub const Version: RuntimeVersion = VERSION;
    pub const DisabledValidatorsThreshold: Perbill = Perbill::from_percent(17);
    pub const EpochDuration: u64 = EPOCH_DURATION_IN_BLOCKS as u64;
    pub const ExpectedBlockTime: Moment = MILLISECS_PER_BLOCK;
    pub const SessionsPerEra: sp_staking::SessionIndex = 6; // 6 hours
    pub const ReportLongevity: u64 =
        BondingDuration::get() as u64 * SessionsPerEra::get() as u64 * EpochDuration::get();
    pub const MaxNominatorRewardedPerValidator: u32 = 256;
    pub const ElectionLookahead: BlockNumber = EPOCH_DURATION_IN_BLOCKS / 4;
    pub const MaxIterations: u32 = 10;
    // 0.05%. The higher the value, the more strict solution acceptance becomes.
    pub MinSolutionScoreBump: Perbill = Perbill::from_rational(5u32, 10_000);
    pub const ValRewardCurve: pallet_staking::sora::ValRewardCurve = pallet_staking::sora::ValRewardCurve {
        duration_to_reward_flatline: Duration::from_secs(5 * 365 * 24 * 60 * 60),
        min_val_burned_percentage_reward: Percent::from_percent(35),
        max_val_burned_percentage_reward: Percent::from_percent(90),
    };
    pub const SessionPeriod: BlockNumber = 150;
    pub const SessionOffset: BlockNumber = 0;
    pub const SS58Prefix: u8 = 69;
    /// A limit for off-chain phragmen unsigned solution submission.
    ///
    /// We want to keep it as high as possible, but can't risk having it reject,
    /// so we always subtract the base block execution weight.
    pub OffchainSolutionWeightLimit: Weight = BlockWeights::get()
    .get(DispatchClass::Normal)
    .max_extrinsic
    .expect("Normal extrinsics have weight limit configured by default; qed")
    .saturating_sub(BlockExecutionWeight::get());
    /// A limit for off-chain phragmen unsigned solution length.
    ///
    /// We allow up to 90% of the block's size to be consumed by the solution.
    pub OffchainSolutionLengthLimit: u32 = Perbill::from_rational(90_u32, 100) *
        *BlockLength::get()
        .max
        .get(DispatchClass::Normal);
    pub const DemocracyEnactmentPeriod: BlockNumber = 30 * DAYS;
    pub const DemocracyLaunchPeriod: BlockNumber = 28 * DAYS;
    pub const DemocracyVotingPeriod: BlockNumber = 14 * DAYS;
    pub const DemocracyMinimumDeposit: Balance = balance!(1);
    pub const DemocracyFastTrackVotingPeriod: BlockNumber = 3 * HOURS;
    pub const DemocracyInstantAllowed: bool = true;
    pub const DemocracyCooloffPeriod: BlockNumber = 28 * DAYS;
    pub const DemocracyPreimageByteDeposit: Balance = balance!(0.000002); // 2 * 10^-6, 5 MiB -> 10.48576 XOR
    pub const DemocracyMaxVotes: u32 = 100;
    pub const DemocracyMaxProposals: u32 = 100;
    pub const DemocracyMaxDeposits: u32 = 100;
    pub const DemocracyMaxBlacklisted: u32 = 100;
    pub const CouncilCollectiveMotionDuration: BlockNumber = 5 * DAYS;
    pub const CouncilCollectiveMaxProposals: u32 = 100;
    pub const CouncilCollectiveMaxMembers: u32 = 100;
    pub const TechnicalCollectiveMotionDuration: BlockNumber = 5 * DAYS;
    pub const TechnicalCollectiveMaxProposals: u32 = 100;
    pub const TechnicalCollectiveMaxMembers: u32 = 100;
    pub SchedulerMaxWeight: Weight = Perbill::from_percent(50) * BlockWeights::get().max_block;
    pub const MaxScheduledPerBlock: u32 = 50;
    pub OffencesWeightSoftLimit: Weight = Perbill::from_percent(60) * BlockWeights::get().max_block;
    pub const ImOnlineUnsignedPriority: TransactionPriority = TransactionPriority::max_value();
    pub const SessionDuration: BlockNumber = EPOCH_DURATION_IN_BLOCKS;
    pub const ElectionsCandidacyBond: Balance = balance!(1);
    // 1 storage item created, key size is 32 bytes, value size is 16+16.
    pub const ElectionsVotingBondBase: Balance = balance!(0.000001);
    // additional data per vote is 32 bytes (account id).
    pub const ElectionsVotingBondFactor: Balance = balance!(0.000001);
    pub const ElectionsTermDuration: BlockNumber = 7 * DAYS;
    /// 13 members initially, to be increased to 23 eventually.
    pub const ElectionsDesiredMembers: u32 = 13;
    pub const ElectionsDesiredRunnersUp: u32 = 20;
    pub const ElectionsMaxVoters: u32 = 10000;
    pub const ElectionsMaxCandidates: u32 = 1000;
    pub const ElectionsModuleId: LockIdentifier = *b"phrelect";
    pub FarmingRewardDoublingAssets: Vec<AssetId> = vec![
        GetPswapAssetId::get(), GetValAssetId::get(), GetDaiAssetId::get(), GetEthAssetId::get(),
        GetXstAssetId::get(), GetTbcdAssetId::get(), DOT
    ];
    pub const MaxAuthorities: u32 = 100_000;
    pub const NoPreimagePostponement: Option<u32> = Some(10);
}

pub struct BaseCallFilter;

impl Contains<RuntimeCall> for BaseCallFilter {
    fn contains(call: &RuntimeCall) -> bool {
        if call.swap_count() > 1 {
            return false;
        }
        if matches!(
            call,
            RuntimeCall::BridgeMultisig(bridge_multisig::Call::register_multisig { .. })
        ) {
            return false;
        }
        true
    }
}

impl frame_system::Config for Runtime {
    type BaseCallFilter = BaseCallFilter;
    type BlockWeights = BlockWeights;
    /// Maximum size of all encoded transactions (in bytes) that are allowed in one block.
    type BlockLength = BlockLength;
    /// The ubiquitous origin type.
    type RuntimeOrigin = RuntimeOrigin;
    /// The aggregated dispatch type that is available for extrinsics.
    type RuntimeCall = RuntimeCall;
    /// The index type for storing how many extrinsics an account has signed.
    type Index = Index;
    /// The index type for blocks.
    type BlockNumber = BlockNumber;
    /// The type for hashing blocks and tries.
    type Hash = Hash;
    /// The hashing algorithm used.
    type Hashing = BlakeTwo256;
    /// The identifier used to distinguish between accounts.
    type AccountId = AccountId;
    /// The lookup mechanism to get account ID from whatever is passed in dispatchers.
    type Lookup = IdentityLookup<AccountId>;
    /// The header type.
    type Header = generic::Header<BlockNumber, BlakeTwo256>;
    /// The ubiquitous event type.
    type RuntimeEvent = RuntimeEvent;
    /// Maximum number of block number to block hash mappings to keep (oldest pruned first).
    type BlockHashCount = BlockHashCount;
    /// The weight of database operations that the runtime can invoke.
    type DbWeight = RocksDbWeight;
    /// Runtime version.
    type Version = Version;
    type PalletInfo = PalletInfo;
    /// Converts a module to an index of this module in the runtime.
    type AccountData = pallet_balances::AccountData<Balance>;
    type OnNewAccount = ();
    type OnKilledAccount = ();
    type SystemWeightInfo = ();
    type SS58Prefix = SS58Prefix;
    type OnSetCode = ();
    type MaxConsumers = frame_support::traits::ConstU32<65536>;
}

impl pallet_babe::Config for Runtime {
    type EpochDuration = EpochDuration;
    type ExpectedBlockTime = ExpectedBlockTime;
    type EpochChangeTrigger = pallet_babe::ExternalTrigger;
    type DisabledValidators = Session;
    type KeyOwnerProof = <Self::KeyOwnerProofSystem as KeyOwnerProofSystem<(
        KeyTypeId,
        pallet_babe::AuthorityId,
    )>>::Proof;
    type KeyOwnerIdentification = <Self::KeyOwnerProofSystem as KeyOwnerProofSystem<(
        KeyTypeId,
        pallet_babe::AuthorityId,
    )>>::IdentificationTuple;
    type KeyOwnerProofSystem = Historical;
    type HandleEquivocation =
        pallet_babe::EquivocationHandler<Self::KeyOwnerIdentification, Offences, ReportLongevity>;
    type WeightInfo = ();
    type MaxAuthorities = MaxAuthorities;
}

impl pallet_collective::Config<CouncilCollective> for Runtime {
    type RuntimeOrigin = RuntimeOrigin;
    type Proposal = RuntimeCall;
    type RuntimeEvent = RuntimeEvent;
    type MotionDuration = CouncilCollectiveMotionDuration;
    type MaxProposals = CouncilCollectiveMaxProposals;
    type MaxMembers = CouncilCollectiveMaxMembers;
    type DefaultVote = pallet_collective::PrimeDefaultVote;
    type WeightInfo = CollectiveWeightInfo<Self>;
}

impl pallet_collective::Config<TechnicalCollective> for Runtime {
    type RuntimeOrigin = RuntimeOrigin;
    type Proposal = RuntimeCall;
    type RuntimeEvent = RuntimeEvent;
    type MotionDuration = TechnicalCollectiveMotionDuration;
    type MaxProposals = TechnicalCollectiveMaxProposals;
    type MaxMembers = TechnicalCollectiveMaxMembers;
    type DefaultVote = pallet_collective::PrimeDefaultVote;
    type WeightInfo = CollectiveWeightInfo<Self>;
}

impl pallet_democracy::Config for Runtime {
    type RuntimeEvent = RuntimeEvent;
    type Currency = Balances;
    type EnactmentPeriod = DemocracyEnactmentPeriod;
    type LaunchPeriod = DemocracyLaunchPeriod;
    type VotingPeriod = DemocracyVotingPeriod;
    type MinimumDeposit = DemocracyMinimumDeposit;
    /// `external_propose` call condition
    type ExternalOrigin = AtLeastHalfCouncil;
    /// A super-majority can have the next scheduled referendum be a straight majority-carries vote.
    /// `external_propose_majority` call condition
    type ExternalMajorityOrigin = AtLeastHalfCouncil;
    /// `external_propose_default` call condition
    type ExternalDefaultOrigin = AtLeastHalfCouncil;
    /// Two thirds of the technical committee can have an ExternalMajority/ExternalDefault vote
    /// be tabled immediately and with a shorter voting/enactment period.
    type FastTrackOrigin = EitherOfDiverse<
        pallet_collective::EnsureProportionMoreThan<AccountId, TechnicalCollective, 1, 2>,
        EnsureRoot<AccountId>,
    >;
    type InstantOrigin = EitherOfDiverse<
        pallet_collective::EnsureProportionAtLeast<AccountId, TechnicalCollective, 2, 3>,
        EnsureRoot<AccountId>,
    >;
    type InstantAllowed = DemocracyInstantAllowed;
    type FastTrackVotingPeriod = DemocracyFastTrackVotingPeriod;
    /// To cancel a proposal which has been passed, 2/3 of the council must agree to it.
    /// `emergency_cancel` call condition.
    type CancellationOrigin = AtLeastTwoThirdsCouncil;
    type CancelProposalOrigin = AtLeastTwoThirdsCouncil;
    type BlacklistOrigin = EnsureRoot<AccountId>;
    /// `veto_external` - vetoes and blacklists the external proposal hash
    type VetoOrigin = pallet_collective::EnsureMember<AccountId, TechnicalCollective>;
    type CooloffPeriod = DemocracyCooloffPeriod;
    type Slash = OnUnbalancedDemocracySlash<Self>;
    type Scheduler = Scheduler;
    type PalletsOrigin = OriginCaller;
    type MaxVotes = DemocracyMaxVotes;
    type WeightInfo = DemocracyWeightInfo;
    type MaxProposals = DemocracyMaxProposals;
    type VoteLockingPeriod = DemocracyEnactmentPeriod;
    type Preimages = Preimage;
    type MaxDeposits = DemocracyMaxDeposits;
    type MaxBlacklisted = DemocracyMaxBlacklisted;
}

impl pallet_elections_phragmen::Config for Runtime {
    type RuntimeEvent = RuntimeEvent;
    type PalletId = ElectionsModuleId;
    type Currency = Balances;
    type ChangeMembers = Council;
    type InitializeMembers = Council;
    type CurrencyToVote = frame_support::traits::U128CurrencyToVote;
    type CandidacyBond = ElectionsCandidacyBond;
    type VotingBondBase = ElectionsVotingBondBase;
    type VotingBondFactor = ElectionsVotingBondFactor;
    type LoserCandidate = OnUnbalancedDemocracySlash<Self>;
    type KickedMember = OnUnbalancedDemocracySlash<Self>;
    type DesiredMembers = ElectionsDesiredMembers;
    type DesiredRunnersUp = ElectionsDesiredRunnersUp;
    type TermDuration = ElectionsTermDuration;
    type MaxVoters = ElectionsMaxVoters;
    type MaxCandidates = ElectionsMaxCandidates;
    type WeightInfo = ();
}

impl pallet_membership::Config<pallet_membership::Instance1> for Runtime {
    type RuntimeEvent = RuntimeEvent;
    type AddOrigin = MoreThanHalfCouncil;
    type RemoveOrigin = MoreThanHalfCouncil;
    type SwapOrigin = MoreThanHalfCouncil;
    type ResetOrigin = MoreThanHalfCouncil;
    type PrimeOrigin = MoreThanHalfCouncil;
    type MembershipInitialized = TechnicalCommittee;
    type MembershipChanged = TechnicalCommittee;
    type MaxMembers = TechnicalCollectiveMaxMembers;
    type WeightInfo = ();
}

parameter_types! {
    pub const MaxSetIdSessionEntries: u32 = BondingDuration::get() * SessionsPerEra::get();
}

impl pallet_grandpa::Config for Runtime {
    type RuntimeEvent = RuntimeEvent;

    type KeyOwnerProofSystem = Historical;

    type KeyOwnerProof =
        <Self::KeyOwnerProofSystem as KeyOwnerProofSystem<(KeyTypeId, GrandpaId)>>::Proof;

    type KeyOwnerIdentification = <Self::KeyOwnerProofSystem as KeyOwnerProofSystem<(
        KeyTypeId,
        GrandpaId,
    )>>::IdentificationTuple;

    type HandleEquivocation = pallet_grandpa::EquivocationHandler<
        Self::KeyOwnerIdentification,
        Offences,
        ReportLongevity,
    >;
    type WeightInfo = ();
    type MaxAuthorities = MaxAuthorities;
    type MaxSetIdSessionEntries = MaxSetIdSessionEntries;
}

parameter_types! {
    pub const MinimumPeriod: u64 = SLOT_DURATION / 2;
}

impl pallet_timestamp::Config for Runtime {
    /// A timestamp: milliseconds since the unix epoch.
    type Moment = Moment;
    type OnTimestampSet = Babe;
    type MinimumPeriod = MinimumPeriod;
    type WeightInfo = ();
}

impl pallet_session::Config for Runtime {
    type SessionManager = pallet_session::historical::NoteHistoricalRoot<Self, XorFee>;
    type Keys = opaque::SessionKeys;
    type ShouldEndSession = Babe;
    type SessionHandler = <opaque::SessionKeys as OpaqueKeys>::KeyTypeIdProviders;
    type RuntimeEvent = RuntimeEvent;
    type ValidatorId = AccountId;
    type ValidatorIdOf = pallet_staking::StashOf<Self>;
    type NextSessionRotation = Babe;
    type WeightInfo = ();
}

impl pallet_session::historical::Config for Runtime {
    type FullIdentification = pallet_staking::Exposure<AccountId, Balance>;
    type FullIdentificationOf = pallet_staking::ExposureOf<Runtime>;
}

impl pallet_authorship::Config for Runtime {
    type FindAuthor = pallet_session::FindAccountFromAuthorIndex<Self, Babe>;
    type EventHandler = (Staking, ImOnline);
}

/// A reasonable benchmarking config for staking pallet.
pub struct StakingBenchmarkingConfig;
impl pallet_staking::BenchmarkingConfig for StakingBenchmarkingConfig {
    type MaxValidators = ConstU32<1000>;
    type MaxNominators = ConstU32<1000>;
}

parameter_types! {
    pub const OffendingValidatorsThreshold: Perbill = Perbill::from_percent(17);
    pub const MaxNominations: u32 = <NposCompactSolution24 as frame_election_provider_support::NposSolution>::LIMIT as u32;
}

type StakingAdminOrigin = EitherOfDiverse<
    EnsureRoot<AccountId>,
    pallet_collective::EnsureProportionAtLeast<AccountId, CouncilCollective, 3, 4>,
>;

impl pallet_staking::Config for Runtime {
    type Currency = Balances;
    type MultiCurrency = Tokens;
    type CurrencyBalance = Balance;
    type ValTokenId = GetValAssetId;
    type ValRewardCurve = ValRewardCurve;
    type UnixTime = Timestamp;
    type CurrencyToVote = U128CurrencyToVote;
    type RuntimeEvent = RuntimeEvent;
    type Slash = ();
    type SessionsPerEra = SessionsPerEra;
    type BondingDuration = BondingDuration;
    type SlashDeferDuration = SlashDeferDuration;
    type AdminOrigin = StakingAdminOrigin;
    type SessionInterface = Self;
    type NextNewSession = Session;
    type MaxNominatorRewardedPerValidator = MaxNominatorRewardedPerValidator;
    type VoterList = BagsList;
    type ElectionProvider = ElectionProviderMultiPhase;
    type BenchmarkingConfig = StakingBenchmarkingConfig;
    type MaxUnlockingChunks = ConstU32<32>;
    type OffendingValidatorsThreshold = OffendingValidatorsThreshold;
    type MaxNominations = MaxNominations;
    type GenesisElectionProvider = onchain::OnChainExecution<OnChainSeqPhragmen>;
    type OnStakerSlash = ();
    type HistoryDepth = frame_support::traits::ConstU32<84>;
    type TargetList = pallet_staking::UseValidatorsMap<Self>;
    type WeightInfo = ();
}

/// The numbers configured here could always be more than the the maximum limits of staking pallet
/// to ensure election snapshot will not run out of memory. For now, we set them to smaller values
/// since the staking is bounded and the weight pipeline takes hours for this single pallet.
pub struct ElectionBenchmarkConfig;
impl pallet_election_provider_multi_phase::BenchmarkingConfig for ElectionBenchmarkConfig {
    const VOTERS: [u32; 2] = [1000, 2000];
    const TARGETS: [u32; 2] = [500, 1000];
    const ACTIVE_VOTERS: [u32; 2] = [500, 800];
    const DESIRED_TARGETS: [u32; 2] = [200, 400];
    const SNAPSHOT_MAXIMUM_VOTERS: u32 = 1000;
    const MINER_MAXIMUM_VOTERS: u32 = 1000;
    const MAXIMUM_TARGETS: u32 = 300;
}

parameter_types! {
    // phase durations. 1/4 of the last session for each.
    // in testing: 1min or half of the session for each
    pub SignedPhase: u32 = EPOCH_DURATION_IN_BLOCKS / 4;
    pub UnsignedPhase: u32 = EPOCH_DURATION_IN_BLOCKS / 4;

    // signed config
    pub const SignedMaxSubmissions: u32 = 16;
    pub const SignedMaxRefunds: u32 = 16 / 4;
    pub const SignedDepositBase: Balance = deposit(2, 0);
    pub const SignedDepositByte: Balance = deposit(0, 10) / 1024;
    pub SignedRewardBase: Balance =  constants::currency::UNITS / 10;
    pub SolutionImprovementThreshold: Perbill = Perbill::from_rational(5u32, 10_000);
    pub BetterUnsignedThreshold: Perbill = Perbill::from_rational(5u32, 10_000);

    // 1 hour session, 15 minutes unsigned phase, 8 offchain executions.
    pub OffchainRepeat: BlockNumber = UnsignedPhase::get() / 8;

    /// We take the top 12500 nominators as electing voters..
    pub const MaxElectingVoters: u32 = 12_500;
    /// ... and all of the validators as electable targets. Whilst this is the case, we cannot and
    /// shall not increase the size of the validator intentions.
    pub const MaxElectableTargets: u16 = u16::MAX;
    /// Setup election pallet to support maximum winners upto 1200. This will mean Staking Pallet
    /// cannot have active validators higher than this count.
    pub const MaxActiveValidators: u32 = 1200;
    pub NposSolutionPriority: TransactionPriority =
        Perbill::from_percent(90) * TransactionPriority::max_value();
}

generate_solution_type!(
    #[compact]
    pub struct NposCompactSolution24::<
        VoterIndex = u32,
        TargetIndex = u16,
        Accuracy = sp_runtime::PerU16,
        MaxVoters = MaxElectingVoters,
    >(24)
);

/// The accuracy type used for genesis election provider;
pub type OnChainAccuracy = sp_runtime::Perbill;

pub struct OnChainSeqPhragmen;
impl onchain::Config for OnChainSeqPhragmen {
    type System = Runtime;
    type Solver = SequentialPhragmen<AccountId, OnChainAccuracy>;
    type DataProvider = Staking;
    type WeightInfo = ();
    type MaxWinners = MaxActiveValidators;
    type VotersBound = MaxElectingVoters;
    type TargetsBound = MaxElectableTargets;
}

impl pallet_election_provider_multi_phase::MinerConfig for Runtime {
    type AccountId = AccountId;
    type MaxLength = OffchainSolutionLengthLimit;
    type MaxWeight = OffchainSolutionWeightLimit;
    type Solution = NposCompactSolution24;
    type MaxVotesPerVoter = <
		<Self as pallet_election_provider_multi_phase::Config>::DataProvider
		as
		frame_election_provider_support::ElectionDataProvider
	>::MaxVotesPerVoter;

    // The unsigned submissions have to respect the weight of the submit_unsigned call, thus their
    // weight estimate function is wired to this call's weight.
    fn solution_weight(v: u32, t: u32, a: u32, d: u32) -> Weight {
        <
			<Self as pallet_election_provider_multi_phase::Config>::WeightInfo
			as
			pallet_election_provider_multi_phase::WeightInfo
		>::submit_unsigned(v, t, a, d)
    }
}

impl pallet_election_provider_multi_phase::Config for Runtime {
    type RuntimeEvent = RuntimeEvent;
    type Currency = Balances;
    type EstimateCallFee = TransactionPayment;
    type UnsignedPhase = UnsignedPhase;
    type SignedMaxSubmissions = SignedMaxSubmissions;
    type SignedMaxRefunds = SignedMaxRefunds;
    type SignedRewardBase = SignedRewardBase;
    type SignedDepositBase = SignedDepositBase;
    type SignedDepositByte = SignedDepositByte;
    type SignedDepositWeight = ();
    type SignedMaxWeight =
        <Self::MinerConfig as pallet_election_provider_multi_phase::MinerConfig>::MaxWeight;
    type MinerConfig = Self;
    type SlashHandler = (); // burn slashes
    type RewardHandler = (); // nothing to do upon rewards
    type SignedPhase = SignedPhase;
    type BetterUnsignedThreshold = BetterUnsignedThreshold;
    type BetterSignedThreshold = ();
    type OffchainRepeat = OffchainRepeat;
    type MinerTxPriority = NposSolutionPriority;
    type DataProvider = Staking;
    type Fallback = frame_election_provider_support::NoElection<(
        AccountId,
        BlockNumber,
        Staking,
        MaxActiveValidators,
    )>;
    type GovernanceFallback = onchain::OnChainExecution<OnChainSeqPhragmen>;
    type Solver = SequentialPhragmen<
        AccountId,
        pallet_election_provider_multi_phase::SolutionAccuracyOf<Self>,
        (),
    >;
    type BenchmarkingConfig = ElectionBenchmarkConfig;
    type ForceOrigin = EitherOfDiverse<
        EnsureRoot<AccountId>,
        EitherOfDiverse<
            pallet_collective::EnsureProportionAtLeast<AccountId, CouncilCollective, 2, 3>,
            pallet_collective::EnsureProportionAtLeast<AccountId, TechnicalCollective, 2, 3>,
        >,
    >;
    type WeightInfo = ();
    type MaxElectingVoters = MaxElectingVoters;
    type MaxElectableTargets = MaxElectableTargets;
    type MaxWinners = MaxActiveValidators;
}

parameter_types! {
    pub const BagThresholds: &'static [u64] = &bags_thresholds::THRESHOLDS;
}

impl pallet_bags_list::Config for Runtime {
    type RuntimeEvent = RuntimeEvent;
    type ScoreProvider = Staking;
    type WeightInfo = ();
    type BagThresholds = BagThresholds;
    type Score = sp_npos_elections::VoteWeight;
}

/// Used the compare the privilege of an origin inside the scheduler.
pub struct OriginPrivilegeCmp;

impl PrivilegeCmp<OriginCaller> for OriginPrivilegeCmp {
    fn cmp_privilege(left: &OriginCaller, right: &OriginCaller) -> Option<Ordering> {
        if left == right {
            return Some(Ordering::Equal);
        }

        match (left, right) {
            // Root is greater than anything.
            (OriginCaller::system(frame_system::RawOrigin::Root), _) => Some(Ordering::Greater),
            // Check which one has more yes votes.
            (
                OriginCaller::Council(pallet_collective::RawOrigin::Members(l_yes_votes, l_count)),
                OriginCaller::Council(pallet_collective::RawOrigin::Members(r_yes_votes, r_count)),
            ) => Some((l_yes_votes * r_count).cmp(&(r_yes_votes * l_count))),
            // For every other origin we don't care, as they are not used for `ScheduleOrigin`.
            _ => None,
        }
    }
}

impl pallet_scheduler::Config for Runtime {
    type RuntimeEvent = RuntimeEvent;
    type RuntimeOrigin = RuntimeOrigin;
    type PalletsOrigin = OriginCaller;
    type RuntimeCall = RuntimeCall;
    type MaximumWeight = SchedulerMaxWeight;
    type ScheduleOrigin = frame_system::EnsureRoot<AccountId>;
    type MaxScheduledPerBlock = MaxScheduledPerBlock;
    type WeightInfo = ();
    type OriginPrivilegeCmp = OriginPrivilegeCmp;
    type Preimages = Preimage;
}

parameter_types! {
    pub PreimageBaseDeposit: Balance = deposit(2, 64);
    pub PreimageByteDeposit: Balance = deposit(0, 1);
}

impl pallet_preimage::Config for Runtime {
    type WeightInfo = PreimageWeightInfo;
    type RuntimeEvent = RuntimeEvent;
    type Currency = Balances;
    type ManagerOrigin = EnsureRoot<AccountId>;
    type BaseDeposit = PreimageBaseDeposit;
    type ByteDeposit = PreimageByteDeposit;
}

parameter_types! {
    pub const ExistentialDeposit: u128 = 0;
    pub const TransferFee: u128 = 0;
    pub const CreationFee: u128 = 0;
    pub const MaxLocks: u32 = 50;
}

impl pallet_balances::Config for Runtime {
    /// The type for recording an account's balance.
    type Balance = Balance;
    type DustRemoval = ();
    /// The ubiquitous event type.
    type RuntimeEvent = RuntimeEvent;
    type ExistentialDeposit = ExistentialDeposit;
    type AccountStore = System;
    type WeightInfo = ();
    type MaxLocks = MaxLocks;
    type MaxReserves = ();
    type ReserveIdentifier = ();
}

pub type Amount = i128;

parameter_type_with_key! {
    pub ExistentialDeposits: |_currency_id: AssetId| -> Balance {
        0
    };
}

impl tokens::Config for Runtime {
    type RuntimeEvent = RuntimeEvent;
    type Balance = Balance;
    type Amount = Amount;
    type CurrencyId = AssetId;
    type WeightInfo = ();
    type ExistentialDeposits = ExistentialDeposits;
    type CurrencyHooks = ();
    type MaxLocks = ();
    type MaxReserves = ();
    type ReserveIdentifier = ();
    type DustRemovalWhitelist = Everything;
}

parameter_types! {
    // This is common::PredefinedAssetId with 0 index, 2 is size, 0 and 0 is code.
    pub const GetXorAssetId: AssetId = AssetId32::from_asset_id(PredefinedAssetId::XOR);
    pub const GetValAssetId: AssetId = AssetId32::from_asset_id(PredefinedAssetId::VAL);
    pub const GetPswapAssetId: AssetId = AssetId32::from_asset_id(PredefinedAssetId::PSWAP);
    pub const GetDaiAssetId: AssetId = AssetId32::from_asset_id(PredefinedAssetId::DAI);
    pub const GetEthAssetId: AssetId = AssetId32::from_asset_id(PredefinedAssetId::ETH);
    pub const GetXstAssetId: AssetId = AssetId32::from_asset_id(PredefinedAssetId::XST);
    pub const GetTbcdAssetId: AssetId = AssetId32::from_asset_id(PredefinedAssetId::TBCD);

    pub const GetBaseAssetId: AssetId = GetXorAssetId::get();
    pub const GetBuyBackAssetId: AssetId = GetXstAssetId::get();
    pub GetBuyBackSupplyAssets: Vec<AssetId> = vec![GetValAssetId::get(), GetPswapAssetId::get()];
    pub const GetBuyBackPercentage: u8 = 10;
    pub const GetBuyBackAccountId: AccountId = AccountId::new(hex!("feb92c0acb61f75309730290db5cbe8ac9b46db7ad6f3bbb26a550a73586ea71"));
    pub const GetBuyBackDexId: DEXId = 0;
    pub const GetSyntheticBaseAssetId: AssetId = GetXstAssetId::get();
    pub const GetADARAccountId: AccountId = AccountId::new(hex!("dc5201cda01113be2ca9093c49a92763c95c708dd61df70c945df749c365da5d"));
}

impl currencies::Config for Runtime {
    type MultiCurrency = Tokens;
    type NativeCurrency = BasicCurrencyAdapter<Runtime, Balances, Amount, BlockNumber>;
    type GetNativeCurrencyId = <Runtime as assets::Config>::GetBaseAssetId;
    type WeightInfo = ();
}

impl common::Config for Runtime {
    type DEXId = DEXId;
    type LstId = common::LiquiditySourceType;
    type AssetManager = assets::Pallet<Runtime>;
    type MultiCurrency = currencies::Pallet<Runtime>;
}

pub struct GetTotalBalance;

impl assets::GetTotalBalance<Runtime> for GetTotalBalance {
    fn total_balance(asset_id: &AssetId, who: &AccountId) -> Result<Balance, DispatchError> {
        if asset_id == &GetXorAssetId::get() {
            Ok(Referrals::referrer_balance(who).unwrap_or(0))
        } else {
            Ok(0)
        }
    }
}

impl assets::Config for Runtime {
    type RuntimeEvent = RuntimeEvent;
    type ExtraAccountId = [u8; 32];
    type ExtraAssetRecordArg =
        common::AssetIdExtraAssetRecordArg<DEXId, common::LiquiditySourceType, [u8; 32]>;
    type AssetId = AssetId;
    type GetBaseAssetId = GetBaseAssetId;
    type GetBuyBackAssetId = GetBuyBackAssetId;
    type GetBuyBackSupplyAssets = GetBuyBackSupplyAssets;
    type GetBuyBackPercentage = GetBuyBackPercentage;
    type GetBuyBackAccountId = GetBuyBackAccountId;
    type GetBuyBackDexId = GetBuyBackDexId;
    type BuyBackLiquidityProxy = liquidity_proxy::Pallet<Runtime>;
    type Currency = currencies::Pallet<Runtime>;
    type GetTotalBalance = GetTotalBalance;
    type WeightInfo = assets::weights::SubstrateWeight<Runtime>;
    #[cfg(not(feature = "wip"))] // DEFI-R
    type AssetRegulator = permissions::Pallet<Runtime>;
    #[cfg(feature = "wip")] // DEFI-R
    type AssetRegulator = (
        permissions::Pallet<Runtime>,
        regulated_assets::Pallet<Runtime>,
    );
}

impl trading_pair::Config for Runtime {
    type RuntimeEvent = RuntimeEvent;
    type EnsureDEXManager = dex_manager::Pallet<Runtime>;
    type DexInfoProvider = dex_manager::Pallet<Runtime>;
    type WeightInfo = ();
    type AssetInfoProvider = assets::Pallet<Runtime>;
}

impl dex_manager::Config for Runtime {}

pub type TechAccountId = common::TechAccountId<AccountId, TechAssetId, DEXId>;
pub type TechAssetId = common::TechAssetId<PredefinedAssetId>;
pub type AssetId = AssetId32<PredefinedAssetId>;

impl technical::Config for Runtime {
    type RuntimeEvent = RuntimeEvent;
    type TechAssetId = TechAssetId;
    type TechAccountId = TechAccountId;
    type Trigger = ();
    type Condition = ();
    type SwapAction = pool_xyk::PolySwapAction<DEXId, AssetId, AccountId, TechAccountId>;
    type AssetInfoProvider = assets::Pallet<Runtime>;
}

parameter_types! {
    pub GetFee: Fixed = fixed!(0.003);
    pub GetXykIrreducibleReservePercent: Percent = Percent::from_percent(1);
}

parameter_type_with_key! {
    pub GetTradingPairRestrictedFlag: |trading_pair: common::TradingPair<AssetId>| -> bool {
        let common::TradingPair {
            base_asset_id,
            target_asset_id
        } = trading_pair;
        (base_asset_id, target_asset_id) == (&XSTUSD.into(), &XOR.into())
    };
}

parameter_type_with_key! {
    pub GetChameleonPoolBaseAssetId: |base_asset_id: AssetId| -> Option<AssetId> {
        if base_asset_id == &common::XOR {
            Some(common::KXOR)
        } else {
            None
        }
    };
}

parameter_type_with_key! {
    pub GetChameleonPool: |tpair: common::TradingPair<AssetId>| -> bool {
        tpair.base_asset_id == common::XOR && tpair.target_asset_id == common::ETH
    };
}

impl pool_xyk::Config for Runtime {
    const MIN_XOR: Balance = balance!(0.0007);
    type RuntimeEvent = RuntimeEvent;
    type PairSwapAction = pool_xyk::PairSwapAction<DEXId, AssetId, AccountId, TechAccountId>;
    type DepositLiquidityAction =
        pool_xyk::DepositLiquidityAction<AssetId, AccountId, TechAccountId>;
    type WithdrawLiquidityAction =
        pool_xyk::WithdrawLiquidityAction<AssetId, AccountId, TechAccountId>;
    type PolySwapAction = pool_xyk::PolySwapAction<DEXId, AssetId, AccountId, TechAccountId>;
    type EnsureDEXManager = dex_manager::Pallet<Runtime>;
    type TradingPairSourceManager = trading_pair::Pallet<Runtime>;
    type DexInfoProvider = dex_manager::Pallet<Runtime>;
    type EnsureTradingPairExists = trading_pair::Pallet<Runtime>;
    type EnabledSourcesManager = trading_pair::Pallet<Runtime>;
    type GetFee = GetFee;
    type OnPoolCreated = (PswapDistribution, Farming);
    type OnPoolReservesChanged = PriceTools;
    type XSTMarketInfo = XSTPool;
    type GetTradingPairRestrictedFlag = GetTradingPairRestrictedFlag;
    type GetChameleonPool = GetChameleonPool;
    type GetChameleonPoolBaseAssetId = GetChameleonPoolBaseAssetId;
    type AssetInfoProvider = assets::Pallet<Runtime>;
    #[cfg(not(feature = "wip"))] // DEFI-R
    type AssetRegulator = ();
    #[cfg(feature = "wip")] // DEFI-R
    type AssetRegulator = regulated_assets::Pallet<Runtime>;
    type IrreducibleReserve = GetXykIrreducibleReservePercent;
    type WeightInfo = pool_xyk::weights::SubstrateWeight<Runtime>;
}

parameter_types! {
    pub GetLiquidityProxyTechAccountId: TechAccountId = {
        // TODO(Harrm): why pswap_distribution?
        let tech_account_id = TechAccountId::from_generic_pair(
            pswap_distribution::TECH_ACCOUNT_PREFIX.to_vec(),
            pswap_distribution::TECH_ACCOUNT_MAIN.to_vec(),
        );
        tech_account_id
    };
    pub GetLiquidityProxyAccountId: AccountId = {
        let tech_account_id = GetLiquidityProxyTechAccountId::get();
        let account_id =
            technical::Pallet::<Runtime>::tech_account_id_to_account_id(&tech_account_id)
                .expect("Failed to get ordinary account id for technical account id.");
        account_id
    };
    pub const GetNumSamples: usize = 10;
    pub const BasicDeposit: Balance = balance!(0.01);
    pub const FieldDeposit: Balance = balance!(0.01);
    pub const SubAccountDeposit: Balance = balance!(0.01);
    pub const MaxSubAccounts: u32 = 100;
    pub const MaxAdditionalFields: u32 = 100;
    pub const MaxRegistrars: u32 = 20;
    pub const MaxAdditionalDataLengthXorlessTransfer: u32 = 128;
    pub const MaxAdditionalDataLengthSwapTransferBatch: u32 = 2000;
    pub ReferralsReservesAcc: AccountId = {
        let tech_account_id = TechAccountId::from_generic_pair(
            b"referrals".to_vec(),
            b"main".to_vec(),
        );
        let account_id =
            technical::Pallet::<Runtime>::tech_account_id_to_account_id(&tech_account_id)
                .expect("Failed to get ordinary account id for technical account id.");
        account_id
    };
    pub GetInternalSlippageTolerancePercent: Permill = Permill::from_rational(1u32, 1000); // 0.1%
}

impl liquidity_proxy::Config for Runtime {
    type RuntimeEvent = RuntimeEvent;
    type LiquidityRegistry = dex_api::Pallet<Runtime>;
    type GetNumSamples = GetNumSamples;
    type GetTechnicalAccountId = GetLiquidityProxyAccountId;
    type PrimaryMarketTBC = multicollateral_bonding_curve_pool::Pallet<Runtime>;
    type PrimaryMarketXST = xst::Pallet<Runtime>;
    type SecondaryMarket = pool_xyk::Pallet<Runtime>;
    type VestedRewardsPallet = VestedRewards;
    type DexInfoProvider = dex_manager::Pallet<Runtime>;
    type LockedLiquiditySourcesManager = trading_pair::Pallet<Runtime>;
    type TradingPairSourceManager = trading_pair::Pallet<Runtime>;
    type GetADARAccountId = GetADARAccountId;
    type ADARCommissionRatioUpdateOrigin = EitherOfDiverse<
        pallet_collective::EnsureProportionMoreThan<AccountId, TechnicalCollective, 1, 2>,
        EnsureRoot<AccountId>,
    >;
    type MaxAdditionalDataLengthXorlessTransfer = MaxAdditionalDataLengthXorlessTransfer;
    type MaxAdditionalDataLengthSwapTransferBatch = MaxAdditionalDataLengthSwapTransferBatch;
    type GetChameleonPool = GetChameleonPool;
    type GetChameleonPoolBaseAssetId = GetChameleonPoolBaseAssetId;
    type AssetInfoProvider = assets::Pallet<Runtime>;
    type InternalSlippageTolerance = GetInternalSlippageTolerancePercent;
    type WeightInfo = liquidity_proxy::weights::SubstrateWeight<Runtime>;
}

impl mock_liquidity_source::Config<mock_liquidity_source::Instance1> for Runtime {
    type GetFee = GetFee;
    type EnsureDEXManager = dex_manager::Pallet<Runtime>;
    type EnsureTradingPairExists = trading_pair::Pallet<Runtime>;
    type DexInfoProvider = dex_manager::Pallet<Runtime>;
}

impl mock_liquidity_source::Config<mock_liquidity_source::Instance2> for Runtime {
    type GetFee = GetFee;
    type EnsureDEXManager = dex_manager::Pallet<Runtime>;
    type EnsureTradingPairExists = trading_pair::Pallet<Runtime>;
    type DexInfoProvider = dex_manager::Pallet<Runtime>;
}

impl mock_liquidity_source::Config<mock_liquidity_source::Instance3> for Runtime {
    type GetFee = GetFee;
    type EnsureDEXManager = dex_manager::Pallet<Runtime>;
    type EnsureTradingPairExists = trading_pair::Pallet<Runtime>;
    type DexInfoProvider = dex_manager::Pallet<Runtime>;
}

impl mock_liquidity_source::Config<mock_liquidity_source::Instance4> for Runtime {
    type GetFee = GetFee;
    type EnsureDEXManager = dex_manager::Pallet<Runtime>;
    type EnsureTradingPairExists = trading_pair::Pallet<Runtime>;
    type DexInfoProvider = dex_manager::Pallet<Runtime>;
}

impl dex_api::Config for Runtime {
    type RuntimeEvent = RuntimeEvent;
    type MockLiquiditySource =
        mock_liquidity_source::Pallet<Runtime, mock_liquidity_source::Instance1>;
    type MockLiquiditySource2 =
        mock_liquidity_source::Pallet<Runtime, mock_liquidity_source::Instance2>;
    type MockLiquiditySource3 =
        mock_liquidity_source::Pallet<Runtime, mock_liquidity_source::Instance3>;
    type MockLiquiditySource4 =
        mock_liquidity_source::Pallet<Runtime, mock_liquidity_source::Instance4>;
    type MulticollateralBondingCurvePool = multicollateral_bonding_curve_pool::Pallet<Runtime>;
    type XYKPool = pool_xyk::Pallet<Runtime>;
    type XSTPool = xst::Pallet<Runtime>;
    type DexInfoProvider = dex_manager::Pallet<Runtime>;
    type OrderBook = order_book::Pallet<Runtime>;

    type WeightInfo = dex_api::weights::SubstrateWeight<Runtime>;
}

impl pallet_multisig::Config for Runtime {
    type RuntimeCall = RuntimeCall;
    type RuntimeEvent = RuntimeEvent;
    type Currency = Balances;
    type DepositBase = DepositBase;
    type DepositFactor = DepositFactor;
    type MaxSignatories = MaxSignatories;
    type WeightInfo = ();
}

impl iroha_migration::Config for Runtime {
    type RuntimeEvent = RuntimeEvent;
    type WeightInfo = iroha_migration::weights::SubstrateWeight<Runtime>;
}

impl pallet_identity::Config for Runtime {
    type RuntimeEvent = RuntimeEvent;
    type Currency = Balances;
    type BasicDeposit = BasicDeposit;
    type FieldDeposit = FieldDeposit;
    type SubAccountDeposit = SubAccountDeposit;
    type MaxSubAccounts = MaxSubAccounts;
    type MaxAdditionalFields = MaxAdditionalFields;
    type MaxRegistrars = MaxRegistrars;
    type Slashed = ();
    type ForceOrigin = MoreThanHalfCouncil;
    type RegistrarOrigin = MoreThanHalfCouncil;
    type WeightInfo = ();
}

impl<T: SigningTypes> frame_system::offchain::SignMessage<T> for Runtime {
    type SignatureData = ();

    fn sign_message(&self, _message: &[u8]) -> Self::SignatureData {
        unimplemented!()
    }

    fn sign<TPayload, F>(&self, _f: F) -> Self::SignatureData
    where
        F: Fn(&Account<T>) -> TPayload,
        TPayload: frame_system::offchain::SignedPayload<T>,
    {
        unimplemented!()
    }
}

impl<LocalCall> frame_system::offchain::CreateSignedTransaction<LocalCall> for Runtime
where
    RuntimeCall: From<LocalCall>,
{
    fn create_transaction<C: frame_system::offchain::AppCrypto<Self::Public, Self::Signature>>(
        call: RuntimeCall,
        public: <Signature as sp_runtime::traits::Verify>::Signer,
        account: AccountId,
        index: Index,
    ) -> Option<(
        RuntimeCall,
        <UncheckedExtrinsic as sp_runtime::traits::Extrinsic>::SignaturePayload,
    )> {
        let period = BlockHashCount::get() as u64;
        let current_block = System::block_number()
            .saturated_into::<u64>()
            .saturating_sub(1);
        let extra: SignedExtra = (
            frame_system::CheckSpecVersion::<Runtime>::new(),
            frame_system::CheckTxVersion::<Runtime>::new(),
            frame_system::CheckGenesis::<Runtime>::new(),
            frame_system::CheckEra::<Runtime>::from(generic::Era::mortal(period, current_block)),
            frame_system::CheckNonce::<Runtime>::from(index),
            frame_system::CheckWeight::<Runtime>::new(),
            ChargeTransactionPayment::<Runtime>::new(),
        );
        #[cfg_attr(not(feature = "std"), allow(unused_variables))]
        let raw_payload = SignedPayload::new(call, extra)
            .map_err(|e| {
                frame_support::log::warn!("SignedPayload error: {:?}", e);
            })
            .ok()?;

        let signature = raw_payload.using_encoded(|payload| C::sign(payload, public))?;

        let address = account;
        let (call, extra, _) = raw_payload.deconstruct();
        Some((call, (address, signature, extra)))
    }
}

impl frame_system::offchain::SigningTypes for Runtime {
    type Public = <Signature as sp_runtime::traits::Verify>::Signer;
    type Signature = Signature;
}

impl<C> frame_system::offchain::SendTransactionTypes<C> for Runtime
where
    RuntimeCall: From<C>,
{
    type OverarchingCall = RuntimeCall;
    type Extrinsic = UncheckedExtrinsic;
}

impl referrals::Config for Runtime {
    type ReservesAcc = ReferralsReservesAcc;
    type WeightInfo = referrals::weights::SubstrateWeight<Runtime>;
    type AssetInfoProvider = assets::Pallet<Runtime>;
}

impl rewards::Config for Runtime {
    const BLOCKS_PER_DAY: BlockNumber = 1 * DAYS;
    const UPDATE_FREQUENCY: BlockNumber = 10 * MINUTES;
    const MAX_CHUNK_SIZE: usize = 100;
    const MAX_VESTING_RATIO: Percent = Percent::from_percent(55);
    const TIME_TO_SATURATION: BlockNumber = 5 * 365 * DAYS; // 5 years
    const VAL_BURN_PERCENT: Percent = VAL_BURN_PERCENT;
    type RuntimeEvent = RuntimeEvent;
    type WeightInfo = rewards::weights::SubstrateWeight<Runtime>;
}

pub struct ValBurnedAggregator<T>(sp_std::marker::PhantomData<T>);

impl<T> OnValBurned for ValBurnedAggregator<T>
where
    T: ValBurnedNotifier<Balance>,
{
    fn on_val_burned(amount: Balance) {
        Rewards::on_val_burned(amount);
        T::notify_val_burned(amount);
    }
}

parameter_types! {
    pub const DEXIdValue: DEXId = 0;
}

impl xor_fee::Config for Runtime {
    type PermittedSetPeriod = EitherOfDiverse<
        pallet_collective::EnsureProportionAtLeast<AccountId, TechnicalCollective, 3, 4>,
        EnsureRoot<AccountId>,
    >;
    #[cfg(not(feature = "wip"))] // Dynamic fee
    type DynamicMultiplier = ();
    #[cfg(feature = "wip")] // Dynamic fee
    type DynamicMultiplier = xor_fee_impls::DynamicMultiplier;
    type RuntimeEvent = RuntimeEvent;
    // Pass native currency.
    type XorCurrency = Balances;
    type XorId = GetXorAssetId;
    type ValId = GetValAssetId;
    type TbcdId = GetTbcdAssetId;
    type ReferrerWeight = ReferrerWeight;
    type XorBurnedWeight = XorBurnedWeight;
    type XorIntoValBurnedWeight = XorIntoValBurnedWeight;
    type BuyBackTBCDPercent = BuyBackTBCDPercent;
    type DEXIdValue = DEXIdValue;
    type LiquidityProxy = LiquidityProxy;
    type OnValBurned = ValBurnedAggregator<Staking>;
    type CustomFees = xor_fee_impls::CustomFees;
    type GetTechnicalAccountId = GetXorFeeAccountId;
    type FullIdentification = pallet_staking::Exposure<AccountId, Balance>;
    type SessionManager = Staking;
    type ReferrerAccountProvider = Referrals;
    type BuyBackHandler = liquidity_proxy::LiquidityProxyBuyBackHandler<Runtime, GetBuyBackDexId>;
    type WeightInfo = xor_fee::weights::SubstrateWeight<Runtime>;
    type WithdrawFee = xor_fee_impls::WithdrawFee;
}

pub struct ConstantFeeMultiplier;

impl MultiplierUpdate for ConstantFeeMultiplier {
    fn min() -> Multiplier {
        Default::default()
    }
    fn max() -> Multiplier {
        Default::default()
    }
    fn target() -> Perquintill {
        Default::default()
    }
    fn variability() -> Multiplier {
        Default::default()
    }
}
impl Convert<Multiplier, Multiplier> for ConstantFeeMultiplier {
    fn convert(previous: Multiplier) -> Multiplier {
        previous
    }
}

parameter_types! {
    pub const OperationalFeeMultiplier: u8 = 5;
}

impl pallet_transaction_payment::Config for Runtime {
    type RuntimeEvent = RuntimeEvent;
    type OnChargeTransaction = XorFee;
    type WeightToFee = XorFee;
    type FeeMultiplierUpdate = ConstantFeeMultiplier;
    type OperationalFeeMultiplier = OperationalFeeMultiplier;
    type LengthToFee = ConstantMultiplier<Balance, ConstU128<0>>;
}

#[cfg(feature = "private-net")]
impl pallet_sudo::Config for Runtime {
    type RuntimeCall = RuntimeCall;
    type RuntimeEvent = RuntimeEvent;
}

impl permissions::Config for Runtime {
    type RuntimeEvent = RuntimeEvent;
}

impl pallet_utility::Config for Runtime {
    type RuntimeEvent = RuntimeEvent;
    type RuntimeCall = RuntimeCall;
    type WeightInfo = ();
    type PalletsOrigin = OriginCaller;
}

parameter_types! {
    pub const DepositBase: u64 = 1;
    pub const DepositFactor: u64 = 1;
    pub const MaxSignatories: u16 = 100;
}

impl bridge_multisig::Config for Runtime {
    type RuntimeCall = RuntimeCall;
    type RuntimeEvent = RuntimeEvent;
    type Currency = Balances;
    type DepositBase = DepositBase;
    type DepositFactor = DepositFactor;
    type MaxSignatories = MaxSignatories;
    type WeightInfo = ();
}

parameter_types! {
    pub const GetEthNetworkId: u32 = 0;
}

pub struct RemoveTemporaryPeerAccountIds;

#[cfg(feature = "private-net")]
impl Get<Vec<(AccountId, H160)>> for RemoveTemporaryPeerAccountIds {
    fn get() -> Vec<(AccountId, H160)> {
        vec![
            // Dev
            (
                AccountId::new(hex!(
                    "aa79aa80b94b1cfba69c4a7d60eeb7b469e6411d1f686cc61de8adc8b1b76a69"
                )),
                H160(hex!("f858c8366f3a2553516a47f3e0503a85ef93bbba")),
            ),
            (
                AccountId::new(hex!(
                    "60dc5adadc262770cbe904e3f65a26a89d46b70447640cd7968b49ddf5a459bc"
                )),
                H160(hex!("ccd7fe44d58640dc79c55b98f8c3474646e5ea2b")),
            ),
            (
                AccountId::new(hex!(
                    "70d61e980602e09ac8b5fb50658ebd345774e73b8248d3b61862ba1a9a035082"
                )),
                H160(hex!("13d26a91f791e884fe6faa7391c4ef401638baa4")),
            ),
            (
                AccountId::new(hex!(
                    "05918034f4a7f7c5d99cd0382aa6574ec2aba148aa3d769e50e0ac7663e36d58"
                )),
                H160(hex!("aa19829ae887212206be8e97ea47d8fed2120d4e")),
            ),
            // Test
            (
                AccountId::new(hex!(
                    "07f5670d08b8f3bd493ff829482a489d94494fd50dd506957e44e9fdc2e98684"
                )),
                H160(hex!("457d710255184dbf63c019ab50f65743c6cb072f")),
            ),
            (
                AccountId::new(hex!(
                    "211bb96e9f746183c05a1d583bccf513f9d8f679d6f36ecbd06609615a55b1cc"
                )),
                H160(hex!("6d04423c97e8ce36d04c9b614926ce0d029d04df")),
            ),
            (
                AccountId::new(hex!(
                    "ef3139b81d14977d5bf6b4a3994872337dfc1d2af2069a058bc26123a3ed1a5c"
                )),
                H160(hex!("e34022904b1ab539729cc7b5bfa5c8a74b165e80")),
            ),
            (
                AccountId::new(hex!(
                    "71124b336fbf3777d743d4390acce6be1cf5e0781e40c51d4cf2e5b5fd8e41e1"
                )),
                H160(hex!("ee74a5b5346915012d103cf1ccee288f25bcbc81")),
            ),
            // Stage
            (
                AccountId::new(hex!(
                    "07f5670d08b8f3bd493ff829482a489d94494fd50dd506957e44e9fdc2e98684"
                )),
                H160(hex!("457d710255184dbf63c019ab50f65743c6cb072f")),
            ),
            (
                AccountId::new(hex!(
                    "211bb96e9f746183c05a1d583bccf513f9d8f679d6f36ecbd06609615a55b1cc"
                )),
                H160(hex!("6d04423c97e8ce36d04c9b614926ce0d029d04df")),
            ),
        ]
    }
}

#[cfg(not(feature = "private-net"))]
impl Get<Vec<(AccountId, H160)>> for RemoveTemporaryPeerAccountIds {
    fn get() -> Vec<(AccountId, H160)> {
        vec![] // the peer is already removed on main-net.
    }
}

#[cfg(not(feature = "private-net"))]
parameter_types! {
    pub const RemovePendingOutgoingRequestsAfter: BlockNumber = 1 * DAYS;
    pub const TrackPendingIncomingRequestsAfter: (BlockNumber, u64) = (1 * DAYS, 12697214);
}

#[cfg(feature = "private-net")]
parameter_types! {
    pub const RemovePendingOutgoingRequestsAfter: BlockNumber = 30 * MINUTES;
    pub const TrackPendingIncomingRequestsAfter: (BlockNumber, u64) = (30 * MINUTES, 0);
}

pub type NetworkId = u32;

impl eth_bridge::Config for Runtime {
    type RuntimeEvent = RuntimeEvent;
    type RuntimeCall = RuntimeCall;
    type PeerId = eth_bridge::offchain::crypto::TestAuthId;
    type NetworkId = NetworkId;
    type GetEthNetworkId = GetEthNetworkId;
    type WeightInfo = eth_bridge::weights::SubstrateWeight<Runtime>;
    type WeightToFee = XorFee;
    type MessageStatusNotifier = BridgeProxy;
    type BridgeAssetLockChecker = BridgeProxy;
    type AssetInfoProvider = assets::Pallet<Runtime>;
}

#[cfg(feature = "private-net")]
impl faucet::Config for Runtime {
    type RuntimeEvent = RuntimeEvent;
    type WeightInfo = faucet::weights::SubstrateWeight<Runtime>;
}

#[cfg(feature = "private-net")]
impl qa_tools::Config for Runtime {
    type RuntimeEvent = RuntimeEvent;
    type AssetInfoProvider = Assets;
    type DexInfoProvider = dex_manager::Pallet<Runtime>;
    type SyntheticInfoProvider = XSTPool;
    type TradingPairSourceManager = trading_pair::Pallet<Runtime>;
    type WeightInfo = qa_tools::weights::SubstrateWeight<Runtime>;
    type Symbol = <Runtime as band::Config>::Symbol;
}

parameter_types! {
    pub GetPswapDistributionTechAccountId: TechAccountId = {
        let tech_account_id = TechAccountId::from_generic_pair(
            pswap_distribution::TECH_ACCOUNT_PREFIX.to_vec(),
            pswap_distribution::TECH_ACCOUNT_MAIN.to_vec(),
        );
        tech_account_id
    };
    pub GetPswapDistributionAccountId: AccountId = {
        let tech_account_id = GetPswapDistributionTechAccountId::get();
        let account_id =
            technical::Pallet::<Runtime>::tech_account_id_to_account_id(&tech_account_id)
                .expect("Failed to get ordinary account id for technical account id.");
        account_id
    };
    pub GetParliamentAccountId: AccountId = hex!("881b87c9f83664b95bd13e2bb40675bfa186287da93becc0b22683334d411e4e").into();
    pub GetXorFeeTechAccountId: TechAccountId = {
        TechAccountId::from_generic_pair(
            xor_fee::TECH_ACCOUNT_PREFIX.to_vec(),
            xor_fee::TECH_ACCOUNT_MAIN.to_vec(),
        )
    };
    pub GetXorFeeAccountId: AccountId = {
        let tech_account_id = GetXorFeeTechAccountId::get();
        technical::Pallet::<Runtime>::tech_account_id_to_account_id(&tech_account_id)
            .expect("Failed to get ordinary account id for technical account id.")
    };
    pub GetXSTPoolPermissionedTechAccountId: TechAccountId = {
        let tech_account_id = TechAccountId::from_generic_pair(
            xst::TECH_ACCOUNT_PREFIX.to_vec(),
            xst::TECH_ACCOUNT_PERMISSIONED.to_vec(),
        );
        tech_account_id
    };
    pub GetXSTPoolPermissionedAccountId: AccountId = {
        let tech_account_id = GetXSTPoolPermissionedTechAccountId::get();
        let account_id =
            technical::Pallet::<Runtime>::tech_account_id_to_account_id(&tech_account_id)
                .expect("Failed to get ordinary account id for technical account id.");
        account_id
    };
    pub GetTrustlessBridgeTechAccountId: TechAccountId = {
        let tech_account_id = TechAccountId::from_generic_pair(
            bridge_types::types::TECH_ACCOUNT_PREFIX.to_vec(),
            bridge_types::types::TECH_ACCOUNT_MAIN.to_vec(),
        );
        tech_account_id
    };
    pub GetTrustlessBridgeAccountId: AccountId = {
        let tech_account_id = GetTrustlessBridgeTechAccountId::get();
        let account_id =
            technical::Pallet::<Runtime>::tech_account_id_to_account_id(&tech_account_id)
                .expect("Failed to get ordinary account id for technical account id.");
        account_id
    };
    pub GetTrustlessBridgeFeesTechAccountId: TechAccountId = {
        let tech_account_id = TechAccountId::from_generic_pair(
            bridge_types::types::TECH_ACCOUNT_PREFIX.to_vec(),
            bridge_types::types::TECH_ACCOUNT_FEES.to_vec(),
        );
        tech_account_id
    };
    pub GetTrustlessBridgeFeesAccountId: AccountId = {
        let tech_account_id = GetTrustlessBridgeFeesTechAccountId::get();
        let account_id =
            technical::Pallet::<Runtime>::tech_account_id_to_account_id(&tech_account_id)
                .expect("Failed to get ordinary account id for technical account id.");
        account_id
    };
    pub GetTreasuryTechAccountId: TechAccountId = {
        let tech_account_id = TechAccountId::from_generic_pair(
            bridge_types::types::TECH_ACCOUNT_TREASURY_PREFIX.to_vec(),
            bridge_types::types::TECH_ACCOUNT_MAIN.to_vec(),
        );
        tech_account_id
    };
    pub GetTreasuryAccountId: AccountId = {
        let tech_account_id = GetTreasuryTechAccountId::get();
        let account_id =
            technical::Pallet::<Runtime>::tech_account_id_to_account_id(&tech_account_id)
                .expect("Failed to get ordinary account id for technical account id.");
        account_id
    };
}

#[cfg(feature = "reduced-pswap-reward-periods")]
parameter_types! {
    pub const GetDefaultSubscriptionFrequency: BlockNumber = 150;
    pub const GetBurnUpdateFrequency: BlockNumber = 150;
}

#[cfg(not(feature = "reduced-pswap-reward-periods"))]
parameter_types! {
    pub const GetDefaultSubscriptionFrequency: BlockNumber = 14400;
    pub const GetBurnUpdateFrequency: BlockNumber = 14400;
}

pub struct RuntimeOnPswapBurnedAggregator;

impl OnPswapBurned for RuntimeOnPswapBurnedAggregator {
    fn on_pswap_burned(distribution: common::PswapRemintInfo) {
        VestedRewards::on_pswap_burned(distribution);
    }
}

impl farming::Config for Runtime {
    const PSWAP_PER_DAY: Balance = FARMING_PSWAP_PER_DAY;
    const REFRESH_FREQUENCY: BlockNumber = FARMING_REFRESH_FREQUENCY;
    const VESTING_COEFF: u32 = FARMING_VESTING_COEFF;
    const VESTING_FREQUENCY: BlockNumber = FARMING_VESTING_FREQUENCY;
    const BLOCKS_PER_DAY: BlockNumber = 1 * DAYS;
    type RuntimeCall = RuntimeCall;
    type SchedulerOriginCaller = OriginCaller;
    type Scheduler = Scheduler;
    type RewardDoublingAssets = FarmingRewardDoublingAssets;
    type TradingPairSourceManager = trading_pair::Pallet<Runtime>;
    type WeightInfo = farming::weights::SubstrateWeight<Runtime>;
    type RuntimeEvent = RuntimeEvent;
}

impl pswap_distribution::Config for Runtime {
    const PSWAP_BURN_PERCENT: Percent = PSWAP_BURN_PERCENT;
    type RuntimeEvent = RuntimeEvent;
    type GetIncentiveAssetId = GetPswapAssetId;
    type GetTBCDAssetId = GetTbcdAssetId;
    type LiquidityProxy = LiquidityProxy;
    type CompatBalance = Balance;
    type GetDefaultSubscriptionFrequency = GetDefaultSubscriptionFrequency;
    type GetBurnUpdateFrequency = GetBurnUpdateFrequency;
    type GetTechnicalAccountId = GetPswapDistributionAccountId;
    type EnsureDEXManager = DEXManager;
    type OnPswapBurnedAggregator = RuntimeOnPswapBurnedAggregator;
    type WeightInfo = pswap_distribution::weights::SubstrateWeight<Runtime>;
    type GetParliamentAccountId = GetParliamentAccountId;
    type PoolXykPallet = PoolXYK;
    type BuyBackHandler = liquidity_proxy::LiquidityProxyBuyBackHandler<Runtime, GetBuyBackDexId>;
    type DexInfoProvider = dex_manager::Pallet<Runtime>;
    type GetChameleonPoolBaseAssetId = GetChameleonPoolBaseAssetId;
    type AssetInfoProvider = assets::Pallet<Runtime>;
}

parameter_types! {
    pub GetMbcReservesTechAccountId: TechAccountId = {
        let tech_account_id = TechAccountId::from_generic_pair(
            multicollateral_bonding_curve_pool::TECH_ACCOUNT_PREFIX.to_vec(),
            multicollateral_bonding_curve_pool::TECH_ACCOUNT_RESERVES.to_vec(),
        );
        tech_account_id
    };
    pub GetMbcReservesAccountId: AccountId = {
        let tech_account_id = GetMbcReservesTechAccountId::get();
        let account_id =
            technical::Pallet::<Runtime>::tech_account_id_to_account_id(&tech_account_id)
                .expect("Failed to get ordinary account id for technical account id.");
        account_id
    };
    pub GetMbcPoolRewardsTechAccountId: TechAccountId = {
        let tech_account_id = TechAccountId::from_generic_pair(
            multicollateral_bonding_curve_pool::TECH_ACCOUNT_PREFIX.to_vec(),
            multicollateral_bonding_curve_pool::TECH_ACCOUNT_REWARDS.to_vec(),
        );
        tech_account_id
    };
    pub GetMbcPoolRewardsAccountId: AccountId = {
        let tech_account_id = GetMbcPoolRewardsTechAccountId::get();
        let account_id =
            technical::Pallet::<Runtime>::tech_account_id_to_account_id(&tech_account_id)
                .expect("Failed to get ordinary account id for technical account id.");
        account_id
    };
    pub GetMbcPoolFreeReservesTechAccountId: TechAccountId = {
        let tech_account_id = TechAccountId::from_generic_pair(
            multicollateral_bonding_curve_pool::TECH_ACCOUNT_PREFIX.to_vec(),
            multicollateral_bonding_curve_pool::TECH_ACCOUNT_FREE_RESERVES.to_vec(),
        );
        tech_account_id
    };
    pub GetMbcPoolFreeReservesAccountId: AccountId = {
        let tech_account_id = GetMbcPoolFreeReservesTechAccountId::get();
        let account_id =
            technical::Pallet::<Runtime>::tech_account_id_to_account_id(&tech_account_id)
                .expect("Failed to get ordinary account id for technical account id.");
        account_id
    };
    pub GetMarketMakerRewardsTechAccountId: TechAccountId = {
        let tech_account_id = TechAccountId::from_generic_pair(
            vested_rewards::TECH_ACCOUNT_PREFIX.to_vec(),
            vested_rewards::TECH_ACCOUNT_MARKET_MAKERS.to_vec(),
        );
        tech_account_id
    };
    pub GetMarketMakerRewardsAccountId: AccountId = {
        let tech_account_id = GetMarketMakerRewardsTechAccountId::get();
        let account_id =
            technical::Pallet::<Runtime>::tech_account_id_to_account_id(&tech_account_id)
                .expect("Failed to get ordinary account id for technical account id.");
        account_id
    };
    pub GetFarmingRewardsTechAccountId: TechAccountId = {
        let tech_account_id = TechAccountId::from_generic_pair(
            vested_rewards::TECH_ACCOUNT_PREFIX.to_vec(),
            vested_rewards::TECH_ACCOUNT_FARMING.to_vec(),
        );
        tech_account_id
    };
    pub GetFarmingRewardsAccountId: AccountId = {
        let tech_account_id = GetFarmingRewardsTechAccountId::get();
        let account_id =
            technical::Pallet::<Runtime>::tech_account_id_to_account_id(&tech_account_id)
                .expect("Failed to get ordinary account id for technical account id.");
        account_id
    };
    pub GetTBCBuyBackTBCDPercent: Fixed = fixed!(0.025);
    pub GetTbcIrreducibleReservePercent: Percent = Percent::from_percent(1);
}

impl multicollateral_bonding_curve_pool::Config for Runtime {
    const RETRY_DISTRIBUTION_FREQUENCY: BlockNumber = 1000;
    type RuntimeEvent = RuntimeEvent;
    type LiquidityProxy = LiquidityProxy;
    type EnsureDEXManager = DEXManager;
    type EnsureTradingPairExists = TradingPair;
    type PriceToolsPallet = PriceTools;
    type VestedRewardsPallet = VestedRewards;
    type TradingPairSourceManager = trading_pair::Pallet<Runtime>;
    type BuyBackHandler = liquidity_proxy::LiquidityProxyBuyBackHandler<Runtime, GetBuyBackDexId>;
    type BuyBackTBCDPercent = GetTBCBuyBackTBCDPercent;
    type AssetInfoProvider = assets::Pallet<Runtime>;
    type IrreducibleReserve = GetTbcIrreducibleReservePercent;
    type WeightInfo = multicollateral_bonding_curve_pool::weights::SubstrateWeight<Runtime>;
}

parameter_types! {
    pub const GetXstPoolConversionAssetId: AssetId = GetXstAssetId::get();
    pub const GetSyntheticBaseBuySellLimit: Balance = Balance::MAX;
}

impl xst::Config for Runtime {
    type RuntimeEvent = RuntimeEvent;
    type GetSyntheticBaseAssetId = GetXstPoolConversionAssetId;
    type GetXSTPoolPermissionedTechAccountId = GetXSTPoolPermissionedTechAccountId;
    type EnsureDEXManager = DEXManager;
    type PriceToolsPallet = PriceTools;
    type WeightInfo = xst::weights::SubstrateWeight<Runtime>;
    type Oracle = OracleProxy;
    type Symbol = <Runtime as band::Config>::Symbol;
    type TradingPairSourceManager = TradingPair;
    type GetSyntheticBaseBuySellLimit = GetSyntheticBaseBuySellLimit;
    type AssetInfoProvider = assets::Pallet<Runtime>;
}

parameter_types! {
    pub const MaxKeys: u32 = 10_000;
    pub const MaxPeerInHeartbeats: u32 = 10_000;
    pub const MaxPeerDataEncodingSize: u32 = 1_000;
}

impl pallet_im_online::Config for Runtime {
    type AuthorityId = ImOnlineId;
    type RuntimeEvent = RuntimeEvent;
    type ValidatorSet = Historical;
    type NextSessionRotation = Babe;
    type ReportUnresponsiveness = Offences;
    type UnsignedPriority = ImOnlineUnsignedPriority;
    type WeightInfo = ();
    type MaxKeys = MaxKeys;
    type MaxPeerInHeartbeats = MaxPeerInHeartbeats;
    type MaxPeerDataEncodingSize = MaxPeerDataEncodingSize;
}

impl pallet_offences::Config for Runtime {
    type RuntimeEvent = RuntimeEvent;
    type IdentificationTuple = pallet_session::historical::IdentificationTuple<Self>;
    type OnOffenceHandler = Staking;
}

impl vested_rewards::Config for Runtime {
    const BLOCKS_PER_DAY: BlockNumber = 1 * DAYS;
    type RuntimeEvent = RuntimeEvent;
    type GetBondingCurveRewardsAccountId = GetMbcPoolRewardsAccountId;
    type GetFarmingRewardsAccountId = GetFarmingRewardsAccountId;
    type GetMarketMakerRewardsAccountId = GetMarketMakerRewardsAccountId;
    type WeightInfo = vested_rewards::weights::SubstrateWeight<Runtime>;
    type AssetInfoProvider = assets::Pallet<Runtime>;
}

impl price_tools::Config for Runtime {
    type RuntimeEvent = RuntimeEvent;
    type LiquidityProxy = LiquidityProxy;
    type TradingPairSourceManager = trading_pair::Pallet<Runtime>;
    type WeightInfo = price_tools::weights::SubstrateWeight<Runtime>;
}

impl pallet_randomness_collective_flip::Config for Runtime {}

#[cfg(not(feature = "wip"))] // Basic impl for session keys
impl pallet_beefy::Config for Runtime {
    type BeefyId = BeefyId;
    type MaxAuthorities = MaxAuthorities;
    type OnNewValidatorSet = ();
}

#[cfg(feature = "wip")] // Trustless bridges
impl pallet_beefy::Config for Runtime {
    type BeefyId = BeefyId;
    type MaxAuthorities = MaxAuthorities;
    type OnNewValidatorSet = MmrLeaf;
}

#[cfg(feature = "wip")] // Trustless bridges
impl pallet_mmr::Config for Runtime {
    const INDEXING_PREFIX: &'static [u8] = b"mmr";
    type Hashing = Keccak256;
    type Hash = <Keccak256 as sp_runtime::traits::Hash>::Output;
    type OnNewRoot = pallet_beefy_mmr::DepositBeefyDigest<Runtime>;
    type WeightInfo = ();
    type LeafData = pallet_beefy_mmr::Pallet<Runtime>;
}

impl leaf_provider::Config for Runtime {
    type RuntimeEvent = RuntimeEvent;
    type Hashing = Keccak256;
    type Hash = <Keccak256 as sp_runtime::traits::Hash>::Output;
    type Randomness = pallet_babe::RandomnessFromTwoEpochsAgo<Self>;
}

#[cfg(feature = "wip")] // Trustless bridges
parameter_types! {
    /// Version of the produced MMR leaf.
    ///
    /// The version consists of two parts;
    /// - `major` (3 bits)
    /// - `minor` (5 bits)
    ///
    /// `major` should be updated only if decoding the previous MMR Leaf format from the payload
    /// is not possible (i.e. backward incompatible change).
    /// `minor` should be updated if fields are added to the previous MMR Leaf, which given SCALE
    /// encoding does not prevent old leafs from being decoded.
    ///
    /// Hence we expect `major` to be changed really rarely (think never).
    /// See [`MmrLeafVersion`] type documentation for more details.
    pub LeafVersion: MmrLeafVersion = MmrLeafVersion::new(0, 0);
}

#[cfg(feature = "wip")] // Trustless bridges
impl pallet_beefy_mmr::Config for Runtime {
    type LeafVersion = LeafVersion;
    type BeefyAuthorityToMerkleLeaf = pallet_beefy_mmr::BeefyEcdsaToEthereum;
    type LeafExtra =
        LeafExtraData<<Self as leaf_provider::Config>::Hash, <Self as frame_system::Config>::Hash>;
    type BeefyDataProvider = leaf_provider::Pallet<Runtime>;
}

parameter_types! {
    pub const CeresPerDay: Balance = balance!(6.66666666667);
    pub const CeresAssetId: AssetId = AssetId32::from_bytes
        (hex!("008bcfd2387d3fc453333557eecb0efe59fcba128769b2feefdd306e98e66440"));
    pub const MaximumCeresInStakingPool: Balance = balance!(14400);
}

impl ceres_launchpad::Config for Runtime {
    const MILLISECONDS_PER_DAY: Moment = 86_400_000;
    type RuntimeEvent = RuntimeEvent;
    type TradingPairSourceManager = trading_pair::Pallet<Runtime>;
    type WeightInfo = ceres_launchpad::weights::SubstrateWeight<Runtime>;
    type AssetInfoProvider = assets::Pallet<Runtime>;
}

impl ceres_staking::Config for Runtime {
    const BLOCKS_PER_ONE_DAY: BlockNumber = 1 * DAYS;
    type RuntimeEvent = RuntimeEvent;
    type CeresPerDay = CeresPerDay;
    type CeresAssetId = CeresAssetId;
    type MaximumCeresInStakingPool = MaximumCeresInStakingPool;
    type WeightInfo = ceres_staking::weights::SubstrateWeight<Runtime>;
}

impl ceres_liquidity_locker::Config for Runtime {
    const BLOCKS_PER_ONE_DAY: BlockNumber = 1 * DAYS;
    type RuntimeEvent = RuntimeEvent;
    type XYKPool = PoolXYK;
    type DemeterFarmingPlatform = DemeterFarmingPlatform;
    type CeresAssetId = CeresAssetId;
    type WeightInfo = ceres_liquidity_locker::weights::SubstrateWeight<Runtime>;
}

impl ceres_token_locker::Config for Runtime {
    type RuntimeEvent = RuntimeEvent;
    type CeresAssetId = CeresAssetId;
    type WeightInfo = ceres_token_locker::weights::SubstrateWeight<Runtime>;
    type AssetInfoProvider = assets::Pallet<Runtime>;
}

impl ceres_governance_platform::Config for Runtime {
    type StringLimit = StringLimit;
    type OptionsLimit = OptionsLimit;
    type TitleLimit = TitleLimit;
    type DescriptionLimit = DescriptionLimit;
    type RuntimeEvent = RuntimeEvent;
    type WeightInfo = ceres_governance_platform::weights::SubstrateWeight<Runtime>;
}

parameter_types! {
    pub const DemeterAssetId: AssetId = common::DEMETER_ASSET_ID;
}

impl demeter_farming_platform::Config for Runtime {
    type RuntimeEvent = RuntimeEvent;
    type DemeterAssetId = DemeterAssetId;
    const BLOCKS_PER_HOUR_AND_A_HALF: BlockNumber = 3 * HOURS / 2;
    type WeightInfo = demeter_farming_platform::weights::SubstrateWeight<Runtime>;
    type AssetInfoProvider = assets::Pallet<Runtime>;
}

impl oracle_proxy::Config for Runtime {
    type Symbol = Symbol;
    type RuntimeEvent = RuntimeEvent;
    type WeightInfo = oracle_proxy::weights::SubstrateWeight<Runtime>;
    type BandChainOracle = band::Pallet<Runtime>;
}

parameter_types! {
    pub const GetBandRateStalePeriod: Moment = 60*5*1000; // 5 minutes
    pub const GetBandRateStaleBlockPeriod: u32 = 600; // 1 hour in blocks
    pub const BandMaxRelaySymbols: u32 = 100;
}

impl band::Config for Runtime {
    type RuntimeEvent = RuntimeEvent;
    type Symbol = Symbol;
    type WeightInfo = band::weights::SubstrateWeight<Runtime>;
    type OnNewSymbolsRelayedHook = oracle_proxy::Pallet<Runtime>;
    type Time = Timestamp;
    type GetBandRateStalePeriod = GetBandRateStalePeriod;
    type GetBandRateStaleBlockPeriod = GetBandRateStaleBlockPeriod;
    type OnSymbolDisabledHook = xst::Pallet<Runtime>;
    type MaxRelaySymbols = BandMaxRelaySymbols;
}

parameter_types! {
    pub const HermesAssetId: AssetId = common::HERMES_ASSET_ID;
    pub const StringLimit: u32 = 64;
    pub const OptionsLimit: u32 = 5;
    pub const TitleLimit: u32 = 128;
    pub const DescriptionLimit: u32 = 4096;
}

impl hermes_governance_platform::Config for Runtime {
    const MIN_DURATION_OF_POLL: Moment = 14_400_000;
    const MAX_DURATION_OF_POLL: Moment = 604_800_000;
    type StringLimit = StringLimit;
    type OptionsLimit = OptionsLimit;
    type RuntimeEvent = RuntimeEvent;
    type HermesAssetId = HermesAssetId;
    type TitleLimit = TitleLimit;
    type DescriptionLimit = DescriptionLimit;
    type WeightInfo = hermes_governance_platform::weights::SubstrateWeight<Runtime>;
    type AssetInfoProvider = assets::Pallet<Runtime>;
}

parameter_types! {
    pub KensetsuTreasuryTechAccountId: TechAccountId = {
        TechAccountId::from_generic_pair(
            kensetsu::TECH_ACCOUNT_PREFIX.to_vec(),
            kensetsu::TECH_ACCOUNT_TREASURY_MAIN.to_vec(),
        )
    };
    pub KensetsuTreasuryAccountId: AccountId = {
        let tech_account_id = KensetsuTreasuryTechAccountId::get();
        technical::Pallet::<Runtime>::tech_account_id_to_account_id(&tech_account_id)
                .expect("Failed to get ordinary account id for technical account id.")
    };

    pub const KenAssetId: AssetId = common::KEN;
    pub const KarmaAssetId: AssetId = common::KARMA;

    pub GetKenIncentiveRemintPercent: Percent = Percent::from_percent(80);
    pub GetKarmaIncentiveRemintPercent: Percent = Percent::from_percent(80);

    // 1 Kensetsu dollar of uncollected stability fee triggers accrue
    pub const MinimalStabilityFeeAccrue: Balance = balance!(1);

    // Not as important as some essential transactions (e.g. im_online or similar ones)
    pub KensetsuOffchainWorkerTxPriority: TransactionPriority =
        Perbill::from_percent(10) * TransactionPriority::max_value();
    // 10 blocks, if tx spoils, worker will resend it
    pub KensetsuOffchainWorkerTxLongevity: TransactionLongevity = 10;
}

impl kensetsu::Config for Runtime {
    type RuntimeEvent = RuntimeEvent;
    type Randomness = pallet_babe::ParentBlockRandomness<Self>;
    type AssetInfoProvider = Assets;
    type PriceTools = PriceTools;
    type LiquidityProxy = LiquidityProxy;
    type Oracle = OracleProxy;
    type TradingPairSourceManager = trading_pair::Pallet<Runtime>;
    type TreasuryTechAccount = KensetsuTreasuryTechAccountId;
    type KenAssetId = KenAssetId;
    type KarmaAssetId = KarmaAssetId;
    type TbcdAssetId = GetTbcdAssetId;
    type KenIncentiveRemintPercent = GetKenIncentiveRemintPercent;
    type KarmaIncentiveRemintPercent = GetKarmaIncentiveRemintPercent;
    type MaxCdpsPerOwner = ConstU32<10000>;
    type MinimalStabilityFeeAccrue = MinimalStabilityFeeAccrue;
    type UnsignedPriority = KensetsuOffchainWorkerTxPriority;
    type UnsignedLongevity = KensetsuOffchainWorkerTxLongevity;
    type WeightInfo = kensetsu::weights::SubstrateWeight<Runtime>;
}

parameter_types! {
    pub ApolloOffchainWorkerTxPriority: TransactionPriority =
        Perbill::from_percent(10) * TransactionPriority::max_value();
    pub ApolloOffchainWorkerTxLongevity: TransactionLongevity = 5; // set 100 for release
}

impl apollo_platform::Config for Runtime {
    const BLOCKS_PER_FIFTEEN_MINUTES: BlockNumber = 15 * MINUTES;
    type RuntimeEvent = RuntimeEvent;
    type PriceTools = PriceTools;
    type LiquidityProxyPallet = LiquidityProxy;
    type UnsignedPriority = ApolloOffchainWorkerTxPriority;
    type UnsignedLongevity = ApolloOffchainWorkerTxLongevity;
    type WeightInfo = apollo_platform::weights::SubstrateWeight<Runtime>;
}

parameter_types! {
    // small value for test environment in order to check postponing expirations
    pub ExpirationsSchedulerMaxWeight: Weight = Perbill::from_percent(15) * BlockWeights::get().max_block;
    pub AlignmentSchedulerMaxWeight: Weight = Perbill::from_percent(35) * BlockWeights::get().max_block;
}

impl order_book::Config for Runtime {
    const MAX_ORDER_LIFESPAN: Moment = 30 * (DAYS as Moment) * MILLISECS_PER_BLOCK; // 30 days = 2_592_000_000
    const MIN_ORDER_LIFESPAN: Moment = (MINUTES as Moment) * MILLISECS_PER_BLOCK; // 1 minute = 60_000
    const MILLISECS_PER_BLOCK: Moment = MILLISECS_PER_BLOCK;
    const SOFT_MIN_MAX_RATIO: usize = 1000;
    const HARD_MIN_MAX_RATIO: usize = 4000;
    const REGULAR_NUBMER_OF_EXECUTED_ORDERS: usize = 100;
    type RuntimeEvent = RuntimeEvent;
    type OrderId = u128;
    type Locker = OrderBook;
    type Unlocker = OrderBook;
    type Scheduler = OrderBook;
    type Delegate = OrderBook;

    // preferably set this and other vec boundaries to an exponent
    // of 2 because amortized (exponential capacity) growth seems
    // to allocate (next_power_of_two) bytes anyway.
    //
    // or initialize it via `with_capacity` instead.
    //
    // this limit is mostly because of requirement to use bounded vectors.
    // a user can create multiple accounts at any time.
    type MaxOpenedLimitOrdersPerUser = ConstU32<1024>;
    type MaxLimitOrdersForPrice = ConstU32<1024>;
    type MaxSidePriceCount = ConstU32<1024>;
    type MaxExpiringOrdersPerBlock = ConstU32<1024>;
    type MaxExpirationWeightPerBlock = ExpirationsSchedulerMaxWeight;
    type MaxAlignmentWeightPerBlock = AlignmentSchedulerMaxWeight;
    type EnsureTradingPairExists = TradingPair;
    type TradingPairSourceManager = TradingPair;
    type AssetInfoProvider = Assets;
    type SyntheticInfoProvider = XSTPool;
    type DexInfoProvider = DEXManager;
    type Time = Timestamp;
    type PermittedCreateOrigin = EitherOfDiverse<
        EnsureSigned<AccountId>,
        EitherOf<
            pallet_collective::EnsureProportionMoreThan<AccountId, TechnicalCollective, 1, 2>,
            EnsureRoot<AccountId>,
        >,
    >;
    type PermittedEditOrigin = EitherOf<
        pallet_collective::EnsureProportionMoreThan<AccountId, TechnicalCollective, 1, 2>,
        EnsureRoot<AccountId>,
    >;
    type WeightInfo = order_book::weights::SubstrateWeight<Runtime>;
}

/// Payload data to be signed when making signed transaction from off-chain workers,
///   inside `create_transaction` function.
pub type SignedPayload = generic::SignedPayload<RuntimeCall, SignedExtra>;

parameter_types! {
    pub const ReferrerWeight: u32 = 10;
    pub const XorBurnedWeight: u32 = 40;
    pub const XorIntoValBurnedWeight: u32 = 50;
    pub const BuyBackTBCDPercent: Percent = Percent::from_percent(10);
}

// Ethereum bridge pallets

#[cfg(feature = "wip")] // EVM bridge
impl dispatch::Config<dispatch::Instance1> for Runtime {
    type RuntimeEvent = RuntimeEvent;
    type OriginOutput =
        bridge_types::types::CallOriginOutput<EVMChainId, H256, AdditionalEVMInboundData>;
    type Origin = RuntimeOrigin;
    type MessageId = bridge_types::types::MessageId;
    type Hashing = Keccak256;
    type Call = DispatchableSubstrateBridgeCall;
    type CallFilter = SubstrateBridgeCallFilter;
    type WeightInfo = dispatch::weights::SubstrateWeight<Runtime>;
}

#[cfg(feature = "wip")] // EVM bridge
use bridge_types::EVMChainId;

parameter_types! {
    pub const BridgeMaxMessagePayloadSize: u32 = 256;
    pub const BridgeMaxMessagesPerCommit: u32 = 20;
    pub const BridgeMaxTotalGasLimit: u64 = 5_000_000;
    pub const BridgeMaxGasPerMessage: u64 = 5_000_000;
    pub const Decimals: u32 = 12;
}

#[cfg(feature = "wip")] // EVM bridge
pub struct FeeConverter;

#[cfg(feature = "wip")] // EVM bridge
impl Convert<U256, Balance> for FeeConverter {
    fn convert(amount: U256) -> Balance {
        common::eth::unwrap_balance(amount, Decimals::get())
            .expect("Should not panic unless runtime is misconfigured")
    }
}

parameter_types! {
    pub const FeeCurrency: AssetId = XOR;
    pub const ThisNetworkId: bridge_types::GenericNetworkId = bridge_types::GenericNetworkId::Sub(bridge_types::SubNetworkId::Mainnet);
}

#[cfg(feature = "wip")] // EVM bridge
impl bridge_channel::inbound::Config for Runtime {
    type RuntimeEvent = RuntimeEvent;
    type Verifier = MultiVerifier;
    type EVMMessageDispatch = Dispatch;
    type SubstrateMessageDispatch = SubstrateDispatch;
    type WeightInfo = ();
    type ThisNetworkId = ThisNetworkId;
    type UnsignedPriority = DataSignerPriority;
    type UnsignedLongevity = DataSignerLongevity;
    type MaxMessagePayloadSize = BridgeMaxMessagePayloadSize;
    type MaxMessagesPerCommit = BridgeMaxMessagesPerCommit;
    type AssetId = AssetId;
    type Balance = Balance;
    type MessageStatusNotifier = BridgeProxy;
    type OutboundChannel = BridgeOutboundChannel;
    type EVMFeeHandler = EVMFungibleApp;
    type EVMPriorityFee = EVMBridgePriorityFee;
}

#[cfg(feature = "wip")] // EVM bridge
impl bridge_channel::outbound::Config for Runtime {
    type RuntimeEvent = RuntimeEvent;
    type MaxMessagePayloadSize = BridgeMaxMessagePayloadSize;
    type MaxMessagesPerCommit = BridgeMaxMessagesPerCommit;
    type MessageStatusNotifier = BridgeProxy;
    type AuxiliaryDigestHandler = LeafProvider;
    type ThisNetworkId = ThisNetworkId;
    type AssetId = AssetId;
    type Balance = Balance;
    type MaxGasPerCommit = BridgeMaxTotalGasLimit;
    type MaxGasPerMessage = BridgeMaxGasPerMessage;
    type TimepointProvider = GenericTimepointProvider;
    type WeightInfo = ();
}

#[cfg(feature = "wip")] // EVM bridge
parameter_types! {
    pub const DescendantsUntilFinalized: u8 = 30;
    pub const VerifyPoW: bool = true;
    // Not as important as some essential transactions (e.g. im_online or similar ones)
    pub EthereumLightClientPriority: TransactionPriority = Perbill::from_percent(10) * TransactionPriority::max_value();
    // We don't want to have not relevant imports be stuck in transaction pool
    // for too long
    pub EthereumLightClientLongevity: TransactionLongevity = EPOCH_DURATION_IN_BLOCKS as u64;
    pub EVMBridgePriorityFee: u128 = 5_000_000_000; // 5 Gwei
}

#[cfg(feature = "wip")] // EVM bridge
parameter_types! {
    pub const BaseFeeLifetime: BlockNumber = 10 * MINUTES;
}

#[cfg(feature = "wip")] // EVM bridge
impl evm_fungible_app::Config for Runtime {
    type RuntimeEvent = RuntimeEvent;
    type OutboundChannel = BridgeOutboundChannel;
    type CallOrigin = dispatch::EnsureAccount<
        bridge_types::types::CallOriginOutput<EVMChainId, H256, AdditionalEVMInboundData>,
    >;
    type AppRegistry = BridgeInboundChannel;
    type MessageStatusNotifier = BridgeProxy;
    type AssetRegistry = BridgeProxy;
    type BalancePrecisionConverter = impls::BalancePrecisionConverter;
    type AssetIdConverter = sp_runtime::traits::ConvertInto;
    type BridgeAssetLocker = BridgeProxy;
    type BaseFeeLifetime = BaseFeeLifetime;
    type PriorityFee = EVMBridgePriorityFee;
    type WeightInfo = ();
}

parameter_types! {
    pub const GetReferenceAssetId: AssetId = GetDaiAssetId::get();
    pub const GetReferenceDexId: DEXId = 0;
}

impl bridge_proxy::Config for Runtime {
    type RuntimeEvent = RuntimeEvent;

    #[cfg(feature = "wip")] // EVM bridge
    type FAApp = EVMFungibleApp;
    #[cfg(not(feature = "wip"))] // EVM bridge
    type FAApp = ();

    type HashiBridge = EthBridge;
    type ParachainApp = ParachainBridgeApp;

    type LiberlandApp = SubstrateBridgeApp;

    type TimepointProvider = GenericTimepointProvider;
    type ReferencePriceProvider =
        liquidity_proxy::ReferencePriceProvider<Runtime, GetReferenceDexId, GetReferenceAssetId>;
    type ManagerOrigin = EitherOfDiverse<
        pallet_collective::EnsureProportionMoreThan<AccountId, TechnicalCollective, 2, 3>,
        EnsureRoot<AccountId>,
    >;
    type WeightInfo = ();
    type AccountIdConverter = sp_runtime::traits::Identity;
}

#[cfg(feature = "wip")] // Trustless substrate bridge
impl beefy_light_client::Config for Runtime {
    type RuntimeEvent = RuntimeEvent;
    type Randomness = pallet_babe::RandomnessFromTwoEpochsAgo<Self>;
}

impl dispatch::Config<dispatch::Instance2> for Runtime {
    type RuntimeEvent = RuntimeEvent;
    type OriginOutput = bridge_types::types::CallOriginOutput<SubNetworkId, H256, ()>;
    type Origin = RuntimeOrigin;
    type MessageId = bridge_types::types::MessageId;
    type Hashing = Keccak256;
    type Call = DispatchableSubstrateBridgeCall;
    type CallFilter = SubstrateBridgeCallFilter;
    type WeightInfo = crate::weights::dispatch::WeightInfo<Runtime>;
}

impl substrate_bridge_channel::inbound::Config for Runtime {
    type RuntimeEvent = RuntimeEvent;
    type Verifier = MultiVerifier;
    type MessageDispatch = SubstrateDispatch;
    type UnsignedPriority = DataSignerPriority;
    type UnsignedLongevity = DataSignerLongevity;
    type MaxMessagePayloadSize = BridgeMaxMessagePayloadSize;
    type MaxMessagesPerCommit = BridgeMaxMessagesPerCommit;
    type ThisNetworkId = ThisNetworkId;
    type WeightInfo = crate::weights::substrate_inbound_channel::WeightInfo<Runtime>;
}

pub struct MultiVerifier;

#[derive(Clone, Debug, PartialEq, codec::Encode, codec::Decode, scale_info::TypeInfo)]
pub enum MultiProof {
    #[cfg(feature = "wip")] // Trustless substrate bridge
    #[codec(index = 0)]
    Beefy(<BeefyLightClient as Verifier>::Proof),
    #[codec(index = 1)]
    Multisig(<MultisigVerifier as Verifier>::Proof),
    #[cfg(feature = "wip")] // EVM bridge
    #[codec(index = 2)]
    EVMMultisig(<multisig_verifier::MultiEVMVerifier<Runtime> as Verifier>::Proof),
    /// This proof is only used for benchmarking purposes
    #[cfg(feature = "runtime-benchmarks")]
    #[codec(skip)]
    Empty,
}

impl Verifier for MultiVerifier {
    type Proof = MultiProof;

    fn verify(
        network_id: bridge_types::GenericNetworkId,
        message: H256,
        proof: &Self::Proof,
    ) -> frame_support::pallet_prelude::DispatchResult {
        match proof {
            #[cfg(feature = "wip")] // Trustless substrate bridge
            MultiProof::Beefy(proof) => BeefyLightClient::verify(network_id, message, proof),
            MultiProof::Multisig(proof) => MultisigVerifier::verify(network_id, message, proof),
            #[cfg(feature = "wip")] // EVM bridge
            MultiProof::EVMMultisig(proof) => {
                multisig_verifier::MultiEVMVerifier::<Runtime>::verify(network_id, message, proof)
            }
            #[cfg(feature = "runtime-benchmarks")]
            MultiProof::Empty => Ok(()),
        }
    }

    fn verify_weight(proof: &Self::Proof) -> Weight {
        match proof {
            #[cfg(feature = "wip")] // Trustless substrate bridge
            MultiProof::Beefy(proof) => BeefyLightClient::verify_weight(proof),
            MultiProof::Multisig(proof) => MultisigVerifier::verify_weight(proof),
            #[cfg(feature = "wip")] // EVM bridge
            MultiProof::EVMMultisig(proof) => {
                multisig_verifier::MultiEVMVerifier::<Runtime>::verify_weight(proof)
            }
            #[cfg(feature = "runtime-benchmarks")]
            MultiProof::Empty => Default::default(),
        }
    }

    #[cfg(feature = "runtime-benchmarks")]
    fn valid_proof() -> Option<Self::Proof> {
        Some(MultiProof::Empty)
    }
}

pub struct GenericTimepointProvider;

impl bridge_types::traits::TimepointProvider for GenericTimepointProvider {
    fn get_timepoint() -> bridge_types::GenericTimepoint {
        bridge_types::GenericTimepoint::Sora(System::block_number())
    }
}

impl substrate_bridge_channel::outbound::Config for Runtime {
    type RuntimeEvent = RuntimeEvent;
    type MessageStatusNotifier = BridgeProxy;
    type MaxMessagePayloadSize = BridgeMaxMessagePayloadSize;
    type MaxMessagesPerCommit = BridgeMaxMessagesPerCommit;
    type AuxiliaryDigestHandler = LeafProvider;
    type AssetId = AssetId;
    type Balance = Balance;
    type TimepointProvider = GenericTimepointProvider;
    type ThisNetworkId = ThisNetworkId;
    type WeightInfo = crate::weights::substrate_outbound_channel::WeightInfo<Runtime>;
}

impl parachain_bridge_app::Config for Runtime {
    type RuntimeEvent = RuntimeEvent;
    type OutboundChannel = SubstrateBridgeOutboundChannel;
    type CallOrigin =
        dispatch::EnsureAccount<bridge_types::types::CallOriginOutput<SubNetworkId, H256, ()>>;
    type MessageStatusNotifier = BridgeProxy;
    type AssetRegistry = BridgeProxy;
    type AccountIdConverter = sp_runtime::traits::Identity;
    type AssetIdConverter = sp_runtime::traits::ConvertInto;
    type BalancePrecisionConverter = impls::BalancePrecisionConverter;
    type BridgeAssetLocker = BridgeProxy;
    type WeightInfo = crate::weights::parachain_bridge_app::WeightInfo<Runtime>;
}

impl substrate_bridge_app::Config for Runtime {
    type RuntimeEvent = RuntimeEvent;
    type OutboundChannel = SubstrateBridgeOutboundChannel;
    type CallOrigin =
        dispatch::EnsureAccount<bridge_types::types::CallOriginOutput<SubNetworkId, H256, ()>>;
    type MessageStatusNotifier = BridgeProxy;
    type AssetRegistry = BridgeProxy;
    type AccountIdConverter = impls::LiberlandAccountIdConverter;
    type AssetIdConverter = impls::LiberlandAssetIdConverter;
    type BalancePrecisionConverter = impls::GenericBalancePrecisionConverter;
    type BridgeAssetLocker = BridgeProxy;
    type WeightInfo = crate::weights::substrate_bridge_app::WeightInfo<Runtime>;
}

parameter_types! {
    pub const BridgeMaxPeers: u32 = 50;
    // Not as important as some essential transactions (e.g. im_online or similar ones)
    pub DataSignerPriority: TransactionPriority = Perbill::from_percent(10) * TransactionPriority::max_value();
    // We don't want to have not relevant imports be stuck in transaction pool
    // for too long
    pub DataSignerLongevity: TransactionLongevity = EPOCH_DURATION_IN_BLOCKS as u64;
}

impl bridge_data_signer::Config for Runtime {
    type RuntimeEvent = RuntimeEvent;
    type OutboundChannel = SubstrateBridgeOutboundChannel;
    type CallOrigin =
        dispatch::EnsureAccount<bridge_types::types::CallOriginOutput<SubNetworkId, H256, ()>>;
    type MaxPeers = BridgeMaxPeers;
    type UnsignedPriority = DataSignerPriority;
    type UnsignedLongevity = DataSignerLongevity;
    type WeightInfo = crate::weights::bridge_data_signer::WeightInfo<Runtime>;
}

impl multisig_verifier::Config for Runtime {
    type RuntimeEvent = RuntimeEvent;
    type CallOrigin =
        dispatch::EnsureAccount<bridge_types::types::CallOriginOutput<SubNetworkId, H256, ()>>;
    type OutboundChannel = SubstrateBridgeOutboundChannel;
    type MaxPeers = BridgeMaxPeers;
    type WeightInfo = crate::weights::multisig_verifier::WeightInfo<Runtime>;
    type ThisNetworkId = ThisNetworkId;
}

#[cfg(feature = "wip")] // DEFI-R
impl regulated_assets::Config for Runtime {
    type RuntimeEvent = RuntimeEvent;
<<<<<<< HEAD
    type MaxAllowedAssetsPerSBT = ConstU32<10000>;
    type MaxSBTsPerAsset = ConstU32<10000>;
=======
>>>>>>> 472f12da
    type AssetInfoProvider = Assets;
    type WeightInfo = regulated_assets::weights::SubstrateWeight<Runtime>;
}

construct_runtime! {
    pub enum Runtime where
        Block = Block,
        NodeBlock = opaque::Block,
        UncheckedExtrinsic = UncheckedExtrinsic
    {
        System: frame_system::{Pallet, Call, Storage, Config, Event<T>} = 0,

        Babe: pallet_babe::{Pallet, Call, Storage, Config, ValidateUnsigned} = 14,

        Timestamp: pallet_timestamp::{Pallet, Call, Storage, Inherent} = 1,
        // Balances in native currency - XOR.
        Balances: pallet_balances::{Pallet, Storage, Config<T>, Event<T>} = 2,
        RandomnessCollectiveFlip: pallet_randomness_collective_flip::{Pallet, Storage} = 4,
        TransactionPayment: pallet_transaction_payment::{Pallet, Storage, Event<T>} = 5,
        Permissions: permissions::{Pallet, Call, Storage, Config<T>, Event<T>} = 6,
        Referrals: referrals::{Pallet, Call, Storage} = 7,
        Rewards: rewards::{Pallet, Call, Config<T>, Storage, Event<T>} = 8,
        XorFee: xor_fee::{Pallet, Call, Storage, Event<T>} = 9,
        BridgeMultisig: bridge_multisig::{Pallet, Call, Storage, Config<T>, Event<T>} = 10,
        Utility: pallet_utility::{Pallet, Call, Event} = 11,

        // Consensus and staking.
        Authorship: pallet_authorship::{Pallet, Storage} = 16,
        Staking: pallet_staking::{Pallet, Call, Config<T>, Storage, Event<T>} = 17,
        Offences: pallet_offences::{Pallet, Storage, Event} = 37,
        Historical: pallet_session_historical::{Pallet} = 13,
        Session: pallet_session::{Pallet, Call, Storage, Event, Config<T>} = 12,
        Grandpa: pallet_grandpa::{Pallet, Call, Storage, Config, Event} = 15,
        ImOnline: pallet_im_online::{Pallet, Call, Storage, Event<T>, ValidateUnsigned, Config<T>} = 36,

        // Non-native tokens - everything apart of XOR.
        Tokens: tokens::{Pallet, Storage, Config<T>, Event<T>} = 18,
        // Unified interface for XOR and non-native tokens.
        Currencies: currencies::{Pallet} = 19,
        TradingPair: trading_pair::{Pallet, Call, Storage, Config<T>, Event<T>} = 20,
        Assets: assets::{Pallet, Call, Storage, Config<T>, Event<T>} = 21,
        DEXManager: dex_manager::{Pallet, Storage, Config<T>} = 22,
        MulticollateralBondingCurvePool: multicollateral_bonding_curve_pool::{Pallet, Call, Storage, Config<T>, Event<T>} = 23,
        Technical: technical::{Pallet, Call, Config<T>, Event<T>, Storage} = 24,
        PoolXYK: pool_xyk::{Pallet, Call, Storage, Event<T>} = 25,
        LiquidityProxy: liquidity_proxy::{Pallet, Call, Event<T>} = 26,
        Council: pallet_collective::<Instance1>::{Pallet, Call, Storage, Origin<T>, Event<T>, Config<T>} = 27,
        TechnicalCommittee: pallet_collective::<Instance2>::{Pallet, Call, Storage, Origin<T>, Event<T>, Config<T>} = 28,
        Democracy: pallet_democracy::{Pallet, Call, Storage, Config<T>, Event<T>} = 29,
        DEXAPI: dex_api::{Pallet, Call, Storage, Config, Event<T>} = 30,
        EthBridge: eth_bridge::{Pallet, Call, Storage, Config<T>, Event<T>} = 31,
        PswapDistribution: pswap_distribution::{Pallet, Call, Storage, Config<T>, Event<T>} = 32,
        Multisig: pallet_multisig::{Pallet, Call, Storage, Event<T>} = 33,
        Scheduler: pallet_scheduler::{Pallet, Call, Storage, Event<T>} = 34,
        IrohaMigration: iroha_migration::{Pallet, Call, Storage, Config<T>, Event<T>} = 35,
        TechnicalMembership: pallet_membership::<Instance1>::{Pallet, Call, Storage, Event<T>, Config<T>} = 38,
        ElectionsPhragmen: pallet_elections_phragmen::{Pallet, Call, Storage, Event<T>, Config<T>} = 39,
        VestedRewards: vested_rewards::{Pallet, Call, Storage, Event<T>} = 40,
        Identity: pallet_identity::{Pallet, Call, Storage, Event<T>} = 41,
        Farming: farming::{Pallet, Call, Storage, Event<T>} = 42,
        XSTPool: xst::{Pallet, Call, Storage, Config<T>, Event<T>} = 43,
        PriceTools: price_tools::{Pallet, Storage, Event<T>} = 44,
        CeresStaking: ceres_staking::{Pallet, Call, Storage, Event<T>} = 45,
        CeresLiquidityLocker: ceres_liquidity_locker::{Pallet, Call, Storage, Event<T>} = 46,
        CeresTokenLocker: ceres_token_locker::{Pallet, Call, Storage, Event<T>} = 47,
        CeresGovernancePlatform: ceres_governance_platform::{Pallet, Call, Storage, Event<T>} = 48,
        CeresLaunchpad: ceres_launchpad::{Pallet, Call, Storage, Event<T>} = 49,
        DemeterFarmingPlatform: demeter_farming_platform::{Pallet, Call, Storage, Event<T>} = 50,
        // Provides a semi-sorted list of nominators for staking.
        BagsList: pallet_bags_list::{Pallet, Call, Storage, Event<T>} = 51,
        ElectionProviderMultiPhase: pallet_election_provider_multi_phase::{Pallet, Call, Storage, Event<T>, ValidateUnsigned} = 52,
        Band: band::{Pallet, Call, Storage, Event<T>} = 53,
        OracleProxy: oracle_proxy::{Pallet, Call, Storage, Event<T>} = 54,
        HermesGovernancePlatform: hermes_governance_platform::{Pallet, Call, Storage, Event<T>} = 55,
        Preimage: pallet_preimage::{Pallet, Call, Storage, Event<T>} = 56,
        OrderBook: order_book::{Pallet, Call, Storage, Event<T>} = 57,
        Kensetsu: kensetsu::{Pallet, Call, Storage, Config<T>, Event<T>, ValidateUnsigned} = 58,

        // Leaf provider should be placed before any pallet which is uses it
        LeafProvider: leaf_provider::{Pallet, Storage, Event<T>} = 99,

        // Generic bridges pallets
        BridgeProxy: bridge_proxy::{Pallet, Call, Storage, Event} = 103,

        // Trustless EVM bridge
        #[cfg(feature = "wip")] // EVM bridge
        BridgeInboundChannel: bridge_channel::inbound::{Pallet, Call, Storage, Event<T>, ValidateUnsigned} = 96,
        #[cfg(feature = "wip")] // EVM bridge
        BridgeOutboundChannel: bridge_channel::outbound::{Pallet, Config<T>, Storage, Event<T>} = 97,
        #[cfg(feature = "wip")] // EVM bridge
        Dispatch: dispatch::<Instance1>::{Pallet, Storage, Event<T>, Origin<T>} = 98,
        #[cfg(feature = "wip")] // EVM bridge
        EVMFungibleApp: evm_fungible_app::{Pallet, Call, Storage, Event<T>, Config<T>} = 100,

        // Trustless substrate bridge
        #[cfg(feature = "wip")] // Trustless substrate bridge
        BeefyLightClient: beefy_light_client::{Pallet, Call, Storage, Event<T>, Config} = 104,

        // Federated substrate bridge
        SubstrateBridgeInboundChannel: substrate_bridge_channel::inbound::{Pallet, Call, Storage, Event<T>, ValidateUnsigned} = 106,
        SubstrateBridgeOutboundChannel: substrate_bridge_channel::outbound::{Pallet, Call, Config<T>, Storage, Event<T>} = 107,
        SubstrateDispatch: dispatch::<Instance2>::{Pallet, Storage, Event<T>, Origin<T>} = 108,
        ParachainBridgeApp: parachain_bridge_app::{Pallet, Config<T>, Storage, Event<T>, Call} = 109,
        BridgeDataSigner: bridge_data_signer::{Pallet, Storage, Event<T>, Call, ValidateUnsigned} = 110,
        MultisigVerifier: multisig_verifier::{Pallet, Storage, Event<T>, Call} = 111,

        SubstrateBridgeApp: substrate_bridge_app::{Pallet, Storage, Event<T>, Call} = 113,

        // Trustless bridges
        // Beefy pallets should be placed after channels
        #[cfg(feature = "wip")] // Trustless bridges
        Mmr: pallet_mmr::{Pallet, Storage} = 90,
        // In production needed for session keys
        Beefy: pallet_beefy::{Pallet, Config<T>, Storage} = 91,
        #[cfg(feature = "wip")] // Trustless bridges
        MmrLeaf: pallet_beefy_mmr::{Pallet, Storage} = 92,

        // Dev
        #[cfg(feature = "private-net")]
        Sudo: pallet_sudo::{Pallet, Call, Storage, Config<T>, Event<T>} = 3,

        // Available only for test net
        #[cfg(feature = "private-net")]
        Faucet: faucet::{Pallet, Call, Config<T>, Event<T>} = 80,
        #[cfg(feature = "private-net")]
        QaTools: qa_tools::{Pallet, Call, Event<T>} = 112,

        ApolloPlatform: apollo_platform::{Pallet, Call, Storage, Event<T>, ValidateUnsigned} = 114,
        #[cfg(feature = "wip")] // DEFI-R
        RegulatedAssets: regulated_assets::{Pallet, Call, Storage, Event<T>} = 115,
    }
}

// This is needed, because the compiler automatically places `Serialize` bound
// when `derive` is used, but the method is never actually used
#[cfg(feature = "std")]
impl Serialize for Runtime {
    fn serialize<S>(
        &self,
        _serializer: S,
    ) -> Result<<S as Serializer>::Ok, <S as Serializer>::Error>
    where
        S: Serializer,
    {
        unreachable!("we never serialize runtime; qed")
    }
}

/// The address format for describing accounts.
pub type Address = AccountId;
/// Block header type as expected by this runtime.
pub type Header = generic::Header<BlockNumber, BlakeTwo256>;
/// Block type as expected by this runtime.
pub type Block = generic::Block<Header, UncheckedExtrinsic>;
/// A Block signed with a Justification
pub type SignedBlock = generic::SignedBlock<Block>;
/// BlockId type as expected by this runtime.
pub type BlockId = generic::BlockId<Block>;
/// The SignedExtension to the basic transaction logic.
pub type SignedExtra = (
    frame_system::CheckSpecVersion<Runtime>,
    frame_system::CheckTxVersion<Runtime>,
    frame_system::CheckGenesis<Runtime>,
    frame_system::CheckEra<Runtime>,
    frame_system::CheckNonce<Runtime>,
    frame_system::CheckWeight<Runtime>,
    ChargeTransactionPayment<Runtime>,
);
/// Unchecked extrinsic type as expected by this runtime.
pub type UncheckedExtrinsic =
    generic::UncheckedExtrinsic<Address, RuntimeCall, Signature, SignedExtra>;
/// Extrinsic type that has already been checked.
pub type CheckedExtrinsic = generic::CheckedExtrinsic<AccountId, RuntimeCall, SignedExtra>;
/// Executive: handles dispatch to the various modules.
pub type Executive = frame_executive::Executive<
    Runtime,
    Block,
    frame_system::ChainContext<Runtime>,
    Runtime,
    AllPalletsWithSystem,
    migrations::Migrations,
>;

#[cfg(feature = "wip")] // Trustless bridges
pub type MmrHashing = <Runtime as pallet_mmr::Config>::Hashing;

impl_runtime_apis! {
    impl sp_api::Core<Block> for Runtime {
        fn version() -> RuntimeVersion {
            VERSION
        }

        fn execute_block(block: Block) {
            Executive::execute_block(block)
        }

        fn initialize_block(header: &<Block as BlockT>::Header) {
            Executive::initialize_block(header)
        }
    }

    impl sp_api::Metadata<Block> for Runtime {
        fn metadata() -> OpaqueMetadata {
            OpaqueMetadata::new(Runtime::metadata().into())
        }
    }

    impl sp_block_builder::BlockBuilder<Block> for Runtime {
        fn apply_extrinsic(
            extrinsic: <Block as BlockT>::Extrinsic,
        ) -> ApplyExtrinsicResult {
            Executive::apply_extrinsic(extrinsic)
        }

        fn finalize_block() -> <Block as BlockT>::Header {
            Executive::finalize_block()
        }

        fn inherent_extrinsics(data: sp_inherents::InherentData) -> Vec<<Block as BlockT>::Extrinsic> {
            data.create_extrinsics()
        }

        fn check_inherents(block: Block, data: sp_inherents::InherentData) -> sp_inherents::CheckInherentsResult {
            data.check_extrinsics(&block)
        }

        // fn random_seed() -> <Block as BlockT>::Hash {
        //     RandomnessCollectiveFlip::random_seed()
        // }
    }

    impl sp_transaction_pool::runtime_api::TaggedTransactionQueue<Block> for Runtime {
        fn validate_transaction(
            source: TransactionSource,
            tx: <Block as BlockT>::Extrinsic,
            block_hash: <Block as BlockT>::Hash,
        ) -> TransactionValidity {
            Executive::validate_transaction(source, tx, block_hash)
        }
    }

    impl sp_offchain::OffchainWorkerApi<Block> for Runtime {
        fn offchain_worker(header: &<Block as BlockT>::Header) {
            Executive::offchain_worker(header)
        }
    }

    impl sp_session::SessionKeys<Block> for Runtime {
        fn decode_session_keys(
            encoded: Vec<u8>,
        ) -> Option<Vec<(Vec<u8>, sp_core::crypto::KeyTypeId)>> {
            opaque::SessionKeys::decode_into_raw_public_keys(&encoded)
        }

        fn generate_session_keys(seed: Option<Vec<u8>>) -> Vec<u8> {
            opaque::SessionKeys::generate(seed)
        }
    }

    impl pallet_transaction_payment_rpc_runtime_api::TransactionPaymentApi<
        Block,
        Balance,
    > for Runtime {
        fn query_info(uxt: <Block as BlockT>::Extrinsic, len: u32) -> pallet_transaction_payment_rpc_runtime_api::RuntimeDispatchInfo<Balance> {
            let call = &uxt.function;
            XorFee::query_info(&uxt, call, len)
        }

        fn query_fee_details(uxt: <Block as BlockT>::Extrinsic, len: u32) -> pallet_transaction_payment_rpc_runtime_api::FeeDetails<Balance> {
            let call = &uxt.function;
            XorFee::query_fee_details(&uxt, call, len)
        }

        fn query_weight_to_fee(weight: Weight) -> Balance {
            TransactionPayment::weight_to_fee(weight)
        }

        fn query_length_to_fee(length: u32) -> Balance {
            TransactionPayment::length_to_fee(length)
        }
    }

    impl dex_manager_runtime_api::DEXManagerAPI<Block, DEXId> for Runtime {
        fn list_dex_ids() -> Vec<DEXId> {
            DEXManager::list_dex_ids()
        }
    }

    impl dex_runtime_api::DEXAPI<
        Block,
        AssetId,
        DEXId,
        Balance,
        LiquiditySourceType,
        SwapVariant,
    > for Runtime {
        #[cfg_attr(not(feature = "private-net"), allow(unused))]
        fn quote(
            dex_id: DEXId,
            liquidity_source_type: LiquiditySourceType,
            input_asset_id: AssetId,
            output_asset_id: AssetId,
            desired_input_amount: BalanceWrapper,
            swap_variant: SwapVariant,
        ) -> Option<dex_runtime_api::SwapOutcomeInfo<Balance, AssetId>> {
            #[cfg(feature = "private-net")]
            {
                DEXAPI::quote(
                    &LiquiditySourceId::new(dex_id, liquidity_source_type),
                    &input_asset_id,
                    &output_asset_id,
                    QuoteAmount::with_variant(swap_variant, desired_input_amount.into()),
                    true,
                ).ok().map(|(sa, _)| dex_runtime_api::SwapOutcomeInfo::<Balance, AssetId> { amount: sa.amount, fee: sa.fee})
            }
            #[cfg(not(feature = "private-net"))]
            {
                // Mainnet should not be able to access liquidity source quote directly, to avoid arbitrage exploits.
                None
            }
        }

        fn can_exchange(
            dex_id: DEXId,
            liquidity_source_type: LiquiditySourceType,
            input_asset_id: AssetId,
            output_asset_id: AssetId,
        ) -> bool {
            DEXAPI::can_exchange(
                &LiquiditySourceId::new(dex_id, liquidity_source_type),
                &input_asset_id,
                &output_asset_id,
            )
        }

        fn list_supported_sources() -> Vec<LiquiditySourceType> {
            DEXAPI::get_supported_types()
        }
    }

    impl trading_pair_runtime_api::TradingPairAPI<Block, DEXId, common::TradingPair<AssetId>, AssetId, LiquiditySourceType> for Runtime {
        fn list_enabled_pairs(dex_id: DEXId) -> Vec<common::TradingPair<AssetId>> {
            // TODO: error passing PR fixes this crunch return
            TradingPair::list_trading_pairs(&dex_id).unwrap_or(Vec::new())
        }

        fn is_pair_enabled(dex_id: DEXId, asset_id_a: AssetId, asset_id_b: AssetId) -> bool {
            // TODO: error passing PR fixes this crunch return
            TradingPair::is_trading_pair_enabled(&dex_id, &asset_id_a, &asset_id_b).unwrap_or(false)
                || TradingPair::is_trading_pair_enabled(&dex_id, &asset_id_b, &asset_id_a).unwrap_or(false)
        }

        fn list_enabled_sources_for_pair(
            dex_id: DEXId,
            base_asset_id: AssetId,
            target_asset_id: AssetId,
        ) -> Vec<LiquiditySourceType> {
            // TODO: error passing PR fixes this crunch return
            TradingPair::list_enabled_sources_for_trading_pair(&dex_id, &base_asset_id, &target_asset_id).map(|bts| bts.into_iter().collect::<Vec<_>>()).unwrap_or(Vec::new())
        }

        fn is_source_enabled_for_pair(
            dex_id: DEXId,
            base_asset_id: AssetId,
            target_asset_id: AssetId,
            source_type: LiquiditySourceType,
        ) -> bool {
            // TODO: error passing PR fixes this crunch return
            TradingPair::is_source_enabled_for_trading_pair(&dex_id, &base_asset_id, &target_asset_id, source_type).unwrap_or(false)
        }
    }

    impl assets_runtime_api::AssetsAPI<Block, AccountId, AssetId, Balance, AssetSymbol, AssetName, BalancePrecision, ContentSource, Description> for Runtime {
        fn free_balance(account_id: AccountId, asset_id: AssetId) -> Option<assets_runtime_api::BalanceInfo<Balance>> {
            Assets::free_balance(&asset_id, &account_id).ok().map(|balance|
                assets_runtime_api::BalanceInfo::<Balance> {
                    balance: balance.clone(),
                }
            )
        }

        fn usable_balance(account_id: AccountId, asset_id: AssetId) -> Option<assets_runtime_api::BalanceInfo<Balance>> {
            let usable_balance = if asset_id == <Runtime as currencies::Config>::GetNativeCurrencyId::get() {
                Balances::usable_balance(account_id)
            } else {
                let account_data = Tokens::accounts(account_id, asset_id);
                account_data.free.saturating_sub(account_data.frozen)
            };
            Some(assets_runtime_api::BalanceInfo { balance: usable_balance })
        }

        fn total_balance(account_id: AccountId, asset_id: AssetId) -> Option<assets_runtime_api::BalanceInfo<Balance>> {
            Assets::total_balance(&asset_id, &account_id).ok().map(|balance|
                assets_runtime_api::BalanceInfo::<Balance> {
                    balance: balance.clone(),
                }
            )
        }

        fn total_supply(asset_id: AssetId) -> Option<assets_runtime_api::BalanceInfo<Balance>> {
            Assets::total_issuance(&asset_id).ok().map(|balance|
                assets_runtime_api::BalanceInfo::<Balance> {
                    balance: balance.clone(),
                }
            )
        }

        fn list_asset_ids() -> Vec<AssetId> {
            Assets::list_registered_asset_ids()
        }

        fn list_asset_infos() -> Vec<assets_runtime_api::AssetInfo<AssetId, AssetSymbol, AssetName, u8, ContentSource, Description>> {
            Assets::list_registered_asset_infos().into_iter().map(|(asset_id, symbol, name, precision, is_mintable, content_source, description)|
                assets_runtime_api::AssetInfo::<AssetId, AssetSymbol, AssetName, BalancePrecision, ContentSource, Description> {
                    asset_id,
                    symbol,
                    name,
                    precision,
                    is_mintable,
                    content_source,
                    description
                }
            ).collect()
        }

        fn get_asset_info(asset_id: AssetId) -> Option<assets_runtime_api::AssetInfo<AssetId, AssetSymbol, AssetName, BalancePrecision, ContentSource, Description>> {
            let (symbol, name, precision, is_mintable, content_source, description) = Assets::get_asset_info(&asset_id);
            Some(assets_runtime_api::AssetInfo::<AssetId, AssetSymbol, AssetName, BalancePrecision, ContentSource, Description> {
                asset_id,
                symbol,
                name,
                precision,
                is_mintable,
                content_source,
                description
            })
        }

        fn get_asset_content_src(asset_id: AssetId) -> Option<ContentSource> {
            Assets::get_asset_content_src(&asset_id)
        }
    }

    impl
        eth_bridge_runtime_api::EthBridgeRuntimeApi<
            Block,
            sp_core::H256,
            SignatureParams,
            AccountId,
            AssetKind,
            AssetId,
            sp_core::H160,
            OffchainRequest<Runtime>,
            RequestStatus,
            OutgoingRequestEncoded,
            NetworkId,
            BalancePrecision,
        > for Runtime
    {
        fn get_requests(
            hashes: Vec<sp_core::H256>,
            network_id: Option<NetworkId>,
            redirect_finished_load_requests: bool,
        ) -> Result<
            Vec<(
                OffchainRequest<Runtime>,
                RequestStatus,
            )>,
            DispatchError,
        > {
            EthBridge::get_requests(&hashes, network_id, redirect_finished_load_requests)
        }

        fn get_approved_requests(
            hashes: Vec<sp_core::H256>,
            network_id: Option<NetworkId>
        ) -> Result<
            Vec<(
                OutgoingRequestEncoded,
                Vec<SignatureParams>,
            )>,
            DispatchError,
        > {
            EthBridge::get_approved_requests(&hashes, network_id)
        }

        fn get_approvals(
            hashes: Vec<sp_core::H256>,
            network_id: Option<NetworkId>
        ) -> Result<Vec<Vec<SignatureParams>>, DispatchError> {
            EthBridge::get_approvals(&hashes, network_id)
        }

        fn get_account_requests(account_id: AccountId, status_filter: Option<RequestStatus>) -> Result<Vec<(NetworkId, sp_core::H256)>, DispatchError> {
            EthBridge::get_account_requests(&account_id, status_filter)
        }

        fn get_registered_assets(
            network_id: Option<NetworkId>
        ) -> Result<Vec<(
                AssetKind,
                (AssetId, BalancePrecision),
                Option<(sp_core::H160, BalancePrecision)
        >)>, DispatchError> {
            EthBridge::get_registered_assets(network_id)
        }
    }

    impl iroha_migration_runtime_api::IrohaMigrationAPI<Block> for Runtime {
        fn needs_migration(iroha_address: String) -> bool {
            IrohaMigration::needs_migration(&iroha_address)
        }
    }

    #[cfg(feature = "wip")] // Trustless substrate bridge
    impl beefy_light_client_runtime_api::BeefyLightClientAPI<Block, beefy_light_client::BitField> for Runtime {
        fn get_random_bitfield(network_id: SubNetworkId, prior: beefy_light_client::BitField, num_of_validators: u32) -> beefy_light_client::BitField {
            let len = prior.len() as usize;
            BeefyLightClient::create_random_bit_field(network_id, prior, num_of_validators).unwrap_or(beefy_light_client::BitField::with_capacity(len))
        }
    }

    impl liquidity_proxy_runtime_api::LiquidityProxyAPI<
        Block,
        DEXId,
        AssetId,
        Balance,
        SwapVariant,
        LiquiditySourceType,
        FilterMode,
    > for Runtime {
        fn quote(
            dex_id: DEXId,
            input_asset_id: AssetId,
            output_asset_id: AssetId,
            amount: BalanceWrapper,
            swap_variant: SwapVariant,
            selected_source_types: Vec<LiquiditySourceType>,
            filter_mode: FilterMode,
        ) -> Option<liquidity_proxy_runtime_api::SwapOutcomeInfo<Balance, AssetId>> {
            if LiquidityProxy::is_forbidden_filter(&input_asset_id, &output_asset_id, &selected_source_types, &filter_mode) {
                return None;
            }

            LiquidityProxy::inner_quote(
                dex_id,
                &input_asset_id,
                &output_asset_id,
                QuoteAmount::with_variant(swap_variant, amount.into()),
                LiquiditySourceFilter::with_mode(dex_id, filter_mode, selected_source_types),
                false,
                true,
            ).ok().map(|(quote_info, _)| liquidity_proxy_runtime_api::SwapOutcomeInfo::<Balance, AssetId> {
                amount: quote_info.outcome.amount,
                amount_without_impact: quote_info.amount_without_impact.unwrap_or(0),
                fee: quote_info.outcome.fee,
                rewards: quote_info.rewards.into_iter()
                                .map(|(amount, currency, reason)| liquidity_proxy_runtime_api::RewardsInfo::<Balance, AssetId> {
                                    amount,
                                    currency,
                                    reason
                                }).collect(),
                route: quote_info.path
                })
        }

        fn is_path_available(
            dex_id: DEXId,
            input_asset_id: AssetId,
            output_asset_id: AssetId
        ) -> bool {
            LiquidityProxy::is_path_available(
                dex_id, input_asset_id, output_asset_id
            ).unwrap_or(false)
        }

        fn list_enabled_sources_for_path(
            dex_id: DEXId,
            input_asset_id: AssetId,
            output_asset_id: AssetId,
        ) -> Vec<LiquiditySourceType> {
            LiquidityProxy::list_enabled_sources_for_path_with_xyk_forbidden(
                dex_id, input_asset_id, output_asset_id
            ).unwrap_or(Vec::new())
        }
    }

    impl oracle_proxy_runtime_api::OracleProxyAPI<
        Block,
        Symbol,
        ResolveTime
    > for Runtime {
        fn quote(symbol: Symbol) -> Result<Option<oracle_proxy_runtime_api::RateInfo>, DispatchError>  {
            let rate_wrapped = <
                OracleProxy as common::DataFeed<Symbol, common::Rate, ResolveTime>
            >::quote(&symbol);
            match rate_wrapped {
                Ok(rate) => Ok(rate.map(|rate| oracle_proxy_runtime_api::RateInfo{
                    value: rate.value,
                    last_updated: rate.last_updated
                })),
                Err(e) => Err(e)
            }
        }

        fn list_enabled_symbols() -> Result<Vec<(Symbol, ResolveTime)>, DispatchError> {
            <
                OracleProxy as common::DataFeed<Symbol, common::Rate, ResolveTime>
            >::list_enabled_symbols()
        }
    }

    impl pswap_distribution_runtime_api::PswapDistributionAPI<
        Block,
        AccountId,
        Balance,
    > for Runtime {
        fn claimable_amount(
            account_id: AccountId,
        ) -> pswap_distribution_runtime_api::BalanceInfo<Balance> {
            let claimable = PswapDistribution::claimable_amount(&account_id).unwrap_or(0);
            pswap_distribution_runtime_api::BalanceInfo::<Balance> {
                balance: claimable
            }
        }
    }

    impl rewards_runtime_api::RewardsAPI<Block, sp_core::H160, Balance> for Runtime {
        fn claimables(eth_address: sp_core::H160) -> Vec<rewards_runtime_api::BalanceInfo<Balance>> {
            Rewards::claimables(&eth_address).into_iter().map(|balance| rewards_runtime_api::BalanceInfo::<Balance> { balance }).collect()
        }
    }

    impl sp_consensus_babe::BabeApi<Block> for Runtime {
            fn configuration() -> sp_consensus_babe::BabeConfiguration {
                    // The choice of `c` parameter (where `1 - c` represents the
                    // probability of a slot being empty), is done in accordance to the
                    // slot duration and expected target block time, for safely
                    // resisting network delays of maximum two seconds.
                    // <https://research.web3.foundation/en/latest/polkadot/BABE/Babe/#6-practical-results>
                    sp_consensus_babe::BabeConfiguration {
                            slot_duration: Babe::slot_duration(),
                            epoch_length: EpochDuration::get(),
                            c: PRIMARY_PROBABILITY,
                            authorities: Babe::authorities().to_vec(),
                            randomness: Babe::randomness(),
                            allowed_slots: sp_consensus_babe::AllowedSlots::PrimaryAndSecondaryVRFSlots,
                    }
            }

            fn current_epoch() -> sp_consensus_babe::Epoch {
                Babe::current_epoch()
            }

            fn current_epoch_start() -> sp_consensus_babe::Slot {
                Babe::current_epoch_start()
            }

            fn next_epoch() -> sp_consensus_babe::Epoch {
                Babe::next_epoch()
            }

            fn generate_key_ownership_proof(
                    _slot_number: sp_consensus_babe::Slot,
                    authority_id: sp_consensus_babe::AuthorityId,
            ) -> Option<sp_consensus_babe::OpaqueKeyOwnershipProof> {
                    use codec::Encode;
                    Historical::prove((sp_consensus_babe::KEY_TYPE, authority_id))
                            .map(|p| p.encode())
                            .map(sp_consensus_babe::OpaqueKeyOwnershipProof::new)
            }

            fn submit_report_equivocation_unsigned_extrinsic(
                    equivocation_proof: sp_consensus_babe::EquivocationProof<<Block as BlockT>::Header>,
                    key_owner_proof: sp_consensus_babe::OpaqueKeyOwnershipProof,
            ) -> Option<()> {
                    let key_owner_proof = key_owner_proof.decode()?;
                    Babe::submit_unsigned_equivocation_report(
                            equivocation_proof,
                            key_owner_proof,
                    )
            }
    }

    impl frame_system_rpc_runtime_api::AccountNonceApi<Block, AccountId, Index> for Runtime {
        fn account_nonce(account: AccountId) -> Index {
            System::account_nonce(account)
        }
    }

    // For BEEFY gadget
    impl sp_beefy::BeefyApi<Block> for Runtime {
        fn validator_set() -> Option<sp_beefy::ValidatorSet<BeefyId>> {
            #[cfg(not(feature = "wip"))] // Trustless bridges
            return None;

            #[cfg(feature = "wip")] // Trustless bridges
            Beefy::validator_set()
        }
    }

    impl mmr::MmrApi<Block, Hash, BlockNumber> for Runtime {
        fn mmr_root() -> Result<Hash, mmr::Error> {
            #[cfg(not(feature = "wip"))] // Trustless bridges
            return Err(mmr::Error::PalletNotIncluded);

            #[cfg(feature = "wip")] // Trustless bridges
            Ok(Mmr::mmr_root())
        }

        fn mmr_leaf_count() -> Result<mmr::LeafIndex, mmr::Error> {
            #[cfg(not(feature = "wip"))] // Trustless bridges
            return Err(mmr::Error::PalletNotIncluded);

            #[cfg(feature = "wip")] // Trustless bridges
            Ok(Mmr::mmr_leaves())
        }

        fn generate_proof(
            _block_numbers: Vec<BlockNumber>,
            _best_known_block_number: Option<BlockNumber>,
        ) -> Result<(Vec<mmr::EncodableOpaqueLeaf>, mmr::Proof<Hash>), mmr::Error> {
            #[cfg(not(feature = "wip"))] // Trustless bridges
            return Err(mmr::Error::PalletNotIncluded);

            #[cfg(feature = "wip")] // Trustless bridges
            Mmr::generate_proof(_block_numbers, _best_known_block_number).map(
                |(leaves, proof)| {
                    (
                        leaves
                            .into_iter()
                            .map(|leaf| mmr::EncodableOpaqueLeaf::from_leaf(&leaf))
                            .collect(),
                        proof,
                    )
                },
            )
        }

        fn verify_proof(_leaves: Vec<mmr::EncodableOpaqueLeaf>, _proof: mmr::Proof<Hash>)
            -> Result<(), mmr::Error>
        {
            #[cfg(not(feature = "wip"))] // Trustless bridges
            return Err(mmr::Error::PalletNotIncluded);

            #[cfg(feature = "wip")] // Trustless bridges
            {
                pub type MmrLeaf = <<Runtime as pallet_mmr::Config>::LeafData as mmr::LeafDataProvider>::LeafData;
                let leaves = _leaves.into_iter().map(|leaf|
                    leaf.into_opaque_leaf()
                    .try_decode()
                    .ok_or(mmr::Error::Verify)).collect::<Result<Vec<MmrLeaf>, mmr::Error>>()?;
                Mmr::verify_leaves(leaves, _proof)
            }
        }

        fn verify_proof_stateless(
            _root: Hash,
            _leaves: Vec<mmr::EncodableOpaqueLeaf>,
            _proof: mmr::Proof<Hash>
        ) -> Result<(), mmr::Error> {
            #[cfg(not(feature = "wip"))] // Trustless bridges
            return Err(mmr::Error::PalletNotIncluded);

            #[cfg(feature = "wip")] // Trustless bridges
            {
                let nodes = _leaves.into_iter().map(|leaf|mmr::DataOrHash::Data(leaf.into_opaque_leaf())).collect();
                pallet_mmr::verify_leaves_proof::<MmrHashing, _>(_root, nodes, _proof)
            }
        }
    }

    impl fg_primitives::GrandpaApi<Block> for Runtime {
        fn grandpa_authorities() -> GrandpaAuthorityList {
            Grandpa::grandpa_authorities()
        }

        fn current_set_id() -> fg_primitives::SetId {
            Grandpa::current_set_id()
        }

        fn submit_report_equivocation_unsigned_extrinsic(
            equivocation_proof: fg_primitives::EquivocationProof<
                <Block as BlockT>::Hash,
                NumberFor<Block>,
            >,
            key_owner_proof: fg_primitives::OpaqueKeyOwnershipProof,
        ) -> Option<()> {
            let key_owner_proof = key_owner_proof.decode()?;
            Grandpa::submit_unsigned_equivocation_report(
                equivocation_proof,
                key_owner_proof,
            )
        }

        fn generate_key_ownership_proof(
            _set_id: fg_primitives::SetId,
            authority_id: GrandpaId,
        ) -> Option<fg_primitives::OpaqueKeyOwnershipProof> {
            use codec::Encode;
            Historical::prove((fg_primitives::KEY_TYPE, authority_id))
                .map(|p| p.encode())
                .map(fg_primitives::OpaqueKeyOwnershipProof::new)
        }
    }

    impl leaf_provider_runtime_api::LeafProviderAPI<Block> for Runtime {
        fn latest_digest() -> Option<bridge_types::types::AuxiliaryDigest> {
                LeafProvider::latest_digest().map(|logs| bridge_types::types::AuxiliaryDigest{ logs })
        }

    }

    impl bridge_proxy_runtime_api::BridgeProxyAPI<Block, AssetId> for Runtime {
        fn list_apps() -> Vec<bridge_types::types::BridgeAppInfo> {
            BridgeProxy::list_apps()
        }

        fn list_supported_assets(network_id: bridge_types::GenericNetworkId) -> Vec<bridge_types::types::BridgeAssetInfo> {
            BridgeProxy::list_supported_assets(network_id)
        }
    }

    #[cfg(feature = "runtime-benchmarks")]
    impl frame_benchmarking::Benchmark<Block> for Runtime {
        fn benchmark_metadata(extra: bool) -> (
            Vec<frame_benchmarking::BenchmarkList>,
            Vec<frame_support::traits::StorageInfo>,
        ) {
            use frame_benchmarking::{list_benchmark, Benchmarking, BenchmarkList};
            use frame_support::traits::StorageInfoTrait;
            use kensetsu_benchmarking::Pallet as KensetsuBench;
            use liquidity_proxy_benchmarking::Pallet as LiquidityProxyBench;
            use pool_xyk_benchmarking::Pallet as XYKPoolBench;
            use pswap_distribution_benchmarking::Pallet as PswapDistributionBench;
            use ceres_liquidity_locker_benchmarking::Pallet as CeresLiquidityLockerBench;
            use demeter_farming_platform_benchmarking::Pallet as DemeterFarmingPlatformBench;
            use xst_benchmarking::Pallet as XSTPoolBench;
            use order_book_benchmarking::Pallet as OrderBookBench;

            let mut list = Vec::<BenchmarkList>::new();

            list_benchmark!(list, extra, assets, Assets);
            #[cfg(feature = "private-net")]
            list_benchmark!(list, extra, faucet, Faucet);
            list_benchmark!(list, extra, farming, Farming);
            list_benchmark!(list, extra, iroha_migration, IrohaMigration);
            list_benchmark!(list, extra, dex_api, DEXAPI);
            list_benchmark!(list, extra, kensetsu, KensetsuBench::<Runtime>);
            list_benchmark!(list, extra, liquidity_proxy, LiquidityProxyBench::<Runtime>);
            list_benchmark!(list, extra, multicollateral_bonding_curve_pool, MulticollateralBondingCurvePool);
            list_benchmark!(list, extra, pswap_distribution, PswapDistributionBench::<Runtime>);
            list_benchmark!(list, extra, rewards, Rewards);
            list_benchmark!(list, extra, trading_pair, TradingPair);
            list_benchmark!(list, extra, pool_xyk, XYKPoolBench::<Runtime>);
            list_benchmark!(list, extra, eth_bridge, EthBridge);
            list_benchmark!(list, extra, vested_rewards, VestedRewards);
            list_benchmark!(list, extra, price_tools, PriceTools);
            list_benchmark!(list, extra, xor_fee, XorFee);
            list_benchmark!(list, extra, referrals, Referrals);
            list_benchmark!(list, extra, ceres_staking, CeresStaking);
            list_benchmark!(list, extra, hermes_governance_platform, HermesGovernancePlatform);
            list_benchmark!(list, extra, ceres_liquidity_locker, CeresLiquidityLockerBench::<Runtime>);
            list_benchmark!(list, extra, ceres_token_locker, CeresTokenLocker);
            list_benchmark!(list, extra, ceres_governance_platform, CeresGovernancePlatform);
            list_benchmark!(list, extra, ceres_launchpad, CeresLaunchpad);
            list_benchmark!(list, extra, demeter_farming_platform, DemeterFarmingPlatformBench::<Runtime>);
            list_benchmark!(list, extra, band, Band);
            list_benchmark!(list, extra, xst, XSTPoolBench::<Runtime>);
            list_benchmark!(list, extra, oracle_proxy, OracleProxy);
            list_benchmark!(list, extra, apollo_platform, ApolloPlatform);
            list_benchmark!(list, extra, order_book, OrderBookBench::<Runtime>);

            // Trustless bridge
            #[cfg(feature = "wip")] // EVM bridge
            list_benchmark!(list, extra, bridge_inbound_channel, BridgeInboundChannel);
            #[cfg(feature = "wip")] // EVM bridge
            list_benchmark!(list, extra, bridge_outbound_channel, BridgeOutboundChannel);
            #[cfg(feature = "wip")] // EVM bridge
            list_benchmark!(list, extra, evm_fungible_app, EVMFungibleApp);

            list_benchmark!(list, extra, evm_bridge_proxy, BridgeProxy);
            // Dispatch pallet benchmarks is strictly linked to EVM bridge params
            // TODO: fix
            #[cfg(feature = "wip")] // EVM bridge
            list_benchmark!(list, extra, dispatch, Dispatch);
            list_benchmark!(list, extra, substrate_bridge_channel::inbound, SubstrateBridgeInboundChannel);
            list_benchmark!(list, extra, substrate_bridge_channel::outbound, SubstrateBridgeOutboundChannel);
            list_benchmark!(list, extra, parachain_bridge_app, ParachainBridgeApp);
            list_benchmark!(list, extra, substrate_bridge_app, SubstrateBridgeApp);
            list_benchmark!(list, extra, bridge_data_signer, BridgeDataSigner);
            list_benchmark!(list, extra, multisig_verifier, MultisigVerifier);
            #[cfg(feature = "wip")] // DEFI-R
            list_benchmark!(list, extra, regulated_assets, RegulatedAssets);

            let storage_info = AllPalletsWithSystem::storage_info();

            return (list, storage_info)
        }

        fn dispatch_benchmark(
            config: frame_benchmarking::BenchmarkConfig
        ) -> Result<Vec<frame_benchmarking::BenchmarkBatch>, sp_runtime::RuntimeString> {
            use frame_benchmarking::{Benchmarking, BenchmarkBatch, add_benchmark, TrackedStorageKey};
            use kensetsu_benchmarking::Pallet as KensetsuBench;
            use liquidity_proxy_benchmarking::Pallet as LiquidityProxyBench;
            use pool_xyk_benchmarking::Pallet as XYKPoolBench;
            use pswap_distribution_benchmarking::Pallet as PswapDistributionBench;
            use ceres_liquidity_locker_benchmarking::Pallet as CeresLiquidityLockerBench;
            use demeter_farming_platform_benchmarking::Pallet as DemeterFarmingPlatformBench;
            use xst_benchmarking::Pallet as XSTPoolBench;
            use order_book_benchmarking::Pallet as OrderBookBench;

            impl kensetsu_benchmarking::Config for Runtime {}
            impl liquidity_proxy_benchmarking::Config for Runtime {}
            impl pool_xyk_benchmarking::Config for Runtime {}
            impl pswap_distribution_benchmarking::Config for Runtime {}
            impl ceres_liquidity_locker_benchmarking::Config for Runtime {}
            impl xst_benchmarking::Config for Runtime {}
            impl order_book_benchmarking::Config for Runtime {}

            let whitelist: Vec<TrackedStorageKey> = vec![
                // Block Number
                hex_literal::hex!("26aa394eea5630e07c48ae0c9558cef702a5c1b19ab7a04f536c519aca4983ac").to_vec().into(),
                // Total Issuance
                hex_literal::hex!("c2261276cc9d1f8598ea4b6a74b15c2f57c875e4cff74148e4628f264b974c80").to_vec().into(),
                // Execution Phase
                hex_literal::hex!("26aa394eea5630e07c48ae0c9558cef7ff553b5a9862a516939d82b3d3d8661a").to_vec().into(),
                // Event Count
                hex_literal::hex!("26aa394eea5630e07c48ae0c9558cef70a98fdbe9ce6c55837576c60c7af3850").to_vec().into(),
                // System Events
                hex_literal::hex!("26aa394eea5630e07c48ae0c9558cef780d41e5e16056765bc8461851072c9d7").to_vec().into(),
                // Treasury Account
                hex_literal::hex!("26aa394eea5630e07c48ae0c9558cef7b99d880ec681799c0cf30e8886371da95ecffd7b6c0f78751baa9d281e0bfa3a6d6f646c70792f74727372790000000000000000000000000000000000000000").to_vec().into(),
            ];

            let mut batches = Vec::<BenchmarkBatch>::new();
            let params = (&config, &whitelist);

            add_benchmark!(params, batches, assets, Assets);
            #[cfg(feature = "private-net")]
            add_benchmark!(params, batches, faucet, Faucet);
            add_benchmark!(params, batches, farming, Farming);
            add_benchmark!(params, batches, iroha_migration, IrohaMigration);
            add_benchmark!(params, batches, dex_api, DEXAPI);
            add_benchmark!(params, batches, kensetsu, KensetsuBench::<Runtime>);
            add_benchmark!(params, batches, liquidity_proxy, LiquidityProxyBench::<Runtime>);
            add_benchmark!(params, batches, multicollateral_bonding_curve_pool, MulticollateralBondingCurvePool);
            add_benchmark!(params, batches, pswap_distribution, PswapDistributionBench::<Runtime>);
            add_benchmark!(params, batches, rewards, Rewards);
            add_benchmark!(params, batches, trading_pair, TradingPair);
            add_benchmark!(params, batches, pool_xyk, XYKPoolBench::<Runtime>);
            add_benchmark!(params, batches, eth_bridge, EthBridge);
            add_benchmark!(params, batches, vested_rewards, VestedRewards);
            add_benchmark!(params, batches, price_tools, PriceTools);
            add_benchmark!(params, batches, xor_fee, XorFee);
            add_benchmark!(params, batches, referrals, Referrals);
            add_benchmark!(params, batches, ceres_staking, CeresStaking);
            add_benchmark!(params, batches, ceres_liquidity_locker, CeresLiquidityLockerBench::<Runtime>);
            add_benchmark!(params, batches, ceres_token_locker, CeresTokenLocker);
            add_benchmark!(params, batches, ceres_governance_platform, CeresGovernancePlatform);
            add_benchmark!(params, batches, ceres_launchpad, CeresLaunchpad);
            add_benchmark!(params, batches, demeter_farming_platform, DemeterFarmingPlatformBench::<Runtime>);
            add_benchmark!(params, batches, band, Band);
            add_benchmark!(params, batches, xst, XSTPoolBench::<Runtime>);
            add_benchmark!(params, batches, hermes_governance_platform, HermesGovernancePlatform);
            add_benchmark!(params, batches, oracle_proxy, OracleProxy);
            add_benchmark!(params, batches, apollo_platform, ApolloPlatform);
            add_benchmark!(params, batches, order_book, OrderBookBench::<Runtime>);

            // Trustless bridge
            #[cfg(feature = "wip")] // EVM bridge
            add_benchmark!(params, batches, bridge_inbound_channel, BridgeInboundChannel);
            #[cfg(feature = "wip")] // EVM bridge
            add_benchmark!(params, batches, bridge_outbound_channel, BridgeOutboundChannel);
            #[cfg(feature = "wip")] // EVM bridge
            add_benchmark!(params, batches, evm_fungible_app, EVMFungibleApp);

            add_benchmark!(params, batches, evm_bridge_proxy, BridgeProxy);
            // Dispatch pallet benchmarks is strictly linked to EVM bridge params
            // TODO: fix
            #[cfg(feature = "wip")] // EVM bridge
            add_benchmark!(params, batches, dispatch, Dispatch);
            add_benchmark!(params, batches, substrate_bridge_channel::inbound, SubstrateBridgeInboundChannel);
            add_benchmark!(params, batches, substrate_bridge_channel::outbound, SubstrateBridgeOutboundChannel);
            add_benchmark!(params, batches, parachain_bridge_app, ParachainBridgeApp);
            add_benchmark!(params, batches, substrate_bridge_app, SubstrateBridgeApp);
            add_benchmark!(params, batches, bridge_data_signer, BridgeDataSigner);
            add_benchmark!(params, batches, multisig_verifier, MultisigVerifier);
            #[cfg(feature = "wip")] // DEFI-R
            add_benchmark!(params, batches, regulated_assets, RegulatedAssets);

            if batches.is_empty() { return Err("Benchmark not found for this pallet.".into()) }
            Ok(batches)
        }
    }

    impl vested_rewards_runtime_api::VestedRewardsApi<Block, AccountId, AssetId, Balance, CrowdloanTag> for Runtime {
        fn crowdloan_claimable(tag: CrowdloanTag, account_id: AccountId, asset_id: AssetId) -> Option<vested_rewards_runtime_api::BalanceInfo<Balance>> {
            let balance = VestedRewards::get_claimable_crowdloan_reward(&tag, &account_id, &asset_id)?;
            Some(vested_rewards_runtime_api::BalanceInfo::<Balance> {
                balance
            })
        }

        fn crowdloan_lease(tag: CrowdloanTag) -> Option<vested_rewards_runtime_api::CrowdloanLease> {
            let crowdloan_info = vested_rewards::CrowdloanInfos::<Runtime>::get(&tag)?;

            Some(vested_rewards_runtime_api::CrowdloanLease {
                start_block: crowdloan_info.start_block as u128,
                total_days: crowdloan_info.length as u128 / DAYS as u128,
                blocks_per_day: DAYS as u128,
            })
        }
    }

    impl farming_runtime_api::FarmingApi<Block, AssetId> for Runtime {
        fn reward_doubling_assets() -> Vec<AssetId> {
            Farming::reward_doubling_assets()
        }
    }

    #[cfg(feature = "try-runtime")]
    impl frame_try_runtime::TryRuntime<Block> for Runtime {
        fn on_runtime_upgrade(checks: frame_try_runtime::UpgradeCheckSelect) -> (Weight, Weight) {
            log::info!("try-runtime::on_runtime_upgrade");
            let weight = Executive::try_runtime_upgrade(checks).unwrap();
            (weight, BlockWeights::get().max_block)
        }

        fn execute_block(
            block: Block,
            state_root_check: bool,
            signature_check: bool,
            select: frame_try_runtime::TryStateSelect,
        ) -> Weight {
            // NOTE: intentional unwrap: we don't want to propagate the error backwards, and want to
            // have a backtrace here.
            Executive::try_execute_block(block, state_root_check, signature_check, select).unwrap()
        }
    }
}<|MERGE_RESOLUTION|>--- conflicted
+++ resolved
@@ -2430,11 +2430,6 @@
 #[cfg(feature = "wip")] // DEFI-R
 impl regulated_assets::Config for Runtime {
     type RuntimeEvent = RuntimeEvent;
-<<<<<<< HEAD
-    type MaxAllowedAssetsPerSBT = ConstU32<10000>;
-    type MaxSBTsPerAsset = ConstU32<10000>;
-=======
->>>>>>> 472f12da
     type AssetInfoProvider = Assets;
     type WeightInfo = regulated_assets::weights::SubstrateWeight<Runtime>;
 }
