--- conflicted
+++ resolved
@@ -1437,21 +1437,14 @@
     type GetEthNetworkId = GetEthNetworkId;
     type WeightInfo = eth_bridge::weights::SubstrateWeight<Runtime>;
     type WeightToFee = XorFee;
-<<<<<<< HEAD
-
-    #[cfg(feature = "wip")] // Substrate bridge
-    type MessageStatusNotifier = BridgeProxy;
-    #[cfg(not(feature = "wip"))]
-=======
-    #[cfg(feature = "ready-to-test")]
+    #[cfg(feature = "ready-to-test")] // Substrate bridge
     type MessageStatusNotifier = BridgeProxy;
     #[cfg(not(feature = "ready-to-test"))]
->>>>>>> b641de32
     type MessageStatusNotifier = ();
 
-    #[cfg(feature = "wip")] // Substrate bridge
+    #[cfg(feature = "ready-to-test")] // Substrate bridge
     type BridgeAssetLockChecker = BridgeProxy;
-    #[cfg(not(feature = "wip"))]
+    #[cfg(not(feature = "ready-to-test"))]
     type BridgeAssetLockChecker = ();
 }
 
@@ -2105,16 +2098,12 @@
     type WeightInfo = ();
 }
 
-<<<<<<< HEAD
-parameter_types! {
-    pub const GetReferenceAssetId: AssetId = GetXstAssetId::get();
+parameter_types! {
+    pub const GetReferenceAssetId: AssetId = GetDaiAssetId::get();
     pub const GetReferenceDexId: DEXId = 0;
 }
 
-#[cfg(feature = "wip")] // Bridges
-=======
 #[cfg(feature = "ready-to-test")] // Bridges
->>>>>>> b641de32
 impl bridge_proxy::Config for Runtime {
     type RuntimeEvent = RuntimeEvent;
     type ERC20App = ERC20App;
@@ -3163,25 +3152,20 @@
             list_benchmark!(list, extra, erc20_app, ERC20App);
             #[cfg(feature = "ready-to-test")] // EVM bridge
             list_benchmark!(list, extra, migration_app, MigrationApp);
-<<<<<<< HEAD
-            #[cfg(feature = "wip")] // Bridges
+            #[cfg(feature = "ready-to-test")] // Bridges
             list_benchmark!(list, extra, evm_bridge_proxy, BridgeProxy);
-            #[cfg(feature = "wip")] // Bridges
+            #[cfg(feature = "ready-to-test")] // Bridges
             list_benchmark!(list, extra, dispatch, Dispatch);
-            #[cfg(feature = "wip")] // Bridges
+            #[cfg(feature = "ready-to-test")] // Bridges
             list_benchmark!(list, extra, substrate_bridge_channel::inbound, SubstrateBridgeInboundChannel);
-            #[cfg(feature = "wip")] // Bridges
+            #[cfg(feature = "ready-to-test")] // Bridges
             list_benchmark!(list, extra, substrate_bridge_channel::outbound, SubstrateBridgeOutboundChannel);
-            #[cfg(feature = "wip")] // Bridges
+            #[cfg(feature = "ready-to-test")] // Bridges
             list_benchmark!(list, extra, substrate_bridge_app, SubstrateBridgeApp);
-            #[cfg(feature = "wip")] // Bridges
+            #[cfg(feature = "ready-to-test")] // Bridges
             list_benchmark!(list, extra, bridge_data_signer, BridgeDataSigner);
-            #[cfg(feature = "wip")] // Bridges
+            #[cfg(feature = "ready-to-test")] // Bridges
             list_benchmark!(list, extra, multisig_verifier, MultisigVerifier);
-=======
-            #[cfg(feature = "ready-to-test")] // Bridges
-            list_benchmark!(list, extra, bridge_proxy, BridgeProxy);
->>>>>>> b641de32
 
             let storage_info = AllPalletsWithSystem::storage_info();
 
@@ -3267,25 +3251,20 @@
             add_benchmark!(params, batches, erc20_app, ERC20App);
             #[cfg(feature = "ready-to-test")] // EVM bridge
             add_benchmark!(params, batches, migration_app, MigrationApp);
-<<<<<<< HEAD
-            #[cfg(feature = "wip")] // Bridges
+            #[cfg(feature = "ready-to-test")] // Bridges
             add_benchmark!(params, batches, evm_bridge_proxy, BridgeProxy);
-            #[cfg(feature = "wip")] // Bridges
+            #[cfg(feature = "ready-to-test")] // Bridges
             add_benchmark!(params, batches, dispatch, Dispatch);
-            #[cfg(feature = "wip")] // Bridges
+            #[cfg(feature = "ready-to-test")] // Bridges
             add_benchmark!(params, batches, substrate_bridge_channel::inbound, SubstrateBridgeInboundChannel);
-            #[cfg(feature = "wip")] // Bridges
+            #[cfg(feature = "ready-to-test")] // Bridges
             add_benchmark!(params, batches, substrate_bridge_channel::outbound, SubstrateBridgeOutboundChannel);
-            #[cfg(feature = "wip")] // Bridges
+            #[cfg(feature = "ready-to-test")] // Bridges
             add_benchmark!(params, batches, substrate_bridge_app, SubstrateBridgeApp);
-            #[cfg(feature = "wip")] // Bridges
+            #[cfg(feature = "ready-to-test")] // Bridges
             add_benchmark!(params, batches, bridge_data_signer, BridgeDataSigner);
-            #[cfg(feature = "wip")] // Bridges
+            #[cfg(feature = "ready-to-test")] // Bridges
             add_benchmark!(params, batches, multisig_verifier, MultisigVerifier);
-=======
-            #[cfg(feature = "ready-to-test")] // Bridges
-            add_benchmark!(params, batches, bridge_proxy, BridgeProxy);
->>>>>>> b641de32
 
             if batches.is_empty() { return Err("Benchmark not found for this pallet.".into()) }
             Ok(batches)
