--- conflicted
+++ resolved
@@ -1319,11 +1319,8 @@
         ElectionsPhragmen: pallet_elections_phragmen::{Module, Call, Storage, Event<T>, Config<T>},
         VestedRewards: vested_rewards::{Module, Call, Storage, Event<T>},
         Identity: pallet_identity::{Module, Call, Storage, Event<T>},
-<<<<<<< HEAD
+        PriceTools: price_tools::{Module, Storage, Event<T>},
         Farming: farming::{Module, Storage},
-=======
-        PriceTools: price_tools::{Module, Storage, Event<T>},
->>>>>>> c7bba3bd
     }
 }
 
