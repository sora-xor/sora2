--- conflicted
+++ resolved
@@ -256,17 +256,10 @@
     spec_name: create_runtime_str!("sora-substrate"),
     impl_name: create_runtime_str!("sora-substrate"),
     authoring_version: 1,
-<<<<<<< HEAD
-    spec_version: 68,
-    impl_version: 1,
-    apis: RUNTIME_API_VERSIONS,
-    transaction_version: 68,
-=======
     spec_version: 69,
     impl_version: 1,
     apis: RUNTIME_API_VERSIONS,
     transaction_version: 69,
->>>>>>> 1dec3df6
     state_version: 0,
 };
 
