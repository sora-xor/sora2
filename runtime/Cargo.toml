--- conflicted
+++ resolved
@@ -42,20 +42,12 @@
 leaf-provider-runtime-api = { git = "https://github.com/sora-xor/sora2-common.git", branch = "polkadotsdk_1.1.0", default-features = false }
 bridge-proxy = { path = "../pallets/bridge-proxy", default-features = false }
 bridge-proxy-runtime-api = { path = "../pallets/bridge-proxy/runtime-api", default-features = false }
-<<<<<<< HEAD
-parachain-bridge-app = { git = "https://github.com/sora-xor/sora2-common.git", branch = "polkadotsdk_1.1.0", default-features = false }
-substrate-bridge-app = { git = "https://github.com/sora-xor/sora2-common.git", branch = "polkadotsdk_1.1.0", default-features = false }
-substrate-bridge-channel = { git = "https://github.com/sora-xor/sora2-common.git", branch = "polkadotsdk_1.1.0", default-features = false }
-evm-fungible-app = { git = "https://github.com/sora-xor/sora2-common.git", branch = "polkadotsdk_1.1.0", default-features = false, optional = true }
-bridge-channel = { git = "https://github.com/sora-xor/sora2-common.git", branch = "polkadotsdk_1.1.0", default-features = false, optional = true }
-=======
 parachain-bridge-app = { git = "https://github.com/sora-xor/sora2-common.git", default-features = false }
 substrate-bridge-app = { git = "https://github.com/sora-xor/sora2-common.git", default-features = false }
 substrate-bridge-channel = { git = "https://github.com/sora-xor/sora2-common.git", default-features = false }
 evm-fungible-app = { git = "https://github.com/sora-xor/sora2-common.git", default-features = false, optional = true }
 bridge-channel = { git = "https://github.com/sora-xor/sora2-common.git", default-features = false, optional = true }
 jetton-app = { git = "https://github.com/sora-xor/sora2-common.git", default-features = false, optional = true }
->>>>>>> 3f35601d
 
 apollo-platform = { path = "../pallets/apollo-platform", default-features = false }
 assets = { path = "../pallets/assets", default-features = false }
