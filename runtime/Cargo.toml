[package]
edition = "2018"
authors = ["Polka Biome Ltd. <jihoon@tutanota.de>"]
license = "BSD-4-Clause"
homepage = "https://sora.org"
repository = "https://github.com/sora-xor/sora2-network"
name = "framenode-runtime"
version = "1.2.2"

[package.metadata.docs.rs]
targets = ["x86_64-unknown-linux-gnu"]

[build-dependencies]
substrate-wasm-builder = "3.0.0"

[dependencies]
codec = { package = "parity-scale-codec", version = "2", default-features = false, features = ["derive", "chain-error"] }
hex-literal = "0.3.1"
log = { version = "0.4.14" }
serde = { features = ['derive'], optional = true, version = '1.0.101' }

bridge-multisig = { git = "https://github.com/soramitsu/sora2-frame-pallets.git", branch = "v3.2.3", package = "pallet-multisig", default-features = false }

assets = { path = "../pallets/assets", default-features = false }
assets-runtime-api = { path = "../pallets/assets/runtime-api", default-features = false}
common = { path = "../common", default-features = false }
<<<<<<< HEAD
ceres-governance-platform = { path = "../pallets/ceres-governance-platform", default-features = false }
=======
ceres-liquidity-locker = { path = "../pallets/ceres-liquidity-locker", default-features = false }
ceres-liquidity-locker-benchmarking = { path = "../pallets/ceres-liquidity-locker/benchmarking", default-features = false, optional = true }
ceres-staking = { path = "../pallets/ceres-staking", default-features = false }
>>>>>>> a7e4e7df
dex-api = { path = "../pallets/dex-api", default-features = false }
dex-api-benchmarking = { path = "../pallets/dex-api/benchmarking", default-features = false, optional = true }
dex-manager = { path = "../pallets/dex-manager", default-features = false }
dex-manager-runtime-api = { path = "../pallets/dex-manager/runtime-api", default-features = false}
dex-runtime-api = { path = "../pallets/dex-api/runtime-api", default-features = false}
eth-bridge = { path = "../pallets/eth-bridge", default-features = false }
eth-bridge-runtime-api = { path = "../pallets/eth-bridge/runtime-api", default-features = false }
farming = { path = "../pallets/farming", default-features = false}
faucet = { path = "../pallets/faucet", default-features = false, optional = true }
iroha-migration = { path = "../pallets/iroha-migration", default-features = false }
iroha-migration-runtime-api = { path = "../pallets/iroha-migration/runtime-api", default-features = false }
liquidity-proxy = { path = "../pallets/liquidity-proxy", default-features = false}
liquidity-proxy-benchmarking = { path = "../pallets/liquidity-proxy/benchmarking", default-features = false, optional = true }
liquidity-proxy-runtime-api = { path = "../pallets/liquidity-proxy/runtime-api", default-features = false}
mock-liquidity-source = { path = "../pallets/mock-liquidity-source", default-features = false}
multicollateral-bonding-curve-pool = { path = "../pallets/multicollateral-bonding-curve-pool", default-features = false }
permissions = { path = "../pallets/permissions", default-features = false}
pool-xyk = { path = "../pallets/pool-xyk", default-features = false}
pool-xyk-benchmarking = { path = "../pallets/pool-xyk/benchmarking", default-features = false, optional = true }
price-tools = { path = "../pallets/price-tools", default-features = false }
pswap-distribution = { path = "../pallets/pswap-distribution", default-features = false }
pswap-distribution-benchmarking = { path = "../pallets/pswap-distribution/benchmarking", default-features = false, optional = true }
pswap-distribution-runtime-api = { path = "../pallets/pswap-distribution/runtime-api", default-features = false }
referrals = { path = "../pallets/referrals", default-features = false}
rewards = { path = "../pallets/rewards", default-features = false }
rewards-runtime-api = { path = "../pallets/rewards/runtime-api", default-features = false }
technical = { path = "../pallets/technical", default-features = false}
trading-pair = { path = "../pallets/trading-pair", default-features = false}
trading-pair-runtime-api = { path = "../pallets/trading-pair/runtime-api", default-features = false}
vested-rewards = { path = "../pallets/vested-rewards", default-features = false }
xor-fee = { path = "../pallets/xor-fee", default-features = false}
xor-fee-benchmarking = { path = "../pallets/xor-fee/benchmarking", default-features = false, optional = true }
xst = { path = "../pallets/xst", default-features = false }

# Substrate dependencies
frame-benchmarking = { default-features = false, optional = true, version = "3" }
frame-executive = { default-features = false, version = "3" }
frame-support = { default-features = false, version = "3" }
frame-system = { default-features = false, version = "3" }
frame-system-benchmarking = { default-features = false, optional = true, version = "3" }
frame-system-rpc-runtime-api = { default-features = false, version = "3" }
pallet-aura = { default-features = false, version = "3" }
pallet-balances = { default-features = false, version = "3" }
pallet-collective = { default-features = false, version = "3" }
pallet-democracy = { default-features = false, version = "3" }
pallet-elections-phragmen = { default-features = false, version = "3" }
pallet-grandpa = { default-features = false, version = "3" }
pallet-babe = { default-features = false, version = "3" }
pallet-im-online = { default-features = false, version = "3" }
pallet-identity = { default-features = false, version = "3" }
pallet-membership = { default-features = false, version = "3" }
pallet-multisig = { version = "3", default-features = false }
pallet-offences = { default-features = false, version = "3" }
pallet-randomness-collective-flip = { default-features = false, version = "3" }
pallet-sudo = { default-features = false, version = "3" }
pallet-timestamp = { default-features = false, version = "3" }
pallet-scheduler = { default-features = false, version = "3" }
#pallet-session = { default-features = false, version = "3" }
pallet-session = { default-features = false, features = ["historical"], version = "3" }
pallet-staking = { git = "https://github.com/soramitsu/sora2-frame-pallets", default-features = false, branch = "v3.1.0"}
pallet-transaction-payment = { version = "3", default-features = false }
pallet-transaction-payment-rpc-runtime-api = { version = "3", default-features = false }
pallet-utility = { default-features = false, version = "3" }

sp-api = { default-features = false, version = "3" }
sp-block-builder = { default-features = false, version = "3" }
sp-consensus-aura = { default-features = false, version = "0.9" }
sp-consensus-babe = { default-features = false, version = "0.9" }
sp-core = { default-features = false, version = "3" }
sp-inherents = { default-features = false, version = "3" }
sp-offchain = { default-features = false, version = "3" }
sp-runtime = { default-features = false, version = "3" }
sp-session = { default-features = false, version = "3" }
sp-std = { default-features = false, version = "3" }
sp-transaction-pool = { default-features = false, version = "3" }
sp-version = { default-features = false, version = "3" }
sp-staking = { default-features = false, version = "3" }
pallet-authorship = { default-features = false, version = "3" }

# Other
currencies = { version = "0.4", package = "orml-currencies", default-features = false }
static_assertions = "1.1.0"
tokens = { version = "0.4", package = "orml-tokens", default-features = false }
traits = { version = "0.4", package = "orml-traits", default-features = false }

[dev-dependencies]
env_logger = "0.9.0"
framenode-chain-spec = { path = "../node/chain_spec", features = ["test", "private-net"] }

[features]
default = ["std"]

std = [
    "assets-runtime-api/std",
    "assets/std",
    "bridge-multisig/std",
    "codec/std",
    "common/std",
<<<<<<< HEAD
    "ceres-governance-platform/std",
=======
    "ceres-liquidity-locker/std",
    "ceres-staking/std",
>>>>>>> a7e4e7df
    "dex-api/std",
    "dex-manager-runtime-api/std",
    "dex-manager/std",
    "dex-runtime-api/std",
    "eth-bridge-runtime-api/std",
    "eth-bridge/std",
    "farming/std",
    "faucet?/std",
    "frame-executive/std",
    "frame-support/std",
    "frame-system-rpc-runtime-api/std",
    "frame-system/std",
    "iroha-migration-runtime-api/std",
    "iroha-migration/std",
    "liquidity-proxy-runtime-api/std",
    "liquidity-proxy/std",
    "mock-liquidity-source/std",
    "multicollateral-bonding-curve-pool/std",
    "pallet-aura/std",
    "pallet-authorship/std",
    "pallet-babe/std",
    "pallet-balances/std",
    "pallet-collective/std",
    "pallet-democracy/std",
    "pallet-elections-phragmen/std",
    "pallet-grandpa/std",
    "pallet-identity/std",
    "pallet-im-online/std",
    "pallet-membership/std",
    "pallet-offences/std",
    "pallet-randomness-collective-flip/std",
    "pallet-scheduler/std",
    "pallet-session/std",
    "pallet-staking/std",
    "pallet-sudo/std",
    "pallet-timestamp/std",
    "pallet-transaction-payment-rpc-runtime-api/std",
    "pallet-transaction-payment/std",
    "pallet-utility/std",
    "permissions/std",
    "pool-xyk/std",
    "price-tools/std",
    "pswap-distribution-runtime-api/std",
    "pswap-distribution/std",
    "referrals/std",
    "rewards-runtime-api/std",
    "rewards/std",
    "serde",
    "sp-api/std",
    "sp-block-builder/std",
    "sp-consensus-aura/std",
    "sp-consensus-babe/std",
    "sp-core/std",
    "sp-inherents/std",
    "sp-offchain/std",
    "sp-runtime/std",
    "sp-session/std",
    "sp-staking/std",
    "sp-std/std",
    "sp-transaction-pool/std",
    "sp-version/std",
    "technical/std",
    "trading-pair-runtime-api/std",
    "trading-pair/std",
    "vested-rewards/std",
    "xor-fee/std",
    "xst/std",
]

private-net = [
    "faucet",
    "farming/private-net"
]

runtime-benchmarks = [
    "assets/runtime-benchmarks",
<<<<<<< HEAD
    "ceres-governance-platform/runtime-benchmarks",
=======
    "ceres-liquidity-locker-benchmarking",
>>>>>>> a7e4e7df
    "dex-api-benchmarking",
    "ceres-staking/runtime-benchmarks",
    "eth-bridge/runtime-benchmarks",
    "farming/runtime-benchmarks",
    "faucet?/runtime-benchmarks",
    "frame-benchmarking",
    "frame-support/runtime-benchmarks",
    "frame-system-benchmarking",
    "frame-system/runtime-benchmarks",
    "iroha-migration/runtime-benchmarks",
    "liquidity-proxy-benchmarking",
    "multicollateral-bonding-curve-pool/runtime-benchmarks",
    "multicollateral-bonding-curve-pool/runtime-benchmarks",
    "pallet-collective/runtime-benchmarks",
    "pool-xyk-benchmarking",
    "price-tools/runtime-benchmarks",
    "pswap-distribution-benchmarking/runtime-benchmarks",
    "pswap-distribution/runtime-benchmarks",
    "pswap-distribution/runtime-benchmarks",
    "referrals/runtime-benchmarks",
    "rewards/runtime-benchmarks",
    "technical/runtime-benchmarks",
    "trading-pair/runtime-benchmarks",
    "multicollateral-bonding-curve-pool/runtime-benchmarks",
    "pswap-distribution/runtime-benchmarks",
    "price-tools/runtime-benchmarks",
    "vested-rewards/runtime-benchmarks",
    "xor-fee-benchmarking",
]

reduced-pswap-reward-periods = []<|MERGE_RESOLUTION|>--- conflicted
+++ resolved
@@ -24,13 +24,10 @@
 assets = { path = "../pallets/assets", default-features = false }
 assets-runtime-api = { path = "../pallets/assets/runtime-api", default-features = false}
 common = { path = "../common", default-features = false }
-<<<<<<< HEAD
 ceres-governance-platform = { path = "../pallets/ceres-governance-platform", default-features = false }
-=======
 ceres-liquidity-locker = { path = "../pallets/ceres-liquidity-locker", default-features = false }
 ceres-liquidity-locker-benchmarking = { path = "../pallets/ceres-liquidity-locker/benchmarking", default-features = false, optional = true }
 ceres-staking = { path = "../pallets/ceres-staking", default-features = false }
->>>>>>> a7e4e7df
 dex-api = { path = "../pallets/dex-api", default-features = false }
 dex-api-benchmarking = { path = "../pallets/dex-api/benchmarking", default-features = false, optional = true }
 dex-manager = { path = "../pallets/dex-manager", default-features = false }
@@ -129,12 +126,9 @@
     "bridge-multisig/std",
     "codec/std",
     "common/std",
-<<<<<<< HEAD
     "ceres-governance-platform/std",
-=======
     "ceres-liquidity-locker/std",
     "ceres-staking/std",
->>>>>>> a7e4e7df
     "dex-api/std",
     "dex-manager-runtime-api/std",
     "dex-manager/std",
@@ -211,11 +205,8 @@
 
 runtime-benchmarks = [
     "assets/runtime-benchmarks",
-<<<<<<< HEAD
     "ceres-governance-platform/runtime-benchmarks",
-=======
     "ceres-liquidity-locker-benchmarking",
->>>>>>> a7e4e7df
     "dex-api-benchmarking",
     "ceres-staking/runtime-benchmarks",
     "eth-bridge/runtime-benchmarks",
