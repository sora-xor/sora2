[package]
edition = '2018'
authors = ['Polka Biome Ltd. <jihoon@tutanota.de>']
license = "BSD-4-Clause"
homepage = 'https://sora.org'
repository = 'https://github.com/sora-xor/sora2-network'
name = 'framenode-runtime'
version = '0.1.0'

[package.metadata.docs.rs]
targets = ['x86_64-unknown-linux-gnu']

[build-dependencies]
substrate-wasm-builder = "3.0.0"

[dependencies]
codec = { package = "parity-scale-codec", version = "2", default-features = false, features = ["derive", "chain-error"] }
hex-literal = "0.3.1"
log = { version = "0.4.14" }
serde = { features = ['derive'], optional = true, version = '1.0.101' }
common = { path = "../common", default-features = false }
faucet = { path = "../pallets/faucet", default-features = false, optional = true }
assets = { path = "../pallets/assets", default-features = false }
bonding-curve-pool = { path = "../pallets/bonding-curve-pool", default-features = false }
multicollateral-bonding-curve-pool = { path = "../pallets/multicollateral-bonding-curve-pool", default-features = false }
dex-api = { path = "../pallets/dex-api", default-features = false }
dex-manager = { path = "../pallets/dex-manager", default-features = false }
farming = { path = "../pallets/farming", default-features = false}
iroha-migration = { path = "../pallets/iroha-migration", default-features = false }
liquidity-proxy = { path = "../pallets/liquidity-proxy", default-features = false}
mock-liquidity-source = { path = "../pallets/mock-liquidity-source", default-features = false}
permissions = { path = "../pallets/permissions", default-features = false}
pool-xyk = { path = "../pallets/pool-xyk", default-features = false}
referral-system = { path = "../pallets/referral-system", default-features = false}
rewards = { path = "../pallets/rewards", default-features = false }
rewards-runtime-api = { path = "../pallets/rewards/runtime-api", default-features = false }
technical = { path = "../pallets/technical", default-features = false}
trading-pair = { path = "../pallets/trading-pair", default-features = false}
xor-fee = { path = "../pallets/xor-fee", default-features = false}
dex-runtime-api = { path = "../pallets/dex-api/runtime-api", default-features = false}
dex-manager-runtime-api = { path = "../pallets/dex-manager/runtime-api", default-features = false}
trading-pair-runtime-api = { path = "../pallets/trading-pair/runtime-api", default-features = false}
assets-runtime-api = { path = "../pallets/assets/runtime-api", default-features = false}
liquidity-proxy-runtime-api = { path = "../pallets/liquidity-proxy/runtime-api", default-features = false}
eth-bridge = { path = "../pallets/eth-bridge", default-features = false }
eth-bridge-runtime-api = { path = "../pallets/eth-bridge/runtime-api", default-features = false }
bridge-multisig = { git = "https://github.com/soramitsu/sora2-frame-pallets.git", branch = "v3.1.0", package = "pallet-multisig", default-features = false }
iroha-migration-runtime-api = { path = "../pallets/iroha-migration/runtime-api", default-features = false }
pswap-distribution = { path = "../pallets/pswap-distribution", default-features = false }
pswap-distribution-benchmarking = { path = "../pallets/pswap-distribution/benchmarking", default-features = false, optional = true }
pswap-distribution-runtime-api = { path = "../pallets/pswap-distribution/runtime-api", default-features = false }
liquidity-proxy-benchmarking = { path = "../pallets/liquidity-proxy/benchmarking", default-features = false, optional = true }
pool-xyk-benchmarking = { path = "../pallets/pool-xyk/benchmarking", default-features = false, optional = true }
dex-api-benchmarking = { path = "../pallets/dex-api/benchmarking", default-features = false, optional = true }
vested-rewards = { path = "../pallets/vested-rewards", default-features = false }
price-tools = { path = "../pallets/price-tools", default-features = false }
xor-fee-benchmarking = { path = "../pallets/xor-fee/benchmarking", default-features = false, optional = true }

# Substrate dependencies
frame-benchmarking = { default-features = false, optional = true, version = '3' }
frame-executive = { default-features = false, version = '3' }
frame-support = { default-features = false, version = '3' }
frame-system = { default-features = false, version = '3' }
frame-system-benchmarking = { default-features = false, optional = true, version = '3' }
frame-system-rpc-runtime-api = { default-features = false, version = '3' }
pallet-aura = { default-features = false, version = '3' }
pallet-balances = { default-features = false, version = '3' }
pallet-collective = { default-features = false, version = '3' }
pallet-democracy = { default-features = false, version = '3' }
pallet-elections-phragmen = { default-features = false, version = '3' }
pallet-grandpa = { default-features = false, version = '3' }
pallet-babe = { default-features = false, version = '3' }
pallet-im-online = { default-features = false, version = '3' }
pallet-identity = { default-features = false, version = '3' }
pallet-membership = { default-features = false, version = '3' }
pallet-multisig = { version = "3", default-features = false }
pallet-offences = { default-features = false, version = '3' }
pallet-randomness-collective-flip = { default-features = false, version = '3' }
pallet-sudo = { default-features = false, version = '3' }
pallet-timestamp = { default-features = false, version = '3' }
pallet-scheduler = { default-features = false, version = '3' }
#pallet-session = { default-features = false, version = '3' }
pallet-session = { default-features = false, features = ["historical"], version = '3' }
pallet-staking = { git = "https://github.com/soramitsu/sora2-frame-pallets", default-features = false, branch = "v3.1.0"}
pallet-transaction-payment = { version = '3', default-features = false }
pallet-transaction-payment-rpc-runtime-api = { version = '3', default-features = false }
pallet-utility = { default-features = false, version = '3' }

sp-api = { default-features = false, version = '3' }
sp-block-builder = { default-features = false, version = '3' }
sp-consensus-aura = { default-features = false, version = '0.9' }
sp-consensus-babe = { default-features = false, version = '0.9' }
sp-core = { default-features = false, version = '3' }
sp-inherents = { default-features = false, version = '3' }
sp-offchain = { default-features = false, version = '3' }
sp-runtime = { default-features = false, version = '3' }
sp-session = { default-features = false, version = '3' }
sp-std = { default-features = false, version = '3' }
sp-transaction-pool = { default-features = false, version = '3' }
sp-version = { default-features = false, version = '3' }
sp-staking = { default-features = false, version = '3' }
pallet-authorship = { default-features = false, version = '3' }

# Other
currencies = { version = "0.4", package = "orml-currencies", default-features = false }
static_assertions = "1.1.0"
tokens = { version = "0.4", package = "orml-tokens", default-features = false }
traits = { version = "0.4", package = "orml-traits", default-features = false }

[features]
default = ['std']

std = [
    'codec/std',
    'serde',
    'frame-executive/std',
    'frame-support/std',
    'frame-system/std',
    'frame-system-rpc-runtime-api/std',
    'pallet-aura/std',
    'pallet-babe/std',
    'pallet-balances/std',
    'pallet-collective/std',
    'pallet-democracy/std',
    'pallet-elections-phragmen/std',
    'pallet-grandpa/std',
    'pallet-identity/std',
    'pallet-im-online/std',
    'pallet-membership/std',
    'pallet-offences/std',
    'pallet-randomness-collective-flip/std',
    'pallet-scheduler/std',
    'pallet-sudo/std',
    'pallet-timestamp/std',
    'pallet-transaction-payment/std',
    'pallet-transaction-payment-rpc-runtime-api/std',
    'pallet-session/std',
    'pallet-staking/std',
    'pallet-utility/std',
    'sp-api/std',
    'sp-block-builder/std',
    'sp-consensus-aura/std',
    'sp-consensus-babe/std',
    'sp-core/std',
    'sp-inherents/std',
    'sp-offchain/std',
    'sp-runtime/std',
    'sp-session/std',
    'sp-std/std',
    'sp-transaction-pool/std',
    'sp-version/std',
    'sp-staking/std',
    'pallet-authorship/std',
    'common/std',
    'assets/std',
    'bonding-curve-pool/std',
    'multicollateral-bonding-curve-pool/std',
    'dex-api/std',
    'dex-manager/std',
    'eth-bridge/std',
    'eth-bridge-runtime-api/std',
    'farming/std',
    'faucet?/std',
    'iroha-migration/std',
    'iroha-migration-runtime-api/std',
    'liquidity-proxy/std',
    'mock-liquidity-source/std',
    'bridge-multisig/std',
    'permissions/std',
    'pool-xyk/std',
    'referral-system/std',
    'rewards/std',
    'rewards-runtime-api/std',
    'technical/std',
    'trading-pair/std',
    'xor-fee/std',
    'dex-runtime-api/std',
    'dex-manager-runtime-api/std',
    'trading-pair-runtime-api/std',
    'assets-runtime-api/std',
    'liquidity-proxy-runtime-api/std',
    'pswap-distribution/std',
    'pswap-distribution-runtime-api/std',
    'vested-rewards/std',
    'price-tools/std',
]

private-net = ["faucet"]

runtime-benchmarks = [
    "assets/runtime-benchmarks",
    "dex-api-benchmarking",
    "eth-bridge/runtime-benchmarks",
    "farming/runtime-benchmarks",
    "faucet?/runtime-benchmarks",
    "frame-benchmarking",
    "frame-support/runtime-benchmarks",
    "frame-system-benchmarking",
    "frame-system/runtime-benchmarks",
    "iroha-migration/runtime-benchmarks",
    "liquidity-proxy-benchmarking",
    "multicollateral-bonding-curve-pool/runtime-benchmarks",
    "pallet-collective/runtime-benchmarks",
    "pool-xyk-benchmarking",
    "pswap-distribution-benchmarking/runtime-benchmarks",
    "pswap-distribution/runtime-benchmarks",
    "rewards/runtime-benchmarks",
    "technical/runtime-benchmarks",
    "trading-pair/runtime-benchmarks",
<<<<<<< HEAD
    "xor-fee-benchmarking",
=======
    "multicollateral-bonding-curve-pool/runtime-benchmarks",
    "pswap-distribution/runtime-benchmarks",
    "vested-rewards/runtime-benchmarks",
    "price-tools/runtime-benchmarks",
>>>>>>> 2a7f26a6
]

reduced-pswap-reward-periods = []<|MERGE_RESOLUTION|>--- conflicted
+++ resolved
@@ -200,21 +200,18 @@
     "iroha-migration/runtime-benchmarks",
     "liquidity-proxy-benchmarking",
     "multicollateral-bonding-curve-pool/runtime-benchmarks",
+    "multicollateral-bonding-curve-pool/runtime-benchmarks",
     "pallet-collective/runtime-benchmarks",
     "pool-xyk-benchmarking",
+    "price-tools/runtime-benchmarks",
     "pswap-distribution-benchmarking/runtime-benchmarks",
+    "pswap-distribution/runtime-benchmarks",
     "pswap-distribution/runtime-benchmarks",
     "rewards/runtime-benchmarks",
     "technical/runtime-benchmarks",
     "trading-pair/runtime-benchmarks",
-<<<<<<< HEAD
+    "vested-rewards/runtime-benchmarks",
     "xor-fee-benchmarking",
-=======
-    "multicollateral-bonding-curve-pool/runtime-benchmarks",
-    "pswap-distribution/runtime-benchmarks",
-    "vested-rewards/runtime-benchmarks",
-    "price-tools/runtime-benchmarks",
->>>>>>> 2a7f26a6
 ]
 
 reduced-pswap-reward-periods = []