[package]
edition = "2021"
authors = ["Polka Biome Ltd. <jihoon@tutanota.de>"]
license = "BSD-4-Clause"
homepage = "https://sora.org"
repository = "https://github.com/sora-xor/sora2-network"
name = "framenode-runtime"
version = "1.2.2"

[package.metadata.docs.rs]
targets = ["x86_64-unknown-linux-gnu"]

[build-dependencies]
substrate-wasm-builder = "3.0.0"

[dependencies]
codec = { package = "parity-scale-codec", version = "2", default-features = false, features = [
    "derive",
    "chain-error",
] }
scale-info = { version = "1.0.0", default-features = false, features = [
    "derive",
] }
hex-literal = "0.3.1"
log = { version = "0.4.14" }
serde = { features = ['derive'], optional = true, version = '1.0.101' }

bridge-multisig = { git = "https://github.com/soramitsu/sora2-frame-pallets.git", branch = "polkadot-v0.9.15", package = "pallet-multisig", default-features = false }
beefy-primitives = { git = "https://github.com/paritytech/substrate.git", branch = "polkadot-v0.9.15", default-features = false }
pallet-mmr-primitives = { git = "https://github.com/paritytech/substrate.git", branch = "polkadot-v0.9.9", default-features = false }
pallet-mmr = { git = "https://github.com/paritytech/substrate.git", branch = "polkadot-v0.9.9", default-features = false }

ethereum-light-client = { path = "../pallets/trustless-eth-bridge/ethereum-light-client", default-features = false }
basic-channel = { path = "../pallets/trustless-eth-bridge/basic-channel", default-features = false }
incentivized-channel = { path = "../pallets/trustless-eth-bridge/incentivized-channel", default-features = false }
dispatch = { path = "../pallets/trustless-eth-bridge/dispatch", default-features = false }
eth-app = { path = "../pallets/trustless-eth-bridge/eth-app", default-features = false }
leaf-provider = { path = "../pallets/trustless-eth-bridge/leaf-provider", default-features = false }
leaf-provider-runtime-api = { path = "../pallets/trustless-eth-bridge/leaf-provider/runtime-api", default-features = false }

assets = { path = "../pallets/assets", default-features = false }
assets-runtime-api = { path = "../pallets/assets/runtime-api", default-features = false }
common = { path = "../common", default-features = false }
ceres-liquidity-locker = { path = "../pallets/ceres-liquidity-locker", default-features = false }
ceres-liquidity-locker-benchmarking = { path = "../pallets/ceres-liquidity-locker/benchmarking", default-features = false, optional = true }
ceres-staking = { path = "../pallets/ceres-staking", default-features = false }
dex-api = { path = "../pallets/dex-api", default-features = false }
dex-api-benchmarking = { path = "../pallets/dex-api/benchmarking", default-features = false, optional = true }
dex-manager = { path = "../pallets/dex-manager", default-features = false }
dex-manager-runtime-api = { path = "../pallets/dex-manager/runtime-api", default-features = false }
dex-runtime-api = { path = "../pallets/dex-api/runtime-api", default-features = false }
eth-bridge = { path = "../pallets/eth-bridge", default-features = false }
eth-bridge-runtime-api = { path = "../pallets/eth-bridge/runtime-api", default-features = false }
farming = { path = "../pallets/farming", default-features = false }
faucet = { path = "../pallets/faucet", default-features = false, optional = true }
iroha-migration = { path = "../pallets/iroha-migration", default-features = false }
iroha-migration-runtime-api = { path = "../pallets/iroha-migration/runtime-api", default-features = false }
liquidity-proxy = { path = "../pallets/liquidity-proxy", default-features = false }
liquidity-proxy-benchmarking = { path = "../pallets/liquidity-proxy/benchmarking", default-features = false, optional = true }
liquidity-proxy-runtime-api = { path = "../pallets/liquidity-proxy/runtime-api", default-features = false }
mock-liquidity-source = { path = "../pallets/mock-liquidity-source", default-features = false }
multicollateral-bonding-curve-pool = { path = "../pallets/multicollateral-bonding-curve-pool", default-features = false }
permissions = { path = "../pallets/permissions", default-features = false }
pool-xyk = { path = "../pallets/pool-xyk", default-features = false }
pool-xyk-benchmarking = { path = "../pallets/pool-xyk/benchmarking", default-features = false, optional = true }
price-tools = { path = "../pallets/price-tools", default-features = false }
pswap-distribution = { path = "../pallets/pswap-distribution", default-features = false }
pswap-distribution-benchmarking = { path = "../pallets/pswap-distribution/benchmarking", default-features = false, optional = true }
pswap-distribution-runtime-api = { path = "../pallets/pswap-distribution/runtime-api", default-features = false }
referrals = { path = "../pallets/referrals", default-features = false }
rewards = { path = "../pallets/rewards", default-features = false }
rewards-runtime-api = { path = "../pallets/rewards/runtime-api", default-features = false }
technical = { path = "../pallets/technical", default-features = false }
trading-pair = { path = "../pallets/trading-pair", default-features = false }
trading-pair-runtime-api = { path = "../pallets/trading-pair/runtime-api", default-features = false }
vested-rewards = { path = "../pallets/vested-rewards", default-features = false }
xor-fee = { path = "../pallets/xor-fee", default-features = false }
xor-fee-benchmarking = { path = "../pallets/xor-fee/benchmarking", default-features = false, optional = true }
xst = { path = "../pallets/xst", default-features = false }

# Substrate dependencies
frame-benchmarking = { git = "https://github.com/paritytech/substrate.git", branch = "polkadot-v0.9.9", default-features = false, optional = true }
frame-executive = { git = "https://github.com/paritytech/substrate.git", branch = "polkadot-v0.9.9", default-features = false }
frame-support = { git = "https://github.com/paritytech/substrate.git", branch = "polkadot-v0.9.9", default-features = false }
frame-system = { git = "https://github.com/paritytech/substrate.git", branch = "polkadot-v0.9.9", default-features = false }
frame-system-benchmarking = { git = "https://github.com/paritytech/substrate.git", branch = "polkadot-v0.9.9", default-features = false, optional = true }
frame-system-rpc-runtime-api = { git = "https://github.com/paritytech/substrate.git", branch = "polkadot-v0.9.9", default-features = false }
pallet-aura = { git = "https://github.com/paritytech/substrate.git", branch = "polkadot-v0.9.9", default-features = false }
pallet-balances = { git = "https://github.com/paritytech/substrate.git", branch = "polkadot-v0.9.9", default-features = false }
pallet-collective = { git = "https://github.com/paritytech/substrate.git", branch = "polkadot-v0.9.9", default-features = false }
pallet-democracy = { git = "https://github.com/paritytech/substrate.git", branch = "polkadot-v0.9.9", default-features = false }
pallet-elections-phragmen = { git = "https://github.com/paritytech/substrate.git", branch = "polkadot-v0.9.9", default-features = false }
pallet-grandpa = { git = "https://github.com/paritytech/substrate.git", branch = "polkadot-v0.9.9", default-features = false }
pallet-beefy = { git = "https://github.com/paritytech/substrate.git", branch = "polkadot-v0.9.15", default-features = false }
pallet-beefy-mmr = { git = "https://github.com/paritytech/substrate.git", branch = "polkadot-v0.9.15", default-features = false }
pallet-babe = { git = "https://github.com/paritytech/substrate.git", branch = "polkadot-v0.9.9", default-features = false }
pallet-im-online = { git = "https://github.com/paritytech/substrate.git", branch = "polkadot-v0.9.9", default-features = false }
pallet-identity = { git = "https://github.com/paritytech/substrate.git", branch = "polkadot-v0.9.9", default-features = false }
pallet-membership = { git = "https://github.com/paritytech/substrate.git", branch = "polkadot-v0.9.9", default-features = false }
pallet-multisig = { git = "https://github.com/paritytech/substrate.git", branch = "polkadot-v0.9.9", default-features = false }
pallet-offences = { git = "https://github.com/paritytech/substrate.git", branch = "polkadot-v0.9.9", default-features = false }
pallet-randomness-collective-flip = { git = "https://github.com/paritytech/substrate.git", branch = "polkadot-v0.9.9", default-features = false }
pallet-sudo = { git = "https://github.com/paritytech/substrate.git", branch = "polkadot-v0.9.9", default-features = false }
pallet-timestamp = { git = "https://github.com/paritytech/substrate.git", branch = "polkadot-v0.9.9", default-features = false }
pallet-scheduler = { git = "https://github.com/paritytech/substrate.git", branch = "polkadot-v0.9.9", default-features = false }
#pallet-session = { git = "https://github.com/paritytech/substrate.git", branch = "polkadot-v0.9.9", default-features = false }
pallet-session = { git = "https://github.com/paritytech/substrate.git", branch = "polkadot-v0.9.9", default-features = false, features = [
    "historical",
] }
pallet-staking = { git = "https://github.com/soramitsu/sora2-frame-pallets.git", default-features = false, branch = "polkadot-v0.9.15" }
pallet-transaction-payment = { git = "https://github.com/paritytech/substrate.git", branch = "polkadot-v0.9.9", default-features = false }
pallet-transaction-payment-rpc-runtime-api = { git = "https://github.com/paritytech/substrate.git", branch = "polkadot-v0.9.9", default-features = false }
pallet-utility = { git = "https://github.com/paritytech/substrate.git", branch = "polkadot-v0.9.9", default-features = false }

sp-api = { git = "https://github.com/paritytech/substrate.git", branch = "polkadot-v0.9.9", default-features = false }
sp-block-builder = { git = "https://github.com/paritytech/substrate.git", branch = "polkadot-v0.9.9", default-features = false }
sp-consensus-aura = { git = "https://github.com/paritytech/substrate.git", branch = "polkadot-v0.9.9", default-features = false }
sp-consensus-babe = { git = "https://github.com/paritytech/substrate.git", branch = "polkadot-v0.9.9", default-features = false }
sp-core = { git = "https://github.com/paritytech/substrate.git", branch = "polkadot-v0.9.9", default-features = false }
sp-inherents = { git = "https://github.com/paritytech/substrate.git", branch = "polkadot-v0.9.9", default-features = false }
sp-offchain = { git = "https://github.com/paritytech/substrate.git", branch = "polkadot-v0.9.9", default-features = false }
sp-runtime = { git = "https://github.com/paritytech/substrate.git", branch = "polkadot-v0.9.9", default-features = false }
sp-session = { git = "https://github.com/paritytech/substrate.git", branch = "polkadot-v0.9.9", default-features = false }
sp-std = { git = "https://github.com/paritytech/substrate.git", branch = "polkadot-v0.9.9", default-features = false }
sp-transaction-pool = { git = "https://github.com/paritytech/substrate.git", branch = "polkadot-v0.9.9", default-features = false }
sp-version = { git = "https://github.com/paritytech/substrate.git", branch = "polkadot-v0.9.9", default-features = false }
sp-staking = { git = "https://github.com/paritytech/substrate.git", branch = "polkadot-v0.9.9", default-features = false }
pallet-authorship = { git = "https://github.com/paritytech/substrate.git", branch = "polkadot-v0.9.9", default-features = false }

# Other
currencies = { git = "https://github.com/open-web3-stack/open-runtime-module-library.git", package = "orml-currencies", default-features = false }
static_assertions = "1.1.0"
tokens = { git = "https://github.com/open-web3-stack/open-runtime-module-library.git", package = "orml-tokens", default-features = false }
traits = { git = "https://github.com/open-web3-stack/open-runtime-module-library.git", package = "orml-traits", default-features = false }
bridge-types = { path = "../pallets/trustless-eth-bridge/types", default-features = false }

[dev-dependencies]
env_logger = "0.9.0"
framenode-chain-spec = { path = "../node/chain_spec", features = [
    "test",
    "private-net",
] }

[features]
default = ["std"]

std = [
    "assets-runtime-api/std",
    "assets/std",
    "bridge-multisig/std",
    "pallet-beefy/std",
    "pallet-beefy-mmr/std",
    "pallet-mmr/std",
    "pallet-mmr-primitives/std",
    "beefy-primitives/std",

    "codec/std",
    "scale-info/std",
    "common/std",
    "ceres-liquidity-locker/std",
    "ceres-staking/std",
    "dex-api/std",
    "dex-manager-runtime-api/std",
    "dex-manager/std",
    "dex-runtime-api/std",
    "eth-bridge-runtime-api/std",
    "eth-bridge/std",
    "ethereum-light-client/std",
    "basic-channel/std",
    "incentivized-channel/std",
    "dispatch/std",
    "eth-app/std",
    "leaf-provider/std",
    "leaf-provider-runtime-api/std",
<<<<<<< HEAD
    "bridge-types/std",
=======
    "snowbridge-core/std",
>>>>>>> 913071a8
    "farming/std",
    "faucet/std",
    "frame-executive/std",
    "frame-support/std",
    "frame-system-rpc-runtime-api/std",
    "frame-system/std",
    "iroha-migration-runtime-api/std",
    "iroha-migration/std",
    "liquidity-proxy-runtime-api/std",
    "liquidity-proxy/std",
    "mock-liquidity-source/std",
    "multicollateral-bonding-curve-pool/std",
    "pallet-aura/std",
    "pallet-authorship/std",
    "pallet-babe/std",
    "pallet-balances/std",
    "pallet-collective/std",
    "pallet-democracy/std",
    "pallet-elections-phragmen/std",
    "pallet-grandpa/std",
    "pallet-identity/std",
    "pallet-im-online/std",
    "pallet-membership/std",
    "pallet-offences/std",
    "pallet-randomness-collective-flip/std",
    "pallet-scheduler/std",
    "pallet-session/std",
    "pallet-staking/std",
    "pallet-sudo/std",
    "pallet-timestamp/std",
    "pallet-transaction-payment-rpc-runtime-api/std",
    "pallet-transaction-payment/std",
    "pallet-utility/std",
    "permissions/std",
    "pool-xyk/std",
    "price-tools/std",
    "pswap-distribution-runtime-api/std",
    "pswap-distribution/std",
    "referrals/std",
    "rewards-runtime-api/std",
    "rewards/std",
    "serde",
    "sp-api/std",
    "sp-block-builder/std",
    "sp-consensus-aura/std",
    "sp-consensus-babe/std",
    "sp-core/std",
    "sp-inherents/std",
    "sp-offchain/std",
    "sp-runtime/std",
    "sp-session/std",
    "sp-staking/std",
    "sp-std/std",
    "sp-transaction-pool/std",
    "sp-version/std",
    "technical/std",
    "trading-pair-runtime-api/std",
    "trading-pair/std",
    "vested-rewards/std",
    "xor-fee/std",
    "xst/std",
]

private-net = ["faucet", "farming/private-net"]

runtime-benchmarks = [
    "assets/runtime-benchmarks",
    "ceres-liquidity-locker-benchmarking",
    "dex-api-benchmarking",
    "ceres-staking/runtime-benchmarks",
    "eth-bridge/runtime-benchmarks",
    "ethereum-light-client/runtime-benchmarks",
    "basic-channel/runtime-benchmarks",
    "incentivized-channel/runtime-benchmarks",
    "dispatch/runtime-benchmarks",
    "eth-app/runtime-benchmarks",
    "bridge-types/runtime-benchmarks",
    "farming/runtime-benchmarks",
    "faucet/runtime-benchmarks",
    "frame-benchmarking",
    "frame-support/runtime-benchmarks",
    "frame-system-benchmarking",
    "frame-system/runtime-benchmarks",
    "iroha-migration/runtime-benchmarks",
    "liquidity-proxy-benchmarking",
    "multicollateral-bonding-curve-pool/runtime-benchmarks",
    "multicollateral-bonding-curve-pool/runtime-benchmarks",
    "pallet-collective/runtime-benchmarks",
    "pool-xyk-benchmarking",
    "price-tools/runtime-benchmarks",
    "pswap-distribution-benchmarking/runtime-benchmarks",
    "pswap-distribution/runtime-benchmarks",
    "pswap-distribution/runtime-benchmarks",
    "referrals/runtime-benchmarks",
    "rewards/runtime-benchmarks",
    "technical/runtime-benchmarks",
    "trading-pair/runtime-benchmarks",
    "multicollateral-bonding-curve-pool/runtime-benchmarks",
    "pswap-distribution/runtime-benchmarks",
    "price-tools/runtime-benchmarks",
    "vested-rewards/runtime-benchmarks",
    "xor-fee-benchmarking",
]

reduced-pswap-reward-periods = []<|MERGE_RESOLUTION|>--- conflicted
+++ resolved
@@ -172,11 +172,7 @@
     "eth-app/std",
     "leaf-provider/std",
     "leaf-provider-runtime-api/std",
-<<<<<<< HEAD
     "bridge-types/std",
-=======
-    "snowbridge-core/std",
->>>>>>> 913071a8
     "farming/std",
     "faucet/std",
     "frame-executive/std",
