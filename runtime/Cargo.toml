--- conflicted
+++ resolved
@@ -32,35 +32,19 @@
 beefy-light-client = { git = "https://github.com/sora-xor/sora2-common.git", branch = "polkadot-v0.9.38", default-features = false } # 'develop' branch after PR 14
 beefy-light-client-runtime-api = { git = "https://github.com/sora-xor/sora2-common.git", branch = "polkadot-v0.9.38", default-features = false } # 'develop' branch after PR 14
 
-<<<<<<< HEAD
 ethereum-light-client = { path = "../pallets/trustless-bridge/ethereum-light-client", default-features = false }
-dispatch = { git = "https://github.com/sora-xor/sora2-common", branch = "develop", default-features = false }
+dispatch = { git = "https://github.com/sora-xor/sora2-common", branch = "polkadot-v0.9.38", default-features = false } # 'develop' branch after PR 14
 bridge-inbound-channel = { path = "../pallets/trustless-bridge/bridge-inbound-channel", default-features = false }
 bridge-outbound-channel = { path = "../pallets/trustless-bridge/bridge-outbound-channel", default-features = false }
 eth-app = { path = "../pallets/trustless-bridge/eth-app", default-features = false }
 migration-app = { path = "../pallets/trustless-bridge/migration-app", default-features = false }
 erc20-app = { path = "../pallets/trustless-bridge/erc20-app", default-features = false }
-leaf-provider = { git = "https://github.com/sora-xor/sora2-common", branch = "develop", default-features = false }
-leaf-provider-runtime-api = { git = "https://github.com/sora-xor/sora2-common", branch = "develop", default-features = false }
+leaf-provider = { git = "https://github.com/sora-xor/sora2-common", branch = "polkadot-v0.9.38", default-features = false } # 'develop' branch after PR 14
+leaf-provider-runtime-api = { git = "https://github.com/sora-xor/sora2-common", branch = "polkadot-v0.9.38", default-features = false } # 'develop' branch after PR 14
 evm-bridge-proxy = { path = "../pallets/trustless-bridge/evm-bridge-proxy", default-features = false }
 evm-bridge-proxy-runtime-api = { path = "../pallets/trustless-bridge/evm-bridge-proxy/runtime-api", default-features = false }
-substrate-bridge-app = { git = "https://github.com/sora-xor/sora2-common", branch = "develop", default-features = false }
-substrate-bridge-channel = { git = "https://github.com/sora-xor/sora2-common", branch = "develop", default-features = false }
-=======
-ethereum-light-client = { path = "../pallets/trustless-eth-bridge/ethereum-light-client", default-features = false }
-dispatch = { git = "https://github.com/sora-xor/sora2-common", branch = "polkadot-v0.9.38", default-features = false } # 'develop' branch after PR 14
-bridge-inbound-channel = { path = "../pallets/trustless-eth-bridge/channel/inbound", default-features = false }
-bridge-outbound-channel = { path = "../pallets/trustless-eth-bridge/channel/outbound", default-features = false }
-eth-app = { path = "../pallets/trustless-eth-bridge/eth-app", default-features = false }
-migration-app = { path = "../pallets/trustless-eth-bridge/migration-app", default-features = false }
-erc20-app = { path = "../pallets/trustless-eth-bridge/erc20-app", default-features = false }
-leaf-provider = { git = "https://github.com/sora-xor/sora2-common", branch = "polkadot-v0.9.38", default-features = false } # 'develop' branch after PR 14
-leaf-provider-runtime-api = { git = "https://github.com/sora-xor/sora2-common", branch = "polkadot-v0.9.38", default-features = false } # 'develop' branch after PR 14
-evm-bridge-proxy = { path = "../pallets/trustless-eth-bridge/evm-bridge-proxy", default-features = false }
-evm-bridge-proxy-runtime-api = { path = "../pallets/trustless-eth-bridge/evm-bridge-proxy/runtime-api", default-features = false }
 substrate-bridge-app = { git = "https://github.com/sora-xor/sora2-common", branch = "polkadot-v0.9.38", default-features = false } # 'develop' branch after PR 14
 substrate-bridge-channel = { git = "https://github.com/sora-xor/sora2-common", branch = "polkadot-v0.9.38", default-features = false } # 'develop' branch after PR 14
->>>>>>> 7bf12cd9
 
 assets = { path = "../pallets/assets", default-features = false }
 assets-runtime-api = { path = "../pallets/assets/runtime-api", default-features = false }
