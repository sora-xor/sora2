[package]
edition = "2021"
authors = ["Polka Biome Ltd. <jihoon@tutanota.de>"]
license = "BSD-4-Clause"
homepage = "https://sora.org"
repository = "https://github.com/sora-xor/sora2-network"
name = "framenode-runtime"
version = "1.6.0"

[package.metadata.docs.rs]
targets = ["x86_64-unknown-linux-gnu"]

[build-dependencies]
substrate-wasm-builder = { git = "https://github.com/sora-xor/substrate.git", branch = "polkadot-v0.9.31", default-features = false }

[dependencies]
codec = { package = "parity-scale-codec", version = "3", default-features = false, features = [
    "derive",
    "chain-error",
] }
scale-info = { version = "2", default-features = false, features = ["derive"] }
hex-literal = "0.3.1"
log = { version = "0.4.14" }
serde = { features = [
    'derive',
], default-features = false, optional = true, version = '1.0.101' }

bridge-multisig = { git = "https://github.com/soramitsu/sora2-frame-pallets.git", branch = "polkadot-v0.9.31", package = "pallet-multisig", default-features = false }
beefy-primitives = { git = "https://github.com/sora-xor/substrate.git", branch = "polkadot-v0.9.31", default-features = false }
sp-mmr-primitives = { git = "https://github.com/sora-xor/substrate.git", branch = "polkadot-v0.9.31", default-features = false }
pallet-mmr = { git = "https://github.com/sora-xor/substrate.git", branch = "polkadot-v0.9.31", default-features = false }
beefy-light-client = { git = "https://github.com/sora-xor/sora2-common.git", branch = "develop", default-features = false }
beefy-light-client-runtime-api = { git = "https://github.com/sora-xor/sora2-common.git", branch = "develop", default-features = false }

ethereum-light-client = { path = "../pallets/trustless-eth-bridge/ethereum-light-client", default-features = false }
dispatch = { git = "https://github.com/sora-xor/sora2-common", branch = "develop", default-features = false }
bridge-inbound-channel = { path = "../pallets/trustless-eth-bridge/channel/inbound", default-features = false }
bridge-outbound-channel = { path = "../pallets/trustless-eth-bridge/channel/outbound", default-features = false }
eth-app = { path = "../pallets/trustless-eth-bridge/eth-app", default-features = false }
migration-app = { path = "../pallets/trustless-eth-bridge/migration-app", default-features = false }
erc20-app = { path = "../pallets/trustless-eth-bridge/erc20-app", default-features = false }
leaf-provider = { git = "https://github.com/sora-xor/sora2-common", branch = "develop", default-features = false }
leaf-provider-runtime-api = { git = "https://github.com/sora-xor/sora2-common", branch = "develop", default-features = false }
evm-bridge-proxy = { path = "../pallets/trustless-eth-bridge/evm-bridge-proxy", default-features = false }
evm-bridge-proxy-runtime-api = { path = "../pallets/trustless-eth-bridge/evm-bridge-proxy/runtime-api", default-features = false }
substrate-bridge-app = { git = "https://github.com/sora-xor/sora2-common", branch = "develop", default-features = false }
substrate-bridge-channel = { git = "https://github.com/sora-xor/sora2-common", branch = "develop", default-features = false }

assets = { path = "../pallets/assets", default-features = false }
assets-runtime-api = { path = "../pallets/assets/runtime-api", default-features = false }
band = { path = "../pallets/band", default-features = false }
common = { path = "../common", default-features = false }
ceres-governance-platform = { path = "../pallets/ceres-governance-platform", default-features = false }
ceres-launchpad = { path = "../pallets/ceres-launchpad", default-features = false }
ceres-liquidity-locker = { path = "../pallets/ceres-liquidity-locker", default-features = false }
ceres-liquidity-locker-benchmarking = { path = "../pallets/ceres-liquidity-locker/benchmarking", default-features = false, optional = true }
ceres-token-locker = { path = "../pallets/ceres-token-locker", default-features = false }
ceres-staking = { path = "../pallets/ceres-staking", default-features = false }
demeter-farming-platform = { path = "../pallets/demeter-farming-platform", default-features = false }
demeter-farming-platform-benchmarking = { path = "../pallets/demeter-farming-platform/benchmarking", default-features = false, optional = true }
dex-api = { path = "../pallets/dex-api", default-features = false }
dex-manager = { path = "../pallets/dex-manager", default-features = false }
dex-manager-runtime-api = { path = "../pallets/dex-manager/runtime-api", default-features = false }
dex-runtime-api = { path = "../pallets/dex-api/runtime-api", default-features = false }
eth-bridge = { path = "../pallets/eth-bridge", default-features = false }
eth-bridge-runtime-api = { path = "../pallets/eth-bridge/runtime-api", default-features = false }
farming = { path = "../pallets/farming", default-features = false }
farming-runtime-api = { path = "../pallets/farming/runtime-api", default-features = false }
faucet = { path = "../pallets/faucet", default-features = false, optional = true }
hermes-governance-platform = { path = "../pallets/hermes-governance-platform", default-features = false }
iroha-migration = { path = "../pallets/iroha-migration", default-features = false }
iroha-migration-runtime-api = { path = "../pallets/iroha-migration/runtime-api", default-features = false }
liquidity-proxy = { path = "../pallets/liquidity-proxy", default-features = false }
liquidity-proxy-benchmarking = { path = "../pallets/liquidity-proxy/benchmarking", default-features = false, optional = true }
liquidity-proxy-runtime-api = { path = "../pallets/liquidity-proxy/runtime-api", default-features = false }
mock-liquidity-source = { path = "../pallets/mock-liquidity-source", default-features = false }
multicollateral-bonding-curve-pool = { path = "../pallets/multicollateral-bonding-curve-pool", default-features = false }
oracle-proxy = { path = "../pallets/oracle-proxy", default-features = false }
oracle-proxy-runtime-api = { path = "../pallets/oracle-proxy/runtime-api", default-features = false }
permissions = { path = "../pallets/permissions", default-features = false }
pool-xyk = { path = "../pallets/pool-xyk", default-features = false }
pool-xyk-benchmarking = { path = "../pallets/pool-xyk/benchmarking", default-features = false, optional = true }
price-tools = { path = "../pallets/price-tools", default-features = false }
pswap-distribution = { path = "../pallets/pswap-distribution", default-features = false }
pswap-distribution-benchmarking = { path = "../pallets/pswap-distribution/benchmarking", default-features = false, optional = true }
pswap-distribution-runtime-api = { path = "../pallets/pswap-distribution/runtime-api", default-features = false }
referrals = { path = "../pallets/referrals", default-features = false }
rewards = { path = "../pallets/rewards", default-features = false }
rewards-runtime-api = { path = "../pallets/rewards/runtime-api", default-features = false }
technical = { path = "../pallets/technical", default-features = false }
trading-pair = { path = "../pallets/trading-pair", default-features = false }
trading-pair-runtime-api = { path = "../pallets/trading-pair/runtime-api", default-features = false }
vested-rewards = { path = "../pallets/vested-rewards", default-features = false }
vested-rewards-runtime-api = { path = "../pallets/vested-rewards/runtime-api", default-features = false }
xor-fee = { path = "../pallets/xor-fee", default-features = false }
xst = { path = "../pallets/xst", default-features = false }

# Substrate dependencies
frame-benchmarking = { git = "https://github.com/sora-xor/substrate.git", branch = "polkadot-v0.9.31", default-features = false, optional = true }
frame-executive = { git = "https://github.com/sora-xor/substrate.git", branch = "polkadot-v0.9.31", default-features = false }
frame-support = { git = "https://github.com/sora-xor/substrate.git", branch = "polkadot-v0.9.31", default-features = false, features = [
    "tuples-96",
] }
frame-system = { git = "https://github.com/sora-xor/substrate.git", branch = "polkadot-v0.9.31", default-features = false }
frame-system-benchmarking = { git = "https://github.com/sora-xor/substrate.git", branch = "polkadot-v0.9.31", default-features = false, optional = true }
frame-system-rpc-runtime-api = { git = "https://github.com/sora-xor/substrate.git", branch = "polkadot-v0.9.31", default-features = false }
frame-try-runtime = { git = "https://github.com/sora-xor/substrate.git", branch = "polkadot-v0.9.31", default-features = false, optional = true }
pallet-aura = { git = "https://github.com/sora-xor/substrate.git", branch = "polkadot-v0.9.31", default-features = false }
pallet-balances = { git = "https://github.com/sora-xor/substrate.git", branch = "polkadot-v0.9.31", default-features = false }
pallet-collective = { git = "https://github.com/sora-xor/substrate.git", branch = "polkadot-v0.9.31", default-features = false }
pallet-democracy = { git = "https://github.com/sora-xor/substrate.git", branch = "polkadot-v0.9.31", default-features = false }
pallet-elections-phragmen = { git = "https://github.com/sora-xor/substrate.git", branch = "polkadot-v0.9.31", default-features = false }
pallet-grandpa = { git = "https://github.com/sora-xor/substrate.git", branch = "polkadot-v0.9.31", default-features = false }
pallet-beefy = { git = "https://github.com/sora-xor/substrate.git", branch = "polkadot-v0.9.31", default-features = false }
pallet-beefy-mmr = { git = "https://github.com/sora-xor/substrate.git", branch = "polkadot-v0.9.31", default-features = false }
pallet-babe = { git = "https://github.com/sora-xor/substrate.git", branch = "polkadot-v0.9.31", default-features = false }
pallet-im-online = { git = "https://github.com/sora-xor/substrate.git", branch = "polkadot-v0.9.31", default-features = false }
pallet-identity = { git = "https://github.com/sora-xor/substrate.git", branch = "polkadot-v0.9.31", default-features = false }
pallet-membership = { git = "https://github.com/sora-xor/substrate.git", branch = "polkadot-v0.9.31", default-features = false }
pallet-multisig = { git = "https://github.com/sora-xor/substrate.git", branch = "polkadot-v0.9.31", default-features = false }
pallet-offences = { git = "https://github.com/sora-xor/substrate.git", branch = "polkadot-v0.9.31", default-features = false }
pallet-preimage = { git = "https://github.com/sora-xor/substrate.git", branch = "polkadot-v0.9.31", default-features = false }
pallet-randomness-collective-flip = { git = "https://github.com/sora-xor/substrate.git", branch = "polkadot-v0.9.31", default-features = false }
pallet-sudo = { git = "https://github.com/sora-xor/substrate.git", branch = "polkadot-v0.9.31", default-features = false }
pallet-timestamp = { git = "https://github.com/sora-xor/substrate.git", branch = "polkadot-v0.9.31", default-features = false }
pallet-scheduler = { git = "https://github.com/sora-xor/substrate.git", branch = "polkadot-v0.9.31", default-features = false }
#pallet-session = { git = "https://github.com/sora-xor/substrate.git", branch = "polkadot-v0.9.31", default-features = false }
pallet-session = { git = "https://github.com/sora-xor/substrate.git", branch = "polkadot-v0.9.31", default-features = false, features = [
    "historical",
] }
pallet-staking = { git = "https://github.com/soramitsu/sora2-frame-pallets.git", default-features = false, branch = "polkadot-v0.9.31" }
pallet-transaction-payment = { git = "https://github.com/sora-xor/substrate.git", branch = "polkadot-v0.9.31", default-features = false }
pallet-transaction-payment-rpc-runtime-api = { git = "https://github.com/sora-xor/substrate.git", branch = "polkadot-v0.9.31", default-features = false }
pallet-utility = { git = "https://github.com/sora-xor/substrate.git", branch = "polkadot-v0.9.31", default-features = false }
pallet-bags-list = { git = "https://github.com/sora-xor/substrate.git", branch = "polkadot-v0.9.31", default-features = false }

sp-api = { git = "https://github.com/sora-xor/substrate.git", branch = "polkadot-v0.9.31", default-features = false }
sp-block-builder = { git = "https://github.com/sora-xor/substrate.git", branch = "polkadot-v0.9.31", default-features = false }
sp-consensus-aura = { git = "https://github.com/sora-xor/substrate.git", branch = "polkadot-v0.9.31", default-features = false }
sp-consensus-babe = { git = "https://github.com/sora-xor/substrate.git", branch = "polkadot-v0.9.31", default-features = false }
sp-core = { git = "https://github.com/sora-xor/substrate.git", branch = "polkadot-v0.9.31", default-features = false }
sp-inherents = { git = "https://github.com/sora-xor/substrate.git", branch = "polkadot-v0.9.31", default-features = false }
sp-offchain = { git = "https://github.com/sora-xor/substrate.git", branch = "polkadot-v0.9.31", default-features = false }
sp-runtime = { git = "https://github.com/sora-xor/substrate.git", branch = "polkadot-v0.9.31", default-features = false }
sp-session = { git = "https://github.com/sora-xor/substrate.git", branch = "polkadot-v0.9.31", default-features = false }
sp-std = { git = "https://github.com/sora-xor/substrate.git", branch = "polkadot-v0.9.31", default-features = false }
sp-transaction-pool = { git = "https://github.com/sora-xor/substrate.git", branch = "polkadot-v0.9.31", default-features = false }
sp-version = { git = "https://github.com/sora-xor/substrate.git", branch = "polkadot-v0.9.31", default-features = false }
sp-staking = { git = "https://github.com/sora-xor/substrate.git", branch = "polkadot-v0.9.31", default-features = false }
sp-npos-elections = { git = "https://github.com/sora-xor/substrate.git", branch = "polkadot-v0.9.31", default-features = false }
pallet-authorship = { git = "https://github.com/sora-xor/substrate.git", branch = "polkadot-v0.9.31", default-features = false }
pallet-election-provider-multi-phase = { git = "https://github.com/sora-xor/substrate.git", branch = "polkadot-v0.9.31", default-features = false }
frame-election-provider-support = { git = "https://github.com/sora-xor/substrate.git", branch = "polkadot-v0.9.31", default-features = false }

# Other
currencies = { git = "https://github.com/open-web3-stack/open-runtime-module-library.git", package = "orml-currencies", default-features = false }
static_assertions = "1.1.0"
tokens = { git = "https://github.com/open-web3-stack/open-runtime-module-library.git", package = "orml-tokens", default-features = false }
traits = { git = "https://github.com/open-web3-stack/open-runtime-module-library.git", package = "orml-traits", default-features = false }
bridge-types = { git = "https://github.com/sora-xor/sora2-common", branch = "develop", default-features = false }

[dev-dependencies]
env_logger = "0.9.0"
framenode-chain-spec = { path = "../node/chain_spec", features = ["test"] }
tokio = { version = "1.19.2", features = ["macros"] }
sp-tracing = { git = "https://github.com/sora-xor/substrate.git", branch = "polkadot-v0.9.31" }
remote-externalities = { git = "https://github.com/sora-xor/substrate.git", branch = "polkadot-v0.9.31" }

[features]
default = ["std", "build-wasm-binary"]

std = [
    "assets-runtime-api/std",
    "assets/std",
    "band/std",
    "bridge-multisig/std",
    "pallet-beefy/std",
    "sp-mmr-primitives/std",
    "beefy-primitives/std",
    "beefy-light-client/std",
    "beefy-light-client-runtime-api/std",
    "codec/std",
    "scale-info/std",
    "common/std",
    "ceres-governance-platform/std",
    "ceres-launchpad/std",
    "ceres-liquidity-locker/std",
    "ceres-staking/std",
    "ceres-token-locker/std",
    "demeter-farming-platform/std",
    "dex-api/std",
    "dex-manager-runtime-api/std",
    "dex-manager/std",
    "dex-runtime-api/std",
    "eth-bridge-runtime-api/std",
    "eth-bridge/std",
    "ethereum-light-client/std",
    "bridge-inbound-channel/std",
    "bridge-outbound-channel/std",
    "dispatch/std",
    "eth-app/std",
    "migration-app/std",
    "erc20-app/std",
    "leaf-provider/std",
    "leaf-provider-runtime-api/std",
    "evm-bridge-proxy/std",
    "evm-bridge-proxy-runtime-api/std",
    "substrate-bridge-app/std",
    "substrate-bridge-channel/std",
    "bridge-types/std",
    "farming/std",
    "farming-runtime-api/std",
    "faucet/std",
    "frame-executive/std",
    "frame-support/std",
    "frame-system-rpc-runtime-api/std",
    "frame-system/std",
<<<<<<< HEAD
    "frame-try-runtime/std",
=======
    "hermes-governance-platform/std",
>>>>>>> 54d4f205
    "iroha-migration-runtime-api/std",
    "iroha-migration/std",
    "liquidity-proxy-runtime-api/std",
    "liquidity-proxy/std",
    "liquidity-proxy-benchmarking/std",
    "mock-liquidity-source/std",
    "multicollateral-bonding-curve-pool/std",
    "oracle-proxy/std",
    "oracle-proxy-runtime-api/std",
    "pallet-aura/std",
    "pallet-authorship/std",
    "pallet-babe/std",
    "pallet-balances/std",
    "pallet-collective/std",
    "pallet-democracy/std",
    "pallet-elections-phragmen/std",
    "pallet-grandpa/std",
    "pallet-identity/std",
    "pallet-im-online/std",
    "pallet-membership/std",
    "pallet-multisig/std",
    "pallet-offences/std",
    "pallet-preimage/std",
    "pallet-randomness-collective-flip/std",
    "pallet-scheduler/std",
    "pallet-session/std",
    "pallet-staking/std",
    "pallet-sudo/std",
    "pallet-timestamp/std",
    "pallet-transaction-payment-rpc-runtime-api/std",
    "pallet-transaction-payment/std",
    "pallet-utility/std",
    "permissions/std",
    "pool-xyk/std",
    "price-tools/std",
    "pswap-distribution-runtime-api/std",
    "pswap-distribution/std",
    "referrals/std",
    "rewards-runtime-api/std",
    "rewards/std",
    "serde/std",
    "sp-api/std",
    "sp-block-builder/std",
    "sp-consensus-aura/std",
    "sp-consensus-babe/std",
    "sp-core/std",
    "sp-inherents/std",
    "sp-offchain/std",
    "sp-runtime/std",
    "sp-session/std",
    "sp-staking/std",
    "sp-std/std",
    "sp-transaction-pool/std",
    "sp-version/std",
    "sp-npos-elections/std",
    "technical/std",
    "trading-pair-runtime-api/std",
    "trading-pair/std",
    "vested-rewards/std",
    "vested-rewards-runtime-api/std",
    "xor-fee/std",
    "xst/std",
]

private-net = [
    "faucet",
    "farming/private-net",
    "vested-rewards/private-net",
    "framenode-chain-spec/private-net",
]

runtime-benchmarks = [
    "assets/runtime-benchmarks",
    "band/runtime-benchmarks",
    "ceres-governance-platform/runtime-benchmarks",
    "ceres-launchpad/runtime-benchmarks",
    "ceres-liquidity-locker-benchmarking",
    "ceres-liquidity-locker-benchmarking/runtime-benchmarks",
    "demeter-farming-platform-benchmarking",
    "demeter-farming-platform-benchmarking/runtime-benchmarks",
    "ceres-staking/runtime-benchmarks",
    "ceres-token-locker/runtime-benchmarks",
    "eth-bridge/runtime-benchmarks",
    "ethereum-light-client/runtime-benchmarks",
    "bridge-inbound-channel/runtime-benchmarks",
    "bridge-outbound-channel/runtime-benchmarks",
    "dispatch/runtime-benchmarks",
    "eth-app/runtime-benchmarks",
    "migration-app/runtime-benchmarks",
    "erc20-app/runtime-benchmarks",
    "bridge-types/runtime-benchmarks",
    "evm-bridge-proxy/runtime-benchmarks",
    "substrate-bridge-app/runtime-benchmarks",
    "substrate-bridge-channel/runtime-benchmarks",
    "farming/runtime-benchmarks",
    "faucet/runtime-benchmarks",
    "frame-benchmarking",
    "frame-support/runtime-benchmarks",
    "frame-system-benchmarking",
    "frame-system/runtime-benchmarks",
    "hermes-governance-platform/runtime-benchmarks",
    "iroha-migration/runtime-benchmarks",
    "liquidity-proxy-benchmarking",
    "liquidity-proxy-benchmarking/runtime-benchmarks",
    "multicollateral-bonding-curve-pool/runtime-benchmarks",
    "multicollateral-bonding-curve-pool/runtime-benchmarks",
    "oracle-proxy/runtime-benchmarks",
    "pallet-collective/runtime-benchmarks",
    "pool-xyk-benchmarking",
    "pool-xyk-benchmarking/runtime-benchmarks",
    "price-tools/runtime-benchmarks",
    "pswap-distribution-benchmarking/runtime-benchmarks",
    "pswap-distribution/runtime-benchmarks",
    "pswap-distribution/runtime-benchmarks",
    "referrals/runtime-benchmarks",
    "rewards/runtime-benchmarks",
    "technical/runtime-benchmarks",
    "trading-pair/runtime-benchmarks",
    "multicollateral-bonding-curve-pool/runtime-benchmarks",
    "pswap-distribution/runtime-benchmarks",
    "price-tools/runtime-benchmarks",
    "vested-rewards/runtime-benchmarks",
    "xor-fee/runtime-benchmarks",
    "xst/runtime-benchmarks",
]

reduced-pswap-reward-periods = []

build-wasm-binary = []

try-runtime = [
    "frame-try-runtime",
    "assets/try-runtime",
    "band/try-runtime",
    "bridge-multisig/try-runtime",
    "pallet-beefy/try-runtime",
    "beefy-light-client/try-runtime",
    "ceres-governance-platform/try-runtime",
    "ceres-launchpad/try-runtime",
    "ceres-liquidity-locker/try-runtime",
    "ceres-staking/try-runtime",
    "ceres-token-locker/try-runtime",
    "demeter-farming-platform/try-runtime",
    "dex-api/try-runtime",
    "dex-manager/try-runtime",
    "eth-bridge/try-runtime",
    "ethereum-light-client/try-runtime",
    "bridge-inbound-channel/try-runtime",
    "bridge-outbound-channel/try-runtime",
    "dispatch/try-runtime",
    "eth-app/try-runtime",
    "migration-app/try-runtime",
    "erc20-app/try-runtime",
    "leaf-provider/try-runtime",
    "evm-bridge-proxy/try-runtime",
    "substrate-bridge-app/try-runtime",
    "substrate-bridge-channel/try-runtime",
    "bridge-types/try-runtime",
    "farming/try-runtime",
    "faucet/try-runtime",
    "frame-executive/try-runtime",
    "frame-support/try-runtime",
    "frame-system/try-runtime",
    "iroha-migration/try-runtime",
    "liquidity-proxy/try-runtime",
    "mock-liquidity-source/try-runtime",
    "multicollateral-bonding-curve-pool/try-runtime",
    "oracle-proxy/try-runtime",
    "pallet-aura/try-runtime",
    "pallet-authorship/try-runtime",
    "pallet-babe/try-runtime",
    "pallet-balances/try-runtime",
    "pallet-collective/try-runtime",
    "pallet-democracy/try-runtime",
    "pallet-elections-phragmen/try-runtime",
    "pallet-grandpa/try-runtime",
    "pallet-identity/try-runtime",
    "pallet-im-online/try-runtime",
    "pallet-membership/try-runtime",
    "pallet-multisig/try-runtime",
    "pallet-offences/try-runtime",
    "pallet-preimage/try-runtime",
    "pallet-randomness-collective-flip/try-runtime",
    "pallet-scheduler/try-runtime",
    "pallet-session/try-runtime",
    "pallet-staking/try-runtime",
    "pallet-sudo/try-runtime",
    "pallet-timestamp/try-runtime",
    "pallet-transaction-payment/try-runtime",
    "pallet-utility/try-runtime",
    "permissions/try-runtime",
    "pool-xyk/try-runtime",
    "price-tools/try-runtime",
    "pswap-distribution/try-runtime",
    "referrals/try-runtime",
    "rewards/try-runtime",
    "technical/try-runtime",
    "trading-pair/try-runtime",
    "vested-rewards/try-runtime",
    "xor-fee/try-runtime",
    "xst/try-runtime",
    "tokens/try-runtime",
    "currencies/try-runtime",
    "pallet-election-provider-multi-phase/try-runtime",
    "pallet-bags-list/try-runtime",
    "pallet-mmr/try-runtime",
    "pallet-beefy-mmr/try-runtime"
]<|MERGE_RESOLUTION|>--- conflicted
+++ resolved
@@ -215,11 +215,8 @@
     "frame-support/std",
     "frame-system-rpc-runtime-api/std",
     "frame-system/std",
-<<<<<<< HEAD
     "frame-try-runtime/std",
-=======
     "hermes-governance-platform/std",
->>>>>>> 54d4f205
     "iroha-migration-runtime-api/std",
     "iroha-migration/std",
     "liquidity-proxy-runtime-api/std",
