--- conflicted
+++ resolved
@@ -29,7 +29,6 @@
 beefy-primitives = { git = "https://github.com/paritytech/substrate.git", branch = "polkadot-v0.9.19", default-features = false }
 pallet-mmr-primitives = { git = "https://github.com/paritytech/substrate.git", branch = "polkadot-v0.9.19", default-features = false }
 pallet-mmr = { git = "https://github.com/paritytech/substrate.git", branch = "polkadot-v0.9.19", default-features = false }
-<<<<<<< HEAD
 
 ethereum-light-client = { path = "../pallets/trustless-eth-bridge/ethereum-light-client", default-features = false }
 basic-channel = { path = "../pallets/trustless-eth-bridge/basic-channel", default-features = false }
@@ -39,8 +38,6 @@
 erc20-app = { path = "../pallets/trustless-eth-bridge/erc20-app", default-features = false }
 leaf-provider = { path = "../pallets/trustless-eth-bridge/leaf-provider", default-features = false }
 leaf-provider-runtime-api = { path = "../pallets/trustless-eth-bridge/leaf-provider/runtime-api", default-features = false }
-=======
->>>>>>> 952a6e27
 
 assets = { path = "../pallets/assets", default-features = false }
 assets-runtime-api = { path = "../pallets/assets/runtime-api", default-features = false }
