--- conflicted
+++ resolved
@@ -9,35 +9,19 @@
 
 [dependencies]
 blake2-rfc = { version = "0.2.18", default-features = false }
-<<<<<<< HEAD
-codec = { package = "parity-scale-codec", version = "2", default-features = false, features = [
-    "derive",
-] }
-scale-info = { version = "1.0.0", default-features = false, features = [
-=======
 codec = { package = "parity-scale-codec", version = "3", default-features = false, features = [
->>>>>>> 275718f9
     "derive",
 ] }
 scale-info = { version = "2", default-features = false, features = ["derive"] }
 currencies = { git = "https://github.com/open-web3-stack/open-runtime-module-library.git", package = "orml-currencies", default-features = false }
 # derive_more = { version = "0.99.17", default-features = false }
-<<<<<<< HEAD
-fixnum = { git = "https://github.com/vovac12/fixnum", branch = "master", default-features = false, features = [
-=======
 fixnum = { git = "https://github.com/vovac12/fixnum", branch = "polkadot-v0.9.19", default-features = false, features = [
->>>>>>> 275718f9
     "i128",
     "parity",
     "scale-info",
 ] }
-<<<<<<< HEAD
-frame-support = { git = "https://github.com/paritytech/substrate.git", branch = "polkadot-v0.9.9", default-features = false }
-frame-system = { git = "https://github.com/paritytech/substrate.git", branch = "polkadot-v0.9.9", default-features = false }
-=======
 frame-support = { git = "https://github.com/paritytech/substrate.git", branch = "polkadot-v0.9.19", default-features = false }
 frame-system = { git = "https://github.com/paritytech/substrate.git", branch = "polkadot-v0.9.19", default-features = false }
->>>>>>> 275718f9
 secp256k1 = { version = "0.7", features = [
     'hmac',
 ], default-features = false, package = "libsecp256k1" }
