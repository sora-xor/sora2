--- conflicted
+++ resolved
@@ -19,10 +19,7 @@
     "i128",
     "parity",
     "scale-info",
-<<<<<<< HEAD
-=======
     "serde",
->>>>>>> 952a6e27
 ] }
 frame-support = { git = "https://github.com/paritytech/substrate.git", branch = "polkadot-v0.9.19", default-features = false }
 frame-system = { git = "https://github.com/paritytech/substrate.git", branch = "polkadot-v0.9.19", default-features = false }
