--- conflicted
+++ resolved
@@ -1448,29 +1448,6 @@
 }
 
 pub trait AssetRegulator<AccountId, AssetId> {
-<<<<<<< HEAD
-    /// Assign permission on registering new asset id
-    fn assign_permissions_on_register(
-        owner: &AccountId,
-        asset_id: &AssetId,
-    ) -> Result<(), DispatchError>;
-
-    /// Check asset regulation for minting a specific `asset_id` by a specific `account_id`
-    fn mint(
-        issuer: &AccountId,
-        to: Option<&AccountId>,
-        asset_id: &AssetId,
-    ) -> Result<(), DispatchError>;
-
-    /// Check asset regulation for transferring a specific `asset_id` by a specific `account_id`
-    fn transfer(from: &AccountId, to: &AccountId, asset_id: &AssetId) -> Result<(), DispatchError>;
-
-    /// Check asset regulation for minting a specific `asset_id` by a specific `account_id`
-    fn burn(
-        issuer: &AccountId,
-        from: Option<&AccountId>,
-        asset_id: &AssetId,
-=======
     /// Assign `permission_id` for a specific `account_id` to a specific `asset_id`
     fn assign_permission(
         owner: &AccountId,
@@ -1485,7 +1462,6 @@
         affected_account: &AccountId,
         asset_id: &AssetId,
         permission_id: &PermissionId,
->>>>>>> 0fa85317
     ) -> Result<(), DispatchError>;
 }
 
@@ -1494,40 +1470,6 @@
     A: AssetRegulator<AccountId, AssetId>,
     B: AssetRegulator<AccountId, AssetId>,
 {
-<<<<<<< HEAD
-    fn mint(
-        issuer: &AccountId,
-        to: Option<&AccountId>,
-        asset_id: &AssetId,
-    ) -> Result<(), DispatchError> {
-        A::mint(issuer, to, asset_id)?;
-        B::mint(issuer, to, asset_id)?;
-        Ok(())
-    }
-
-    fn transfer(from: &AccountId, to: &AccountId, asset_id: &AssetId) -> Result<(), DispatchError> {
-        A::transfer(from, to, asset_id)?;
-        B::transfer(from, to, asset_id)?;
-        Ok(())
-    }
-
-    fn burn(
-        issuer: &AccountId,
-        from: Option<&AccountId>,
-        asset_id: &AssetId,
-    ) -> Result<(), DispatchError> {
-        A::burn(issuer, from, asset_id)?;
-        B::burn(issuer, from, asset_id)?;
-        Ok(())
-    }
-
-    fn assign_permissions_on_register(
-        owner: &AccountId,
-        asset_id: &AssetId,
-    ) -> Result<(), DispatchError> {
-        A::assign_permissions_on_register(owner, asset_id)?;
-        B::assign_permissions_on_register(owner, asset_id)?;
-=======
     fn assign_permission(
         owner: &AccountId,
         asset_id: &AssetId,
@@ -1546,7 +1488,6 @@
     ) -> Result<(), DispatchError> {
         A::check_permission(issuer, affected_account, asset_id, permission_id)?;
         B::check_permission(issuer, affected_account, asset_id, permission_id)?;
->>>>>>> 0fa85317
         Ok(())
     }
 }