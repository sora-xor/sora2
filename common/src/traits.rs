// This file is part of the SORA network and Polkaswap app.

// Copyright (c) 2020, 2021, Polka Biome Ltd. All rights reserved.
// SPDX-License-Identifier: BSD-4-Clause

// Redistribution and use in source and binary forms, with or without modification,
// are permitted provided that the following conditions are met:

// Redistributions of source code must retain the above copyright notice, this list
// of conditions and the following disclaimer.
// Redistributions in binary form must reproduce the above copyright notice, this
// list of conditions and the following disclaimer in the documentation and/or other
// materials provided with the distribution.
//
// All advertising materials mentioning features or use of this software must display
// the following acknowledgement: This product includes software developed by Polka Biome
// Ltd., SORA, and Polkaswap.
//
// Neither the name of the Polka Biome Ltd. nor the names of its contributors may be used
// to endorse or promote products derived from this software without specific prior written permission.

// THIS SOFTWARE IS PROVIDED BY Polka Biome Ltd. AS IS AND ANY EXPRESS OR IMPLIED WARRANTIES,
// INCLUDING, BUT NOT LIMITED TO, THE IMPLIED WARRANTIES OF MERCHANTABILITY AND FITNESS FOR
// A PARTICULAR PURPOSE ARE DISCLAIMED. IN NO EVENT SHALL Polka Biome Ltd. BE LIABLE FOR ANY
// DIRECT, INDIRECT, INCIDENTAL, SPECIAL, EXEMPLARY, OR CONSEQUENTIAL DAMAGES (INCLUDING,
// BUT NOT LIMITED TO, PROCUREMENT OF SUBSTITUTE GOODS OR SERVICES; LOSS OF USE, DATA, OR PROFITS;
// OR BUSINESS INTERRUPTION) HOWEVER CAUSED AND ON ANY THEORY OF LIABILITY, WHETHER IN CONTRACT,
// STRICT LIABILITY, OR TORT (INCLUDING NEGLIGENCE OR OTHERWISE) ARISING IN ANY WAY OUT OF THE
// USE OF THIS SOFTWARE, EVEN IF ADVISED OF THE POSSIBILITY OF SUCH DAMAGE.

use crate::prelude::{ManagementMode, QuoteAmount, SwapAmount, SwapOutcome};
use crate::{
    Fixed, LiquiditySourceFilter, LiquiditySourceId, LiquiditySourceType, PswapRemintInfo,
    RewardReason,
};
use frame_support::dispatch::DispatchResult;
use frame_support::pallet_prelude::MaybeSerializeDeserialize;
use frame_support::sp_runtime::traits::BadOrigin;
use frame_support::sp_runtime::DispatchError;
use frame_support::weights::Weight;
use frame_support::Parameter;
use frame_system::RawOrigin;
//FIXME maybe try info or try from is better than From and Option.
//use sp_std::convert::TryInto;
use crate::primitives::Balance;
use codec::{Decode, Encode};
use sp_std::collections::btree_set::BTreeSet;
use sp_std::vec::Vec;

/// Check on origin that it is a DEX owner.
pub trait EnsureDEXManager<DEXId, AccountId, Error> {
    fn ensure_can_manage<OuterOrigin>(
        dex_id: &DEXId,
        origin: OuterOrigin,
        mode: ManagementMode,
    ) -> Result<Option<AccountId>, Error>
    where
        OuterOrigin: Into<Result<RawOrigin<AccountId>, OuterOrigin>>;
}

impl<DEXId, AccountId> EnsureDEXManager<DEXId, AccountId, DispatchError> for () {
    fn ensure_can_manage<OuterOrigin>(
        _dex_id: &DEXId,
        origin: OuterOrigin,
        _mode: ManagementMode,
    ) -> Result<Option<AccountId>, DispatchError>
    where
        OuterOrigin: Into<Result<RawOrigin<AccountId>, OuterOrigin>>,
    {
        match origin.into() {
            Ok(RawOrigin::Signed(t)) => Ok(Some(t)),
            Ok(RawOrigin::Root) => Ok(None),
            _ => Err(BadOrigin.into()),
        }
    }
}

pub trait EnsureTradingPairExists<DEXId, AssetId, Error> {
    fn ensure_trading_pair_exists(
        dex_id: &DEXId,
        base_asset_id: &AssetId,
        target_asset_id: &AssetId,
    ) -> Result<(), Error>;
}

impl<DEXId, AssetId> EnsureTradingPairExists<DEXId, AssetId, DispatchError> for () {
    fn ensure_trading_pair_exists(
        _dex_id: &DEXId,
        _base_asset_id: &AssetId,
        _target_asset_id: &AssetId,
    ) -> Result<(), DispatchError> {
        Err(DispatchError::CannotLookup)
    }
}

/// Indicates that particular object can be used to perform exchanges.
pub trait LiquiditySource<TargetId, AccountId, AssetId, Amount, Error> {
    /// Check if liquidity source provides an exchange from given input asset to output asset.
    fn can_exchange(
        target_id: &TargetId,
        input_asset_id: &AssetId,
        output_asset_id: &AssetId,
    ) -> bool;

    /// Get spot price of tokens based on desired amount.
    fn quote(
        target_id: &TargetId,
        input_asset_id: &AssetId,
        output_asset_id: &AssetId,
        amount: QuoteAmount<Amount>,
        deduce_fee: bool,
    ) -> Result<SwapOutcome<Amount>, DispatchError>;

    /// Perform exchange based on desired amount.
    fn exchange(
        sender: &AccountId,
        receiver: &AccountId,
        target_id: &TargetId,
        input_asset_id: &AssetId,
        output_asset_id: &AssetId,
        swap_amount: SwapAmount<Amount>,
    ) -> Result<SwapOutcome<Amount>, DispatchError>;

    /// Get rewards that are given for perfoming given exchange.
    fn check_rewards(
        target_id: &TargetId,
        input_asset_id: &AssetId,
        output_asset_id: &AssetId,
        input_amount: Amount,
        output_amount: Amount,
    ) -> Result<Vec<(Amount, AssetId, RewardReason)>, DispatchError>;

    /// Get spot price of tokens based on desired amount, ignoring non-linearity
    /// of underlying liquidity source.
    fn quote_without_impact(
        target_id: &TargetId,
        input_asset_id: &AssetId,
        output_asset_id: &AssetId,
        amount: QuoteAmount<Amount>,
        deduce_fee: bool,
    ) -> Result<SwapOutcome<Amount>, DispatchError>;
}

impl<DEXId, AccountId, AssetId> LiquiditySource<DEXId, AccountId, AssetId, Fixed, DispatchError>
    for ()
{
    fn can_exchange(
        _target_id: &DEXId,
        _input_asset_id: &AssetId,
        _output_asset_id: &AssetId,
    ) -> bool {
        false
    }

    fn quote(
        _target_id: &DEXId,
        _input_asset_id: &AssetId,
        _output_asset_id: &AssetId,
        _amount: QuoteAmount<Fixed>,
        _deduce_fee: bool,
    ) -> Result<SwapOutcome<Fixed>, DispatchError> {
        Err(DispatchError::CannotLookup)
    }

    fn exchange(
        _sender: &AccountId,
        _receiver: &AccountId,
        _target_id: &DEXId,
        _input_asset_id: &AssetId,
        _output_asset_id: &AssetId,
        _swap_amount: SwapAmount<Fixed>,
    ) -> Result<SwapOutcome<Fixed>, DispatchError> {
        Err(DispatchError::CannotLookup)
    }

    fn check_rewards(
        _target_id: &DEXId,
        _input_asset_id: &AssetId,
        _output_asset_id: &AssetId,
        _input_amount: Fixed,
        _output_amount: Fixed,
    ) -> Result<Vec<(Fixed, AssetId, RewardReason)>, DispatchError> {
        Err(DispatchError::CannotLookup)
    }

    fn quote_without_impact(
        _target_id: &DEXId,
        _input_asset_id: &AssetId,
        _output_asset_id: &AssetId,
        _amount: QuoteAmount<Fixed>,
        _deduce_fee: bool,
    ) -> Result<SwapOutcome<Fixed>, DispatchError> {
        Err(DispatchError::CannotLookup)
    }
}

impl<DEXId, AccountId, AssetId> LiquiditySource<DEXId, AccountId, AssetId, Balance, DispatchError>
    for ()
{
    fn can_exchange(
        _target_id: &DEXId,
        _input_asset_id: &AssetId,
        _output_asset_id: &AssetId,
    ) -> bool {
        false
    }

    fn quote(
        _target_id: &DEXId,
        _input_asset_id: &AssetId,
        _output_asset_id: &AssetId,
        _amount: QuoteAmount<Balance>,
        _deduce_fee: bool,
    ) -> Result<SwapOutcome<Balance>, DispatchError> {
        Err(DispatchError::CannotLookup)
    }

    fn exchange(
        _sender: &AccountId,
        _receiver: &AccountId,
        _target_id: &DEXId,
        _input_asset_id: &AssetId,
        _output_asset_id: &AssetId,
        _swap_amount: SwapAmount<Balance>,
    ) -> Result<SwapOutcome<Balance>, DispatchError> {
        Err(DispatchError::CannotLookup)
    }

    fn check_rewards(
        _target_id: &DEXId,
        _input_asset_id: &AssetId,
        _output_asset_id: &AssetId,
        _input_amount: Balance,
        _output_amount: Balance,
    ) -> Result<Vec<(Balance, AssetId, RewardReason)>, DispatchError> {
        Err(DispatchError::CannotLookup)
    }

    fn quote_without_impact(
        _target_id: &DEXId,
        _input_asset_id: &AssetId,
        _output_asset_id: &AssetId,
        _amount: QuoteAmount<Balance>,
        _deduce_fee: bool,
    ) -> Result<SwapOutcome<Balance>, DispatchError> {
        Err(DispatchError::CannotLookup)
    }
}

pub trait LiquidityRegistry<DEXId, AccountId, AssetId, LiquiditySourceIndex, Amount, Error>:
    LiquiditySource<LiquiditySourceId<DEXId, LiquiditySourceIndex>, AccountId, AssetId, Amount, Error>
where
    DEXId: PartialEq + Clone + Copy,
    LiquiditySourceIndex: PartialEq + Clone + Copy,
{
    /// Enumerate available liquidity sources which provide
    /// exchange with for given input->output tokens.
    fn list_liquidity_sources(
        input_asset_id: &AssetId,
        output_asset_id: &AssetId,
        filter: LiquiditySourceFilter<DEXId, LiquiditySourceIndex>,
    ) -> Result<Vec<LiquiditySourceId<DEXId, LiquiditySourceIndex>>, Error>;
}

pub type AccountIdOf<T> = <T as frame_system::Config>::AccountId;
pub type DexIdOf<T> = <T as Config>::DEXId;

/// Common DEX trait. Used for DEX-related pallets.
pub trait Config: frame_system::Config + currencies::Config {
    /// DEX identifier.
    type DEXId: Parameter
        + MaybeSerializeDeserialize
        + Ord
        + Copy
        + Default
        + From<crate::primitives::DEXId>
        + Clone
        + Encode
        + Decode
        + Eq
        + PartialEq;
    type LstId: Clone
        + Copy
        + Encode
        + Decode
        + Eq
        + PartialEq
        + From<crate::primitives::LiquiditySourceType>;
}

/// Definition of a pending atomic swap action. It contains the following three phrases:
///
/// - **Reserve**: reserve the resources needed for a swap. This is to make sure that **Claim**
/// succeeds with best efforts.
/// - **Claim**: claim any resources reserved in the first phrase.
/// - **Cancel**: cancel any resources reserved in the first phrase.
pub trait SwapAction<SourceAccountId, TargetAccountId, AssetId, T: Config> {
    /// Reserve the resources needed for the swap, from the given `source`. The reservation is
    /// allowed to fail. If that is the case, the the full swap creation operation is cancelled.
    fn reserve(&self, source: &SourceAccountId, base_asset_id: &AssetId) -> DispatchResult;
    /// Claim the reserved resources, with `source`. Returns whether the claim succeeds.
    fn claim(&self, source: &SourceAccountId) -> bool;
    /// Weight for executing the operation.
    fn weight(&self) -> Weight;
    /// Cancel the resources reserved in `source`.
    fn cancel(&self, source: &SourceAccountId);
}

/// Dummy implementation for cases then () used in runtime as empty SwapAction.
impl<SourceAccountId, TargetAccountId, AssetId, T: Config>
    SwapAction<SourceAccountId, TargetAccountId, AssetId, T> for ()
{
    fn reserve(&self, _source: &SourceAccountId, _base_asset_id: &AssetId) -> DispatchResult {
        Ok(())
    }
    fn claim(&self, _source: &SourceAccountId) -> bool {
        true
    }
    fn weight(&self) -> Weight {
        unimplemented!()
    }
    fn cancel(&self, _source: &SourceAccountId) {
        unimplemented!()
    }
}

pub trait SwapRulesValidation<SourceAccountId, TargetAccountId, AssetId, T: Config>:
    SwapAction<SourceAccountId, TargetAccountId, AssetId, T>
{
    /// If action is only for abstract checking, shoud not apply by `reserve` function.
    fn is_abstract_checking(&self) -> bool;

    /// Validate action if next steps must be applied by `reserve` function
    /// or if source account is None, than just ability to do operation is checked.
    fn prepare_and_validate(
        &mut self,
        source: Option<&SourceAccountId>,
        base_asset_id: &AssetId,
    ) -> DispatchResult;

    /// Instant auto claim is performed just after reserve.
    /// If triggered is not used, than it is one time auto claim, it will be canceled if it fails.
    fn instant_auto_claim_used(&self) -> bool;

    /// Triggered auto claim can be used for example for crowd like schemes.
    /// for example: when crowd aggregation if succesefull event is fired by consensus, and it is trigger.
    fn triggered_auto_claim_used(&self) -> bool;

    /// Predicate for posibility to claim, timeout for example, or one time for crowd schemes/
    fn is_able_to_claim(&self) -> bool;
}

impl<SourceAccountId, TargetAccountId, AssetId, T: Config>
    SwapRulesValidation<SourceAccountId, TargetAccountId, AssetId, T> for ()
{
    fn is_abstract_checking(&self) -> bool {
        true
    }
    fn prepare_and_validate(
        &mut self,
        _source: Option<&SourceAccountId>,
        _base_asset_id: &AssetId,
    ) -> DispatchResult {
        Ok(())
    }
    fn instant_auto_claim_used(&self) -> bool {
        true
    }
    fn triggered_auto_claim_used(&self) -> bool {
        false
    }
    fn is_able_to_claim(&self) -> bool {
        true
    }
}

pub trait PureOrWrapped<Regular>: From<Regular> + Into<Option<Regular>> {
    /// Not any data is wrapped.
    fn is_pure(&self) -> bool;

    /// The entity is a wrapped `Regular`.
    fn is_wrapped_regular(&self) -> bool;

    /// The entity is wrapped.
    fn is_wrapped(&self) -> bool;
}

pub trait IsRepresentation {
    fn is_representation(&self) -> bool;
}

pub trait WrappedRepr<Repr> {
    fn wrapped_repr(repr: Repr) -> Self;
}

pub trait IsRepresentable<A>: PureOrWrapped<A> {
    /// The entity can be represented or already represented.
    fn is_representable(&self) -> bool;
}

/// This is default generic implementation for IsRepresentable trait.
impl<A, B> IsRepresentable<A> for B
where
    B: PureOrWrapped<A> + IsRepresentation,
{
    fn is_representable(&self) -> bool {
        self.is_pure() || self.is_representation()
    }
}

pub trait ToFeeAccount: Sized {
    fn to_fee_account(&self) -> Option<Self>;
}

pub trait ToMarkerAsset<TechAssetId, LstId>: Sized {
    fn to_marker_asset(&self, lst_id: LstId) -> Option<TechAssetId>;
}

pub trait GetTechAssetWithLstTag<LstId, AssetId>: Sized {
    fn get_tech_asset_with_lst_tag(tag: LstId, asset_id: AssetId) -> Result<Self, ()>;
}

pub trait GetLstIdAndTradingPairFromTechAsset<LstId, TradingPair> {
    fn get_lst_id_and_trading_pair_from_tech_asset(&self) -> Option<(LstId, TradingPair)>;
}

pub trait ToTechUnitFromDEXAndAsset<DEXId, AssetId>: Sized {
    fn to_tech_unit_from_dex_and_asset(dex_id: DEXId, asset_id: AssetId) -> Self;
}

pub trait ToTechUnitFromDEXAndTradingPair<DEXId, TradingPair>: Sized {
    fn to_tech_unit_from_dex_and_trading_pair(dex_id: DEXId, trading_pair: TradingPair) -> Self;
}

/// PureOrWrapped is reflexive.
impl<A> PureOrWrapped<A> for A {
    fn is_pure(&self) -> bool {
        false
    }
    fn is_wrapped_regular(&self) -> bool {
        true
    }
    fn is_wrapped(&self) -> bool {
        true
    }
}

/// Abstract trait to get data type from generic pair name and data.
pub trait FromGenericPair {
    fn from_generic_pair(tag: Vec<u8>, data: Vec<u8>) -> Self;
}

/// Trait for bounding liquidity proxy associated type representing primary market in TBC.
pub trait GetMarketInfo<AssetId> {
    /// The price in terms of the `target_asset` at which one can buy
    /// a unit of the `base_asset` on the primary market (e.g. from the bonding curve pool or xst).
    fn buy_price(base_asset: &AssetId, target_asset: &AssetId) -> Result<Fixed, DispatchError>;
    /// The price in terms of the `target_asset` at which one can sell
    /// a unit of the `base_asset` on the primary market (e.g. to the bonding curve pool or xst).
    fn sell_price(base_asset: &AssetId, target_asset: &AssetId) -> Result<Fixed, DispatchError>;
    /// Returns set of enabled collateral/synthetic/reserve assets on bonding curve.
    fn enabled_target_assets() -> BTreeSet<AssetId>;
}

impl<AssetId: Ord> GetMarketInfo<AssetId> for () {
    fn buy_price(
        _base_asset: &AssetId,
        _collateral_asset: &AssetId,
    ) -> Result<Fixed, DispatchError> {
        Ok(Default::default())
    }

    fn sell_price(
        _base_asset: &AssetId,
        _collateral_asset: &AssetId,
    ) -> Result<Fixed, DispatchError> {
        Ok(Default::default())
    }

    fn enabled_target_assets() -> BTreeSet<AssetId> {
        Default::default()
    }
}

/// Trait for bounding liquidity proxy associated type representing secondary market.
pub trait GetPoolReserves<AssetId> {
    /// Returns the amount of the `(base_asset, other_asset)` pair reserves in a liquidity pool
    /// or the default value if such pair doesn't exist.
    fn reserves(base_asset: &AssetId, other_asset: &AssetId) -> (Balance, Balance);
}

impl<AssetId> GetPoolReserves<AssetId> for () {
    fn reserves(_base_asset: &AssetId, _other_asset: &AssetId) -> (Balance, Balance) {
        Default::default()
    }
}

/// General trait for passing pswap amount burned information to required pallets.
pub trait OnPswapBurned {
    /// Report amount and fractions of burned pswap at the moment of invokation.
    fn on_pswap_burned(distribution: PswapRemintInfo);
}

impl OnPswapBurned for () {
    fn on_pswap_burned(_distribution: PswapRemintInfo) {
        // do nothing
    }
}

/// Trait to abstract interface of VestedRewards pallet, in order for pallets with rewards sources avoid having dependency issues.
pub trait VestedRewardsPallet<AccountId, AssetId> {
<<<<<<< HEAD
=======
    /// Report that swaps with xor were performed.
    /// - `account_id`: account performing transaction.
    /// - `xor_volume`: amount of xor passed in transaction.
    /// - `count`: number of equal swaps, if there are multiple - means that each has amount equal to `xor_volume`.
    fn update_market_maker_records(
        account_id: &AccountId,
        base_asset: &AssetId,
        base_asset_volume: Balance,
        count: u32,
        from_asset_id: &AssetId,
        to_asset_id: &AssetId,
        intermediate_asset_ids: &[AssetId],
    ) -> DispatchResult;

>>>>>>> d87ba972
    /// Report that account has received pswap reward for buying from tbc.
    fn add_tbc_reward(account_id: &AccountId, pswap_amount: Balance) -> DispatchResult;

    /// Report that account has received farmed pswap reward for providing liquidity on secondary market.
    fn add_farming_reward(account_id: &AccountId, pswap_amount: Balance) -> DispatchResult;
}

pub trait PoolXykPallet<AccountId, AssetId> {
    type PoolProvidersOutput: IntoIterator<Item = (AccountId, Balance)>;
    type PoolPropertiesOutput: IntoIterator<Item = (AssetId, AssetId, (AccountId, AccountId))>;

    fn pool_providers(pool_account: &AccountId) -> Self::PoolProvidersOutput;

    fn total_issuance(pool_account: &AccountId) -> Result<Balance, DispatchError>;

    fn all_properties() -> Self::PoolPropertiesOutput;

    fn properties_of_pool(
        _base_asset_id: AssetId,
        _target_asset_id: AssetId,
    ) -> Option<(AccountId, AccountId)> {
        None
    }

    fn balance_of_pool_provider(
        _pool_account: AccountId,
        _liquidity_provider_account: AccountId,
    ) -> Option<Balance> {
        None
    }

    fn transfer_lp_tokens(
        _pool_account: AccountId,
        _asset_a: AssetId,
        _asset_b: AssetId,
        _base_account_id: AccountId,
        _target_account_id: AccountId,
        _pool_tokens: Balance,
    ) -> Result<(), DispatchError> {
        Err(DispatchError::CannotLookup)
    }
}

pub trait DemeterFarmingPallet<AccountId, AssetId> {
    fn update_pool_tokens(
        _user: AccountId,
        _pool_tokens: Balance,
        _base_asset: AssetId,
        _pool_asset: AssetId,
    ) -> Result<(), DispatchError> {
        Err(DispatchError::CannotLookup)
    }
}

pub trait OnPoolCreated {
    type AccountId;
    type DEXId;

    fn on_pool_created(
        fee_account: Self::AccountId,
        dex_id: Self::DEXId,
        pool_account: Self::AccountId,
    ) -> DispatchResult;
}

pub trait PriceToolsPallet<AssetId> {
    /// Get amount of `output_asset_id` corresponding to a unit (1) of `input_asset_id`.
    fn get_average_price(
        input_asset_id: &AssetId,
        output_asset_id: &AssetId,
    ) -> Result<Balance, DispatchError>;

    /// Add asset to be tracked for average price.
    fn register_asset(asset_id: &AssetId) -> DispatchResult;
}

impl<AssetId> PriceToolsPallet<AssetId> for () {
    fn get_average_price(_: &AssetId, _: &AssetId) -> Result<Balance, DispatchError> {
        unimplemented!()
    }

    fn register_asset(_: &AssetId) -> DispatchResult {
        unimplemented!()
    }
}

impl<AccountId, DEXId, A, B> OnPoolCreated for (A, B)
where
    AccountId: Clone,
    DEXId: Clone,
    A: OnPoolCreated<AccountId = AccountId, DEXId = DEXId>,
    B: OnPoolCreated<AccountId = AccountId, DEXId = DEXId>,
{
    type AccountId = AccountId;
    type DEXId = DEXId;

    fn on_pool_created(
        fee_account: Self::AccountId,
        dex_id: Self::DEXId,
        pool_account: Self::AccountId,
    ) -> DispatchResult {
        A::on_pool_created(fee_account.clone(), dex_id.clone(), pool_account.clone())?;
        B::on_pool_created(fee_account, dex_id, pool_account)
    }
}

pub trait OnPoolReservesChanged<AssetId> {
    // Reserves of given pool has either changed proportion or volume.
    fn reserves_changed(target_asset_id: &AssetId);
}

impl<AssetId> OnPoolReservesChanged<AssetId> for () {
    fn reserves_changed(_: &AssetId) {
        // do nothing
    }
}

/// General trait for passing on the amount of burned VAL.
pub trait OnValBurned {
    /// Report amount and fractions of burned pswap at the moment of invokation.
    fn on_val_burned(amount: Balance);
}

impl OnValBurned for () {
    fn on_val_burned(_: Balance) {
        // do nothing
    }
}

/// Indicates that particular object can be used to perform exchanges with aggregation capability.
pub trait LiquidityProxyTrait<DEXId: PartialEq + Copy, AccountId, AssetId> {
    /// Get spot price of tokens based on desired amount, None returned if liquidity source
    /// does not have available exchange methods for indicated path.
    fn quote(
        dex_id: DEXId,
        input_asset_id: &AssetId,
        output_asset_id: &AssetId,
        amount: QuoteAmount<Balance>,
        filter: LiquiditySourceFilter<DEXId, LiquiditySourceType>,
        deduce_fee: bool,
    ) -> Result<SwapOutcome<Balance>, DispatchError>;

    /// Perform exchange based on desired amount.
    fn exchange(
        dex_id: DEXId,
        sender: &AccountId,
        receiver: &AccountId,
        input_asset_id: &AssetId,
        output_asset_id: &AssetId,
        amount: SwapAmount<Balance>,
        filter: LiquiditySourceFilter<DEXId, LiquiditySourceType>,
    ) -> Result<SwapOutcome<Balance>, DispatchError>;
}

impl<DEXId: PartialEq + Copy, AccountId, AssetId> LiquidityProxyTrait<DEXId, AccountId, AssetId>
    for ()
{
    fn quote(
        _dex_id: DEXId,
        _input_asset_id: &AssetId,
        _output_asset_id: &AssetId,
        _amount: QuoteAmount<Balance>,
        _filter: LiquiditySourceFilter<DEXId, LiquiditySourceType>,
        _deduce_fee: bool,
    ) -> Result<SwapOutcome<Balance>, DispatchError> {
        unimplemented!()
    }

    fn exchange(
        _dex_id: DEXId,
        _sender: &AccountId,
        _receiver: &AccountId,
        _input_asset_id: &AssetId,
        _output_asset_id: &AssetId,
        _amount: SwapAmount<Balance>,
        _filter: LiquiditySourceFilter<DEXId, LiquiditySourceType>,
    ) -> Result<SwapOutcome<Balance>, DispatchError> {
        unimplemented!()
    }
}<|MERGE_RESOLUTION|>--- conflicted
+++ resolved
@@ -509,23 +509,6 @@
 
 /// Trait to abstract interface of VestedRewards pallet, in order for pallets with rewards sources avoid having dependency issues.
 pub trait VestedRewardsPallet<AccountId, AssetId> {
-<<<<<<< HEAD
-=======
-    /// Report that swaps with xor were performed.
-    /// - `account_id`: account performing transaction.
-    /// - `xor_volume`: amount of xor passed in transaction.
-    /// - `count`: number of equal swaps, if there are multiple - means that each has amount equal to `xor_volume`.
-    fn update_market_maker_records(
-        account_id: &AccountId,
-        base_asset: &AssetId,
-        base_asset_volume: Balance,
-        count: u32,
-        from_asset_id: &AssetId,
-        to_asset_id: &AssetId,
-        intermediate_asset_ids: &[AssetId],
-    ) -> DispatchResult;
-
->>>>>>> d87ba972
     /// Report that account has received pswap reward for buying from tbc.
     fn add_tbc_reward(account_id: &AccountId, pswap_amount: Balance) -> DispatchResult;
 
