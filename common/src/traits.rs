--- conflicted
+++ resolved
@@ -1068,13 +1068,10 @@
     }
 }
 
-<<<<<<< HEAD
-=======
 pub trait ReferencePriceProvider<AssetId, Balance> {
     fn get_reference_price(asset_id: &AssetId) -> Result<Balance, DispatchError>;
 }
 
->>>>>>> 2e6507c7
 pub trait ReferrerAccountProvider<AccountId> {
     fn get_referrer_account(who: &AccountId) -> Option<AccountId>;
 }
