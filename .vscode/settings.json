--- conflicted
+++ resolved
@@ -7,9 +7,5 @@
     "rust-analyzer.diagnostics.disabled": [
         "macro-error"
     ],
-<<<<<<< HEAD
-    "rust-analyzer.cargo.features": ["runtime-benchmarks"]
-=======
     "rust-analyzer.diagnostics.enableExperimental": false
->>>>>>> 753b0883
 }