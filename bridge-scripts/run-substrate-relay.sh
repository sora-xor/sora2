--- conflicted
+++ resolved
@@ -2,10 +2,6 @@
 export RUST_LOG=info,relayer=debug 
 
 cargo run --release --bin relayer -- \
-<<<<<<< HEAD
-    relay substrate \
-=======
->>>>>>> b7251137
     --ethereum-key $1 \
     --ethereum-url ws://localhost:8546 \
     --substrate-url ws://localhost:9944 \
