[patch.crates-io]
frame-benchmarking = { git = "https://github.com/sora-xor/substrate.git", branch = "polkadot-v0.9.38" }
frame-benchmarking-cli = { git = "https://github.com/sora-xor/substrate.git", branch = "polkadot-v0.9.38" }
frame-executive = { git = "https://github.com/sora-xor/substrate.git", branch = "polkadot-v0.9.38" }
frame-support = { git = "https://github.com/sora-xor/substrate.git", branch = "polkadot-v0.9.38" }
frame-system = { git = "https://github.com/sora-xor/substrate.git", branch = "polkadot-v0.9.38" }
frame-system-benchmarking = { git = "https://github.com/sora-xor/substrate.git", branch = "polkadot-v0.9.38" }
frame-system-rpc-runtime-api = { git = "https://github.com/sora-xor/substrate.git", branch = "polkadot-v0.9.38" }
pallet-aura = { git = "https://github.com/sora-xor/substrate.git", branch = "polkadot-v0.9.38" }
pallet-authorship = { git = "https://github.com/sora-xor/substrate.git", branch = "polkadot-v0.9.38" }
pallet-babe = { git = "https://github.com/sora-xor/substrate.git", branch = "polkadot-v0.9.38" }
pallet-balances = { git = "https://github.com/sora-xor/substrate.git", branch = "polkadot-v0.9.38" }
pallet-collective = { git = "https://github.com/sora-xor/substrate.git", branch = "polkadot-v0.9.38" }
pallet-democracy = { git = "https://github.com/sora-xor/substrate.git", branch = "polkadot-v0.9.38" }
pallet-elections-phragmen = { git = "https://github.com/sora-xor/substrate.git", branch = "polkadot-v0.9.38" }
pallet-grandpa = { git = "https://github.com/sora-xor/substrate.git", branch = "polkadot-v0.9.38" }
pallet-identity = { git = "https://github.com/sora-xor/substrate.git", branch = "polkadot-v0.9.38" }
pallet-im-online = { git = "https://github.com/sora-xor/substrate.git", branch = "polkadot-v0.9.38" }
pallet-membership = { git = "https://github.com/sora-xor/substrate.git", branch = "polkadot-v0.9.38" }
pallet-multisig = { git = "https://github.com/sora-xor/substrate.git", branch = "polkadot-v0.9.38" }
pallet-offences = { git = "https://github.com/sora-xor/substrate.git", branch = "polkadot-v0.9.38" }
pallet-randomness-collective-flip = { git = "https://github.com/sora-xor/substrate.git", branch = "polkadot-v0.9.38" }
pallet-scheduler = { git = "https://github.com/sora-xor/substrate.git", branch = "polkadot-v0.9.38" }
pallet-session = { git = "https://github.com/sora-xor/substrate.git", branch = "polkadot-v0.9.38" }
pallet-sudo = { git = "https://github.com/sora-xor/substrate.git", branch = "polkadot-v0.9.38" }
pallet-timestamp = { git = "https://github.com/sora-xor/substrate.git", branch = "polkadot-v0.9.38" }
pallet-transaction-payment = { git = "https://github.com/sora-xor/substrate.git", branch = "polkadot-v0.9.38" }
pallet-transaction-payment-rpc = { git = "https://github.com/sora-xor/substrate.git", branch = "polkadot-v0.9.38" }
pallet-transaction-payment-rpc-runtime-api = { git = "https://github.com/sora-xor/substrate.git", branch = "polkadot-v0.9.38" }
pallet-utility = { git = "https://github.com/sora-xor/substrate.git", branch = "polkadot-v0.9.38" }
sc-basic-authorship = { git = "https://github.com/sora-xor/substrate.git", branch = "polkadot-v0.9.38" }
sc-chain-spec = { git = "https://github.com/sora-xor/substrate.git", branch = "polkadot-v0.9.38" }
sc-cli = { git = "https://github.com/sora-xor/substrate.git", branch = "polkadot-v0.9.38" }
sc-client-api = { git = "https://github.com/sora-xor/substrate.git", branch = "polkadot-v0.9.38" }
sc-consensus = { git = "https://github.com/sora-xor/substrate.git", branch = "polkadot-v0.9.38" }
sc-consensus-aura = { git = "https://github.com/sora-xor/substrate.git", branch = "polkadot-v0.9.38" }
sc-consensus-babe = { git = "https://github.com/sora-xor/substrate.git", branch = "polkadot-v0.9.38" }
sc-consensus-slots = { git = "https://github.com/sora-xor/substrate.git", branch = "polkadot-v0.9.38" }
sc-executor = { git = "https://github.com/sora-xor/substrate.git", branch = "polkadot-v0.9.38" }
sc-finality-grandpa = { git = "https://github.com/sora-xor/substrate.git", branch = "polkadot-v0.9.38" }
sc-informant = { git = "https://github.com/sora-xor/substrate.git", branch = "polkadot-v0.9.38" }
sc-network = { git = "https://github.com/sora-xor/substrate.git", branch = "polkadot-v0.9.38" }
sc-rpc = { git = "https://github.com/sora-xor/substrate.git", branch = "polkadot-v0.9.38" }
sc-rpc-api = { git = "https://github.com/sora-xor/substrate.git", branch = "polkadot-v0.9.38" }
sc-service = { git = "https://github.com/sora-xor/substrate.git", branch = "polkadot-v0.9.38" }
sc-transaction-pool = { git = "https://github.com/sora-xor/substrate.git", branch = "polkadot-v0.9.38" }
sc-telemetry = { git = "https://github.com/sora-xor/substrate.git", branch = "polkadot-v0.9.38" }
sp-api = { git = "https://github.com/sora-xor/substrate.git", branch = "polkadot-v0.9.38" }
sp-application-crypto = { git = "https://github.com/sora-xor/substrate.git", branch = "polkadot-v0.9.38" }
sp-arithmetic = { git = "https://github.com/sora-xor/substrate.git", branch = "polkadot-v0.9.38" }
sp-block-builder = { git = "https://github.com/sora-xor/substrate.git", branch = "polkadot-v0.9.38" }
sp-blockchain = { git = "https://github.com/sora-xor/substrate.git", branch = "polkadot-v0.9.38" }
sp-consensus = { git = "https://github.com/sora-xor/substrate.git", branch = "polkadot-v0.9.38" }
sp-consensus-aura = { git = "https://github.com/sora-xor/substrate.git", branch = "polkadot-v0.9.38" }
sp-consensus-babe = { git = "https://github.com/sora-xor/substrate.git", branch = "polkadot-v0.9.38" }
sp-core = { git = "https://github.com/sora-xor/substrate.git", branch = "polkadot-v0.9.38" }
sp-finality-grandpa = { git = "https://github.com/sora-xor/substrate.git", branch = "polkadot-v0.9.38" }
sp-inherents = { git = "https://github.com/sora-xor/substrate.git", branch = "polkadot-v0.9.38" }
sp-io = { git = "https://github.com/sora-xor/substrate.git", branch = "polkadot-v0.9.38" }
sp-keystore = { git = "https://github.com/sora-xor/substrate.git", branch = "polkadot-v0.9.38" }
sp-offchain = { git = "https://github.com/sora-xor/substrate.git", branch = "polkadot-v0.9.38" }
sp-npos-elections = { git = "https://github.com/sora-xor/substrate.git", branch = "polkadot-v0.9.38" }
sp-runtime = { git = "https://github.com/sora-xor/substrate.git", branch = "polkadot-v0.9.38" }
sp-runtime-interface = { git = "https://github.com/sora-xor/substrate.git", branch = "polkadot-v0.9.38" }
sp-session = { git = "https://github.com/sora-xor/substrate.git", branch = "polkadot-v0.9.38" }
sp-staking = { git = "https://github.com/sora-xor/substrate.git", branch = "polkadot-v0.9.38" }
sp-std = { git = "https://github.com/sora-xor/substrate.git", branch = "polkadot-v0.9.38" }
sp-storage = { git = "https://github.com/sora-xor/substrate.git", branch = "polkadot-v0.9.38" }
sp-timestamp = { git = "https://github.com/sora-xor/substrate.git", branch = "polkadot-v0.9.38" }
sp-transaction-pool = { git = "https://github.com/sora-xor/substrate.git", branch = "polkadot-v0.9.38" }
sp-trie = { git = "https://github.com/sora-xor/substrate.git", branch = "polkadot-v0.9.38" }
sp-version = { git = "https://github.com/sora-xor/substrate.git", branch = "polkadot-v0.9.38" }
sp-rpc = { git = "https://github.com/sora-xor/substrate.git", branch = "polkadot-v0.9.38" }
sp-keyring = { git = "https://github.com/sora-xor/substrate.git", branch = "polkadot-v0.9.38" }
sp-mmr-primitives = { git = "https://github.com/sora-xor/substrate.git", branch = "polkadot-v0.9.38" }
sp-maybe-compressed-blob = { git = "https://github.com/sora-xor/substrate.git", branch = "polkadot-v0.9.38" }
substrate-frame-rpc-system = { git = "https://github.com/sora-xor/substrate.git", branch = "polkadot-v0.9.38" }
mmr-rpc = { git = "https://github.com/sora-xor/substrate.git", branch = "polkadot-v0.9.38" }
pallet-mmr = { git = "https://github.com/sora-xor/substrate.git", branch = "polkadot-v0.9.38" }
substrate-prometheus-endpoint = { git = "https://github.com/sora-xor/substrate.git", branch = "polkadot-v0.9.38" }
sp-beefy = { git = "https://github.com/sora-xor/substrate.git", branch = "polkadot-v0.9.38" }
pallet-beefy = { git = "https://github.com/sora-xor/substrate.git", branch = "polkadot-v0.9.38" }
pallet-beefy-mmr = { git = "https://github.com/sora-xor/substrate.git", branch = "polkadot-v0.9.38" }
beefy-gadget = { git = "https://github.com/sora-xor/substrate.git", branch = "polkadot-v0.9.38" }
beefy-gadget-rpc = { git = "https://github.com/sora-xor/substrate.git", branch = "polkadot-v0.9.38" }
beefy-merkle-tree = { git = "https://github.com/sora-xor/substrate.git", branch = "polkadot-v0.9.38" }
pallet-preimage = { git = "https://github.com/sora-xor/substrate.git", branch = "polkadot-v0.9.38" }
substrate-wasm-builder = { git = "https://github.com/sora-xor/substrate.git", branch = "polkadot-v0.9.38" }
try-runtime-cli = { git = "https://github.com/sora-xor/substrate.git", branch = "polkadot-v0.9.38" }

pallet-staking = { git = "https://github.com/sora-xor/substrate.git", branch = "polkadot-v0.9.38" }

#jsonrpc-core = { git = "https://github.com/soramitsu/jsonrpc.git", branch = "new_fragment_capacity" }
#jsonrpc-ws-server = { git = "https://github.com/soramitsu/jsonrpc.git", branch = "new_fragment_capacity" }
#jsonrpc-server-utils = { git = "https://github.com/soramitsu/jsonrpc.git", branch = "new_fragment_capacity" }

# fixed-hash = { git = "https://github.com/vmarkushin/parity-common.git", branch = "no-std" }

# The latest versions of thread_local (1.1.2) had a memory leak. This version doesn't have it.
thread_local = { git = "https://github.com/sora-xor/thread_local-rs.git", branch = "patch-1.0.1" }

# impl-trait-for-tuples = { git = "https://github.com/sora-xor/impl-trait-for-tuples.git", branch = "sora-v1.6.0" }

#parity-util-mem = { git = "https://github.com/paritytech/parity-common.git" }

#orml-currencies = { git = "https://github.com/KalitaAlexey/open-runtime-module-library.git", branch = "use-master" }
#orml-traits = { git = "https://github.com/KalitaAlexey/open-runtime-module-library.git", branch = "use-master" }
#orml-tokens = { git = "https://github.com/KalitaAlexey/open-runtime-module-library.git", branch = "use-master" }

[patch."https://github.com/open-web3-stack/open-runtime-module-library.git"]
orml-tokens = { git = "https://github.com/open-web3-stack//open-runtime-module-library.git", branch = "polkadot-v0.9.38" }
orml-traits = { git = "https://github.com/open-web3-stack//open-runtime-module-library.git", branch = "polkadot-v0.9.38" }
orml-currencies = { git = "https://github.com/open-web3-stack//open-runtime-module-library.git", branch = "polkadot-v0.9.38" }
orml-utilities = { git = "https://github.com/open-web3-stack//open-runtime-module-library.git", branch = "polkadot-v0.9.38" }

[patch."https://github.com/paritytech/substrate.git"]
frame-benchmarking = { git = "https://github.com/sora-xor/substrate.git", branch = "polkadot-v0.9.38" }
frame-benchmarking-cli = { git = "https://github.com/sora-xor/substrate.git", branch = "polkadot-v0.9.38" }
frame-executive = { git = "https://github.com/sora-xor/substrate.git", branch = "polkadot-v0.9.38" }
frame-support = { git = "https://github.com/sora-xor/substrate.git", branch = "polkadot-v0.9.38" }
frame-system = { git = "https://github.com/sora-xor/substrate.git", branch = "polkadot-v0.9.38" }
frame-system-benchmarking = { git = "https://github.com/sora-xor/substrate.git", branch = "polkadot-v0.9.38" }
frame-system-rpc-runtime-api = { git = "https://github.com/sora-xor/substrate.git", branch = "polkadot-v0.9.38" }
frame-election-provider-support = { git = "https://github.com/sora-xor/substrate.git", branch = "polkadot-v0.9.38" }
pallet-aura = { git = "https://github.com/sora-xor/substrate.git", branch = "polkadot-v0.9.38" }
pallet-authorship = { git = "https://github.com/sora-xor/substrate.git", branch = "polkadot-v0.9.38" }
pallet-babe = { git = "https://github.com/sora-xor/substrate.git", branch = "polkadot-v0.9.38" }
pallet-balances = { git = "https://github.com/sora-xor/substrate.git", branch = "polkadot-v0.9.38" }
pallet-collective = { git = "https://github.com/sora-xor/substrate.git", branch = "polkadot-v0.9.38" }
pallet-democracy = { git = "https://github.com/sora-xor/substrate.git", branch = "polkadot-v0.9.38" }
pallet-elections-phragmen = { git = "https://github.com/sora-xor/substrate.git", branch = "polkadot-v0.9.38" }
pallet-grandpa = { git = "https://github.com/sora-xor/substrate.git", branch = "polkadot-v0.9.38" }
pallet-identity = { git = "https://github.com/sora-xor/substrate.git", branch = "polkadot-v0.9.38" }
pallet-im-online = { git = "https://github.com/sora-xor/substrate.git", branch = "polkadot-v0.9.38" }
pallet-membership = { git = "https://github.com/sora-xor/substrate.git", branch = "polkadot-v0.9.38" }
pallet-multisig = { git = "https://github.com/sora-xor/substrate.git", branch = "polkadot-v0.9.38" }
pallet-offences = { git = "https://github.com/sora-xor/substrate.git", branch = "polkadot-v0.9.38" }
pallet-randomness-collective-flip = { git = "https://github.com/sora-xor/substrate.git", branch = "polkadot-v0.9.38" }
pallet-scheduler = { git = "https://github.com/sora-xor/substrate.git", branch = "polkadot-v0.9.38" }
pallet-session = { git = "https://github.com/sora-xor/substrate.git", branch = "polkadot-v0.9.38" }
pallet-sudo = { git = "https://github.com/sora-xor/substrate.git", branch = "polkadot-v0.9.38" }
pallet-timestamp = { git = "https://github.com/sora-xor/substrate.git", branch = "polkadot-v0.9.38" }
pallet-transaction-payment = { git = "https://github.com/sora-xor/substrate.git", branch = "polkadot-v0.9.38" }
pallet-transaction-payment-rpc = { git = "https://github.com/sora-xor/substrate.git", branch = "polkadot-v0.9.38" }
pallet-transaction-payment-rpc-runtime-api = { git = "https://github.com/sora-xor/substrate.git", branch = "polkadot-v0.9.38" }
pallet-utility = { git = "https://github.com/sora-xor/substrate.git", branch = "polkadot-v0.9.38" }
pallet-bags-list = { git = "https://github.com/sora-xor/substrate.git", branch = "polkadot-v0.9.38" }
pallet-election-provider-multi-phase = { git = "https://github.com/sora-xor/substrate.git", branch = "polkadot-v0.9.38" }
sc-basic-authorship = { git = "https://github.com/sora-xor/substrate.git", branch = "polkadot-v0.9.38" }
sc-chain-spec = { git = "https://github.com/sora-xor/substrate.git", branch = "polkadot-v0.9.38" }
sc-cli = { git = "https://github.com/sora-xor/substrate.git", branch = "polkadot-v0.9.38" }
sc-client-api = { git = "https://github.com/sora-xor/substrate.git", branch = "polkadot-v0.9.38" }
sc-consensus = { git = "https://github.com/sora-xor/substrate.git", branch = "polkadot-v0.9.38" }
sc-consensus-aura = { git = "https://github.com/sora-xor/substrate.git", branch = "polkadot-v0.9.38" }
sc-consensus-babe = { git = "https://github.com/sora-xor/substrate.git", branch = "polkadot-v0.9.38" }
sc-consensus-slots = { git = "https://github.com/sora-xor/substrate.git", branch = "polkadot-v0.9.38" }
sc-executor = { git = "https://github.com/sora-xor/substrate.git", branch = "polkadot-v0.9.38" }
sc-finality-grandpa = { git = "https://github.com/sora-xor/substrate.git", branch = "polkadot-v0.9.38" }
sc-informant = { git = "https://github.com/sora-xor/substrate.git", branch = "polkadot-v0.9.38" }
sc-network = { git = "https://github.com/sora-xor/substrate.git", branch = "polkadot-v0.9.38" }
sc-rpc = { git = "https://github.com/sora-xor/substrate.git", branch = "polkadot-v0.9.38" }
sc-rpc-api = { git = "https://github.com/sora-xor/substrate.git", branch = "polkadot-v0.9.38" }
sc-service = { git = "https://github.com/sora-xor/substrate.git", branch = "polkadot-v0.9.38" }
sc-transaction-pool = { git = "https://github.com/sora-xor/substrate.git", branch = "polkadot-v0.9.38" }
sc-telemetry = { git = "https://github.com/sora-xor/substrate.git", branch = "polkadot-v0.9.38" }
sp-api = { git = "https://github.com/sora-xor/substrate.git", branch = "polkadot-v0.9.38" }
sp-application-crypto = { git = "https://github.com/sora-xor/substrate.git", branch = "polkadot-v0.9.38" }
sp-arithmetic = { git = "https://github.com/sora-xor/substrate.git", branch = "polkadot-v0.9.38" }
sp-block-builder = { git = "https://github.com/sora-xor/substrate.git", branch = "polkadot-v0.9.38" }
sp-blockchain = { git = "https://github.com/sora-xor/substrate.git", branch = "polkadot-v0.9.38" }
sp-consensus = { git = "https://github.com/sora-xor/substrate.git", branch = "polkadot-v0.9.38" }
sp-consensus-aura = { git = "https://github.com/sora-xor/substrate.git", branch = "polkadot-v0.9.38" }
sp-consensus-babe = { git = "https://github.com/sora-xor/substrate.git", branch = "polkadot-v0.9.38" }
sp-core = { git = "https://github.com/sora-xor/substrate.git", branch = "polkadot-v0.9.38" }
sp-finality-grandpa = { git = "https://github.com/sora-xor/substrate.git", branch = "polkadot-v0.9.38" }
sp-inherents = { git = "https://github.com/sora-xor/substrate.git", branch = "polkadot-v0.9.38" }
sp-io = { git = "https://github.com/sora-xor/substrate.git", branch = "polkadot-v0.9.38" }
sp-keystore = { git = "https://github.com/sora-xor/substrate.git", branch = "polkadot-v0.9.38" }
sp-offchain = { git = "https://github.com/sora-xor/substrate.git", branch = "polkadot-v0.9.38" }
sp-npos-elections = { git = "https://github.com/sora-xor/substrate.git", branch = "polkadot-v0.9.38" }
sp-runtime = { git = "https://github.com/sora-xor/substrate.git", branch = "polkadot-v0.9.38" }
sp-runtime-interface = { git = "https://github.com/sora-xor/substrate.git", branch = "polkadot-v0.9.38" }
sp-session = { git = "https://github.com/sora-xor/substrate.git", branch = "polkadot-v0.9.38" }
sp-staking = { git = "https://github.com/sora-xor/substrate.git", branch = "polkadot-v0.9.38" }
sp-std = { git = "https://github.com/sora-xor/substrate.git", branch = "polkadot-v0.9.38" }
sp-storage = { git = "https://github.com/sora-xor/substrate.git", branch = "polkadot-v0.9.38" }
sp-timestamp = { git = "https://github.com/sora-xor/substrate.git", branch = "polkadot-v0.9.38" }
sp-transaction-pool = { git = "https://github.com/sora-xor/substrate.git", branch = "polkadot-v0.9.38" }
sp-trie = { git = "https://github.com/sora-xor/substrate.git", branch = "polkadot-v0.9.38" }
sp-version = { git = "https://github.com/sora-xor/substrate.git", branch = "polkadot-v0.9.38" }
sp-rpc = { git = "https://github.com/sora-xor/substrate.git", branch = "polkadot-v0.9.38" }
sp-keyring = { git = "https://github.com/sora-xor/substrate.git", branch = "polkadot-v0.9.38" }
sp-mmr-primitives = { git = "https://github.com/sora-xor/substrate.git", branch = "polkadot-v0.9.38" }
sp-maybe-compressed-blob = { git = "https://github.com/sora-xor/substrate.git", branch = "polkadot-v0.9.38" }
substrate-frame-rpc-system = { git = "https://github.com/sora-xor/substrate.git", branch = "polkadot-v0.9.38" }
mmr-rpc = { git = "https://github.com/sora-xor/substrate.git", branch = "polkadot-v0.9.38" }
pallet-mmr = { git = "https://github.com/sora-xor/substrate.git", branch = "polkadot-v0.9.38" }
substrate-prometheus-endpoint = { git = "https://github.com/sora-xor/substrate.git", branch = "polkadot-v0.9.38" }
sp-beefy = { git = "https://github.com/sora-xor/substrate.git", branch = "polkadot-v0.9.38" }
pallet-beefy = { git = "https://github.com/sora-xor/substrate.git", branch = "polkadot-v0.9.38" }
pallet-beefy-mmr = { git = "https://github.com/sora-xor/substrate.git", branch = "polkadot-v0.9.38" }
beefy-gadget = { git = "https://github.com/sora-xor/substrate.git", branch = "polkadot-v0.9.38" }
beefy-gadget-rpc = { git = "https://github.com/sora-xor/substrate.git", branch = "polkadot-v0.9.38" }
beefy-merkle-tree = { git = "https://github.com/sora-xor/substrate.git", branch = "polkadot-v0.9.38" }
pallet-preimage = { git = "https://github.com/sora-xor/substrate.git", branch = "polkadot-v0.9.38" }
substrate-wasm-builder = { git = "https://github.com/sora-xor/substrate.git", branch = "polkadot-v0.9.38" }
try-runtime-cli = { git = "https://github.com/sora-xor/substrate.git", branch = "polkadot-v0.9.38" }

pallet-staking = { git = "https://github.com/sora-xor/substrate.git", branch = "polkadot-v0.9.38" }

[patch."https://github.com/sora-xor/sora2-common.git"]
<<<<<<< HEAD
beefy-light-client = { git = "https://github.com/sora-xor//sora2-common.git", branch = "unsigned-submit-for-inbound-channel" }
beefy-light-client-rpc = { git = "https://github.com/sora-xor//sora2-common.git", branch = "unsigned-submit-for-inbound-channel" }
beefy-light-client-runtime-api = { git = "https://github.com/sora-xor//sora2-common.git", branch = "unsigned-submit-for-inbound-channel" }
leaf-provider = { git = "https://github.com/sora-xor//sora2-common.git", branch = "unsigned-submit-for-inbound-channel" }
leaf-provider-rpc = { git = "https://github.com/sora-xor//sora2-common.git", branch = "unsigned-submit-for-inbound-channel" }
leaf-provider-runtime-api = { git = "https://github.com/sora-xor//sora2-common.git", branch = "unsigned-submit-for-inbound-channel" }
bridge-common = { git = "https://github.com/sora-xor//sora2-common.git", branch = "unsigned-submit-for-inbound-channel" }
dispatch = { git = "https://github.com/sora-xor//sora2-common.git", branch = "unsigned-submit-for-inbound-channel" }
substrate-bridge-app = { git = "https://github.com/sora-xor//sora2-common.git", branch = "unsigned-submit-for-inbound-channel" }
substrate-bridge-channel = { git = "https://github.com/sora-xor//sora2-common.git", branch = "unsigned-submit-for-inbound-channel" }
substrate-bridge-channel-rpc = { git = "https://github.com/sora-xor//sora2-common.git", branch = "unsigned-submit-for-inbound-channel" }
bridge-types = { git = "https://github.com/sora-xor//sora2-common.git", branch = "unsigned-submit-for-inbound-channel" }
bridge-data-signer = { git = "https://github.com/sora-xor//sora2-common.git", branch = "unsigned-submit-for-inbound-channel" }
multisig-verifier = { git = "https://github.com/sora-xor//sora2-common.git", branch = "unsigned-submit-for-inbound-channel" }
=======
beefy-light-client = { git = "https://github.com/sora-xor//sora2-common.git", tag = "1.0.2" }
beefy-light-client-rpc = { git = "https://github.com/sora-xor//sora2-common.git", tag = "1.0.2" }
beefy-light-client-runtime-api = { git = "https://github.com/sora-xor//sora2-common.git", tag = "1.0.2" }
leaf-provider = { git = "https://github.com/sora-xor//sora2-common.git", tag = "1.0.2" }
leaf-provider-rpc = { git = "https://github.com/sora-xor//sora2-common.git", tag = "1.0.2" }
leaf-provider-runtime-api = { git = "https://github.com/sora-xor//sora2-common.git", tag = "1.0.2" }
bridge-common = { git = "https://github.com/sora-xor//sora2-common.git", tag = "1.0.2" }
dispatch = { git = "https://github.com/sora-xor//sora2-common.git", tag = "1.0.2" }
substrate-bridge-app = { git = "https://github.com/sora-xor//sora2-common.git", tag = "1.0.2" }
substrate-bridge-channel = { git = "https://github.com/sora-xor//sora2-common.git", tag = "1.0.2" }
substrate-bridge-channel-rpc = { git = "https://github.com/sora-xor//sora2-common.git", tag = "1.0.2" }
bridge-types = { git = "https://github.com/sora-xor//sora2-common.git", tag = "1.0.2" }
bridge-data-signer = { git = "https://github.com/sora-xor//sora2-common.git", tag = "1.0.2" }
multisig-verifier = { git = "https://github.com/sora-xor//sora2-common.git", tag = "1.0.2" }

# [patch."https://github.com/sora-xor/sora2-common.git"]
# beefy-light-client = { path = "../sora2-common/pallets/beefy-light-client" }
# beefy-light-client-rpc = { path = "../sora2-common/pallets/beefy-light-client/rpc" }
# beefy-light-client-runtime-api = { path = "../sora2-common/pallets/beefy-light-client/runtime-api" }
# leaf-provider = { path = "../sora2-common/pallets/leaf-provider" }
# leaf-provider-rpc = { path = "../sora2-common/pallets/leaf-provider/rpc" }
# leaf-provider-runtime-api = { path = "../sora2-common/pallets/leaf-provider/runtime-api" }
# bridge-common = { path = "../sora2-common/pallets/bridge-common" }
# dispatch = { path = "../sora2-common/pallets/dispatch" }
# substrate-bridge-app = { path = "../sora2-common/pallets/substrate-app" }
# substrate-bridge-channel = { path = "../sora2-common/pallets/substrate-channel" }
# substrate-bridge-channel-rpc = { path = "../sora2-common/pallets/substrate-channel/rpc" }
# bridge-types = { path = "../sora2-common/pallets/types" }
# bridge-data-signer = { path = "../sora2-common/pallets/data-signer" }
# multisig-verifier = { path = "../sora2-common/pallets/multisig-verifier" }
>>>>>>> f7c1422b

[workspace]
members = [
    "runtime",
    "common",
    "pallets/assets",
    "pallets/ceres-governance-platform",
    "pallets/ceres-liquidity-locker",
    "pallets/demeter-farming-platform",
    "pallets/permissions",
    "pallets/trading-pair",
    "pallets/dex-manager",
    "pallets/dex-api",
    "pallets/farming",
    "pallets/ceres-staking",
    "pallets/ceres-token-locker",
    "pallets/faucet",
    "pallets/hermes-governance-platform",
    "pallets/iroha-migration",
    "pallets/liquidity-proxy",
    "pallets/mock-liquidity-source",
    "pallets/technical",
    "pallets/pool-xyk",
    "pallets/rewards",
    "pallets/xor-fee",
    "pallets/referrals",
    "pallets/eth-bridge",
    "pallets/pswap-distribution",
    "pallets/multicollateral-bonding-curve-pool",
    "pallets/vested-rewards",
    "pallets/xst",
    "pallets/price-tools",
    "pallets/oracle-proxy",
    "pallets/order-book",
    "pallets/trustless-bridge/ethereum-light-client",
    "pallets/trustless-bridge/bridge-inbound-channel",
    "pallets/trustless-bridge/bridge-outbound-channel",
    "pallets/trustless-bridge/bridge-channel-rpc",
    "pallets/trustless-bridge/eth-app",
    "pallets/trustless-bridge/erc20-app",
    "pallets/trustless-bridge/migration-app",
    "pallets/trustless-bridge/bridge-proxy",
    "pallets/trustless-bridge/bridge-proxy/rpc",
    "pallets/trustless-bridge/bridge-proxy/runtime-api",
    "pallets/band",
    "relayer",
    "relayer/substrate-gen",
    "relayer/ethereum-gen",
    "relayer/parachain-gen",
    "node/",
    "utils/parse",
    "utils/generate-bags",
    "utils/remote-ext",
]

resolver = "2"

[profile.release]
panic = 'unwind'<|MERGE_RESOLUTION|>--- conflicted
+++ resolved
@@ -209,7 +209,6 @@
 pallet-staking = { git = "https://github.com/sora-xor/substrate.git", branch = "polkadot-v0.9.38" }
 
 [patch."https://github.com/sora-xor/sora2-common.git"]
-<<<<<<< HEAD
 beefy-light-client = { git = "https://github.com/sora-xor//sora2-common.git", branch = "unsigned-submit-for-inbound-channel" }
 beefy-light-client-rpc = { git = "https://github.com/sora-xor//sora2-common.git", branch = "unsigned-submit-for-inbound-channel" }
 beefy-light-client-runtime-api = { git = "https://github.com/sora-xor//sora2-common.git", branch = "unsigned-submit-for-inbound-channel" }
@@ -224,21 +223,20 @@
 bridge-types = { git = "https://github.com/sora-xor//sora2-common.git", branch = "unsigned-submit-for-inbound-channel" }
 bridge-data-signer = { git = "https://github.com/sora-xor//sora2-common.git", branch = "unsigned-submit-for-inbound-channel" }
 multisig-verifier = { git = "https://github.com/sora-xor//sora2-common.git", branch = "unsigned-submit-for-inbound-channel" }
-=======
-beefy-light-client = { git = "https://github.com/sora-xor//sora2-common.git", tag = "1.0.2" }
-beefy-light-client-rpc = { git = "https://github.com/sora-xor//sora2-common.git", tag = "1.0.2" }
-beefy-light-client-runtime-api = { git = "https://github.com/sora-xor//sora2-common.git", tag = "1.0.2" }
-leaf-provider = { git = "https://github.com/sora-xor//sora2-common.git", tag = "1.0.2" }
-leaf-provider-rpc = { git = "https://github.com/sora-xor//sora2-common.git", tag = "1.0.2" }
-leaf-provider-runtime-api = { git = "https://github.com/sora-xor//sora2-common.git", tag = "1.0.2" }
-bridge-common = { git = "https://github.com/sora-xor//sora2-common.git", tag = "1.0.2" }
-dispatch = { git = "https://github.com/sora-xor//sora2-common.git", tag = "1.0.2" }
-substrate-bridge-app = { git = "https://github.com/sora-xor//sora2-common.git", tag = "1.0.2" }
-substrate-bridge-channel = { git = "https://github.com/sora-xor//sora2-common.git", tag = "1.0.2" }
-substrate-bridge-channel-rpc = { git = "https://github.com/sora-xor//sora2-common.git", tag = "1.0.2" }
-bridge-types = { git = "https://github.com/sora-xor//sora2-common.git", tag = "1.0.2" }
-bridge-data-signer = { git = "https://github.com/sora-xor//sora2-common.git", tag = "1.0.2" }
-multisig-verifier = { git = "https://github.com/sora-xor//sora2-common.git", tag = "1.0.2" }
+# beefy-light-client = { git = "https://github.com/sora-xor//sora2-common.git", tag = "1.0.2" }
+# beefy-light-client-rpc = { git = "https://github.com/sora-xor//sora2-common.git", tag = "1.0.2" }
+# beefy-light-client-runtime-api = { git = "https://github.com/sora-xor//sora2-common.git", tag = "1.0.2" }
+# leaf-provider = { git = "https://github.com/sora-xor//sora2-common.git", tag = "1.0.2" }
+# leaf-provider-rpc = { git = "https://github.com/sora-xor//sora2-common.git", tag = "1.0.2" }
+# leaf-provider-runtime-api = { git = "https://github.com/sora-xor//sora2-common.git", tag = "1.0.2" }
+# bridge-common = { git = "https://github.com/sora-xor//sora2-common.git", tag = "1.0.2" }
+# dispatch = { git = "https://github.com/sora-xor//sora2-common.git", tag = "1.0.2" }
+# substrate-bridge-app = { git = "https://github.com/sora-xor//sora2-common.git", tag = "1.0.2" }
+# substrate-bridge-channel = { git = "https://github.com/sora-xor//sora2-common.git", tag = "1.0.2" }
+# substrate-bridge-channel-rpc = { git = "https://github.com/sora-xor//sora2-common.git", tag = "1.0.2" }
+# bridge-types = { git = "https://github.com/sora-xor//sora2-common.git", tag = "1.0.2" }
+# bridge-data-signer = { git = "https://github.com/sora-xor//sora2-common.git", tag = "1.0.2" }
+# multisig-verifier = { git = "https://github.com/sora-xor//sora2-common.git", tag = "1.0.2" }
 
 # [patch."https://github.com/sora-xor/sora2-common.git"]
 # beefy-light-client = { path = "../sora2-common/pallets/beefy-light-client" }
@@ -255,7 +253,6 @@
 # bridge-types = { path = "../sora2-common/pallets/types" }
 # bridge-data-signer = { path = "../sora2-common/pallets/data-signer" }
 # multisig-verifier = { path = "../sora2-common/pallets/multisig-verifier" }
->>>>>>> f7c1422b
 
 [workspace]
 members = [
