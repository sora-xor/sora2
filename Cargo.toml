--- conflicted
+++ resolved
@@ -413,17 +413,11 @@
     "pallets/qa-tools",
     "pallets/extended-assets",
     "node/",
-<<<<<<< HEAD
-    "utils/parse",
-    "utils/generate-bags",
-    "utils/remote-ext",
     "contracts",
     "contract-extrinsics",
-=======
     # "utils/parse",
     # "utils/generate-bags",
     # "utils/remote-ext",
->>>>>>> 50841a0a
 ]
 
 resolver = "2"
