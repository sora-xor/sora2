#!/bin/bash
set -e

# environment
palletListFile='pallet_list.txt'
wasmReportFile='subwasm_report.json'
PACKAGE='framenode-runtime'
RUSTFLAGS='-Dwarnings'
RUNTIME_DIR='runtime'
allfeatures='private-net,wip,ready-to-test'

# build func
test() {
    if  [[ -n ${TAG_NAME} ]]; then
        printf "⚡️ Testing with features: private-net runtime-benchmarks\n"
        cargo test --release --features "private-net runtime-benchmarks"
    elif [[ $prBranch = 'master' ]]; then
        printf "⚡️ This is "${prbranch}" Running tests and migrations %s\n"
        RUST_LOG="debug cargo test --features try-runtime -- run_migrations"
    elif [[ -n $buildTag || $pr = true ]]; then
        printf "⚡️ Running Tests for code coverage only\n"
        export RUSTFLAGS="-Cinstrument-coverage"
        export SKIP_WASM_BUILD=1
        export LLVM_PROFILE_FILE="sora2-%p-%m.profraw"
        rm -rf ~/.cargo/.package-cache
        cargo fmt -- --check > /dev/null
        cargo test --features $allfeatures -- --test-threads=2
    fi
}

build() {
    printf "Tag is %s\n" ${TAG_NAME}
    printf "BuildTag is %s\n" ${buildTag}
    sudoCheckStatus="0"
    if [[ ${TAG_NAME} =~ 'benchmarking'* ]]; then
        featureList='private-net runtime-benchmarks'
    elif [[ ${TAG_NAME} =~ 'stage'* ]]; then
        featureList='private-net include-real-files ready-to-test'
    elif [[ ${TAG_NAME} =~ 'test'* ]]; then
        featureList='private-net include-real-files reduced-pswap-reward-periods ready-to-test'
    elif [[ -n ${TAG_NAME} && ${TAG_NAME} != 'predev' ]]; then
        featureList='include-real-files'
        sudoCheckStatus="101"
    elif [[ -n $buildTag ]]; then
        featureList='private-net include-real-files reduced-pswap-reward-periods wip ready-to-test'
    fi
    printf "⚡️ Building with features: %s\n" "$featureList"
    printf "⚡️ Checking sudo pallet: %s\n" "$sudoCheckStatus"
    cargo build --release --features "$featureList"
    mv ./target/release/framenode .
    mv ./target/release/wbuild/framenode-runtime/framenode_runtime.compact.compressed.wasm ./framenode_runtime.compact.compressed.wasm
    subwasm --json info framenode_runtime.compact.compressed.wasm > $wasmReportFile
    subwasm metadata framenode_runtime.compact.compressed.wasm > $palletListFile
    set +e
    subwasm metadata -m Sudo framenode_runtime.compact.compressed.wasm
    if [[ $? -eq $sudoCheckStatus ]]; then 
        echo "✅ sudo check is successful!"
    else 
        echo "❌ sudo check is failed!"
        exit 1
    fi
<<<<<<< HEAD
}

if [ "$(type -t $1)" = "function" ]; then
    "$1"
else
    echo "Func '$1' is not exists in this workflow. Skipped."
=======
    printf "⚡️ only tests run %s\n"
    rm -rf ~/.cargo/.package-cache
    cargo fmt -- --check > /dev/null
    cargo test
    cargo test --features "private-net wip ready-to-test runtime-benchmarks"
>>>>>>> a02f24e3
fi<|MERGE_RESOLUTION|>--- conflicted
+++ resolved
@@ -15,7 +15,7 @@
         printf "⚡️ Testing with features: private-net runtime-benchmarks\n"
         cargo test --release --features "private-net runtime-benchmarks"
     elif [[ $prBranch = 'master' ]]; then
-        printf "⚡️ This is "${prbranch}" Running tests and migrations %s\n"
+        printf "⚡️ This is "$prbranch" Running tests and migrations %s\n"
         RUST_LOG="debug cargo test --features try-runtime -- run_migrations"
     elif [[ -n $buildTag || $pr = true ]]; then
         printf "⚡️ Running Tests for code coverage only\n"
@@ -59,18 +59,10 @@
         echo "❌ sudo check is failed!"
         exit 1
     fi
-<<<<<<< HEAD
 }
 
 if [ "$(type -t $1)" = "function" ]; then
     "$1"
 else
     echo "Func '$1' is not exists in this workflow. Skipped."
-=======
-    printf "⚡️ only tests run %s\n"
-    rm -rf ~/.cargo/.package-cache
-    cargo fmt -- --check > /dev/null
-    cargo test
-    cargo test --features "private-net wip ready-to-test runtime-benchmarks"
->>>>>>> a02f24e3
 fi