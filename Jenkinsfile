--- conflicted
+++ resolved
@@ -150,13 +150,8 @@
                                     rm Cargo.lock
                                     cargo fmt -- --check > /dev/null
                                     cargo test
-<<<<<<< HEAD
-                                    cargo test --features private-net
-                                    cargo test --features \"private-net runtime-benchmarks\"
-=======
                                     cargo test --features \"private-net wip ready-to-test\"
                                     cargo test --features \"private-net wip ready-to-test runtime-benchmarks\"
->>>>>>> 7bf12cd9
                                 '''
                             }
                         }
