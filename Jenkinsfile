@Library('jenkins-library')

String agentLabel             = 'docker-build-agent'
String registry               = 'docker.soramitsu.co.jp'
String dockerBuildToolsUserId = 'bot-build-tools-ro'
String dockerRegistryRWUserId = 'bot-sora2-rw'
String cargoAuditImage        = registry + '/build-tools/cargo_audit'
String envImageName           = registry + '/sora2/env:sub4'
String rustcVersion           = 'nightly-2021-12-10'
String wasmReportFile         = 'subwasm_report.json'
String palletListFile         = 'pallet_list.txt'
String appImageName           = 'docker.soramitsu.co.jp/sora2/substrate'
String secretScannerExclusion = '.*Cargo.toml\$|.*pr.sh\$'
Boolean disableSecretScanner  = false
int sudoCheckStatus           = 0
String featureList            = 'private-net include-real-files reduced-pswap-reward-periods'
Map pushTags                  = ['master': 'latest', 'develop': 'dev','trustless-evm-bridge': 'bridge']

String contractsPath          = 'ethereum-bridge-contracts'
String contractsEnvFile       = 'env.template'
String solcVersion            = '0.8.14'
String nodeVersion            = '14.16.1'
String gitHubUser             = 'sorabot'
<<<<<<< HEAD
String gitHubRepo             = 'github.com/soramitsu/sora2-network.git'
=======
String gitHubRepo             = 'github.com/sora-xor/sora2-network.git'
>>>>>>> f9092626
String gitHubBranch           = 'doc'
String gitHubEmail            = 'admin@soramitsu.co.jp'
String cargoDocImage          = 'rust:1.62.0-slim-bullseye'
String githubPrCreator        = 'ubuntu:jammy-20221020'
String checkChangesToRegexp   = '(Jenkinsfile|housekeeping|liquidity-proxy|common|pallets|)'
Boolean hasChanges(String regexp) {
    echo "Comparing current changes with origin/${env.CHANGE_TARGET}"
    return !env.CHANGE_TARGET || sh(
        returnStatus: true,
        returnStdout: true,
        script: "(git diff-tree --name-only origin/${env.CHANGE_TARGET} ${env.GIT_COMMIT} | egrep '${regexp}')"
    ) == 0
}
Boolean prStatusNotif = true
String telegramChatId    = 'telegram-deploy-chat-id'
String telegramChatIdPswap = 'telegramChatIdPswap'

pipeline {
    options {
        buildDiscarder(logRotator(numToKeepStr: '20'))
        timestamps()
        disableConcurrentBuilds()
    }
    agent {
        label agentLabel
    }
    stages {
        stage('Secret scanner') {
            steps {
                script {
                    gitNotify('main-CI', 'PENDING', 'This commit is being built')
                    docker.withRegistry('https://' + registry, dockerBuildToolsUserId) {
                        secretScanner(disableSecretScanner, secretScannerExclusion)
                    }
                }
            }
        }
        stage('Audit') {
            steps {
                script {
                    docker.withRegistry( 'https://' + registry, dockerBuildToolsUserId) {
                        docker.image(cargoAuditImage + ':latest').inside(){
                            sh '''
                                rm -rf ~/.cargo/.package-cache
                                rm Cargo.lock
                                cargo audit  > cargoAuditReport.txt || exit 0
                            '''
                            archiveArtifacts artifacts: "cargoAuditReport.txt"
                        }
                    }
                }
            }
        }
        stage('Init submodule') {
            environment {
                GIT_SSH_COMMAND = "ssh -o UserKnownHostsFile=/dev/null StrictHostKeyChecking=no"
            }
            steps {
                script {
                    sshagent(['soramitsu-bot-ssh']) {
                        sh """
                        git submodule update --init --recursive
                        """
                    }
                }
            }
        }
        stage('Solidity Static Scanner') {
            steps {
                script {
                    docker.withRegistry('https://' + registry, dockerBuildToolsUserId) {
                        slither(contractsPath, contractsEnvFile, solcVersion, nodeVersion)
                    }
                }
            }
        }
        stage('Build & Tests') {
            environment {
                PACKAGE = 'framenode-runtime'
                RUSTFLAGS = '-Dwarnings'
                RUNTIME_DIR = 'runtime'
                RUSTC_VERSION = "${rustcVersion}"
            }
            steps {
                script {
                    docker.withRegistry('https://' + registry, dockerRegistryRWUserId) {
                        if (getPushVersion(pushTags)) {
                            docker.image(envImageName).inside() {
                                if (env.TAG_NAME =~ 'benchmarking.*') {
                                    featureList = 'runtime-benchmarks main-net-coded'
                                    sudoCheckStatus = 101
                                }
                                else if (env.TAG_NAME =~ 'stage.*') {
                                    featureList = 'private-net include-real-files'
                                    sudoCheckStatus = 0
                                }
                                else if (env.TAG_NAME =~ 'test.*') {
                                    featureList = 'private-net include-real-files reduced-pswap-reward-periods'
                                    sudoCheckStatus = 0
                                }
                                else if (env.TAG_NAME) {
                                    featureList = 'include-real-files'
                                    sudoCheckStatus = 101
                                }
                                sh """
                                    cargo test  --release --features runtime-benchmarks
                                    rm -rf target
                                    cargo build --release --features \"${featureList}\"
                                    mv ./target/release/framenode .
                                    mv ./target/release/relayer ./relayer.bin
                                    mv ./target/release/wbuild/framenode-runtime/framenode_runtime.compact.compressed.wasm ./framenode_runtime.compact.compressed.wasm
                                    wasm-opt -Os -o ./framenode_runtime.compact.wasm ./target/release/wbuild/framenode-runtime/framenode_runtime.compact.wasm
                                    subwasm --json info framenode_runtime.compact.wasm > ${wasmReportFile}
                                    subwasm metadata framenode_runtime.compact.wasm > ${palletListFile}
                                    set +e
                                    subwasm metadata -m Sudo target/release/wbuild/framenode-runtime/framenode_runtime.compact.wasm
                                    if [ \$(echo \$?) -eq \"${sudoCheckStatus}\" ]; then echo "sudo check is successful!"; else echo "sudo check is failed!"; exit 1; fi
                                """
                                archiveArtifacts artifacts:
                                    "framenode_runtime.compact.wasm, framenode_runtime.compact.compressed.wasm, ${wasmReportFile}, ${palletListFile}"
                            }
                        } else {
                            docker.image(envImageName).inside() {
                                sh '''
                                    rm -rf ~/.cargo/.package-cache
                                    rm Cargo.lock
                                    cargo fmt -- --check > /dev/null
                                    cargo test
                                    cargo test --features private-net
                                    cargo test --features runtime-benchmarks
                                '''
                            }
                        }
                    }
                }
            }
        }
        stage('Code Coverage') {
            when {
                expression { getPushVersion(pushTags) }
            }
            steps {
                script {
                    docker.withRegistry('https://' + registry, dockerRegistryRWUserId) {
                        docker.image(envImageName).inside() {
                            sh './housekeeping/coverage.sh'
                            cobertura coberturaReportFile: 'cobertura_report'
                        }
                    }
                }
            }
        }
        stage('Push Image') {
            when {
                expression { getPushVersion(pushTags) }
            }
            steps {
                script {
                    sh "docker build -f housekeeping/docker/release/Dockerfile -t ${appImageName} ."
                    baseImageTag = "${getPushVersion(pushTags)}"
                    docker.withRegistry('https://' + registry, dockerRegistryRWUserId) {
                        sh """
                            docker tag ${appImageName} ${appImageName}:${baseImageTag}
                            docker push ${appImageName}:${baseImageTag}
                        """
                    }
                    docker.withRegistry('https://index.docker.io/v1/', 'docker-hub-credentials') {
                        sh """
                            docker tag ${appImageName} sora2/substrate:${baseImageTag}
                            docker push sora2/substrate:${baseImageTag}
                        """
                    }
                }
            }
        }
        stage('Build docs & publish') {
            when {
                expression { return (env.GIT_BRANCH == "master" || env.TAG_NAME) }
            }
            environment {
                GH_USER = "${gitHubUser}"
                GH_TOKEN = credentials('sorabot-github-token')
                GH_REPOSITORY = "${gitHubRepo}"
                GH_BRANCH = "${gitHubBranch}"
                GH_EMAIL  = "${gitHubEmail}"
            }
            steps {
                script {
                    docker.image("${cargoDocImage}").inside() {
                             sh './housekeeping/docs.sh'
                    }
                }
            }
        }
        stage('Assign reviewers to PR') {
            when { 
                allOf {
                expression { hasChanges(checkChangesToRegexp) }
                expression { env.BRANCH_NAME.startsWith('PR-') }
                }
            }
            environment {
                GH_USER = "${gitHubUser}"
                GH_TOKEN = credentials('sorabot-github-token')
                GH_REPOSITORY = "${gitHubRepo}"
                GH_EMAIL  = "${gitHubEmail}"
                BRANCH_NAME_PR = "${env.BRANCH_NAME.startsWith('PR-')}"
                BRANCH_NAME = "${env.BRANCH_NAME}"
                BRANCH_NAME_TO_SWITCH = "${env.GIT_BRANCH}"
                CHANGE_TARGET = "${env.CHANGE_TARGET}"
                GIT_COMMIT = "${env.GIT_COMMIT}"
                GIT_AUTHOR = "${env.GIT_AUTHOR_NAME}"
            }
            steps {
                script {
                    docker.image("${githubPrCreator}").inside() {
                        sh './housekeeping/pr.sh'
                        RESULT=sh (
                            script : 'git diff-tree --name-only origin/$CHANGE_TARGET $GIT_COMMIT',
                            returnStdout: true
                        ).trim()
                        
                    }
                }
            }
        }
        stage ('Send Notification about PR') {
            when { 
                allOf {
                expression { prStatusNotif }
                expression { env.BRANCH_NAME.startsWith('PR-') }
                }
            }
            environment {
                TELEGRAM_CHAT_ID = credentials("${telegramChatId}")
                TELEGRAM_CHAT_ID_PSWAP = credentials("${telegramChatIdPswap}")
                RESULT = "${RESULT}"
            }
            steps {
                pushNotiTelegram(
                    prStatusNotif: prStatusNotif,
                    telegramChatId: "${TELEGRAM_CHAT_ID}",
                    telegramChatIdPswap: "${TELEGRAM_CHAT_ID_PSWAP}"
                )
            }
        }
    }
    post {
        always {
            script{
                gitNotify('main-CI', currentBuild.result, currentBuild.result)
            }
        }
        cleanup { cleanWs() }
    }
}<|MERGE_RESOLUTION|>--- conflicted
+++ resolved
@@ -21,11 +21,7 @@
 String solcVersion            = '0.8.14'
 String nodeVersion            = '14.16.1'
 String gitHubUser             = 'sorabot'
-<<<<<<< HEAD
-String gitHubRepo             = 'github.com/soramitsu/sora2-network.git'
-=======
 String gitHubRepo             = 'github.com/sora-xor/sora2-network.git'
->>>>>>> f9092626
 String gitHubBranch           = 'doc'
 String gitHubEmail            = 'admin@soramitsu.co.jp'
 String cargoDocImage          = 'rust:1.62.0-slim-bullseye'
